﻿// Copyright (c) Microsoft Corporation. All rights reserved.
// Licensed under dual-license. See LICENSE.PLATFORMTOOLS.txt file in the project root for full license information.

using Microsoft.Testing.Extensions.TrxReport.Abstractions;
using Microsoft.Testing.Framework.Configurations;
using Microsoft.Testing.Framework.Helpers;
using Microsoft.Testing.Platform.Extensions.Messages;

using PlatformTestNode = Microsoft.Testing.Platform.Extensions.Messages.TestNode;

namespace Microsoft.Testing.Framework;

internal sealed class TestExecutionContext : ITestExecutionContext
{
    private readonly CancellationTokenSource _cancellationTokenSource;
    private readonly PlatformTestNode _platformTestNode;
    private readonly ITrxReportCapability? _trxReportCapability;
<<<<<<< HEAD
    private readonly SessionUid _sessionUid;
    private readonly CancellationToken _originalCancellationToken;

    public TestExecutionContext(IConfiguration configuration, TestNode testNode, PlatformTestNode platformTestNode,
        ITrxReportCapability? trxReportCapability, SessionUid sessionUid, CancellationToken cancellationToken)
=======
    private readonly CancellationToken _originalCancellationToken;

    public TestExecutionContext(IConfiguration configuration, TestNode testNode, PlatformTestNode platformTestNode,
        ITrxReportCapability? trxReportCapability, CancellationToken cancellationToken)
>>>>>>> b66a5e19
    {
        Configuration = configuration;
        _platformTestNode = platformTestNode;
        _trxReportCapability = trxReportCapability;
<<<<<<< HEAD
        _sessionUid = sessionUid;
=======
>>>>>>> b66a5e19
        TestInfo = new TestInfo(testNode);
        _cancellationTokenSource = CancellationTokenSource.CreateLinkedTokenSource(cancellationToken);
        _originalCancellationToken = cancellationToken;
    }

    public CancellationToken CancellationToken => _cancellationTokenSource.Token;

    public IConfiguration Configuration { get; }

    public ITestInfo TestInfo { get; }

    public void CancelTestExecution()
        => _cancellationTokenSource.Cancel();

    public void CancelTestExecution(int millisecondsDelay)
        => _cancellationTokenSource.CancelAfter(millisecondsDelay);

    public void CancelTestExecution(TimeSpan delay)
        => _cancellationTokenSource.CancelAfter(delay);

    public void ReportException(Exception exception, CancellationToken? timeoutCancellationToken = null)
    {
        if (_trxReportCapability is not null && _trxReportCapability.IsSupported)
        {
            AddTrxExceptionInformation(_platformTestNode.Properties, exception);
        }

        TestNodeStateProperty executionState = exception switch
        {
            // We want to consider user timeouts as failures if they didn't use our cancellation token
            OperationCanceledException canceledException
                when canceledException.CancellationToken == _originalCancellationToken || canceledException.CancellationToken == CancellationToken
                => new CancelledTestNodeStateProperty(ExceptionFlattener.FlattenOrUnwrap(exception)),
            OperationCanceledException canceledException when canceledException.CancellationToken == timeoutCancellationToken
                => new TimeoutTestNodeStateProperty(ExceptionFlattener.FlattenOrUnwrap(exception)),
            AssertFailedException => new FailedTestNodeStateProperty(ExceptionFlattener.FlattenOrUnwrap(exception), exception.Message),

            // TODO: Filter exceptions that are to be considered as failures and return ErrorReason for the others
            _ => new ErrorTestNodeStateProperty(exception),
        };

        // TODO: We need to be able to modify the execution state of a test node
        if (!_platformTestNode.Properties.Any<TestNodeStateProperty>())
        {
            _platformTestNode.Properties.Add(executionState);
        }
    }

    public Task AddTestAttachmentAsync(FileInfo file, string displayName, string? description = null)
    {
<<<<<<< HEAD
        _platformTestNode.Properties.Add(new FileArtifactProperty(_sessionUid, file, displayName, description));
=======
        _platformTestNode.Properties.Add(new FileArtifactProperty(file, displayName, description));
>>>>>>> b66a5e19
        return Task.CompletedTask;
    }

    private static void AddTrxExceptionInformation(PropertyBag propertyBag, Exception? exception)
    {
        Exception? flatException = exception != null
            ? ExceptionFlattener.FlattenOrUnwrap(exception)
            : null;
        if (flatException is null)
        {
            return;
        }

        propertyBag.Add(new TrxExceptionProperty(StringifyMessage(flatException), StringifyStackTrace(flatException)));

        static string StringifyMessage(Exception exception)
        {
            string message = exception.Message;
            if (exception.Data["assert.expected"] is string expected)
            {
                message += $"{Environment.NewLine}Expected:{Environment.NewLine}{expected}";
            }

            if (exception.Data["assert.actual"] is string actual)
            {
                message += $"{Environment.NewLine}Actual:{Environment.NewLine}{actual}";
            }

            return message;
        }

        static string StringifyStackTrace(Exception exception)
        {
            if (exception is not AggregateException aggregateException)
            {
                return exception.StackTrace ?? string.Empty;
            }

            string separator = "---End of inner exception ---";
            StringBuilder builder = new();
            foreach (Exception ex in aggregateException.InnerExceptions)
            {
                builder.AppendLine(ex.StackTrace);
                builder.AppendLine(separator);
            }

            return builder.ToString();
        }
    }
}<|MERGE_RESOLUTION|>--- conflicted
+++ resolved
@@ -15,26 +15,14 @@
     private readonly CancellationTokenSource _cancellationTokenSource;
     private readonly PlatformTestNode _platformTestNode;
     private readonly ITrxReportCapability? _trxReportCapability;
-<<<<<<< HEAD
-    private readonly SessionUid _sessionUid;
-    private readonly CancellationToken _originalCancellationToken;
-
-    public TestExecutionContext(IConfiguration configuration, TestNode testNode, PlatformTestNode platformTestNode,
-        ITrxReportCapability? trxReportCapability, SessionUid sessionUid, CancellationToken cancellationToken)
-=======
     private readonly CancellationToken _originalCancellationToken;
 
     public TestExecutionContext(IConfiguration configuration, TestNode testNode, PlatformTestNode platformTestNode,
         ITrxReportCapability? trxReportCapability, CancellationToken cancellationToken)
->>>>>>> b66a5e19
     {
         Configuration = configuration;
         _platformTestNode = platformTestNode;
         _trxReportCapability = trxReportCapability;
-<<<<<<< HEAD
-        _sessionUid = sessionUid;
-=======
->>>>>>> b66a5e19
         TestInfo = new TestInfo(testNode);
         _cancellationTokenSource = CancellationTokenSource.CreateLinkedTokenSource(cancellationToken);
         _originalCancellationToken = cancellationToken;
@@ -85,11 +73,7 @@
 
     public Task AddTestAttachmentAsync(FileInfo file, string displayName, string? description = null)
     {
-<<<<<<< HEAD
-        _platformTestNode.Properties.Add(new FileArtifactProperty(_sessionUid, file, displayName, description));
-=======
         _platformTestNode.Properties.Add(new FileArtifactProperty(file, displayName, description));
->>>>>>> b66a5e19
         return Task.CompletedTask;
     }
 
