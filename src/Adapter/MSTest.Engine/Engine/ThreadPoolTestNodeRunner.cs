--- conflicted
+++ resolved
@@ -210,11 +210,7 @@
             platformTestNode.Properties.Add(new TrxFullyQualifiedTypeNameProperty(platformTestNode.Uid.Value[..platformTestNode.Uid.Value.LastIndexOf('.')]));
         }
 
-<<<<<<< HEAD
-        TestExecutionContext testExecutionContext = new(_configuration, testNode, platformTestNode, _trxReportCapability, _sessionUid, _cancellationToken);
-=======
         TestExecutionContext testExecutionContext = new(_configuration, testNode, platformTestNode, _trxReportCapability, _cancellationToken);
->>>>>>> b66a5e19
         try
         {
             // If we're already enqueued we cancel the test before the start
