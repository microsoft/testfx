﻿// Copyright (c) Microsoft Corporation. All rights reserved.
// Licensed under dual-license. See LICENSE.PLATFORMTOOLS.txt file in the project root for full license information.

using System.Web;

using Microsoft.Testing.Framework.Helpers;
using Microsoft.Testing.Platform.Extensions.Messages;
using Microsoft.Testing.Platform.Requests;

namespace Microsoft.Testing.Framework;

#pragma warning disable TPEXP // Type is for evaluation purposes only and is subject to change or removal in future updates. Suppress this diagnostic to proceed.
internal sealed class BFSTestNodeVisitor
{
    private readonly IEnumerable<TestNode> _rootTestNodes;
    private readonly ITestExecutionFilter _testExecutionFilter;
    private readonly TestArgumentsManager _testArgumentsManager;

    public BFSTestNodeVisitor(IEnumerable<TestNode> rootTestNodes, ITestExecutionFilter testExecutionFilter,
        TestArgumentsManager testArgumentsManager)
    {
        if (testExecutionFilter is not TreeNodeFilter and not TestNodeUidListFilter and not NopFilter)
        {
            throw new ArgumentOutOfRangeException(nameof(testExecutionFilter));
        }

        _rootTestNodes = rootTestNodes;
        _testExecutionFilter = testExecutionFilter;
        _testArgumentsManager = testArgumentsManager;
    }

<<<<<<< HEAD
    /// <summary>
    /// Process a test node found during tree traversal.
    /// </summary>
    /// <param name="node">The test node found.</param>
    /// <param name="parentNodeUid">The UID of the node's parent.</param>
    /// <param name="nodeFullPath">The tree full path to get to the node.</param>
    /// <returns>A collection of additional test nodes to visit resulting from the processing of the node.</returns>
    internal delegate ICollection<TestNode> TestNodeProcessor(TestNode node, TestNodeUid? parentNodeUid, string nodeFullPath);

    internal KeyValuePair<TestNodeUid, List<TestNode>>[] DuplicatedNodes { get; private set; } = [];
=======
    internal KeyValuePair<TestNodeUid, List<TestNode>>[] DuplicatedNodes { get; private set; } = Array.Empty<KeyValuePair<TestNodeUid, List<TestNode>>>();
>>>>>>> 4473c0aa

    public async Task VisitAsync(Func<TestNode, TestNodeUid?, Task> onIncludedTestNodeAsync)
    {
        // This is case sensitive, and culture insensitive, to keep UIDs unique, and comparable between different system.
        Dictionary<TestNodeUid, List<TestNode>> testNodesByUid = new();
        Queue<(TestNode CurrentNode, TestNodeUid? ParentNodeUid, StringBuilder NodeFullPath)> queue = new();
        foreach (TestNode node in _rootTestNodes)
        {
            queue.Enqueue((node, null, new()));
        }

        while (queue.Count > 0)
        {
            (TestNode currentNode, TestNodeUid? parentNodeUid, StringBuilder nodeFullPath) = queue.Dequeue();

            if (!testNodesByUid.TryGetValue(currentNode.StableUid, out List<TestNode>? testNodes))
            {
                testNodes = new();
                testNodesByUid.Add(currentNode.StableUid, testNodes);
            }

            testNodes.Add(currentNode);

            StringBuilder nodeFullPathForChildren = new StringBuilder().Append(nodeFullPath);

            if (nodeFullPathForChildren.Length == 0
                || nodeFullPathForChildren[^1] != TreeNodeFilter.PathSeparator)
            {
                nodeFullPathForChildren.Append(TreeNodeFilter.PathSeparator);
            }

            // We want to encode the path fragment to avoid conflicts with the separator. We are using URL encoding because it is
            // a well-known proven standard encoding that is reversible.
            nodeFullPathForChildren.Append(EncodeString(currentNode.OverriddenEdgeName ?? currentNode.DisplayName));
            string currentNodeFullPath = nodeFullPathForChildren.ToString();

            // When we are filtering as tree filter and the current node does not match the filter, we skip the node and its children.
            if (_testExecutionFilter is TreeNodeFilter treeNodeFilter)
            {
                if (!treeNodeFilter.MatchesFilter(currentNodeFullPath, CreatePropertyBagForFilter(currentNode.Properties)))
                {
                    continue;
                }
            }

            // If the node is expandable, we expand it (replacing the original node)
            if (TestArgumentsManager.IsExpandableTestNode(currentNode))
            {
                currentNode = await _testArgumentsManager.ExpandTestNodeAsync(currentNode);
            }

            // If the node is not filtered out by the test execution filter, we call the callback with the node.
            if (_testExecutionFilter is not TestNodeUidListFilter listFilter
                || listFilter.TestNodeUids.Any(uid => currentNode.StableUid.ToPlatformTestNodeUid() == uid))
            {
                await onIncludedTestNodeAsync(currentNode, parentNodeUid);
            }

            foreach (TestNode childNode in currentNode.Tests)
            {
                queue.Enqueue((childNode, currentNode.StableUid, nodeFullPathForChildren));
            }
        }

        DuplicatedNodes = testNodesByUid.Where(x => x.Value.Count > 1).ToArray();
    }

    private static PropertyBag CreatePropertyBagForFilter(IProperty[] properties)
    {
        PropertyBag propertyBag = new();
        foreach (IProperty property in properties)
        {
            propertyBag.Add(property);
        }

        return propertyBag;
    }

    private static string EncodeString(string value)
        => HttpUtility.UrlEncode(value);
}<|MERGE_RESOLUTION|>--- conflicted
+++ resolved
@@ -29,20 +29,7 @@
         _testArgumentsManager = testArgumentsManager;
     }
 
-<<<<<<< HEAD
-    /// <summary>
-    /// Process a test node found during tree traversal.
-    /// </summary>
-    /// <param name="node">The test node found.</param>
-    /// <param name="parentNodeUid">The UID of the node's parent.</param>
-    /// <param name="nodeFullPath">The tree full path to get to the node.</param>
-    /// <returns>A collection of additional test nodes to visit resulting from the processing of the node.</returns>
-    internal delegate ICollection<TestNode> TestNodeProcessor(TestNode node, TestNodeUid? parentNodeUid, string nodeFullPath);
-
-    internal KeyValuePair<TestNodeUid, List<TestNode>>[] DuplicatedNodes { get; private set; } = [];
-=======
     internal KeyValuePair<TestNodeUid, List<TestNode>>[] DuplicatedNodes { get; private set; } = Array.Empty<KeyValuePair<TestNodeUid, List<TestNode>>>();
->>>>>>> 4473c0aa
 
     public async Task VisitAsync(Func<TestNode, TestNodeUid?, Task> onIncludedTestNodeAsync)
     {
