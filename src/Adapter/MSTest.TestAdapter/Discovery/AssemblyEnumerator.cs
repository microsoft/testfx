--- conflicted
+++ resolved
@@ -127,11 +127,7 @@
     {
         try
         {
-<<<<<<< HEAD
             return PlatformServiceProvider.Instance.ReflectionOperations.GetDefinedTypes(assembly);
-=======
-            return assembly.GetTypes();
->>>>>>> 7d89150b
         }
         catch (ReflectionTypeLoadException ex)
         {
