﻿// Copyright (c) Microsoft Corporation. All rights reserved.
// Licensed under the MIT license. See LICENSE file in the project root for full license information.

using System.Diagnostics.CodeAnalysis;
using System.Globalization;
using System.Reflection;
using System.Runtime.Serialization;
using System.Security;
using System.Text;

using Microsoft.VisualStudio.TestPlatform.MSTest.TestAdapter.Execution;
using Microsoft.VisualStudio.TestPlatform.MSTest.TestAdapter.Helpers;
using Microsoft.VisualStudio.TestPlatform.MSTest.TestAdapter.ObjectModel;
using Microsoft.VisualStudio.TestTools.UnitTesting;

using FrameworkITestDataSource = Microsoft.VisualStudio.TestTools.UnitTesting.ITestDataSource;

namespace Microsoft.VisualStudio.TestPlatform.MSTest.TestAdapter.Discovery;

/// <summary>
/// Enumerates through all types in the assembly in search of valid test methods.
/// </summary>
internal class AssemblyEnumerator : MarshalByRefObject
{
    /// <summary>
    /// Helper for reflection API's.
    /// </summary>
    private static readonly ReflectHelper ReflectHelper = ReflectHelper.Instance;

    /// <summary>
    /// Type cache.
    /// </summary>
    private readonly TypeCache _typeCache = new(ReflectHelper);

    /// <summary>
    /// Initializes a new instance of the <see cref="AssemblyEnumerator"/> class.
    /// </summary>
    public AssemblyEnumerator()
    {
    }

    /// <summary>
    /// Initializes a new instance of the <see cref="AssemblyEnumerator"/> class.
    /// </summary>
    /// <param name="settings">The settings for the session.</param>
    /// <remarks>Use this constructor when creating this object in a new app domain so the settings for this app domain are set.</remarks>
    public AssemblyEnumerator(MSTestSettings settings)
    {
        // Populate the settings into the domain(Desktop workflow) performing discovery.
        // This would just be resetting the settings to itself in non desktop workflows.
        MSTestSettings.PopulateSettings(settings);
    }

    /// <summary>
    /// Gets or sets the run settings to use for current discovery session.
    /// </summary>
    public string? RunSettingsXml { get; set; }

    /// <summary>
    /// Returns object to be used for controlling lifetime, null means infinite lifetime.
    /// </summary>
    /// <returns>
    /// The <see cref="object"/>.
    /// </returns>
    [SecurityCritical]
#if NET5_0_OR_GREATER
    [Obsolete]
#endif
    public override object InitializeLifetimeService() => null!;

    /// <summary>
    /// Enumerates through all types in the assembly in search of valid test methods.
    /// </summary>
    /// <param name="assemblyFileName">The assembly file name.</param>
    /// <param name="warnings">Contains warnings if any, that need to be passed back to the caller.</param>
    /// <returns>A collection of Test Elements.</returns>
    internal ICollection<UnitTestElement> EnumerateAssembly(string assemblyFileName, out ICollection<string> warnings)
    {
        DebugEx.Assert(!StringEx.IsNullOrWhiteSpace(assemblyFileName), "Invalid assembly file name.");

        var warningMessages = new List<string>();
        var tests = new List<UnitTestElement>();

        Assembly assembly = PlatformServiceProvider.Instance.FileOperations.LoadAssembly(assemblyFileName, isReflectionOnly: false);

        IReadOnlyList<Type> types = GetTypes(assembly, assemblyFileName, warningMessages);
        bool discoverInternals = assembly.GetCustomAttribute<DiscoverInternalsAttribute>() != null;
        TestIdGenerationStrategy testIdGenerationStrategy = assembly.GetCustomAttribute<TestIdGenerationStrategyAttribute>()?.Strategy
            ?? TestIdGenerationStrategy.FullyQualified;

        TestDataSourceDiscoveryOption testDataSourceDiscovery = assembly.GetCustomAttribute<TestDataSourceDiscoveryAttribute>()?.DiscoveryOption
#pragma warning disable CS0618 // Type or member is obsolete

            // When using legacy strategy, there is no point in trying to "read" data during discovery
            // as the ID generator will ignore it.
            ?? (testIdGenerationStrategy == TestIdGenerationStrategy.Legacy
                ? TestDataSourceDiscoveryOption.DuringExecution
                : TestDataSourceDiscoveryOption.DuringDiscovery);
#pragma warning restore CS0618 // Type or member is obsolete
        foreach (Type type in types)
        {
            if (type == null)
            {
                continue;
            }

            List<UnitTestElement> testsInType = DiscoverTestsInType(assemblyFileName, RunSettingsXml, type, warningMessages, discoverInternals,
                testDataSourceDiscovery, testIdGenerationStrategy);
            tests.AddRange(testsInType);
        }

        warnings = warningMessages;
        return tests;
    }

    /// <summary>
    /// Gets the types defined in an assembly.
    /// </summary>
    /// <param name="assembly">The reflected assembly.</param>
    /// <param name="assemblyFileName">The file name of the assembly.</param>
    /// <param name="warningMessages">Contains warnings if any, that need to be passed back to the caller.</param>
    /// <returns>Gets the types defined in the provided assembly.</returns>
    internal static IReadOnlyList<Type> GetTypes(Assembly assembly, string assemblyFileName, ICollection<string>? warningMessages)
    {
        try
        {
<<<<<<< HEAD
            types.AddRange(assembly.GetTypes());
=======
            return assembly.DefinedTypes.Select(typeInfo => typeInfo.AsType()).ToList();
>>>>>>> 622c0c26
        }
        catch (ReflectionTypeLoadException ex)
        {
            PlatformServiceProvider.Instance.AdapterTraceLogger.LogWarning($"MSTestExecutor.TryGetTests: {Resource.TestAssembly_AssemblyDiscoveryFailure}", assemblyFileName, ex);
            PlatformServiceProvider.Instance.AdapterTraceLogger.LogWarning(Resource.ExceptionsThrown);

            if (ex.LoaderExceptions != null)
            {
                // If not able to load all type, log a warning and continue with loaded types.
                string message = string.Format(CultureInfo.CurrentCulture, Resource.TypeLoadFailed, assemblyFileName, GetLoadExceptionDetails(ex));

                warningMessages?.Add(message);

                foreach (Exception? loaderEx in ex.LoaderExceptions)
                {
                    PlatformServiceProvider.Instance.AdapterTraceLogger.LogWarning("{0}", loaderEx);
                }
            }

            return ex.Types!;
        }
    }

    /// <summary>
    /// Formats load exception as multi-line string, each line contains load error message.
    /// </summary>
    /// <param name="ex">The exception.</param>
    /// <returns>Returns loader exceptions as a multi-line string.</returns>
    internal static string GetLoadExceptionDetails(ReflectionTypeLoadException ex)
    {
        DebugEx.Assert(ex != null, "exception should not be null.");

        var map = new Dictionary<string, object?>(StringComparer.OrdinalIgnoreCase); // Exception -> null.
        var errorDetails = new StringBuilder();

        if (ex.LoaderExceptions?.Length > 0)
        {
            // Loader exceptions can contain duplicates, leave only unique exceptions.
            foreach (Exception? loaderException in ex.LoaderExceptions)
            {
                DebugEx.Assert(loaderException != null, "loader exception should not be null.");
                string line = string.Format(CultureInfo.CurrentCulture, Resource.EnumeratorLoadTypeErrorFormat, loaderException.GetType(), loaderException.Message);
                if (!map.ContainsKey(line))
                {
                    map.Add(line, null);
                    errorDetails.AppendLine(line);
                }
            }
        }
        else
        {
            errorDetails.AppendLine(ex.Message);
        }

        return errorDetails.ToString();
    }

    /// <summary>
    /// Returns an instance of the <see cref="TypeEnumerator"/> class.
    /// </summary>
    /// <param name="type">The type to enumerate.</param>
    /// <param name="assemblyFileName">The reflected assembly name.</param>
    /// <param name="discoverInternals">True to discover test classes which are declared internal in
    /// addition to test classes which are declared public.</param>
    /// <param name="testIdGenerationStrategy"><see cref="TestIdGenerationStrategy"/> to use when generating TestId.</param>
    /// <returns>a TypeEnumerator instance.</returns>
    internal virtual TypeEnumerator GetTypeEnumerator(Type type, string assemblyFileName, bool discoverInternals, TestIdGenerationStrategy testIdGenerationStrategy)
    {
        var typeValidator = new TypeValidator(ReflectHelper, discoverInternals);
        var testMethodValidator = new TestMethodValidator(ReflectHelper, discoverInternals);

        return new TypeEnumerator(type, assemblyFileName, ReflectHelper, typeValidator, testMethodValidator, testIdGenerationStrategy);
    }

    private List<UnitTestElement> DiscoverTestsInType(
        string assemblyFileName,
        [StringSyntax(StringSyntaxAttribute.Xml, nameof(runSettingsXml))] string? runSettingsXml,
        Type type,
        List<string> warningMessages,
        bool discoverInternals,
        TestDataSourceDiscoveryOption discoveryOption,
        TestIdGenerationStrategy testIdGenerationStrategy)
    {
        IDictionary<string, object> tempSourceLevelParameters = PlatformServiceProvider.Instance.SettingsProvider.GetProperties(assemblyFileName);
        tempSourceLevelParameters = RunSettingsUtilities.GetTestRunParameters(runSettingsXml)?.ConcatWithOverwrites(tempSourceLevelParameters)
            ?? tempSourceLevelParameters
            ?? new Dictionary<string, object>();
        var sourceLevelParameters = tempSourceLevelParameters.ToDictionary(x => x.Key, x => (object?)x.Value);

        string? typeFullName = null;
        var tests = new List<UnitTestElement>();

        try
        {
            typeFullName = type.FullName;
            TypeEnumerator testTypeEnumerator = GetTypeEnumerator(type, assemblyFileName, discoverInternals, testIdGenerationStrategy);
            ICollection<UnitTestElement>? unitTestCases = testTypeEnumerator.Enumerate(out ICollection<string> warningsFromTypeEnumerator);

            warningMessages.AddRange(warningsFromTypeEnumerator);

            if (unitTestCases != null)
            {
                foreach (UnitTestElement test in unitTestCases)
                {
                    if (discoveryOption == TestDataSourceDiscoveryOption.DuringDiscovery)
                    {
                        if (DynamicDataAttached(sourceLevelParameters, test, tests))
                        {
                            continue;
                        }
                    }

                    tests.Add(test);
                }
            }
        }
        catch (Exception exception)
        {
            // If we fail to discover type from a class, then don't abort the discovery
            // Move to the next type.
            string message = string.Format(CultureInfo.CurrentCulture, Resource.CouldNotInspectTypeDuringDiscovery, typeFullName, assemblyFileName, exception.Message);
            PlatformServiceProvider.Instance.AdapterTraceLogger.LogInfo($"AssemblyEnumerator: {message}");
            warningMessages.Add(message);
        }

        return tests;
    }

    private bool DynamicDataAttached(IDictionary<string, object?> sourceLevelParameters, UnitTestElement test, List<UnitTestElement> tests)
    {
        // It should always be `true`, but if any part of the chain is obsolete; it might not contain those.
        // Since we depend on those properties, if they don't exist, we bail out early.
        if (!test.TestMethod.HasManagedMethodAndTypeProperties)
        {
            return false;
        }

        // NOTE: From this place we don't have any path that would let the user write a message on the TestContext and we don't do
        // anything with what would be printed anyway so we can simply use a simple StringWriter.
        using var writer = new StringWriter();
        TestMethod testMethod = test.TestMethod;
        MSTestAdapter.PlatformServices.Interface.ITestContext testContext = PlatformServiceProvider.Instance.GetTestContext(testMethod, writer, sourceLevelParameters);
        TestMethodInfo? testMethodInfo = _typeCache.GetTestMethodInfo(testMethod, testContext, MSTestSettings.CurrentSettings.CaptureDebugTraces);
        return testMethodInfo != null && TryProcessTestDataSourceTests(test, testMethodInfo, tests);
    }

    private static bool TryProcessTestDataSourceTests(UnitTestElement test, TestMethodInfo testMethodInfo, List<UnitTestElement> tests)
    {
        MethodInfo methodInfo = testMethodInfo.MethodInfo;
        IEnumerable<FrameworkITestDataSource>? testDataSources = ReflectHelper.GetAttributes<Attribute>(methodInfo, false)?.OfType<FrameworkITestDataSource>();
        if (testDataSources == null || !testDataSources.Any())
        {
            return false;
        }

        try
        {
            return ProcessTestDataSourceTests(test, methodInfo, testDataSources, tests);
        }
        catch (Exception ex)
        {
            string message = string.Format(CultureInfo.CurrentCulture, Resource.CannotEnumerateIDataSourceAttribute, test.TestMethod.ManagedTypeName, test.TestMethod.ManagedMethodName, ex);
            PlatformServiceProvider.Instance.AdapterTraceLogger.LogInfo($"DynamicDataEnumerator: {message}");
            return false;
        }
    }

    private static bool ProcessTestDataSourceTests(UnitTestElement test, MethodInfo methodInfo, IEnumerable<FrameworkITestDataSource> testDataSources,
        List<UnitTestElement> tests)
    {
        foreach (FrameworkITestDataSource dataSource in testDataSources)
        {
            IEnumerable<object?[]>? data;

            // This code is to discover tests. To run the tests code is in TestMethodRunner.ExecuteDataSourceBasedTests.
            // Any change made here should be reflected in TestMethodRunner.ExecuteDataSourceBasedTests as well.
            try
            {
                data = dataSource.GetData(methodInfo);

                if (!data.Any())
                {
                    throw new ArgumentException(string.Format(CultureInfo.CurrentCulture, FrameworkMessages.DynamicDataIEnumerableEmpty, "GetData", dataSource.GetType().Name));
                }
            }
            catch (Exception ex) when (ex is ArgumentException && MSTestSettings.CurrentSettings.ConsiderEmptyDataSourceAsInconclusive)
            {
                UnitTestElement discoveredTest = test.Clone();
                discoveredTest.DisplayName = dataSource.GetDisplayName(methodInfo, null) ?? discoveredTest.DisplayName;
                tests.Add(discoveredTest);
                continue;
            }

            var testDisplayNameFirstSeen = new Dictionary<string, int>();
            var discoveredTests = new List<UnitTestElement>();
            int index = 0;

            foreach (object?[] d in data)
            {
                UnitTestElement discoveredTest = test.Clone();
                discoveredTest.DisplayName = dataSource.GetDisplayName(methodInfo, d) ?? discoveredTest.DisplayName;

                // If strategy is DisplayName and we have a duplicate test name don't expand the test, bail out.
#pragma warning disable CS0618 // Type or member is obsolete
                if (test.TestMethod.TestIdGenerationStrategy == TestIdGenerationStrategy.DisplayName
                    && testDisplayNameFirstSeen.TryGetValue(discoveredTest.DisplayName!, out int firstIndexSeen))
                {
                    string warning = string.Format(CultureInfo.CurrentCulture, Resource.CannotExpandIDataSourceAttribute_DuplicateDisplayName, firstIndexSeen, index, discoveredTest.DisplayName);
                    warning = string.Format(CultureInfo.CurrentCulture, Resource.CannotExpandIDataSourceAttribute, test.TestMethod.ManagedTypeName, test.TestMethod.ManagedMethodName, warning);
                    PlatformServiceProvider.Instance.AdapterTraceLogger.LogWarning($"DynamicDataEnumerator: {warning}");

                    // Duplicated display name so bail out. Caller will handle adding the original test.
                    return false;
                }
#pragma warning restore CS0618 // Type or member is obsolete

                try
                {
                    discoveredTest.TestMethod.SerializedData = DataSerializationHelper.Serialize(d);
                    discoveredTest.TestMethod.DataType = DynamicDataType.ITestDataSource;
                }
                catch (SerializationException ex)
                {
                    string warning = string.Format(CultureInfo.CurrentCulture, Resource.CannotExpandIDataSourceAttribute_CannotSerialize, index, discoveredTest.DisplayName);
                    warning += Environment.NewLine;
                    warning += ex.ToString();
                    warning = string.Format(CultureInfo.CurrentCulture, Resource.CannotExpandIDataSourceAttribute, test.TestMethod.ManagedTypeName, test.TestMethod.ManagedMethodName, warning);
                    PlatformServiceProvider.Instance.AdapterTraceLogger.LogWarning($"DynamicDataEnumerator: {warning}");

                    // Serialization failed for the type, bail out. Caller will handle adding the original test.
                    return false;
                }

                discoveredTests.Add(discoveredTest);
                testDisplayNameFirstSeen[discoveredTest.DisplayName!] = index++;
            }

            tests.AddRange(discoveredTests);
        }

        return true;
    }
}<|MERGE_RESOLUTION|>--- conflicted
+++ resolved
@@ -124,11 +124,7 @@
     {
         try
         {
-<<<<<<< HEAD
-            types.AddRange(assembly.GetTypes());
-=======
-            return assembly.DefinedTypes.Select(typeInfo => typeInfo.AsType()).ToList();
->>>>>>> 622c0c26
+           return assembly.GetTypes();
         }
         catch (ReflectionTypeLoadException ex)
         {
