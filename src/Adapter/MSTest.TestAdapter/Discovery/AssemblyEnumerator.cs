--- conflicted
+++ resolved
@@ -298,7 +298,6 @@
     {
         foreach (FrameworkITestDataSource dataSource in testDataSources)
         {
-<<<<<<< HEAD
             IEnumerable<object?[]>? data = null;
             try
             {
@@ -312,9 +311,6 @@
                 continue;
             }
 
-=======
-            IEnumerable<object?[]> data = dataSource.GetData(methodInfo);
->>>>>>> d5258ef6
             var testDisplayNameFirstSeen = new Dictionary<string, int>();
             var discoveredTests = new List<UnitTestElement>();
             int index = 0;
