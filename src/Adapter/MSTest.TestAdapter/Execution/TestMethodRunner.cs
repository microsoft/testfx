// Copyright (c) Microsoft Corporation. All rights reserved.
// Licensed under the MIT license. See LICENSE file in the project root for full license information.

using System.Diagnostics;
using System.Globalization;

using Microsoft.VisualStudio.TestPlatform.MSTest.TestAdapter.Extensions;

using Microsoft.VisualStudio.TestPlatform.MSTest.TestAdapter.Helpers;
using Microsoft.VisualStudio.TestPlatform.MSTest.TestAdapter.ObjectModel;
using Microsoft.VisualStudio.TestPlatform.MSTestAdapter.PlatformServices.Interface;
using Microsoft.VisualStudio.TestTools.UnitTesting;

using UnitTestOutcome = Microsoft.VisualStudio.TestPlatform.MSTest.TestAdapter.ObjectModel.UnitTestOutcome;
using UTF = Microsoft.VisualStudio.TestTools.UnitTesting;

namespace Microsoft.VisualStudio.TestPlatform.MSTest.TestAdapter.Execution;

/// <summary>
/// This class is responsible to running tests and converting framework TestResults to adapter TestResults.
/// </summary>
internal class TestMethodRunner
{
    /// <summary>
    /// Test context which needs to be passed to the various methods of the test.
    /// </summary>
    private readonly ITestContext _testContext;

    /// <summary>
    /// TestMethod that needs to be executed.
    /// </summary>
    private readonly TestMethod _test;

    /// <summary>
    /// TestMethod referred by the above test element.
    /// </summary>
    private readonly TestMethodInfo _testMethodInfo;

    /// <summary>
    /// Specifies whether debug traces should be captured or not.
    /// </summary>
    private readonly bool _captureDebugTraces;

    /// <summary>
    /// Initializes a new instance of the <see cref="TestMethodRunner"/> class.
    /// </summary>
    /// <param name="testMethodInfo">
    /// The test method info.
    /// </param>
    /// <param name="testMethod">
    /// The test method.
    /// </param>
    /// <param name="testContext">
    /// The test context.
    /// </param>
    /// <param name="captureDebugTraces">
    /// The capture debug traces.
    /// </param>
    public TestMethodRunner(TestMethodInfo testMethodInfo, TestMethod testMethod, ITestContext testContext, bool captureDebugTraces)
    {
        DebugEx.Assert(testMethodInfo != null, "testMethodInfo should not be null");
        DebugEx.Assert(testMethod != null, "testMethod should not be null");
        DebugEx.Assert(testContext != null, "testContext should not be null");

        _testMethodInfo = testMethodInfo;
        _test = testMethod;
        _testContext = testContext;
        _captureDebugTraces = captureDebugTraces;
    }

    /// <summary>
    /// Executes a test.
    /// </summary>
    /// <returns>The test results.</returns>
    internal UnitTestResult[] Execute()
    {
        string? initializationLogs = string.Empty;
        string? initializationTrace = string.Empty;
        string? initializationErrorLogs = string.Empty;
        string? initializationTestContextMessages = string.Empty;

        UnitTestResult[]? result = null;

        try
        {
            using (LogMessageListener logListener = new(_captureDebugTraces))
            {
                try
                {
                    // Run the assembly and class Initialize methods if required.
                    // Assembly or class initialize can throw exceptions in which case we need to ensure that we fail the test.
                    _testMethodInfo.Parent.Parent.RunAssemblyInitialize(_testContext.Context);
                    _testMethodInfo.Parent.RunClassInitialize(_testContext.Context);
                }
                finally
                {
                    initializationLogs = logListener.GetAndClearStandardOutput();
                    initializationTrace = logListener.GetAndClearDebugTrace();
                    initializationErrorLogs = logListener.GetAndClearStandardError();
                    initializationTestContextMessages = _testContext.GetAndClearDiagnosticMessages();
                }
            }

            // Listening to log messages when running the test method with its Test Initialize and cleanup later on in the stack.
            // This allows us to differentiate logging when data driven methods are used.
            result = RunTestMethod();
        }
        catch (TestFailedException ex)
        {
            result = [new UnitTestResult(ex)];
        }
        catch (Exception ex)
        {
            if (result == null || result.Length == 0)
            {
                result = [new UnitTestResult()];
            }

#pragma warning disable IDE0056 // Use index operator
            var newResult = new UnitTestResult(new TestFailedException(UnitTestOutcome.Error, ex.TryGetMessage(), ex.TryGetStackTraceInformation()))
            {
                StandardOut = result[result.Length - 1].StandardOut,
                StandardError = result[result.Length - 1].StandardError,
                DebugTrace = result[result.Length - 1].DebugTrace,
                TestContextMessages = result[result.Length - 1].TestContextMessages,
                Duration = result[result.Length - 1].Duration,
            };
            result[result.Length - 1] = newResult;
#pragma warning restore IDE0056 // Use index operator
        }
        finally
        {
            UnitTestResult firstResult = result![0];
            firstResult.StandardOut = initializationLogs + firstResult.StandardOut;
            firstResult.StandardError = initializationErrorLogs + firstResult.StandardError;
            firstResult.DebugTrace = initializationTrace + firstResult.DebugTrace;
            firstResult.TestContextMessages = initializationTestContextMessages + firstResult.TestContextMessages;
        }

        return result;
    }

    /// <summary>
    /// Runs the test method.
    /// </summary>
    /// <returns>The test results.</returns>
    internal UnitTestResult[] RunTestMethod()
    {
        DebugEx.Assert(_test != null, "Test should not be null.");
        DebugEx.Assert(_testMethodInfo.TestMethod != null, "Test method should not be null.");

        List<TestResult> results = [];
        bool isDataDriven = false;
        var parentStopwatch = Stopwatch.StartNew();

        if (_testMethodInfo.TestMethodOptions.Executor != null)
        {
            if (_test.DataType == DynamicDataType.ITestDataSource)
            {
                object?[]? data = DataSerializationHelper.Deserialize(_test.SerializedData);
                TestResult[] testResults = ExecuteTestWithDataSource(null, data);
                results.AddRange(testResults);
            }
            else if (ExecuteDataSourceBasedTests(results))
            {
                isDataDriven = true;
            }
            else
            {
                TestResult[] testResults = ExecuteTest(_testMethodInfo);

                foreach (TestResult testResult in testResults)
                {
                    if (StringEx.IsNullOrWhiteSpace(testResult.DisplayName))
                    {
                        testResult.DisplayName = _test.DisplayName;
                    }
                }

                results.AddRange(testResults);
            }
        }
        else
        {
            PlatformServiceProvider.Instance.AdapterTraceLogger.LogError(
            "Not able to get executor for method {0}.{1}",
            _testMethodInfo.TestClassName,
            _testMethodInfo.TestMethodName);
        }

        // Get aggregate outcome.
        UTF.UnitTestOutcome aggregateOutcome = GetAggregateOutcome(results);
        _testContext.SetOutcome(aggregateOutcome);

        // In case of data driven, set parent info in results.
        if (isDataDriven)
        {
            // In legacy scenario
#pragma warning disable CS0618 // Type or member is obsolete
            if (_test.TestIdGenerationStrategy == UTF.TestIdGenerationStrategy.Legacy)
            {
                parentStopwatch.Stop();
                var parentResult = new TestResult
                {
                    Outcome = aggregateOutcome,
                    Duration = parentStopwatch.Elapsed,
                    ExecutionId = Guid.NewGuid(),
                };

                results = UpdateResultsWithParentInfo(results, parentResult);
            }
#pragma warning restore CS0618 // Type or member is obsolete
            else
            {
                results = UpdateResultsWithParentInfo(results);
            }
        }

        // Set a result in case no result is present.
        if (results.Count == 0)
        {
            TestResult emptyResult = new()
            {
                Outcome = aggregateOutcome,
                TestFailureException = new TestFailedException(UnitTestOutcome.Error, Resource.UTA_NoTestResult),
            };

            results.Add(emptyResult);
        }

        return results.ToUnitTestResults();
    }

    private bool ExecuteDataSourceBasedTests(List<TestResult> results)
    {
        bool isDataDriven = false;

        DataSourceAttribute[] dataSourceAttribute = _testMethodInfo.GetAttributes<DataSourceAttribute>(false);
        if (dataSourceAttribute != null && dataSourceAttribute.Length == 1)
        {
            isDataDriven = true;
            Stopwatch watch = new();
            watch.Start();

            try
            {
                IEnumerable<object>? dataRows = PlatformServiceProvider.Instance.TestDataSource.GetData(_testMethodInfo, _testContext);

                if (dataRows == null)
                {
                    var inconclusiveResult = new TestResult
                    {
                        Outcome = UTF.UnitTestOutcome.Inconclusive,
                        Duration = watch.Elapsed,
                    };
                    results.Add(inconclusiveResult);
                }
                else
                {
                    try
                    {
                        int rowIndex = 0;

                        foreach (object dataRow in dataRows)
                        {
                            TestResult[] testResults = ExecuteTestWithDataRow(dataRow, rowIndex++);
                            results.AddRange(testResults);
                        }
                    }
                    finally
                    {
                        _testContext.SetDataConnection(null);
                        _testContext.SetDataRow(null);
                    }
                }
            }
            catch (Exception ex)
            {
                var failedResult = new TestResult
                {
                    Outcome = UTF.UnitTestOutcome.Error,
                    TestFailureException = ex,
                    Duration = watch.Elapsed,
                };
                results.Add(failedResult);
            }
        }
        else
        {
            IEnumerable<UTF.ITestDataSource>? testDataSources = _testMethodInfo.GetAttributes<Attribute>(false)?.OfType<UTF.ITestDataSource>();

            if (testDataSources != null)
            {
                foreach (UTF.ITestDataSource testDataSource in testDataSources)
                {
                    Stopwatch watch = new();
                    watch.Start();
                    isDataDriven = true;
<<<<<<< HEAD
                    IEnumerable<object?[]>? dataSource = null;
                    try
                    {
                        dataSource = testDataSource.GetData(_testMethodInfo.MethodInfo);
                    }
                    catch (Exception ex) when (ex is ArgumentException && MSTestSettings.CurrentSettings.ConsiderEmptyDataSourceAsInconclusive)
                    {
                        var inconclusiveResult = new TestResult
                        {
                            Outcome = UTF.UnitTestOutcome.Inconclusive,
                            Duration = watch.Elapsed,
                        };
                        results.Add(inconclusiveResult);
                        continue;
                    }

                    foreach (var data in dataSource)
=======
                    foreach (object?[] data in testDataSource.GetData(_testMethodInfo.MethodInfo))
>>>>>>> d5258ef6
                    {
                        try
                        {
                            TestResult[] testResults = ExecuteTestWithDataSource(testDataSource, data);

                            results.AddRange(testResults);
                        }
                        finally
                        {
                            _testMethodInfo.SetArguments(null);
                        }
                    }
                }
            }
        }

        return isDataDriven;
    }

    private TestResult[] ExecuteTestWithDataSource(UTF.ITestDataSource? testDataSource, object?[]? data)
    {
        var stopwatch = Stopwatch.StartNew();

        _testMethodInfo.SetArguments(data);
        TestResult[] testResults = ExecuteTest(_testMethodInfo);
        stopwatch.Stop();

        bool hasDisplayName = !StringEx.IsNullOrWhiteSpace(_test.DisplayName);
        foreach (TestResult testResult in testResults)
        {
            if (testResult.Duration == TimeSpan.Zero)
            {
                testResult.Duration = stopwatch.Elapsed;
            }

            string? displayName = _test.Name;
            if (testDataSource != null)
            {
                displayName = testDataSource.GetDisplayName(_testMethodInfo.MethodInfo, data);
            }
            else if (hasDisplayName)
            {
                displayName = _test.DisplayName;
            }

            testResult.DisplayName = displayName;
        }

        return testResults;
    }

    private TestResult[] ExecuteTestWithDataRow(object dataRow, int rowIndex)
    {
        string displayName = string.Format(CultureInfo.CurrentCulture, Resource.DataDrivenResultDisplayName, _test.DisplayName, rowIndex);
        Stopwatch? stopwatch = null;

        TestResult[]? testResults = null;
        try
        {
            stopwatch = Stopwatch.StartNew();
            _testContext.SetDataRow(dataRow);
            testResults = ExecuteTest(_testMethodInfo);
        }
        finally
        {
            stopwatch?.Stop();
            _testContext.SetDataRow(null);
        }

        foreach (TestResult testResult in testResults)
        {
            testResult.DisplayName = displayName;
            testResult.DatarowIndex = rowIndex;
            testResult.Duration = stopwatch.Elapsed;
        }

        return testResults;
    }

    private TestResult[] ExecuteTest(TestMethodInfo testMethodInfo)
    {
        try
        {
            return _testMethodInfo.TestMethodOptions.Executor!.Execute(testMethodInfo);
        }
        catch (Exception ex)
        {
            return
            [
                new TestResult()
                {
                    // TODO: We need to change the exception type to more specific one.
#pragma warning disable CA2201 // Do not raise reserved exception types
                    TestFailureException = new Exception(string.Format(CultureInfo.CurrentCulture, Resource.UTA_ExecuteThrewException, ex?.Message, ex?.StackTrace), ex),
#pragma warning restore CA2201 // Do not raise reserved exception types
                },
            ];
        }
    }

    /// <summary>
    /// Gets aggregate outcome.
    /// </summary>
    /// <param name="results">Results.</param>
    /// <returns>Aggregate outcome.</returns>
    private static UTF.UnitTestOutcome GetAggregateOutcome(List<TestResult> results)
    {
        // In case results are not present, set outcome as unknown.
        if (results.Count == 0)
        {
            return UTF.UnitTestOutcome.Unknown;
        }

        // Get aggregate outcome.
        UTF.UnitTestOutcome aggregateOutcome = results[0].Outcome;
        foreach (TestResult result in results)
        {
            aggregateOutcome = UnitTestOutcomeExtensions.GetMoreImportantOutcome(aggregateOutcome, result.Outcome);
        }

        return aggregateOutcome;
    }

    /// <summary>
    /// Updates given results with parent info if results are greater than 1.
    /// Add parent results as first result in updated result.
    /// </summary>
    /// <param name="results">Results.</param>
    /// <returns>Updated results which contains parent result as first result. All other results contains parent result info.</returns>
    private static List<TestResult> UpdateResultsWithParentInfo(List<TestResult> results)
    {
        // Return results in case there are no results.
        if (results.Count == 0)
        {
            return results;
        }

        // UpdatedResults contain parent result at first position and remaining results has parent info updated.
        var updatedResults = new List<TestResult>();

        foreach (TestResult result in results)
        {
            result.ExecutionId = Guid.NewGuid();
            result.ParentExecId = Guid.NewGuid();

            updatedResults.Add(result);
        }

        return updatedResults;
    }

    /// <summary>
    /// Updates given results with parent info if results are greater than 1.
    /// Add parent results as first result in updated result.
    /// </summary>
    /// <param name="results">Results.</param>
    /// <param name="parentResult">Parent results.</param>
    /// <returns>Updated results which contains parent result as first result. All other results contains parent result info.</returns>
    private static List<TestResult> UpdateResultsWithParentInfo(
        List<TestResult> results,
        TestResult parentResult)
    {
        // Return results in case there are no results.
        if (results.Count == 0)
        {
            return results;
        }

        // UpdatedResults contain parent result at first position and remaining results has parent info updated.
        List<TestResult> updatedResults = [parentResult];

        foreach (TestResult result in results)
        {
            result.ExecutionId = Guid.NewGuid();
            result.ParentExecId = parentResult.ExecutionId;
            parentResult.InnerResultsCount++;

            updatedResults.Add(result);
        }

        return updatedResults;
    }
}<|MERGE_RESOLUTION|>--- conflicted
+++ resolved
@@ -296,7 +296,6 @@
                     Stopwatch watch = new();
                     watch.Start();
                     isDataDriven = true;
-<<<<<<< HEAD
                     IEnumerable<object?[]>? dataSource = null;
                     try
                     {
@@ -313,10 +312,7 @@
                         continue;
                     }
 
-                    foreach (var data in dataSource)
-=======
-                    foreach (object?[] data in testDataSource.GetData(_testMethodInfo.MethodInfo))
->>>>>>> d5258ef6
+                    foreach (object?[] data in dataSource)
                     {
                         try
                         {
