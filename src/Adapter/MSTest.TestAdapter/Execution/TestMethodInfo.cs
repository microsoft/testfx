--- conflicted
+++ resolved
@@ -121,11 +121,7 @@
     /// <param name="inherit">Whether or not getting the attributes that are inherited.</param>
     /// <returns>An array of the attributes.</returns>
     public Attribute[]? GetAllAttributes(bool inherit)
-<<<<<<< HEAD
-        => [.. ReflectHelper.Instance.GetDerivedAttributes<Attribute>(TestMethod, inherit)];
-=======
-        => ReflectHelper.Instance.GetAttributes<Attribute>(TestMethod, inherit).ToArray();
->>>>>>> 35ac25e5
+        => [.. ReflectHelper.Instance.GetAttributes<Attribute>(TestMethod, inherit)];
 
     /// <summary>
     /// Gets all attributes of the test method.
@@ -135,11 +131,7 @@
     /// <returns>An array of the attributes.</returns>
     public TAttributeType[] GetAttributes<TAttributeType>(bool inherit)
         where TAttributeType : Attribute
-<<<<<<< HEAD
-        => [.. ReflectHelper.Instance.GetDerivedAttributes<TAttributeType>(TestMethod, inherit)];
-=======
-        => ReflectHelper.Instance.GetAttributes<TAttributeType>(TestMethod, inherit).ToArray();
->>>>>>> 35ac25e5
+        => [.. ReflectHelper.Instance.GetAttributes<TAttributeType>(TestMethod, inherit)];
 
     /// <inheritdoc cref="InvokeAsync(object[])" />
     public virtual TestResult Invoke(object?[]? arguments)
