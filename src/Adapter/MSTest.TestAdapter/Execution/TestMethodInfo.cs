--- conflicted
+++ resolved
@@ -750,12 +750,7 @@
         object? classInstance = null;
         try
         {
-<<<<<<< HEAD
-            Console.WriteLine($"Invoking ctor of {Parent.Constructor.DeclaringType!.FullName}");
-            classInstance = Parent.Constructor.Invoke(null);
-=======
             classInstance = Parent.Constructor.Invoke(Parent.IsParameterlessConstructor ? null : [TestMethodOptions.TestContext]);
->>>>>>> d8dd4d9c
         }
         catch (Exception ex)
         {
