--- conflicted
+++ resolved
@@ -159,24 +159,16 @@
 
         try
         {
-<<<<<<< HEAD
-            FixtureMethodRunner.RunOnContext(executionContext, () =>
-=======
             ExecutionContextHelpers.RunOnContext(executionContext, () =>
->>>>>>> b66a5e19
             {
                 ThreadSafeStringWriter.CleanState();
                 listener = new LogMessageListener(MSTestSettings.CurrentSettings.CaptureDebugTraces);
                 executionContext = ExecutionContext.Capture();
             });
-<<<<<<< HEAD
-            result = IsTimeoutSet ? ExecuteInternalWithTimeout(arguments, executionContext) : ExecuteInternal(arguments, executionContext, null);
-=======
 
             result = IsTimeoutSet
                 ? await ExecuteInternalWithTimeoutAsync(arguments, executionContext)
                 : await ExecuteInternalAsync(arguments, executionContext, null);
->>>>>>> b66a5e19
         }
         finally
         {
@@ -188,11 +180,7 @@
                 result.Duration = watch.Elapsed;
                 if (listener is not null)
                 {
-<<<<<<< HEAD
-                    FixtureMethodRunner.RunOnContext(executionContext, () =>
-=======
                     ExecutionContextHelpers.RunOnContext(executionContext, () =>
->>>>>>> b66a5e19
                     {
                         result.DebugTrace = listener.GetAndClearDebugTrace();
                         result.LogOutput = listener.GetAndClearStandardOutput();
@@ -410,22 +398,14 @@
     /// <param name="timeoutTokenSource">The timeout token source.</param>
     /// <returns>The result of the execution.</returns>
     [SuppressMessage("Microsoft.Design", "CA1031:DoNotCatchGeneralExceptionTypes", Justification = "Requirement is to handle all kinds of user exceptions and message appropriately.")]
-<<<<<<< HEAD
-    private TestResult ExecuteInternal(object?[]? arguments, ExecutionContext? executionContext, CancellationTokenSource? timeoutTokenSource)
-=======
     private async Task<TestResult> ExecuteInternalAsync(object?[]? arguments, ExecutionContext? executionContext, CancellationTokenSource? timeoutTokenSource)
->>>>>>> b66a5e19
     {
         DebugEx.Assert(TestMethod != null, "UnitTestExecuter.DefaultTestMethodInvoke: testMethod = null.");
 
         var result = new TestResult();
 
         // TODO remove dry violation with TestMethodRunner
-<<<<<<< HEAD
-        FixtureMethodRunner.RunOnContext(executionContext, () =>
-=======
         ExecutionContextHelpers.RunOnContext(executionContext, () =>
->>>>>>> b66a5e19
         {
             _classInstance = CreateTestClassInstance(result);
             executionContext = ExecutionContext.Capture();
@@ -447,13 +427,6 @@
                     if (RunTestInitializeMethod(_classInstance, result, ref executionContext, timeoutTokenSource))
                     {
                         hasTestInitializePassed = true;
-<<<<<<< HEAD
-                        FixtureMethodRunner.RunOnContext(executionContext, () =>
-                        {
-                            TestMethod.InvokeAsSynchronousTask(_classInstance, arguments);
-                            executionContext = ExecutionContext.Capture();
-                        });
-=======
                         var tcs = new TaskCompletionSource<object?>();
 #pragma warning disable VSTHRD101 // Avoid unsupported async delegates
                         ExecutionContextHelpers.RunOnContext(executionContext, async () =>
@@ -481,7 +454,6 @@
 #pragma warning restore VSTHRD101 // Avoid unsupported async delegates
 
                         await tcs.Task;
->>>>>>> b66a5e19
 
                         result.Outcome = UTF.UnitTestOutcome.Passed;
                     }
@@ -751,11 +723,7 @@
                 if (_classInstance is IAsyncDisposable classInstanceAsAsyncDisposable)
                 {
                     // If you implement IAsyncDisposable without calling the DisposeAsync this would result a resource leak.
-<<<<<<< HEAD
-                    FixtureMethodRunner.RunOnContext(executionContext, () =>
-=======
                     ExecutionContextHelpers.RunOnContext(executionContext, () =>
->>>>>>> b66a5e19
                     {
                         classInstanceAsAsyncDisposable.DisposeAsync().AsTask().Wait();
                         executionContext = ExecutionContext.Capture();
@@ -764,11 +732,7 @@
 #endif
                 if (_classInstance is IDisposable classInstanceAsDisposable)
                 {
-<<<<<<< HEAD
-                    FixtureMethodRunner.RunOnContext(executionContext, () =>
-=======
                     ExecutionContextHelpers.RunOnContext(executionContext, () =>
->>>>>>> b66a5e19
                     {
                         classInstanceAsDisposable.Dispose();
                         executionContext = ExecutionContext.Capture();
@@ -1123,11 +1087,7 @@
     /// <param name="executionContext">The execution context to execute the test method on.</param>
     /// <returns>The result of execution.</returns>
     [SuppressMessage("Microsoft.Design", "CA1031:DoNotCatchGeneralExceptionTypes", Justification = "Requirement is to handle all kinds of user exceptions and message appropriately.")]
-<<<<<<< HEAD
-    private TestResult ExecuteInternalWithTimeout(object?[]? arguments, ExecutionContext? executionContext)
-=======
     private async Task<TestResult> ExecuteInternalWithTimeoutAsync(object?[]? arguments, ExecutionContext? executionContext)
->>>>>>> b66a5e19
     {
         DebugEx.Assert(IsTimeoutSet, "Timeout should be set");
 
@@ -1151,11 +1111,7 @@
 
                 try
                 {
-<<<<<<< HEAD
-                    return ExecuteInternal(arguments, executionContext, timeoutTokenSource);
-=======
                     return await ExecuteInternalAsync(arguments, executionContext, timeoutTokenSource);
->>>>>>> b66a5e19
                 }
                 catch (OperationCanceledException)
                 {
@@ -1225,9 +1181,6 @@
         {
             try
             {
-<<<<<<< HEAD
-                result = ExecuteInternal(arguments, executionContext, null);
-=======
                 // TODO: Avoid blocking.
                 // This used to always happen, but now is moved to the code path where there is a Timeout on the test method.
                 // The GetAwaiter().GetResult() call here can be a source of deadlocks, especially for UWP/WinUI.
@@ -1236,7 +1189,6 @@
                 // However, the GetAwaiter().GetResult() here will block the current thread which is also the UI thread.
                 // So, the continuations will not be able, thus this task never completes.
                 result = ExecuteInternalAsync(arguments, executionContext, null).GetAwaiter().GetResult();
->>>>>>> b66a5e19
             }
             catch (Exception ex)
             {
