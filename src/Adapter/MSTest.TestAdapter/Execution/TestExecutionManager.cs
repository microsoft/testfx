--- conflicted
+++ resolved
@@ -75,7 +75,7 @@
     /// <param name="runContext">Context to use when executing the tests.</param>
     /// <param name="frameworkHandle">Handle to the framework to record results and to do framework operations.</param>
     /// <param name="runCancellationToken">Test run cancellation token.</param>
-    public async Task RunTests(IEnumerable<TestCase> tests, IRunContext? runContext, IFrameworkHandle frameworkHandle, TestRunCancellationToken runCancellationToken)
+    public void RunTests(IEnumerable<TestCase> tests, IRunContext? runContext, IFrameworkHandle frameworkHandle, TestRunCancellationToken runCancellationToken)
     {
         DebugEx.Assert(tests != null, "tests");
         DebugEx.Assert(runContext != null, "runContext");
@@ -90,7 +90,7 @@
         CacheSessionParameters(runContext, frameworkHandle);
 
         // Execute the tests
-        await ExecuteTests(tests, runContext, frameworkHandle, isDeploymentDone);
+        ExecuteTests(tests, runContext, frameworkHandle, isDeploymentDone);
 
         if (!HasAnyTestFailed)
         {
@@ -98,7 +98,7 @@
         }
     }
 
-    public async Task RunTests(IEnumerable<string> sources, IRunContext? runContext, IFrameworkHandle frameworkHandle, TestRunCancellationToken cancellationToken)
+    public void RunTests(IEnumerable<string> sources, IRunContext? runContext, IFrameworkHandle frameworkHandle, TestRunCancellationToken cancellationToken)
     {
         _cancellationToken = cancellationToken;
 
@@ -130,7 +130,7 @@
         CacheSessionParameters(runContext, frameworkHandle);
 
         // Run tests.
-        await ExecuteTests(tests, runContext, frameworkHandle, isDeploymentDone);
+        ExecuteTests(tests, runContext, frameworkHandle, isDeploymentDone);
 
         if (!HasAnyTestFailed)
         {
@@ -145,7 +145,7 @@
     /// <param name="runContext">The run context.</param>
     /// <param name="frameworkHandle">Handle to record test start/end/results.</param>
     /// <param name="isDeploymentDone">Indicates if deployment is done.</param>
-    internal virtual async Task ExecuteTests(IEnumerable<TestCase> tests, IRunContext? runContext, IFrameworkHandle frameworkHandle, bool isDeploymentDone)
+    internal virtual void ExecuteTests(IEnumerable<TestCase> tests, IRunContext? runContext, IFrameworkHandle frameworkHandle, bool isDeploymentDone)
     {
         var testsBySource = from test in tests
                             group test by test.Source into testGroup
@@ -153,7 +153,7 @@
 
         foreach (var group in testsBySource)
         {
-            await ExecuteTestsInSource(group.Tests, runContext, frameworkHandle, group.Source, isDeploymentDone);
+            ExecuteTestsInSource(group.Tests, runContext, frameworkHandle, group.Source, isDeploymentDone);
         }
     }
 
@@ -216,7 +216,7 @@
     /// <param name="frameworkHandle">Handle to record test start/end/results.</param>
     /// <param name="source">The test container for the tests.</param>
     /// <param name="isDeploymentDone">Indicates if deployment is done.</param>
-    private async Task ExecuteTestsInSource(IEnumerable<TestCase> tests, IRunContext? runContext, IFrameworkHandle frameworkHandle, string source, bool isDeploymentDone)
+    private void ExecuteTestsInSource(IEnumerable<TestCase> tests, IRunContext? runContext, IFrameworkHandle frameworkHandle, string source, bool isDeploymentDone)
     {
         DebugEx.Assert(!StringEx.IsNullOrEmpty(source), "Source cannot be empty");
 
@@ -319,34 +319,8 @@
 
                 var tasks = new List<Task>();
 
-                async Task NewFunction(
-                    ConcurrentQueue<IEnumerable<TestCase>>? queue,
-                    IDictionary<string, object> dictionary,
-                    UnitTestRunner unitTestRunner,
-                    TestRunCancellationToken? cancellationToken,
-                    ITestExecutionRecorder frameworkHandle,
-                    string source)
-                {
-<<<<<<< HEAD
-                    while (!queue!.IsEmpty)
-                    {
-                        if (cancellationToken != null && cancellationToken.Canceled)
-                        {
-                            // if a cancellation has been requested, do not queue any more test runs.
-                            break;
-                        }
-
-                        if (queue.TryDequeue(out IEnumerable<TestCase>? testSet))
-                        {
-                            await ExecuteTestsWithTestRunner(testSet, frameworkHandle, source, dictionary, unitTestRunner);
-                        }
-                    }
-                }
-
                 for (int i = 0; i < parallelWorkers; i++)
                 {
-                    tasks.Add(NewFunction(queue, sourceLevelParameters, testRunner, _cancellationToken, frameworkHandle, source));
-=======
                     tasks.Add(_taskFactory(() =>
                     {
                         while (!queue!.IsEmpty)
@@ -363,7 +337,6 @@
                             }
                         }
                     }));
->>>>>>> 81d1facf
                 }
 
                 Task.WaitAll(tasks.ToArray());
@@ -372,12 +345,12 @@
             // Queue the non parallel set
             if (nonParallelizableTestSet != null)
             {
-                await ExecuteTestsWithTestRunner(nonParallelizableTestSet, frameworkHandle, source, sourceLevelParameters, testRunner);
+                ExecuteTestsWithTestRunner(nonParallelizableTestSet, frameworkHandle, source, sourceLevelParameters, testRunner);
             }
         }
         else
         {
-            await ExecuteTestsWithTestRunner(testsToRun, frameworkHandle, source, sourceLevelParameters, testRunner);
+            ExecuteTestsWithTestRunner(testsToRun, frameworkHandle, source, sourceLevelParameters, testRunner);
         }
 
         PlatformServiceProvider.Instance.AdapterTraceLogger.LogInfo("Executed tests belonging to source {0}", source);
@@ -400,7 +373,7 @@
         }
     }
 
-    private async Task ExecuteTestsWithTestRunner(
+    private void ExecuteTestsWithTestRunner(
         IEnumerable<TestCase> tests,
         ITestExecutionRecorder testExecutionRecorder,
         string source,
@@ -425,7 +398,7 @@
             // Run single test passing test context properties to it.
             var tcmProperties = TcmTestPropertiesProvider.GetTcmProperties(currentTest);
             var testContextProperties = GetTestContextProperties(tcmProperties, sourceLevelParameters);
-            var unitTestResult = await testRunner.RunSingleTest(unitTestElement.TestMethod, testContextProperties);
+            var unitTestResult = testRunner.RunSingleTest(unitTestElement.TestMethod, testContextProperties);
 
             PlatformServiceProvider.Instance.AdapterTraceLogger.LogInfo("Executed test {0}", unitTestElement.TestMethod.Name);
 
