--- conflicted
+++ resolved
@@ -313,29 +313,20 @@
             // }
         }
 
-<<<<<<< HEAD
-        Type? baseType = classType.GetTypeInfo().BaseType;
-
+        Type? baseType = classType.BaseType;
         // PERF: Don't inspect object, no test methods or setups can be defined on it.
         while (baseType != null && baseType != typeof(object))
         {
             foreach (MethodInfo methodInfo in baseType.GetTypeInfo().DeclaredMethods)
             {
                 // TODO: this is inconsistent, normally we inspect all methods for attributes and throw when they have incorrect shape, issue: https://github.com/microsoft/testfx/issues/2999
-                if (methodInfo.IsPublic && !methodInfo.IsStatic)
-=======
-        Type? baseType = classType.BaseType;
-        while (baseType != null)
-        {
-            foreach (MethodInfo methodInfo in baseType.GetTypeInfo().DeclaredMethods)
-            {
                 if (methodInfo is { IsPublic: true, IsStatic: false })
->>>>>>> ddca8951
                 {
                     // Update test initialize/cleanup method from base type.
                     UpdateInfoIfTestInitializeOrCleanupMethod(classInfo, methodInfo, true, instanceMethods);
                 }
 
+                // TODO: this is inconsistent, normally we inspect all methods for attributes and throw when they have incorrect shape, issue: https://github.com/microsoft/testfx/issues/2999
                 if (methodInfo is { IsPublic: true, IsStatic: true })
                 {
                     UpdateInfoIfClassInitializeOrCleanupMethod(classInfo, methodInfo, true, ref initAndCleanupMethods);
