﻿// Copyright (c) Microsoft Corporation. All rights reserved.
// Licensed under the MIT license. See LICENSE file in the project root for full license information.

using System.Security;

using Microsoft.TestPlatform.AdapterUtilities.ManagedNameUtilities;
using Microsoft.VisualStudio.TestPlatform.MSTest.TestAdapter.Discovery;
using Microsoft.VisualStudio.TestPlatform.MSTest.TestAdapter.Extensions;
using Microsoft.VisualStudio.TestPlatform.MSTest.TestAdapter.Helpers;
using Microsoft.VisualStudio.TestPlatform.MSTest.TestAdapter.ObjectModel;
using Microsoft.VisualStudio.TestPlatform.MSTestAdapter.PlatformServices.Interface;
using Microsoft.VisualStudio.TestTools.UnitTesting;

namespace Microsoft.VisualStudio.TestPlatform.MSTest.TestAdapter.Execution;

/// <summary>
/// Defines type cache which reflects upon a type and cache its test artifacts.
/// </summary>
internal sealed class TypeCache : MarshalByRefObject
{
    /// <summary>
    /// Predefined test Attribute names.
    /// </summary>
    private static readonly string[] PredefinedNames = ["Priority", "TestCategory", "Owner"];

    /// <summary>
    /// Helper for reflection API's.
    /// </summary>
    private readonly ReflectHelper _reflectionHelper;

    /// <summary>
    /// Assembly info cache.
    /// </summary>
    private readonly ConcurrentDictionary<Assembly, TestAssemblyInfo> _testAssemblyInfoCache = new();

    /// <summary>
    /// ClassInfo cache.
    /// </summary>
    private readonly ConcurrentDictionary<string, TestClassInfo> _classInfoCache = new();

    private readonly ConcurrentDictionary<string, bool> _discoverInternalsCache = new();

    /// <summary>
    /// Initializes a new instance of the <see cref="TypeCache"/> class.
    /// </summary>
    internal TypeCache()
        : this(ReflectHelper.Instance)
    {
    }

    /// <summary>
    /// Initializes a new instance of the <see cref="TypeCache"/> class.
    /// </summary>
    /// <param name="reflectionHelper"> An instance to the <see cref="ReflectHelper"/> object. </param>
    internal TypeCache(ReflectHelper reflectionHelper) => _reflectionHelper = reflectionHelper;

    /// <summary>
    /// Gets Class Info cache which has cleanup methods to execute.
    /// </summary>
    public IEnumerable<TestClassInfo> ClassInfoListWithExecutableCleanupMethods
        => _classInfoCache.Values.Where(classInfo => classInfo.HasExecutableCleanupMethod);

    /// <summary>
    /// Gets Assembly Info cache which has cleanup methods to execute.
    /// </summary>
    public IEnumerable<TestAssemblyInfo> AssemblyInfoListWithExecutableCleanupMethods
        => _testAssemblyInfoCache.Values.Where(assemblyInfo => assemblyInfo.HasExecutableCleanupMethod);

    /// <summary>
    /// Gets the set of cached assembly info values.
    /// </summary>
    public ICollection<TestAssemblyInfo> AssemblyInfoCache => _testAssemblyInfoCache.Values;

    /// <summary>
    /// Gets the set of cached class info values.
    /// </summary>
    public ICollection<TestClassInfo> ClassInfoCache => _classInfoCache.Values;

    /// <summary>
    /// Get the test method info corresponding to the parameter test Element.
    /// </summary>
    /// <returns> The <see cref="TestMethodInfo"/>. </returns>
    public TestMethodInfo? GetTestMethodInfo(TestMethod testMethod, ITestContext testContext, bool captureDebugTraces)
    {
        Guard.NotNull(testMethod);
        Guard.NotNull(testContext);

        // Get the classInfo (This may throw as GetType calls assembly.GetType(..,true);)
        TestClassInfo? testClassInfo = GetClassInfo(testMethod);

        if (testClassInfo == null)
        {
            // This means the class containing the test method could not be found.
            // Return null so we return a not found result.
            return null;
        }

        // Get the testMethod
        return ResolveTestMethodInfo(testMethod, testClassInfo, testContext, captureDebugTraces);
    }

    /// <summary>
    /// Get the test method info corresponding to the parameter test Element.
    /// </summary>
    /// <returns> The <see cref="TestMethodInfo"/>. </returns>
    public TestMethodInfo? GetTestMethodInfoForDiscovery(TestMethod testMethod)
    {
        Guard.NotNull(testMethod);

        // Get the classInfo (This may throw as GetType calls assembly.GetType(..,true);)
        TestClassInfo? testClassInfo = GetClassInfo(testMethod);

        if (testClassInfo == null)
        {
            // This means the class containing the test method could not be found.
            // Return null so we return a not found result.
            return null;
        }

        // Get the testMethod
        return ResolveTestMethodInfoForDiscovery(testMethod, testClassInfo);
    }

    /// <summary>
    /// Returns object to be used for controlling lifetime, null means infinite lifetime.
    /// </summary>
    /// <returns>
    /// The <see cref="object"/>.
    /// </returns>
    [SecurityCritical]
#if NET5_0_OR_GREATER
    [Obsolete]
#endif
    public override object InitializeLifetimeService() => null!;

    #region ClassInfo creation and cache logic.

    /// <summary>
    /// Gets the classInfo corresponding to the unit test.
    /// </summary>
    /// <param name="testMethod"> The test Method.  </param>
    /// <returns> The <see cref="TestClassInfo"/>. </returns>
    private TestClassInfo? GetClassInfo(TestMethod testMethod)
    {
        DebugEx.Assert(testMethod != null, "test method is null");

        string typeName = testMethod.FullClassName;

        if (!_classInfoCache.TryGetValue(typeName, out TestClassInfo? classInfo))
        {
            // Load the class type
            Type? type = LoadType(typeName, testMethod.AssemblyName);

            // VSTest managed feature is not working properly and ends up providing names that are not fully
            // unescaped causing reflection to fail loading. For the cases we know this is happening, we will
            // try to manually unescape the type name and load the type again.
            if (type == null
                && TryGetUnescapedManagedTypeName(testMethod, out string? unescapedTypeName))
            {
                type = LoadType(unescapedTypeName, testMethod.AssemblyName);
            }

            if (type == null)
            {
                // This means the class containing the test method could not be found.
                // Return null so we return a not found result.
                return null;
            }

            // Get the classInfo
            classInfo = CreateClassInfo(type, testMethod);

            // Use the full type name for the cache.
            classInfo = _classInfoCache.GetOrAdd(typeName, classInfo);
        }

        return classInfo;
    }

    private static bool TryGetUnescapedManagedTypeName(TestMethod testMethod, [NotNullWhen(true)] out string? unescapedTypeName)
    {
        if (testMethod.Hierarchy.Count != 4)
        {
            unescapedTypeName = null;
            return false;
        }

        StringBuilder unescapedTypeNameBuilder = new();
        int i = -1;
        foreach (string? hierarchyPart in testMethod.Hierarchy)
        {
            i++;
            if (i is not 1 and not 2 || hierarchyPart is null)
            {
                continue;
            }

#if NETCOREAPP || WINDOWS_UWP
            if (hierarchyPart.StartsWith('\'') && hierarchyPart.EndsWith('\''))
#else
            if (hierarchyPart.StartsWith("'", StringComparison.Ordinal) && hierarchyPart.EndsWith("'", StringComparison.Ordinal))
#endif
            {
                unescapedTypeNameBuilder.Append(hierarchyPart, 1, hierarchyPart.Length - 2);
            }
            else
            {
                unescapedTypeNameBuilder.Append(hierarchyPart);
            }

            if (i == 1)
            {
                unescapedTypeNameBuilder.Append('.');
            }
        }

        unescapedTypeName = unescapedTypeNameBuilder.ToString();
        return unescapedTypeName != testMethod.FullClassName;
    }

    /// <summary>
    /// Loads the parameter type from the parameter assembly.
    /// </summary>
    /// <param name="typeName"> The type Name. </param>
    /// <param name="assemblyName"> The assembly Name. </param>
    /// <returns> The <see cref="Type"/>. </returns>
    /// <exception cref="TypeInspectionException"> Thrown when there is a type load exception from the assembly. </exception>
    private static Type? LoadType(string typeName, string assemblyName)
    {
        try
        {
            // Attempt to load the assembly using the full type name (includes assembly)
            // This call will load the assembly from the first location it is
            // found in (i.e. GAC, current directory, path)
            // If this fails, we will try to load the type from the assembly
            // location in the Out directory.
            Type? t = PlatformServiceProvider.Instance.ReflectionOperations.GetType(typeName);

            if (t == null)
            {
                Assembly assembly = PlatformServiceProvider.Instance.FileOperations.LoadAssembly(assemblyName, isReflectionOnly: false);

                // Attempt to load the type from the test assembly.
                // Allow this call to throw if the type can't be loaded.
                t = PlatformServiceProvider.Instance.ReflectionOperations.GetType(assembly, typeName);
            }

            return t;
        }
        catch (TypeLoadException)
        {
            // This means the class containing the test method could not be found.
            // Return null so we return a not found result.
            return null;
        }
        catch (Exception ex)
        {
            string message = string.Format(CultureInfo.CurrentCulture, Resource.UTA_TypeLoadError, typeName, ex);
            throw new TypeInspectionException(message);
        }
    }

    /// <summary>
    /// Create the class Info.
    /// </summary>
    /// <param name="classType"> The class Type. </param>
    /// <param name="testMethod"> The test Method. </param>
    /// <returns> The <see cref="TestClassInfo"/>. </returns>
    private TestClassInfo CreateClassInfo(Type classType, TestMethod testMethod)
    {
        ConstructorInfo[] constructors = PlatformServiceProvider.Instance.ReflectionOperations.GetDeclaredConstructors(classType);
        (ConstructorInfo CtorInfo, bool IsParameterless)? selectedConstructor = null;

        foreach (ConstructorInfo ctor in constructors)
        {
            if (!ctor.IsPublic)
            {
                continue;
            }

            ParameterInfo[] parameters = ctor.GetParameters();

            // There are just 2 ctor shapes that we know, so the code is quite simple,
            // but if we add more, add a priority to the search, and short-circuit this search so we only iterate
            // through the collection once, to avoid re-allocating GetParameters multiple times.
            if (parameters.Length == 1 && parameters[0].ParameterType == typeof(TestContext))
            {
                selectedConstructor = (ctor, IsParameterless: false);

                // This is the preferred constructor, no point in searching for more.
                break;
            }

            if (parameters.Length == 0)
            {
                // Otherwise take the first parameterless constructor we can find.
                selectedConstructor ??= (ctor, IsParameterless: true);
            }
        }

        if (selectedConstructor is null)
        {
            throw new TypeInspectionException(string.Format(CultureInfo.CurrentCulture, Resource.UTA_NoValidConstructor, testMethod.FullClassName));
        }

        ConstructorInfo constructor = selectedConstructor.Value.CtorInfo;
        bool isParameterLessConstructor = selectedConstructor.Value.IsParameterless;

        TestAssemblyInfo assemblyInfo = GetAssemblyInfo(classType);

        TestClassAttribute? testClassAttribute = ReflectHelper.Instance.GetFirstDerivedAttributeOrDefault<TestClassAttribute>(classType, inherit: false);
        DebugEx.Assert(testClassAttribute is not null, "testClassAttribute is null");
        var classInfo = new TestClassInfo(classType, constructor, isParameterLessConstructor, testClassAttribute, assemblyInfo);

        // List holding the instance of the initialize/cleanup methods
        // to be passed into the tuples' queue  when updating the class info.
        var initAndCleanupMethods = new MethodInfo?[2];

        // List of instance methods present in the type as well its base type
        // which is used to decide whether TestInitialize/TestCleanup methods
        // present in the base type should be used or not. They are not used if
        // the method is overridden in the derived type.
        var instanceMethods = new Dictionary<string, string?>();

        foreach (MethodInfo methodInfo in PlatformServiceProvider.Instance.ReflectionOperations.GetDeclaredMethods(classType))
        {
            UpdateInfoIfTestInitializeOrCleanupMethod(classInfo, methodInfo, false, instanceMethods);

            UpdateInfoIfClassInitializeOrCleanupMethod(classInfo, methodInfo, false, ref initAndCleanupMethods);
        }

        Type? baseType = classType.BaseType;
        // PERF: Don't inspect object, no test methods or setups can be defined on it.
        while (baseType != null && baseType != typeof(object))
        {
            foreach (MethodInfo methodInfo in PlatformServiceProvider.Instance.ReflectionOperations.GetDeclaredMethods(baseType))
            {
                if (methodInfo is { IsPublic: true, IsStatic: false })
                {
                    // Update test initialize/cleanup method from base type.
                    UpdateInfoIfTestInitializeOrCleanupMethod(classInfo, methodInfo, true, instanceMethods);
                }

                if (methodInfo is { IsPublic: true, IsStatic: true })
                {
                    UpdateInfoIfClassInitializeOrCleanupMethod(classInfo, methodInfo, true, ref initAndCleanupMethods);
                }
            }

            UpdateInfoWithInitializeAndCleanupMethods(classInfo, ref initAndCleanupMethods);
            baseType = baseType.BaseType;
        }

        return classInfo;
    }

<<<<<<< HEAD
=======
    /// <summary>
    /// Resolves the test context property.
    /// </summary>
    /// <param name="classType"> The class Type. </param>
    /// <returns> The <see cref="PropertyInfo"/> for TestContext property. Null if not defined. </returns>
    private static PropertyInfo? ResolveTestContext(Type classType)
    {
        try
        {
            PropertyInfo? testContextProperty = PlatformServiceProvider.Instance.ReflectionOperations.GetRuntimeProperty(classType, TestContextPropertyName, includeNonPublic: false);
            if (testContextProperty == null)
            {
                // that's okay may be the property was not defined
                return null;
            }

            // check if testContextProperty is of correct type
            if (!string.Equals(testContextProperty.PropertyType.FullName, typeof(TestContext).FullName, StringComparison.Ordinal))
            {
                string errorMessage = string.Format(CultureInfo.CurrentCulture, Resource.UTA_TestContextTypeMismatchLoadError, classType.FullName);
                throw new TypeInspectionException(errorMessage);
            }

            return testContextProperty;
        }
        catch (AmbiguousMatchException ex)
        {
            string errorMessage = string.Format(CultureInfo.CurrentCulture, Resource.UTA_TestContextLoadError, classType.FullName, ex.Message);
            throw new TypeInspectionException(errorMessage);
        }
    }

>>>>>>> b1e4e112
    #endregion

    #region AssemblyInfo creation and cache logic.

    private TimeoutInfo? TryGetTimeoutInfo(MethodInfo methodInfo, FixtureKind fixtureKind)
    {
        TimeoutAttribute? timeoutAttribute = _reflectionHelper.GetFirstNonDerivedAttributeOrDefault<TimeoutAttribute>(methodInfo, inherit: false);
        if (timeoutAttribute != null)
        {
            if (!timeoutAttribute.HasCorrectTimeout)
            {
                string message = string.Format(CultureInfo.CurrentCulture, Resource.UTA_ErrorInvalidTimeout, methodInfo.DeclaringType!.FullName, methodInfo.Name);
                throw new TypeInspectionException(message);
            }

            return TimeoutInfo.FromTimeoutAttribute(timeoutAttribute);
        }

        var globalTimeout = TimeoutInfo.FromFixtureSettings(fixtureKind);
        return globalTimeout.Timeout > 0
            ? globalTimeout
            : null;
    }

    /// <summary>
    /// Get the assembly info for the parameter type.
    /// </summary>
    /// <param name="type"> The type. </param>
    /// <returns> The <see cref="TestAssemblyInfo"/> instance. </returns>
    private TestAssemblyInfo GetAssemblyInfo(Type type)
    {
        Assembly assembly = type.Assembly;

        if (_testAssemblyInfoCache.TryGetValue(assembly, out TestAssemblyInfo? assemblyInfo))
        {
            return assemblyInfo;
        }

        assemblyInfo = new TestAssemblyInfo(assembly);

        Type[] types = AssemblyEnumerator.GetTypes(assembly, assembly.FullName!, null);

        foreach (Type t in types)
        {
            try
            {
                // Only examine classes which are TestClass or derives from TestClass attribute
                if (!_reflectionHelper.IsDerivedAttributeDefined<TestClassAttribute>(t, inherit: false))
                {
                    continue;
                }
            }
            catch (Exception ex)
            {
                // If we fail to discover type from an assembly, then do not abort. Pick the next type.
                PlatformServiceProvider.Instance.AdapterTraceLogger.LogWarning(
                    "TypeCache: Exception occurred while checking whether type {0} is a test class or not. {1}",
                    t.FullName,
                    ex);

                continue;
            }

            // Enumerate through all methods and identify the Assembly Init and cleanup methods.
            foreach (MethodInfo methodInfo in PlatformServiceProvider.Instance.ReflectionOperations.GetDeclaredMethods(t))
            {
                if (IsAssemblyOrClassInitializeMethod<AssemblyInitializeAttribute>(methodInfo))
                {
                    assemblyInfo.AssemblyInitializeMethod = methodInfo;
                    assemblyInfo.AssemblyInitializeMethodTimeoutMilliseconds = TryGetTimeoutInfo(methodInfo, FixtureKind.AssemblyInitialize);
                }
                else if (IsAssemblyOrClassCleanupMethod<AssemblyCleanupAttribute>(methodInfo))
                {
                    assemblyInfo.AssemblyCleanupMethod = methodInfo;
                    assemblyInfo.AssemblyCleanupMethodTimeoutMilliseconds = TryGetTimeoutInfo(methodInfo, FixtureKind.AssemblyCleanup);
                }
            }
        }

        assemblyInfo = _testAssemblyInfoCache.GetOrAdd(assembly, assemblyInfo);

        return assemblyInfo;
    }

    /// <summary>
    /// Verify if a given method is an Assembly or Class Initialize method.
    /// </summary>
    /// <typeparam name="TInitializeAttribute">The initialization attribute type. </typeparam>
    /// <param name="methodInfo"> The method info. </param>
    /// <returns> True if its an initialization method. </returns>
    private bool IsAssemblyOrClassInitializeMethod<TInitializeAttribute>(MethodInfo methodInfo)
        where TInitializeAttribute : Attribute
    {
        // TODO: this would be inconsistent with the codebase, but potential perf gain, issue: https://github.com/microsoft/testfx/issues/2999
        // if (!methodInfo.IsStatic)
        // {
        //    return false;
        // }
        if (!_reflectionHelper.IsNonDerivedAttributeDefined<TInitializeAttribute>(methodInfo, false))
        {
            return false;
        }

        if (!methodInfo.HasCorrectClassOrAssemblyInitializeSignature())
        {
            string message = string.Format(CultureInfo.CurrentCulture, Resource.UTA_ClassOrAssemblyInitializeMethodHasWrongSignature, methodInfo.DeclaringType!.FullName, methodInfo.Name);
            throw new TypeInspectionException(message);
        }

        return true;
    }

    /// <summary>
    /// Verify if a given method is an Assembly or Class cleanup method.
    /// </summary>
    /// <typeparam name="TCleanupAttribute">The cleanup attribute type.</typeparam>
    /// <param name="methodInfo"> The method info. </param>
    /// <returns> True if its a cleanup method. </returns>
    private bool IsAssemblyOrClassCleanupMethod<TCleanupAttribute>(MethodInfo methodInfo)
        where TCleanupAttribute : Attribute
    {
        // TODO: this would be inconsistent with the codebase, but potential perf gain, issue: https://github.com/microsoft/testfx/issues/2999
        // if (!methodInfo.IsStatic)
        // {
        //    return false;
        // }
        if (!_reflectionHelper.IsNonDerivedAttributeDefined<TCleanupAttribute>(methodInfo, false))
        {
            return false;
        }

        if (!methodInfo.HasCorrectClassOrAssemblyCleanupSignature())
        {
            string message = string.Format(CultureInfo.CurrentCulture, Resource.UTA_ClassOrAssemblyCleanupMethodHasWrongSignature, methodInfo.DeclaringType!.FullName, methodInfo.Name);
            throw new TypeInspectionException(message);
        }

        return true;
    }

    #endregion

    /// <summary>
    /// Update the classInfo with given initialize and cleanup methods.
    /// </summary>
    /// <param name="classInfo"> The Class Info. </param>
    /// <param name="initAndCleanupMethods"> An array with the Initialize and Cleanup Methods Info. </param>
    private static void UpdateInfoWithInitializeAndCleanupMethods(
        TestClassInfo classInfo,
        ref MethodInfo?[] initAndCleanupMethods)
    {
        DebugEx.Assert(initAndCleanupMethods.Length == 2, "initAndCleanupMethods.Length == 2");

        MethodInfo? initMethod = initAndCleanupMethods[0];
        MethodInfo? cleanupMethod = initAndCleanupMethods[1];

        if (initMethod is not null)
        {
            classInfo.BaseClassInitMethods.Add(initMethod);
        }

        if (cleanupMethod is not null)
        {
            classInfo.BaseClassCleanupMethods.Add(cleanupMethod);

#pragma warning disable CS0618 // Type or member is obsolete
            classInfo.BaseClassCleanupMethodsStack.Push(cleanupMethod);
#pragma warning restore CS0618 // Type or member is obsolete
        }

        if (initMethod is not null || cleanupMethod is not null)
        {
#pragma warning disable CS0618 // Type or member is obsolete - kept in case someone is using it
            classInfo.BaseClassInitAndCleanupMethods.Enqueue(
                new Tuple<MethodInfo?, MethodInfo?>(
                    initMethod,
                    initAndCleanupMethods.LastOrDefault()));
#pragma warning restore CS0618 // Type or member is obsolete
        }

        initAndCleanupMethods = new MethodInfo[2];
    }

    /// <summary>
    /// Update the classInfo if the parameter method is a classInitialize/cleanup method.
    /// </summary>
    /// <param name="classInfo"> The Class Info. </param>
    /// <param name="methodInfo"> The Method Info. </param>
    /// <param name="isBase"> Flag to check whether base class needs to be validated. </param>
    /// <param name="initAndCleanupMethods"> An array with Initialize/Cleanup methods. </param>
    private void UpdateInfoIfClassInitializeOrCleanupMethod(
        TestClassInfo classInfo,
        MethodInfo methodInfo,
        bool isBase,
        ref MethodInfo?[] initAndCleanupMethods)
    {
        bool isInitializeMethod = IsAssemblyOrClassInitializeMethod<ClassInitializeAttribute>(methodInfo);
        bool isCleanupMethod = IsAssemblyOrClassCleanupMethod<ClassCleanupAttribute>(methodInfo);

        if (isInitializeMethod)
        {
            if (TryGetTimeoutInfo(methodInfo, FixtureKind.ClassInitialize) is { } timeoutInfo)
            {
                classInfo.ClassInitializeMethodTimeoutMilliseconds.Add(methodInfo, timeoutInfo);
            }

            if (isBase)
            {
                if (_reflectionHelper.GetFirstDerivedAttributeOrDefault<ClassInitializeAttribute>(methodInfo, inherit: true)?
                        .InheritanceBehavior == InheritanceBehavior.BeforeEachDerivedClass)
                {
                    initAndCleanupMethods[0] = methodInfo;
                }
            }
            else
            {
                // update class initialize method
                classInfo.ClassInitializeMethod = methodInfo;
            }
        }

        if (isCleanupMethod)
        {
            if (TryGetTimeoutInfo(methodInfo, FixtureKind.ClassCleanup) is { } timeoutInfo)
            {
                classInfo.ClassCleanupMethodTimeoutMilliseconds.Add(methodInfo, timeoutInfo);
            }

            if (isBase)
            {
                if (_reflectionHelper.GetFirstDerivedAttributeOrDefault<ClassCleanupAttribute>(methodInfo, inherit: true)?
                        .InheritanceBehavior == InheritanceBehavior.BeforeEachDerivedClass)
                {
                    initAndCleanupMethods[1] = methodInfo;
                }
            }
            else
            {
                // update class cleanup method
                classInfo.ClassCleanupMethod = methodInfo;
            }
        }
    }

    /// <summary>
    /// Update the classInfo if the parameter method is a testInitialize/cleanup method.
    /// </summary>
    /// <param name="classInfo"> The class Info. </param>
    /// <param name="methodInfo"> The method Info. </param>
    /// <param name="isBase"> If this needs to validate in base class or not. </param>
    /// <param name="instanceMethods"> The instance Methods. </param>
    private void UpdateInfoIfTestInitializeOrCleanupMethod(
        TestClassInfo classInfo,
        MethodInfo methodInfo,
        bool isBase,
        Dictionary<string, string?> instanceMethods)
    {
        bool hasTestInitialize = _reflectionHelper.IsNonDerivedAttributeDefined<TestInitializeAttribute>(methodInfo, inherit: false);
        bool hasTestCleanup = _reflectionHelper.IsNonDerivedAttributeDefined<TestCleanupAttribute>(methodInfo, inherit: false);

        if (!hasTestCleanup && !hasTestInitialize)
        {
            if (methodInfo.HasCorrectTestInitializeOrCleanupSignature())
            {
                instanceMethods[methodInfo.Name] = null;
            }

            return;
        }

        if (!methodInfo.HasCorrectTestInitializeOrCleanupSignature())
        {
            string message = string.Format(CultureInfo.CurrentCulture, Resource.UTA_TestInitializeAndCleanupMethodHasWrongSignature, methodInfo.DeclaringType!.FullName, methodInfo.Name);
            throw new TypeInspectionException(message);
        }

        if (hasTestInitialize)
        {
            if (TryGetTimeoutInfo(methodInfo, FixtureKind.TestInitialize) is { } timeoutInfo)
            {
                classInfo.TestInitializeMethodTimeoutMilliseconds.Add(methodInfo, timeoutInfo);
            }

            if (!isBase)
            {
                classInfo.TestInitializeMethod = methodInfo;
            }
            else
            {
                if (!instanceMethods.ContainsKey(methodInfo.Name))
                {
                    classInfo.BaseTestInitializeMethodsQueue.Enqueue(methodInfo);
                }
            }
        }

        if (hasTestCleanup)
        {
            if (TryGetTimeoutInfo(methodInfo, FixtureKind.TestCleanup) is { } timeoutInfo)
            {
                classInfo.TestCleanupMethodTimeoutMilliseconds.Add(methodInfo, timeoutInfo);
            }

            if (!isBase)
            {
                classInfo.TestCleanupMethod = methodInfo;
            }
            else
            {
                if (!instanceMethods.ContainsKey(methodInfo.Name))
                {
                    classInfo.BaseTestCleanupMethodsQueue.Enqueue(methodInfo);
                }
            }
        }

        instanceMethods[methodInfo.Name] = null;
    }

    /// <summary>
    /// Resolve the test method. The function will try to
    /// find a function that has the method name with 0 parameters. If the function
    /// cannot be found, or a function is found that returns non-void, the result is
    /// set to error.
    /// </summary>
    /// <returns>
    /// The TestMethodInfo for the given test method. Null if the test method could not be found.
    /// </returns>
    private TestMethodInfo ResolveTestMethodInfo(TestMethod testMethod, TestClassInfo testClassInfo, ITestContext testContext, bool captureDebugTraces)
    {
        DebugEx.Assert(testMethod != null, "testMethod is Null");
        DebugEx.Assert(testClassInfo != null, "testClassInfo is Null");

        MethodInfo methodInfo = GetMethodInfoForTestMethod(testMethod, testClassInfo);

        TimeoutInfo timeout = GetTestTimeout(methodInfo, testMethod);
        ExpectedExceptionBaseAttribute? expectedExceptionAttribute = _reflectionHelper.ResolveExpectedExceptionHelper(methodInfo, testMethod);
        var testMethodOptions = new TestMethodOptions(timeout, expectedExceptionAttribute, testContext, captureDebugTraces, GetTestMethodAttribute(methodInfo, testClassInfo));
        var testMethodInfo = new TestMethodInfo(methodInfo, testClassInfo, testMethodOptions);

        SetCustomProperties(testMethodInfo, testContext);

        return testMethodInfo;
    }

    private TestMethodInfo ResolveTestMethodInfoForDiscovery(TestMethod testMethod, TestClassInfo testClassInfo)
    {
        MethodInfo methodInfo = GetMethodInfoForTestMethod(testMethod, testClassInfo);

        // Let's build a fake options type as it won't be used.
        return new TestMethodInfo(methodInfo, testClassInfo, new(TimeoutInfo.FromTimeout(-1), null, null, false, null));
    }

    /// <summary>
    /// Provides the Test Method Extension Attribute of the TestClass.
    /// </summary>
    /// <param name="methodInfo"> The method info. </param>
    /// <param name="testClassInfo"> The test class info. </param>
    /// <returns>Test Method Attribute.</returns>
    private TestMethodAttribute? GetTestMethodAttribute(MethodInfo methodInfo, TestClassInfo testClassInfo)
    {
        // Get the derived TestMethod attribute from reflection
        TestMethodAttribute? testMethodAttribute = _reflectionHelper.GetFirstDerivedAttributeOrDefault<TestMethodAttribute>(methodInfo, inherit: false);

        // Get the derived TestMethod attribute from Extended TestClass Attribute
        // If the extended TestClass Attribute doesn't have extended TestMethod attribute then base class returns back the original testMethod Attribute
        testMethodAttribute = testClassInfo.ClassAttribute.GetTestMethodAttribute(testMethodAttribute!) ?? testMethodAttribute;

        return testMethodAttribute;
    }

    /// <summary>
    /// Resolves a method by using the method name.
    /// </summary>
    /// <param name="testMethod"> The test Method. </param>
    /// <param name="testClassInfo"> The test Class Info. </param>
    /// <returns> The <see cref="MethodInfo"/>. </returns>
    private MethodInfo GetMethodInfoForTestMethod(TestMethod testMethod, TestClassInfo testClassInfo)
    {
        bool discoverInternals = _discoverInternalsCache.GetOrAdd(
            testMethod.AssemblyName,
            _ => testClassInfo.Parent.Assembly.GetCustomAttribute<DiscoverInternalsAttribute>() != null);

        MethodInfo? testMethodInfo = testMethod.HasManagedMethodAndTypeProperties
            ? GetMethodInfoUsingManagedNameHelper(testMethod, testClassInfo, discoverInternals)
            : GetMethodInfoUsingRuntimeMethods(testMethod, testClassInfo, discoverInternals);

        // if correct method is not found, throw appropriate
        // exception about what is wrong.
        if (testMethodInfo == null)
        {
            string errorMessage = string.Format(CultureInfo.CurrentCulture, Resource.UTA_MethodDoesNotExists, testMethod.FullClassName, testMethod.Name);
            throw new TypeInspectionException(errorMessage);
        }

        return testMethodInfo;
    }

    private static MethodInfo? GetMethodInfoUsingManagedNameHelper(TestMethod testMethod, TestClassInfo testClassInfo, bool discoverInternals)
    {
        MethodBase? methodBase = null;
        try
        {
            methodBase = ManagedNameHelper.GetMethod(testClassInfo.Parent.Assembly, testMethod.ManagedTypeName!, testMethod.ManagedMethodName!);
        }
        catch (InvalidManagedNameException)
        {
        }

        MethodInfo? testMethodInfo = null;
        if (methodBase is MethodInfo mi)
        {
            testMethodInfo = mi;
        }
        else if (methodBase != null)
        {
            Type[] parameters = methodBase.GetParameters().Select(i => i.ParameterType).ToArray();
            // TODO: Should we pass true for includeNonPublic?
            testMethodInfo = PlatformServiceProvider.Instance.ReflectionOperations.GetRuntimeMethod(methodBase.DeclaringType!, methodBase.Name, parameters, includeNonPublic: false);
        }

        return testMethodInfo is null
            || !testMethodInfo.HasCorrectTestMethodSignature(true, discoverInternals)
            ? null
            : testMethodInfo;
    }

    private static MethodInfo? GetMethodInfoUsingRuntimeMethods(TestMethod testMethod, TestClassInfo testClassInfo, bool discoverInternals)
    {
        IEnumerable<MethodInfo> methods = PlatformServiceProvider.Instance.ReflectionOperations.GetRuntimeMethods(testClassInfo.ClassType)
            .Where(method => method.Name == testMethod.Name &&
                             method.HasCorrectTestMethodSignature(true, discoverInternals));

        if (testMethod.DeclaringClassFullName == null)
        {
            // Either the declaring class is the same as the test class, or
            // the declaring class information wasn't passed in the test case.
            // Prioritize the former while maintaining previous behavior for the latter.
            string? className = testClassInfo.ClassType.FullName;
            return methods
                .OrderByDescending(method => method.DeclaringType!.FullName == className)
                .FirstOrDefault();
        }

        // Only find methods that match the given declaring name.
        return methods.FirstOrDefault(method => method.DeclaringType!.FullName == testMethod.DeclaringClassFullName);
    }

    /// <summary>
    /// Gets the test timeout for the parameter test method.
    /// </summary>
    /// <param name="methodInfo"> The method Info. </param>
    /// <param name="testMethod"> The test Method. </param>
    /// <returns> The timeout value if defined in milliseconds. 0 if not defined. </returns>
    private TimeoutInfo GetTestTimeout(MethodInfo methodInfo, TestMethod testMethod)
    {
        DebugEx.Assert(methodInfo != null, "TestMethod should be non-null");
        TimeoutAttribute? timeoutAttribute = _reflectionHelper.GetFirstNonDerivedAttributeOrDefault<TimeoutAttribute>(methodInfo, inherit: false);

        if (timeoutAttribute != null)
        {
            if (!timeoutAttribute.HasCorrectTimeout)
            {
                string message = string.Format(CultureInfo.CurrentCulture, Resource.UTA_ErrorInvalidTimeout, testMethod.FullClassName, testMethod.Name);
                throw new TypeInspectionException(message);
            }

            return TimeoutInfo.FromTimeoutAttribute(timeoutAttribute);
        }

        return TimeoutInfo.FromTestTimeoutSettings();
    }

    /// <summary>
    /// Set custom properties.
    /// </summary>
    /// <param name="testMethodInfo"> The test Method Info. </param>
    /// <param name="testContext"> The test Context. </param>
    private void SetCustomProperties(TestMethodInfo testMethodInfo, ITestContext testContext)
    {
        DebugEx.Assert(testMethodInfo != null, "testMethodInfo is Null");
        DebugEx.Assert(testMethodInfo.TestMethod != null, "testMethodInfo.TestMethod is Null");

        IEnumerable<TestPropertyAttribute> attributes = _reflectionHelper.GetDerivedAttributes<TestPropertyAttribute>(testMethodInfo.TestMethod, inherit: true);
        DebugEx.Assert(attributes != null, "attributes is null");

        if (testMethodInfo.TestMethod.DeclaringType is { } testClass)
        {
            attributes = attributes.Concat(_reflectionHelper.GetDerivedAttributes<TestPropertyAttribute>(testClass, inherit: true));
        }

        foreach (TestPropertyAttribute attribute in attributes)
        {
            if (!ValidateAndAssignTestProperty(testMethodInfo, testContext, attribute.Name, attribute.Value))
            {
                break;
            }
        }
    }

    /// <summary>
    /// Validates If a Custom test property is valid and then adds it to the TestContext property list.
    /// </summary>
    /// <param name="testMethodInfo"> The test method info. </param>
    /// <param name="testContext"> The test context. </param>
    /// <param name="propertyName"> The property name. </param>
    /// <param name="propertyValue"> The property value. </param>
    /// <returns> True if its a valid Test Property. </returns>
    private static bool ValidateAndAssignTestProperty(
        TestMethodInfo testMethodInfo,
        ITestContext testContext,
        string propertyName,
        string propertyValue)
    {
        if (PredefinedNames.Any(predefinedProp => predefinedProp == propertyName))
        {
            testMethodInfo.NotRunnableReason = string.Format(
                CultureInfo.CurrentCulture,
                Resource.UTA_ErrorPredefinedTestProperty,
                testMethodInfo.TestMethod.DeclaringType!.FullName,
                testMethodInfo.TestMethod.Name,
                propertyName);

            return false;
        }

        if (StringEx.IsNullOrEmpty(propertyName))
        {
            testMethodInfo.NotRunnableReason = string.Format(
                CultureInfo.CurrentCulture,
                Resource.UTA_ErrorTestPropertyNullOrEmpty,
                testMethodInfo.TestMethod.DeclaringType!.FullName,
                testMethodInfo.TestMethod.Name);

            return false;
        }

        if (testContext.TryGetPropertyValue(propertyName, out object? existingValue))
        {
            // Do not add to the test context because it would conflict with an already existing value.
            // We were at one point reporting a warning here. However with extensibility centered around TestProperty where
            // users can have multiple WorkItemAttributes(say) we cannot throw a warning here. Users would have multiple of these attributes
            // so that it shows up in reporting rather than seeing them in TestContext properties.
        }
        else
        {
            testContext.AddProperty(propertyName, propertyValue);
        }

        return true;
    }
}<|MERGE_RESOLUTION|>--- conflicted
+++ resolved
@@ -354,41 +354,6 @@
         return classInfo;
     }
 
-<<<<<<< HEAD
-=======
-    /// <summary>
-    /// Resolves the test context property.
-    /// </summary>
-    /// <param name="classType"> The class Type. </param>
-    /// <returns> The <see cref="PropertyInfo"/> for TestContext property. Null if not defined. </returns>
-    private static PropertyInfo? ResolveTestContext(Type classType)
-    {
-        try
-        {
-            PropertyInfo? testContextProperty = PlatformServiceProvider.Instance.ReflectionOperations.GetRuntimeProperty(classType, TestContextPropertyName, includeNonPublic: false);
-            if (testContextProperty == null)
-            {
-                // that's okay may be the property was not defined
-                return null;
-            }
-
-            // check if testContextProperty is of correct type
-            if (!string.Equals(testContextProperty.PropertyType.FullName, typeof(TestContext).FullName, StringComparison.Ordinal))
-            {
-                string errorMessage = string.Format(CultureInfo.CurrentCulture, Resource.UTA_TestContextTypeMismatchLoadError, classType.FullName);
-                throw new TypeInspectionException(errorMessage);
-            }
-
-            return testContextProperty;
-        }
-        catch (AmbiguousMatchException ex)
-        {
-            string errorMessage = string.Format(CultureInfo.CurrentCulture, Resource.UTA_TestContextLoadError, classType.FullName, ex.Message);
-            throw new TypeInspectionException(errorMessage);
-        }
-    }
-
->>>>>>> b1e4e112
     #endregion
 
     #region AssemblyInfo creation and cache logic.
