﻿// Copyright (c) Microsoft Corporation. All rights reserved.
// Licensed under the MIT license. See LICENSE file in the project root for full license information.

namespace Microsoft.VisualStudio.TestPlatform.MSTest.TestAdapter;

/// <summary>
/// Cancellation token supporting cancellation of a test run.
/// </summary>
public class TestRunCancellationToken
{
    /// <summary>
    /// Callback to be invoked when canceled.
    /// </summary>
<<<<<<< HEAD
    private readonly List<Action> _registeredCallbacks = new();
=======
    private readonly List<Action> _registeredCallback = new();
>>>>>>> 4fbb834c

    /// <summary>
    /// Stores whether the test run is canceled or not.
    /// </summary>
    private bool _canceled;

    public TestRunCancellationToken()
        : this(CancellationToken.None)
    {
    }

    internal TestRunCancellationToken(CancellationToken cancellationToken) => CancellationToken = cancellationToken;

    internal CancellationToken CancellationToken { get; }

    /// <summary>
    /// Gets a value indicating whether the test run is canceled.
    /// </summary>
    public bool Canceled
    {
        get => _canceled;

        private set
        {
            bool previousValue = _canceled;
            _canceled = value;

            if (!previousValue && value)
            {
<<<<<<< HEAD
                _registeredCallbacks.ForEach(action => action());
=======
                foreach (Action callBack in _registeredCallback)
                {
                    callBack.Invoke();
                }
>>>>>>> 4fbb834c
            }
        }
    }

    /// <summary>
    /// Cancels the execution of a test run.
    /// </summary>
    public void Cancel() => Canceled = true;

    /// <summary>
    /// Registers a callback method to be invoked when canceled.
    /// </summary>
    /// <param name="callback">Callback delegate for handling cancellation.</param>
<<<<<<< HEAD
    public void Register(Action callback)
        => _registeredCallbacks.Add(callback);
=======
    public void Register(Action callback) => _registeredCallback.Add(callback);
>>>>>>> 4fbb834c

    /// <summary>
    /// Unregister the callback method.
    /// </summary>
<<<<<<< HEAD
    public void Unregister() => _registeredCallbacks.Clear();

    internal void ThrowIfCancellationRequested()
    {
        CancellationToken.ThrowIfCancellationRequested();

        if (Canceled)
        {
            if (CancellationToken == CancellationToken.None)
            {
                throw new OperationCanceledException();
            }
            else
            {
                throw new OperationCanceledException(CancellationToken);
            }
        }
    }
=======
    public void Unregister() => _registeredCallback.Clear();
>>>>>>> 4fbb834c
}<|MERGE_RESOLUTION|>--- conflicted
+++ resolved
@@ -9,13 +9,9 @@
 public class TestRunCancellationToken
 {
     /// <summary>
-    /// Callback to be invoked when canceled.
+    /// Callbacks to be invoked when canceled.
     /// </summary>
-<<<<<<< HEAD
     private readonly List<Action> _registeredCallbacks = new();
-=======
-    private readonly List<Action> _registeredCallback = new();
->>>>>>> 4fbb834c
 
     /// <summary>
     /// Stores whether the test run is canceled or not.
@@ -45,14 +41,10 @@
 
             if (!previousValue && value)
             {
-<<<<<<< HEAD
-                _registeredCallbacks.ForEach(action => action());
-=======
-                foreach (Action callBack in _registeredCallback)
+                foreach (Action callBack in _registeredCallbacks)
                 {
                     callBack.Invoke();
                 }
->>>>>>> 4fbb834c
             }
         }
     }
@@ -66,17 +58,11 @@
     /// Registers a callback method to be invoked when canceled.
     /// </summary>
     /// <param name="callback">Callback delegate for handling cancellation.</param>
-<<<<<<< HEAD
-    public void Register(Action callback)
-        => _registeredCallbacks.Add(callback);
-=======
-    public void Register(Action callback) => _registeredCallback.Add(callback);
->>>>>>> 4fbb834c
+    public void Register(Action callback) => _registeredCallbacks.Add(callback);
 
     /// <summary>
     /// Unregister the callback method.
     /// </summary>
-<<<<<<< HEAD
     public void Unregister() => _registeredCallbacks.Clear();
 
     internal void ThrowIfCancellationRequested()
@@ -95,7 +81,4 @@
             }
         }
     }
-=======
-    public void Unregister() => _registeredCallback.Clear();
->>>>>>> 4fbb834c
 }