﻿// Copyright (c) Microsoft Corporation. All rights reserved.
// Licensed under the MIT license. See LICENSE file in the project root for full license information.

using System.Security;

using Microsoft.VisualStudio.TestPlatform.MSTest.TestAdapter.Extensions;
using Microsoft.VisualStudio.TestPlatform.MSTest.TestAdapter.Helpers;
using Microsoft.VisualStudio.TestPlatform.MSTest.TestAdapter.ObjectModel;
using Microsoft.VisualStudio.TestPlatform.MSTestAdapter;
using Microsoft.VisualStudio.TestPlatform.MSTestAdapter.PlatformServices;
using Microsoft.VisualStudio.TestPlatform.MSTestAdapter.PlatformServices.Interface;
using Microsoft.VisualStudio.TestPlatform.ObjectModel.Logging;
using Microsoft.VisualStudio.TestTools.UnitTesting;

using UnitTestOutcome = Microsoft.VisualStudio.TestTools.UnitTesting.UnitTestOutcome;
using UTF = Microsoft.VisualStudio.TestTools.UnitTesting;

namespace Microsoft.VisualStudio.TestPlatform.MSTest.TestAdapter.Execution;

/// <summary>
/// The runner that runs a single unit test. Also manages the assembly and class cleanup methods at the end of the run.
/// </summary>
internal sealed class UnitTestRunner : MarshalByRefObject
{
    private readonly ConcurrentDictionary<string, TestMethodInfo> _fixtureTests = new();
    private readonly TypeCache _typeCache;
    private readonly ReflectHelper _reflectHelper;
    private readonly ClassCleanupManager _classCleanupManager;

    /// <summary>
    /// Initializes a new instance of the <see cref="UnitTestRunner"/> class.
    /// </summary>
    /// <param name="settings"> Specifies adapter settings that need to be instantiated in the domain running these tests. </param>
    /// <param name="testsToRun"> The tests to run. </param>
    /// <param name="classCleanupLifecycle"> The class cleanup lifecycle. </param>
    public UnitTestRunner(MSTestSettings settings, UnitTestElement[] testsToRun, int? classCleanupLifecycle)
        : this(settings, testsToRun, classCleanupLifecycle, ReflectHelper.Instance)
    {
    }

    /// <summary>
    /// Initializes a new instance of the <see cref="UnitTestRunner"/> class.
    /// </summary>
    /// <param name="settings"> Specifies adapter settings. </param>
    /// <param name="testsToRun"> The tests to run. </param>
    /// <param name="classCleanupLifecycle"> The class cleanup lifecycle. </param>
    /// <param name="reflectHelper"> The reflect Helper. </param>
    internal UnitTestRunner(MSTestSettings settings, UnitTestElement[] testsToRun, int? classCleanupLifecycle, ReflectHelper reflectHelper)
    {
        // Populate the settings into the domain(Desktop workflow) performing discovery.
        // This would just be resetting the settings to itself in non desktop workflows.
        MSTestSettings.PopulateSettings(settings);

        PlatformServiceProvider.Instance.TestRunCancellationToken ??= new TestRunCancellationToken();

        _reflectHelper = reflectHelper;
        _typeCache = new TypeCache(reflectHelper);

        // We can't transport the Enum across AppDomain boundaries because of backwards and forwards compatibility.
        // So we're converting here if we can, or falling back to the default.
        ClassCleanupBehavior lifecycle = ClassCleanupBehavior.EndOfAssembly;
        if (classCleanupLifecycle != null && Enum.IsDefined(typeof(ClassCleanupBehavior), classCleanupLifecycle))
        {
            lifecycle = (ClassCleanupBehavior)classCleanupLifecycle;
        }

        _classCleanupManager = new ClassCleanupManager(
            testsToRun,
            MSTestSettings.CurrentSettings.ClassCleanupLifecycle,
            lifecycle,
            _reflectHelper);
    }

#pragma warning disable CA1822 // Mark members as static
    public void Cancel()
        => PlatformServiceProvider.Instance.TestRunCancellationToken?.Cancel();
#pragma warning restore CA1822 // Mark members as static

    /// <summary>
    /// Returns object to be used for controlling lifetime, null means infinite lifetime.
    /// </summary>
    /// <returns>
    /// The <see cref="object"/>.
    /// </returns>
    [SecurityCritical]
#if NET5_0_OR_GREATER
    [Obsolete]
#endif
    public override object InitializeLifetimeService() => null!;

    internal FixtureTestResult GetFixtureTestResult(TestMethod testMethod, string fixtureType)
    {
        // For the fixture methods, we need to return the appropriate result.
        // Get matching testMethodInfo from the cache and return UnitTestOutcome for the fixture test.
        if (_fixtureTests.TryGetValue(testMethod.AssemblyName + testMethod.FullClassName, out TestMethodInfo? testMethodInfo))
        {
            if (fixtureType == Constants.ClassInitializeFixtureTrait)
            {
                return testMethodInfo.Parent.IsClassInitializeExecuted
                    ? new(true, GetOutcome(testMethodInfo.Parent.ClassInitializationException))
                    : new(true, UnitTestOutcome.Inconclusive);
            }

            if (fixtureType == Constants.ClassCleanupFixtureTrait)
            {
                return testMethodInfo.Parent.IsClassInitializeExecuted
                ? new(true, GetOutcome(testMethodInfo.Parent.ClassCleanupException))
                : new(true, UnitTestOutcome.Inconclusive);
            }
        }

        if (_fixtureTests.TryGetValue(testMethod.AssemblyName, out testMethodInfo))
        {
            if (fixtureType == Constants.AssemblyInitializeFixtureTrait)
            {
                return new(true, GetOutcome(testMethodInfo.Parent.Parent.AssemblyInitializationException));
            }
            else if (fixtureType == Constants.AssemblyCleanupFixtureTrait)
            {
                return new(true, GetOutcome(testMethodInfo.Parent.Parent.AssemblyCleanupException));
            }
        }

        return new(false, UnitTestOutcome.Inconclusive);

        // Local functions
        static UnitTestOutcome GetOutcome(Exception? exception) => exception == null ? UnitTestOutcome.Passed : UnitTestOutcome.Failed;
    }

    // Task cannot cross app domains.
    // For now, TestExecutionManager will call this sync method which is hacky.
    // If we removed AppDomains in v4, we should use the async method and remove this one.
    internal TestResult[] RunSingleTest(TestMethod testMethod, IDictionary<string, object?> testContextProperties, IMessageLogger messageLogger)
        => RunSingleTestAsync(testMethod, testContextProperties, messageLogger).GetAwaiter().GetResult();

    /// <summary>
    /// Runs a single test.
    /// </summary>
    /// <param name="testMethod"> The test Method. </param>
    /// <param name="testContextProperties"> The test context properties. </param>
    /// <param name="messageLogger"> The message logger. </param>
    /// <returns> The <see cref="TestResult"/>. </returns>
    internal async Task<TestResult[]> RunSingleTestAsync(TestMethod testMethod, IDictionary<string, object?> testContextProperties, IMessageLogger messageLogger)
    {
        Guard.NotNull(testMethod);

        try
        {
            using var writer = new ThreadSafeStringWriter(CultureInfo.InvariantCulture, "context");
            var properties = new Dictionary<string, object?>(testContextProperties);
            ITestContext testContextForTestExecution = PlatformServiceProvider.Instance.GetTestContext(testMethod, writer, properties, messageLogger, UTF.UnitTestOutcome.InProgress);

            // Get the testMethod
            TestMethodInfo? testMethodInfo = _typeCache.GetTestMethodInfo(
                testMethod,
                testContextForTestExecution);

            TestResult[] result;
            if (!IsTestMethodRunnable(testMethod, testMethodInfo, out TestResult[]? notRunnableResult))
            {
                result = notRunnableResult;
            }
            else
            {
                DebugEx.Assert(testMethodInfo is not null, "testMethodInfo should not be null.");

                // Keep track of all non-runnable methods so that we can return the appropriate result at the end.
                _fixtureTests.TryAdd(testMethod.AssemblyName, testMethodInfo);
                _fixtureTests.TryAdd(testMethod.AssemblyName + testMethod.FullClassName, testMethodInfo);

                ITestContext testContextForAssemblyInit = PlatformServiceProvider.Instance.GetTestContext(testMethod, writer, properties, messageLogger, testContextForTestExecution.Context.CurrentTestOutcome);

                TestResult assemblyInitializeResult = RunAssemblyInitializeIfNeeded(testMethodInfo, testContextForAssemblyInit);

                if (assemblyInitializeResult.Outcome != UTF.UnitTestOutcome.Passed)
                {
                    result = [assemblyInitializeResult];
                }
                else
                {
                    ITestContext testContextForClassInit = PlatformServiceProvider.Instance.GetTestContext(testMethod, writer, properties, messageLogger, testContextForAssemblyInit.Context.CurrentTestOutcome);

                    TestResult classInitializeResult = testMethodInfo.Parent.GetResultOrRunClassInitialize(testContextForClassInit, assemblyInitializeResult.LogOutput!, assemblyInitializeResult.LogError!, assemblyInitializeResult.DebugTrace!, assemblyInitializeResult.TestContextMessages!);
                    DebugEx.Assert(testMethodInfo.Parent.IsClassInitializeExecuted, "IsClassInitializeExecuted should be true after attempting to run it.");
                    if (classInitializeResult.Outcome != UTF.UnitTestOutcome.Passed)
                    {
                        result = [classInitializeResult];
                    }
                    else
                    {
                        // Run the test method
                        testContextForTestExecution.SetOutcome(testContextForClassInit.Context.CurrentTestOutcome);
                        RetryBaseAttribute? retryAttribute = testMethodInfo.RetryAttribute;
                        var testMethodRunner = new TestMethodRunner(testMethodInfo, testMethod, testContextForTestExecution);
                        result = await testMethodRunner.ExecuteAsync(classInitializeResult.LogOutput!, classInitializeResult.LogError!, classInitializeResult.DebugTrace!, classInitializeResult.TestContextMessages!);
                        if (retryAttribute is not null && !RetryBaseAttribute.IsAcceptableResultForRetry(result))
                        {
                            RetryResult retryResult = await retryAttribute.ExecuteAsync(
                                new RetryContext(
<<<<<<< HEAD
                                    () => Task.FromResult(
                                        testMethodRunner.Execute(
                                            classInitializeResult.LogOutput!,
                                            classInitializeResult.LogError!,
                                            classInitializeResult.DebugTrace!,
                                            classInitializeResult.TestContextMessages!)),
                                    result));
=======
                                    async () => await testMethodRunner.ExecuteAsync(
                                        classInitializeResult.LogOutput!,
                                        classInitializeResult.LogError!,
                                        classInitializeResult.DebugTrace!,
                                        classInitializeResult.TestContextMessages!), result));
>>>>>>> b66a5e19

                            result = retryResult.TryGetLast() ?? throw ApplicationStateGuard.Unreachable();
                        }
                    }
                }
            }

            ITestContext testContextForClassCleanup = PlatformServiceProvider.Instance.GetTestContext(testMethod, writer, properties, messageLogger, testContextForTestExecution.Context.CurrentTestOutcome);
            testMethodInfo?.Parent.RunClassCleanup(testContextForClassCleanup, _classCleanupManager, testMethodInfo, testMethod, result);

            if (testMethodInfo?.Parent.Parent.IsAssemblyInitializeExecuted == true)
            {
                ITestContext testContextForAssemblyCleanup = PlatformServiceProvider.Instance.GetTestContext(testMethod, writer, properties, messageLogger, testContextForClassCleanup.Context.CurrentTestOutcome);
                RunAssemblyCleanupIfNeeded(testContextForAssemblyCleanup, _classCleanupManager, _typeCache, result);
            }

            return result;
        }
        catch (TypeInspectionException ex)
        {
            // Catch any exception thrown while inspecting the test method and return failure.
            return
            [
                new TestResult()
                {
                    Outcome = UTF.UnitTestOutcome.Failed,
                    IgnoreReason = ex.Message,
                }
            ];
        }
    }

    private static TestResult RunAssemblyInitializeIfNeeded(TestMethodInfo testMethodInfo, ITestContext testContext)
    {
        string? initializationLogs = string.Empty;
        string? initializationErrorLogs = string.Empty;
        string? initializationTrace = string.Empty;
        string? initializationTestContextMessages = string.Empty;
        var result = new TestResult() { Outcome = UTF.UnitTestOutcome.Passed };

        try
        {
            LogMessageListener? logListener = null;
            try
            {
                testMethodInfo.Parent.Parent.RunAssemblyInitialize(testContext.Context, out logListener);
            }
            finally
            {
                if (logListener is not null)
                {
<<<<<<< HEAD
                    FixtureMethodRunner.RunOnContext(testMethodInfo.Parent.Parent.ExecutionContext, () =>
=======
                    ExecutionContextHelpers.RunOnContext(testMethodInfo.Parent.Parent.ExecutionContext, () =>
>>>>>>> b66a5e19
                    {
                        initializationLogs = logListener.GetAndClearStandardOutput();
                        initializationErrorLogs = logListener.GetAndClearStandardError();
                        initializationTrace = logListener.GetAndClearDebugTrace();
                        initializationTestContextMessages = testContext.GetAndClearDiagnosticMessages();
                        logListener.Dispose();
                    });
                }
            }
        }
        catch (TestFailedException ex)
        {
            result = new TestResult() { TestFailureException = ex, Outcome = ex.Outcome };
        }
        catch (Exception ex)
        {
            var testFailureException = new TestFailedException(UnitTestOutcome.Error, ex.TryGetMessage(), ex.TryGetStackTraceInformation());
            result = new TestResult() { TestFailureException = testFailureException, Outcome = UnitTestOutcome.Error };
        }
        finally
        {
            result.LogOutput = initializationLogs;
            result.LogError = initializationErrorLogs;
            result.DebugTrace = initializationTrace;
            result.TestContextMessages = initializationTestContextMessages;
        }

        return result;
    }

    private static void RunAssemblyCleanupIfNeeded(ITestContext testContext, ClassCleanupManager classCleanupManager, TypeCache typeCache, TestResult[] results)
    {
        if (!classCleanupManager.ShouldRunEndOfAssemblyCleanup)
        {
            return;
        }

        string? initializationLogs = string.Empty;
        string? initializationErrorLogs = string.Empty;
        string? initializationTrace = string.Empty;
        string? initializationTestContextMessages = string.Empty;
        try
        {
            LogMessageListener? logListener = null;
            // TODO: We are using the same TestContext here for ClassCleanup and AssemblyCleanup.
            // They should be different.
            IEnumerable<TestClassInfo> classInfoCache = typeCache.ClassInfoListWithExecutableCleanupMethods;
            foreach (TestClassInfo classInfo in classInfoCache)
            {
                TestFailedException? ex = classInfo.ExecuteClassCleanup(testContext.Context, out logListener);
                if (logListener is not null)
                {
<<<<<<< HEAD
                    FixtureMethodRunner.RunOnContext(classInfo.ExecutionContext, () =>
=======
                    ExecutionContextHelpers.RunOnContext(classInfo.ExecutionContext, () =>
>>>>>>> b66a5e19
                    {
                        initializationLogs += logListener.GetAndClearStandardOutput();
                        initializationErrorLogs += logListener.GetAndClearStandardError();
                        initializationTrace += logListener.GetAndClearDebugTrace();
                        initializationTestContextMessages += testContext.GetAndClearDiagnosticMessages();
                        logListener.Dispose();
                        logListener = null;
                    });
                }

                if (ex is not null && results.Length > 0)
                {
#pragma warning disable IDE0056 // Use index operator
                    TestResult lastResult = results[results.Length - 1];
#pragma warning restore IDE0056 // Use index operator
                    lastResult.Outcome = UTF.UnitTestOutcome.Error;
                    lastResult.TestFailureException = ex;
                    return;
                }
            }

            IEnumerable<TestAssemblyInfo> assemblyInfoCache = typeCache.AssemblyInfoListWithExecutableCleanupMethods;
            foreach (TestAssemblyInfo assemblyInfo in assemblyInfoCache)
            {
                TestFailedException? ex = assemblyInfo.ExecuteAssemblyCleanup(testContext.Context, ref logListener);
                if (logListener is not null)
                {
<<<<<<< HEAD
                    FixtureMethodRunner.RunOnContext(assemblyInfo.ExecutionContext, () =>
=======
                    ExecutionContextHelpers.RunOnContext(assemblyInfo.ExecutionContext, () =>
>>>>>>> b66a5e19
                    {
                        initializationLogs += logListener.GetAndClearStandardOutput();
                        initializationErrorLogs += logListener.GetAndClearStandardError();
                        initializationTrace += logListener.GetAndClearDebugTrace();
                        initializationTestContextMessages += testContext.GetAndClearDiagnosticMessages();
                        logListener.Dispose();
                        logListener = null;
                    });
                }

                if (ex is not null && results.Length > 0)
                {
#pragma warning disable IDE0056 // Use index operator
                    TestResult lastResult = results[results.Length - 1];
#pragma warning restore IDE0056 // Use index operator
                    lastResult.Outcome = UTF.UnitTestOutcome.Error;
                    lastResult.TestFailureException = ex;
                    return;
                }
            }
        }
        finally
        {
            if (results.Length > 0)
            {
#pragma warning disable IDE0056 // Use index operator
                TestResult lastResult = results[results.Length - 1];
#pragma warning restore IDE0056 // Use index operator
                lastResult.LogOutput += initializationLogs;
                lastResult.LogError += initializationErrorLogs;
                lastResult.DebugTrace += initializationTrace;
                lastResult.TestContextMessages += initializationTestContextMessages;
            }
        }
    }

    /// <summary>
    /// Whether the given testMethod is runnable.
    /// </summary>
    /// <param name="testMethod">The testMethod.</param>
    /// <param name="testMethodInfo">The testMethodInfo.</param>
    /// <param name="notRunnableResult">The results to return if the test method is not runnable.</param>
    /// <returns>whether the given testMethod is runnable.</returns>
    private static bool IsTestMethodRunnable(
        TestMethod testMethod,
        TestMethodInfo? testMethodInfo,
        [NotNullWhen(false)] out TestResult[]? notRunnableResult)
    {
        // If the specified TestMethod could not be found, return a NotFound result.
        if (testMethodInfo == null)
        {
            {
                notRunnableResult =
                [
                    new TestResult()
                    {
                        Outcome = UTF.UnitTestOutcome.NotFound,
                        IgnoreReason = string.Format(CultureInfo.CurrentCulture, Resource.TestNotFound, testMethod.Name),
                    },
                ];
                return false;
            }
        }

        // If test cannot be executed, then bail out.
        if (!testMethodInfo.IsRunnable)
        {
            {
                notRunnableResult =
                [
                    new TestResult()
                    {
                        Outcome = UTF.UnitTestOutcome.NotRunnable,
                        IgnoreReason = testMethodInfo.NotRunnableReason,
                    },
                ];
                return false;
            }
        }

        bool shouldIgnoreClass = testMethodInfo.Parent.ClassType.IsIgnored(out string? ignoreMessageOnClass);
        bool shouldIgnoreMethod = testMethodInfo.TestMethod.IsIgnored(out string? ignoreMessageOnMethod);

        string? ignoreMessage = ignoreMessageOnClass;
        if (StringEx.IsNullOrEmpty(ignoreMessage) && shouldIgnoreMethod)
        {
            ignoreMessage = ignoreMessageOnMethod;
        }

        if (shouldIgnoreClass || shouldIgnoreMethod)
        {
            notRunnableResult =
                [TestResult.CreateIgnoredResult(ignoreMessage)];
            return false;
        }

        notRunnableResult = null;
        return true;
    }

    internal void ForceCleanup(IDictionary<string, object?> sourceLevelParameters, IMessageLogger logger) => ClassCleanupManager.ForceCleanup(_typeCache, sourceLevelParameters, logger);
}<|MERGE_RESOLUTION|>--- conflicted
+++ resolved
@@ -197,21 +197,11 @@
                         {
                             RetryResult retryResult = await retryAttribute.ExecuteAsync(
                                 new RetryContext(
-<<<<<<< HEAD
-                                    () => Task.FromResult(
-                                        testMethodRunner.Execute(
-                                            classInitializeResult.LogOutput!,
-                                            classInitializeResult.LogError!,
-                                            classInitializeResult.DebugTrace!,
-                                            classInitializeResult.TestContextMessages!)),
-                                    result));
-=======
                                     async () => await testMethodRunner.ExecuteAsync(
                                         classInitializeResult.LogOutput!,
                                         classInitializeResult.LogError!,
                                         classInitializeResult.DebugTrace!,
                                         classInitializeResult.TestContextMessages!), result));
->>>>>>> b66a5e19
 
                             result = retryResult.TryGetLast() ?? throw ApplicationStateGuard.Unreachable();
                         }
@@ -263,11 +253,7 @@
             {
                 if (logListener is not null)
                 {
-<<<<<<< HEAD
-                    FixtureMethodRunner.RunOnContext(testMethodInfo.Parent.Parent.ExecutionContext, () =>
-=======
                     ExecutionContextHelpers.RunOnContext(testMethodInfo.Parent.Parent.ExecutionContext, () =>
->>>>>>> b66a5e19
                     {
                         initializationLogs = logListener.GetAndClearStandardOutput();
                         initializationErrorLogs = logListener.GetAndClearStandardError();
@@ -320,11 +306,7 @@
                 TestFailedException? ex = classInfo.ExecuteClassCleanup(testContext.Context, out logListener);
                 if (logListener is not null)
                 {
-<<<<<<< HEAD
-                    FixtureMethodRunner.RunOnContext(classInfo.ExecutionContext, () =>
-=======
                     ExecutionContextHelpers.RunOnContext(classInfo.ExecutionContext, () =>
->>>>>>> b66a5e19
                     {
                         initializationLogs += logListener.GetAndClearStandardOutput();
                         initializationErrorLogs += logListener.GetAndClearStandardError();
@@ -352,11 +334,7 @@
                 TestFailedException? ex = assemblyInfo.ExecuteAssemblyCleanup(testContext.Context, ref logListener);
                 if (logListener is not null)
                 {
-<<<<<<< HEAD
-                    FixtureMethodRunner.RunOnContext(assemblyInfo.ExecutionContext, () =>
-=======
                     ExecutionContextHelpers.RunOnContext(assemblyInfo.ExecutionContext, () =>
->>>>>>> b66a5e19
                     {
                         initializationLogs += logListener.GetAndClearStandardOutput();
                         initializationErrorLogs += logListener.GetAndClearStandardError();
