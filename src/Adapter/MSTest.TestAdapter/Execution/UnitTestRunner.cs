--- conflicted
+++ resolved
@@ -259,11 +259,7 @@
         }
         catch (Exception ex)
         {
-<<<<<<< HEAD
-            var testFailureException = new TestFailedException(ObjectModel.UnitTestOutcome.Error, ex.TryGetMessage(), ex.TryGetStackTraceInformation());
-=======
-            var testFailureException = new TestFailedException(UTF.UnitTestOutcome.Error, ex.TryGetMessage(), ex.TryGetStackTraceInformation());
->>>>>>> 288d8041
+            var testFailureException = new TestFailedException(UnitTestOutcome.Error, ex.TryGetMessage(), ex.TryGetStackTraceInformation());
             result = new TestResult() { TestFailureException = testFailureException };
         }
         finally
