--- conflicted
+++ resolved
@@ -90,22 +90,10 @@
     {
         DebugEx.Assert(method != null, "method should not be null.");
 
-<<<<<<< HEAD
         // TODO: redesign this, probably change this to GetTimeout? so we don't have to do this weird dance?
         timeoutAttribute ??= ReflectHelper.Instance.GetFirstNonDerivedAttributeOrDefault<TimeoutAttribute>(method, inherit: false);
 
         return timeoutAttribute?.Timeout > 0;
-=======
-        // There should be one and only one TimeoutAttribute.
-        TimeoutAttribute[] attributes = ReflectHelper.GetCustomAttributes<TimeoutAttribute>(method, false);
-        if (attributes.Length != 1)
-        {
-            return false;
-        }
-
-        // Timeout cannot be less than 0.
-        return !(attributes[0].Timeout < 0);
->>>>>>> ddca8951
     }
 
     /// <summary>
