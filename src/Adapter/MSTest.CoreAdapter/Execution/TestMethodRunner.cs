--- conflicted
+++ resolved
@@ -269,29 +269,22 @@
                                             new UTF.TestResult() { TestFailureException = new Exception(string.Format(CultureInfo.CurrentCulture, Resource.UTA_ExecuteThrewException, ex.Message), ex) }
                                         };
                                     }
-
-<<<<<<< HEAD
-                                    currentResult.DatarowIndex = rowIndex++;
-                                    currentResult.ExecutionId = Guid.NewGuid();
-                                    currentResult.ParentExecId = parentResult.ExecutionId;
-                                    watch.Stop();
-                                    currentResult.Duration = watch.Elapsed;
-                                    results.Add(currentResult);
-
-                                    parentResult.Outcome = UnitTestOutcomeExtensions.GetMoreImportantOutcome(parentResult.Outcome, currentResult.Outcome);
-                                    parentResult.InnerResultsCount++;
-=======
+                                  
                                     watch.Stop();
                                     foreach (var testResult in testResults)
                                     {
                                         testResult.DatarowIndex = rowIndex;
+                                        testResult.ExecutionId = Guid.NewGuid();
+                                        testResult.ParentExecId = parentResult.ExecutionId;
                                         testResult.Duration = watch.Elapsed;
+                                        
+                                        parentResult.Outcome = UnitTestOutcomeExtensions.GetMoreImportantOutcome(parentResult.Outcome, testResult.Outcome);
+                                        parentResult.InnerResultsCount++;
                                     }
 
                                     rowIndex++;
 
                                     results.AddRange(testResults);
->>>>>>> 646d1feb
                                 }
                             }
                             finally
@@ -351,18 +344,13 @@
                                 foreach (var testResult in testResults)
                                 {
                                     testResult.DisplayName = testDataSource.GetDisplayName(this.testMethodInfo.MethodInfo, data);
+                                    testResult.ParentExecId = parentResult.ExecutionId;
+                                    parentResult.Outcome = UnitTestOutcomeExtensions.GetMoreImportantOutcome(parentResult.Outcome, testResult.Outcome);
+                                    parentResult.InnerResultsCount++;
                                 }
-
-<<<<<<< HEAD
-                                currentResult.DisplayName = testDataSource.GetDisplayName(this.testMethodInfo.MethodInfo, data);
-                                currentResult.ParentExecId = parentResult.ExecutionId;
-                                results.Add(currentResult);
-
-                                parentResult.Outcome = UnitTestOutcomeExtensions.GetMoreImportantOutcome(parentResult.Outcome, currentResult.Outcome);
-                                parentResult.InnerResultsCount++;
-=======
+                                
                                 results.AddRange(testResults);
->>>>>>> 646d1feb
+                                
                                 this.testMethodInfo.SetArguments(null);
                             }
                         }
