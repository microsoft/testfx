// Copyright (c) Microsoft Corporation. All rights reserved.
// Licensed under the MIT license. See LICENSE file in the project root for full license information.

namespace Microsoft.VisualStudio.TestPlatform.MSTest.TestAdapter.Execution
{
    using System;
    using System.Collections.Generic;
    using System.Diagnostics;
    using System.Globalization;
    using System.Linq;
    using System.Reflection;
    using System.Security;

    using Microsoft.VisualStudio.TestPlatform.MSTest.TestAdapter.Extensions;
    using Microsoft.VisualStudio.TestPlatform.MSTest.TestAdapter.Helpers;
    using Microsoft.VisualStudio.TestPlatform.MSTest.TestAdapter.ObjectModel;
    using Microsoft.VisualStudio.TestTools.UnitTesting;
    using TPOM = Microsoft.VisualStudio.TestPlatform.ObjectModel;
    using UTF = Microsoft.VisualStudio.TestTools.UnitTesting;

    /// <summary>
    /// The runner that runs a single unit test. Also manages the assembly and class cleanup methods at the end of the run.
    /// </summary>
    internal class UnitTestRunner : MarshalByRefObject
    {
        /// <summary>
        /// Type cache
        /// </summary>
        private readonly TypeCache typeCache;

        /// <summary>
        /// Reflect helper
        /// </summary>
        private readonly ReflectHelper reflectHelper;

        /// <summary>
        /// Class cleanup manager
        /// </summary>
        private ClassCleanupManager classCleanupManager;

        /// <summary>
        /// Initializes a new instance of the <see cref="UnitTestRunner"/> class.
        /// </summary>
        /// <param name="settings"> Specifies adapter settings that need to be instantiated in the domain running these tests. </param>
        public UnitTestRunner(MSTestSettings settings)
            : this(settings, ReflectHelper.Instance)
        {
        }

        /// <summary>
        /// Initializes a new instance of the <see cref="UnitTestRunner"/> class.
        /// </summary>
        /// <param name="settings"> Specifies adapter settings. </param>
        /// <param name="reflectHelper"> The reflect Helper. </param>
        internal UnitTestRunner(MSTestSettings settings, ReflectHelper reflectHelper)
        {
            this.reflectHelper = reflectHelper;
            this.typeCache = new TypeCache(reflectHelper);

            // Populate the settings into the domain(Desktop workflow) performing discovery.
            // This would just be resettings the settings to itself in non desktop workflows.
            MSTestSettings.PopulateSettings(settings);
        }

        /// <summary>
        /// Returns object to be used for controlling lifetime, null means infinite lifetime.
        /// </summary>
        /// <returns>
        /// The <see cref="object"/>.
        /// </returns>
        [SecurityCritical]
        public override object InitializeLifetimeService()
        {
            return null;
        }

        /// <summary>
        /// Initialized the class cleanup manager for the unit test runner. Note, this can run over process-isolation,
        /// and all inputs must be serializable from host process.
        /// </summary>
        /// <param name="testsToRun">the list of tests that will be run in this execution</param>
        /// <param name="classCleanupLifecycle">The assembly level class cleanup lifecycle</param>
        internal void InitializeClassCleanupManager(ICollection<UnitTestElement> testsToRun, ClassCleanupLifecycle classCleanupLifecycle)
        {
            this.classCleanupManager = new ClassCleanupManager(
                testsToRun,
                MSTestSettings.CurrentSettings.ClassCleanupLifecycle,
                classCleanupLifecycle,
                this.reflectHelper);
        }

        /// <summary>
        /// Runs a single test.
        /// </summary>
        /// <param name="testMethod"> The test Method. </param>
        /// <param name="testContextProperties"> The test context properties. </param>
        /// <returns> The <see cref="UnitTestResult"/>. </returns>
        internal UnitTestResult[] RunSingleTest(TestMethod testMethod, IDictionary<string, object> testContextProperties)
        {
            if (testMethod == null)
            {
                throw new ArgumentNullException(nameof(testMethod));
            }

            try
            {
                using (var writer = new ThreadSafeStringWriter(CultureInfo.InvariantCulture))
                {
                    var properties = new Dictionary<string, object>(testContextProperties);
                    var testContext = PlatformServiceProvider.Instance.GetTestContext(testMethod, writer, properties);
                    testContext.SetOutcome(TestTools.UnitTesting.UnitTestOutcome.InProgress);

                    // Get the testMethod
                    var testMethodInfo = this.typeCache.GetTestMethodInfo(
                        testMethod,
                        testContext,
                        MSTestSettings.CurrentSettings.CaptureDebugTraces);

                    if (!this.IsTestMethodRunnable(testMethod, testMethodInfo, out var notRunnableResult))
                    {
                        bool shouldRunClassCleanup = false;
                        this.classCleanupManager?.MarkTestComplete(testMethodInfo, out shouldRunClassCleanup);
                        if (shouldRunClassCleanup)
                        {
                            testMethodInfo.Parent.RunClassCleanup(ClassCleanupLifecycle.EndOfClass);
                        }

                        return notRunnableResult;
                    }

<<<<<<< HEAD
                    var result = new TestMethodRunner(
                        testMethodInfo,
                        testMethod,
                        testContext,
                        MSTestSettings.CurrentSettings.CaptureDebugTraces,
                        this.reflectHelper).Execute();
                    this.RunClassCleanupIfEndOfClass(testMethodInfo, result);
                    return result;
=======
                    var testMethodRunner = new TestMethodRunner(testMethodInfo, testMethod, testContext, MSTestSettings.CurrentSettings.CaptureDebugTraces);
                    return testMethodRunner.Execute();
>>>>>>> 990df65c
                }
            }
            catch (TypeInspectionException ex)
            {
                // Catch any exception thrown while inspecting the test method and return failure.
                return new UnitTestResult[] { new UnitTestResult(ObjectModel.UnitTestOutcome.Failed, ex.Message) };
            }
        }

        /// <summary>
        /// Runs the class cleanup method.
        /// It returns any error information during the execution of the cleanup method
        /// </summary>
        /// <returns> The <see cref="RunCleanupResult"/>. </returns>
        internal RunCleanupResult RunCleanup()
        {
            // No cleanup methods to execute, then return.
            var assemblyInfoCache = this.typeCache.AssemblyInfoListWithExecutableCleanupMethods;
            var classInfoCache = this.typeCache.ClassInfoListWithExecutableCleanupMethods;
            if (!assemblyInfoCache.Any() && !classInfoCache.Any())
            {
                return null;
            }

            var result = new RunCleanupResult { Warnings = new List<string>() };

            using (var redirector = new LogMessageListener(MSTestSettings.CurrentSettings.CaptureDebugTraces))
            {
                try
                {
                    this.RunClassCleanupMethods(classInfoCache, result.Warnings);
                    this.RunAssemblyCleanup(assemblyInfoCache, result.Warnings);
                }
                finally
                {
                    // Replacing the null character with a string.replace should work.
                    // If this does not work for a specific dotnet version a custom function doing the same needs to be put in place.
                    result.StandardOut = redirector.StandardOutput?.Replace("\0", "\\0");
                    result.StandardError = redirector.StandardError?.Replace("\0", "\\0");
                    result.DebugTrace = redirector.DebugTrace?.Replace("\0", "\\0");
                }
            }

            return result;
        }

        private void RunClassCleanupIfEndOfClass(TestMethodInfo testMethodInfo, UnitTestResult[] results)
        {
            bool shouldRunClassCleanup = false;
            this.classCleanupManager?.MarkTestComplete(testMethodInfo, out shouldRunClassCleanup);
            if (shouldRunClassCleanup)
            {
                string cleanupLogs = string.Empty;
                string cleanupTrace = string.Empty;
                string cleanupErrorLogs = string.Empty;

                try
                {
                    using (LogMessageListener logListener =
                        new LogMessageListener(MSTestSettings.CurrentSettings.CaptureDebugTraces))
                    {
                        try
                        {
                            // Class cleanup can throw exceptions in which case we need to ensure that we fail the test.
                            testMethodInfo.Parent.RunClassCleanup(ClassCleanupLifecycle.EndOfClass);
                        }
                        finally
                        {
                            cleanupLogs = logListener.StandardOutput;
                            cleanupTrace = logListener.DebugTrace;
                            cleanupErrorLogs = logListener.StandardError;
                            var lastResult = results[results.Length - 1];
                            lastResult.StandardOut = cleanupLogs + lastResult.StandardOut;
                            lastResult.StandardError = cleanupErrorLogs + lastResult.StandardError;
                            lastResult.DebugTrace = cleanupTrace + lastResult.DebugTrace;
                        }
                    }
                }
                catch (Exception e)
                {
                    results[results.Length - 1].Outcome = ObjectModel.UnitTestOutcome.Failed;
                    results[results.Length - 1].ErrorMessage = e.Message;
                    results[results.Length - 1].ErrorStackTrace = e.StackTrace;
                }
            }
        }

        /// <summary>
        /// Whether the given testMethod is runnable
        /// </summary>
        /// <param name="testMethod">The testMethod</param>
        /// <param name="testMethodInfo">The testMethodInfo</param>
        /// <param name="notRunnableResult">The results to return if the test method is not runnable</param>
        /// <returns>whether the given testMethod is runnable</returns>
        private bool IsTestMethodRunnable(
            TestMethod testMethod,
            TestMethodInfo testMethodInfo,
            out UnitTestResult[] notRunnableResult)
        {
            // If the specified TestMethod could not be found, return a NotFound result.
            if (testMethodInfo == null)
            {
                {
                    notRunnableResult = new UnitTestResult[]
                    {
                        new UnitTestResult(
                            ObjectModel.UnitTestOutcome.NotFound,
                            string.Format(CultureInfo.CurrentCulture, Resource.TestNotFound, testMethod.Name))
                    };
                    return false;
                }
            }

            // If test cannot be executed, then bail out.
            if (!testMethodInfo.IsRunnable)
            {
                {
                    notRunnableResult = new UnitTestResult[]
                        { new UnitTestResult(ObjectModel.UnitTestOutcome.NotRunnable, testMethodInfo.NotRunnableReason) };
                    return false;
                }
            }

            string ignoreMessage = null;
            var isIgnoreAttributeOnClass =
                this.reflectHelper.IsAttributeDefined(testMethodInfo.Parent.ClassType, typeof(UTF.IgnoreAttribute), false);
            var isIgnoreAttributeOnMethod =
                this.reflectHelper.IsAttributeDefined(testMethodInfo.TestMethod, typeof(UTF.IgnoreAttribute), false);

            if (isIgnoreAttributeOnClass)
            {
                ignoreMessage = this.reflectHelper.GetIgnoreMessage(testMethodInfo.Parent.ClassType.GetTypeInfo());
            }

            if (string.IsNullOrEmpty(ignoreMessage) && isIgnoreAttributeOnMethod)
            {
                ignoreMessage = this.reflectHelper.GetIgnoreMessage(testMethodInfo.TestMethod);
            }

            if (isIgnoreAttributeOnClass || isIgnoreAttributeOnMethod)
            {
                {
                    notRunnableResult = new[] { new UnitTestResult(ObjectModel.UnitTestOutcome.Ignored, ignoreMessage) };
                    return false;
                }
            }

            notRunnableResult = null;
            return true;
        }

        /// <summary>
        /// Run assembly cleanup methods
        /// </summary>
        /// <param name="assemblyInfoCache"> The assembly Info Cache. </param>
        /// <param name="warnings"> The warnings. </param>
        private void RunAssemblyCleanup(IEnumerable<TestAssemblyInfo> assemblyInfoCache, IList<string> warnings)
        {
            foreach (var assemblyInfo in assemblyInfoCache)
            {
                Debug.Assert(assemblyInfo.HasExecutableCleanupMethod, "HasExecutableCleanupMethod should be true.");

                var warning = assemblyInfo.RunAssemblyCleanup();
                if (warning != null)
                {
                    warnings.Add(warning);
                }
            }
        }

        /// <summary>
        /// Run class cleanup methods
        /// </summary>
        /// <param name="classInfoCache"> The class Info Cache. </param>
        /// <param name="warnings"> The warnings. </param>
        private void RunClassCleanupMethods(IEnumerable<TestClassInfo> classInfoCache, IList<string> warnings)
        {
            foreach (var classInfo in classInfoCache)
            {
                Debug.Assert(classInfo.HasExecutableCleanupMethod, "HasExecutableCleanupMethod should be true.");

                var warning = classInfo.RunClassCleanup();
                if (warning != null)
                {
                    warnings.Add(warning);
                }
            }
        }

        private class ClassCleanupManager
        {
            private readonly ClassCleanupLifecycle? lifecycleFromMsTest;
            private readonly ClassCleanupLifecycle lifecycleFromAssembly;
            private readonly ReflectHelper reflectHelper;
            private readonly Dictionary<string, HashSet<string>> remainingTestsByClass;

            public ClassCleanupManager(
                IEnumerable<UnitTestElement> testsToRun,
                ClassCleanupLifecycle? lifecycleFromMsTest,
                ClassCleanupLifecycle lifecycleFromAssembly,
                ReflectHelper reflectHelper = null)
            {
                this.remainingTestsByClass = testsToRun.GroupBy(t => t.TestMethod.FullClassName)
                    .ToDictionary(
                        g => g.Key,
                        g => new HashSet<string>(g.Select(t => t.DisplayName)));
                this.lifecycleFromMsTest = lifecycleFromMsTest;
                this.lifecycleFromAssembly = lifecycleFromAssembly;
                this.reflectHelper = reflectHelper ?? new ReflectHelper();
            }

            public void MarkTestComplete(TestMethodInfo testMethod, out bool shouldCleanup)
            {
                shouldCleanup = false;
                var testsByClass = this.remainingTestsByClass[testMethod.TestClassName];
                lock (testsByClass)
                {
                    testsByClass.Remove(testMethod.TestMethodName);
                    if (testsByClass.Count == 0 && testMethod.Parent.HasExecutableCleanupMethod)
                    {
                        var cleanupLifecycle = this.reflectHelper.GetClassCleanupSequence(testMethod.Parent.ClassType.GetTypeInfo())
                            ?? this.lifecycleFromMsTest ?? this.lifecycleFromAssembly;
                        shouldCleanup = cleanupLifecycle == ClassCleanupLifecycle.EndOfClass;
                    }
                }
            }

            private static string ClassNameForTest(TPOM.TestCase testCase) =>
                testCase.GetPropertyValue(Constants.TestClassNameProperty) as string;
        }
    }
}<|MERGE_RESOLUTION|>--- conflicted
+++ resolved
@@ -128,7 +128,6 @@
                         return notRunnableResult;
                     }
 
-<<<<<<< HEAD
                     var result = new TestMethodRunner(
                         testMethodInfo,
                         testMethod,
@@ -137,10 +136,6 @@
                         this.reflectHelper).Execute();
                     this.RunClassCleanupIfEndOfClass(testMethodInfo, result);
                     return result;
-=======
-                    var testMethodRunner = new TestMethodRunner(testMethodInfo, testMethod, testContext, MSTestSettings.CurrentSettings.CaptureDebugTraces);
-                    return testMethodRunner.Execute();
->>>>>>> 990df65c
                 }
             }
             catch (TypeInspectionException ex)
