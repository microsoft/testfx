--- conflicted
+++ resolved
@@ -227,15 +227,9 @@
         <note />
       </trans-unit>
       <trans-unit id="LegacyScenariosNotSupportedWarning">
-<<<<<<< HEAD
         <source>Warning : A vsmdi file, testsettings file or a runsettings file with a ForcedLegacyMode set to true is not supported with the MSTest V2 Adapter.</source>
         <target state="new">Advertencia: Un archivo testsettings o runsettings con el modo ForcedLegacyMode establecido en true no es compatible con el adaptador de MSTest V2.</target>
-        <note></note>
-=======
-        <source>Warning : A testsettings file or a runsettings with a ForcedLegacyMode set to true is not supported with the MSTest V2 Adapter.</source>
-        <target state="translated">Advertencia: Un archivo testsettings o runsettings con el modo ForcedLegacyMode establecido en true no es compatible con el adaptador de MSTest V2.</target>
-        <note />
->>>>>>> 5539991b
+        <note />
       </trans-unit>
       <trans-unit id="Common_MustBeGreaterThanZero">
         <source>The parameter must be greater than zero.</source>
