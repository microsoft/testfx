--- conflicted
+++ resolved
@@ -227,15 +227,9 @@
         <note />
       </trans-unit>
       <trans-unit id="LegacyScenariosNotSupportedWarning">
-<<<<<<< HEAD
         <source>Warning : A vsmdi file, testsettings file or a runsettings file with a ForcedLegacyMode set to true is not supported with the MSTest V2 Adapter.</source>
-        <target state="new">Внимание! TESTSETTINGS- или RUNSETTINGS-файл, в котором параметр ForcedLegacyMode установлен в значение True, не поддерживается адаптером MSTest версии 2.</target>
-        <note></note>
-=======
-        <source>Warning : A testsettings file or a runsettings with a ForcedLegacyMode set to true is not supported with the MSTest V2 Adapter.</source>
-        <target state="translated">Внимание! TESTSETTINGS- или RUNSETTINGS-файл, в котором параметр ForcedLegacyMode установлен в значение True, не поддерживается адаптером MSTest версии 2.</target>
-        <note />
->>>>>>> 5539991b
+        <target state="new">Внимание! TESTSETTINGS- или RUNSETTINGS-файл, в котором параметр ForcedLegacyMode установлен в значение True, не поддерживается адаптером MSTest версии 2.</target>    
+        <note />
       </trans-unit>
       <trans-unit id="Common_MustBeGreaterThanZero">
         <source>The parameter must be greater than zero.</source>
