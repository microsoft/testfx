﻿<?xml version="1.0" encoding="utf-8"?>
<xliff xmlns="urn:oasis:names:tc:xliff:document:1.2" xmlns:xsi="http://www.w3.org/2001/XMLSchema-instance" version="1.2" xsi:schemaLocation="urn:oasis:names:tc:xliff:document:1.2 xliff-core-1.2-transitional.xsd">
  <file datatype="xml" source-language="en" target-language="ko" original="../Resource.resx">
    <body>
      <trans-unit id="UTA_AssemblyCleanupMethodWasUnsuccesful">
        <source>Assembly Cleanup method {0}.{1} failed. Error Message: {2}. StackTrace: {3}</source>
        <target state="translated">어셈블리 정리 메서드 {0}.{1}이(가) 실패했습니다. 오류 메시지: {2}. StackTrace: {3}</target>
        <note />
      </trans-unit>
      <trans-unit id="CouldNotInspectTypeDuringDiscovery1">
        <source>MSTestAdapter failed to discover tests in class '{0}' of assembly '{1}'. Reason {2}.</source>
        <target state="translated">MSTestAdapter가 어셈블리 '{1}'의 클래스 '{0}'에서 테스트를 검색하지 못했습니다. 이유는 {2}입니다.</target>
        <note />
      </trans-unit>
      <trans-unit id="Common_CannotBeNullOrEmpty">
        <source>The parameter should not be null or empty.</source>
        <target state="translated">매개 변수는 null이거나 비워 둘 수 없습니다.</target>
        <note />
      </trans-unit>
      <trans-unit id="InvalidSettingsXmlElement">
        <source>Invalid settings '{0}'. Unexpected XmlElement: '{1}'.</source>
        <target state="translated">'{0}' 설정이 잘못되었습니다. 예기치 않은 XmlElement '{1}'이(가) 있습니다.</target>
        <note />
      </trans-unit>
      <trans-unit id="UTA_TestInitializeAndCleanupMethodHasWrongSignature">
        <source>Method {0}.{1} has wrong signature. The method must be non-static, public, does not return a value and should not take any parameter. Additionally, if you are using async-await in method then return-type must be Task.</source>
        <target state="translated">{0}.{1} 메서드의 서명이 잘못되었습니다. 메서드는 정적이 아니고 공용이어야 하며, 값을 반환하거나 매개 변수를 사용할 수 없습니다. 또한 메서드에서 비동기 대기를 사용하는 경우 반환 형식은 Task여야 합니다.</target>
        <note />
      </trans-unit>
      <trans-unit id="UTA_ClassOrAssemblyInitializeMethodHasWrongSignature">
        <source>Method {0}.{1} has wrong signature. The method must be static, public, does not return a value and should take a single parameter of type TestContext. Additionally, if you are using async-await in method then return-type must be Task.</source>
        <target state="translated">{0}.{1} 메서드의 서명이 잘못되었습니다. 메서드는 정적이고 공용이어야 하며, 값을 반환하지 않고 TestContext 형식의 매개 변수 한 개를 사용해야 합니다. 또한 메서드에서 비동기 대기를 사용하는 경우 반환 형식은 Task여야 합니다.</target>
        <note />
      </trans-unit>
      <trans-unit id="InvalidSettingsXmlAttribute">
        <source>Invalid settings '{0}'. Unexpected XmlAttribute: '{1}'.</source>
        <target state="translated">'{0}' 설정이 잘못되었습니다. 예기치 않은 XmlAttribute '{1}'이(가) 있습니다.</target>
        <note />
      </trans-unit>
      <trans-unit id="UTA_ErrorMultiAssemblyInit">
        <source>UTA013: {0}: Cannot define more than one method with the AssemblyInitialize attribute inside an assembly.</source>
        <target state="translated">UTA013: {0}: 어셈블리 내부에서 AssemblyInitialize 특성을 사용하는 메서드를 여러 개 정의할 수 없습니다.</target>
        <note />
      </trans-unit>
      <trans-unit id="UTA_ErrorMultiClassInit">
        <source>UTA025: {0}: Cannot define more than one method with the ClassInitialize attribute inside a class.</source>
        <target state="translated">UTA025: {0}: 클래스 내부에서 ClassInitialize 특성을 사용하는 메서드를 여러 개 정의할 수 없습니다.</target>
        <note />
      </trans-unit>
      <trans-unit id="UTA_ExpectedExceptionAttributeConstructionException">
        <source>The ExpectedException attribute defined on test method {0}.{1} threw an exception during construction.
{2}</source>
        <target state="translated">테스트 메서드 {0}.{1}에 정의된 ExpectedException 특성이 생성하는 동안 예외를 throw했습니다.
{2}</target>
        <note />
      </trans-unit>
      <trans-unit id="UTA_ErrorPredefinedTestProperty">
        <source>UTA023: {0}: Cannot define predefined property {2} on method {1}.</source>
        <target state="translated">UTA023: {0}: {1} 메서드에서 미리 정의된 속성 {2}을(를) 정의할 수 없습니다.</target>
        <note />
      </trans-unit>
      <trans-unit id="UTA_InitMethodThrows">
        <source>Initialization method {0}.{1} threw exception. {2}.</source>
        <target state="translated">초기화 메서드 {0}.{1}에서 예외를 throw했습니다. {2}.</target>
        <note />
      </trans-unit>
      <trans-unit id="TestNotFound">
        <source>Test method {0} was not found.</source>
        <target state="translated">{0} 테스트 메서드를 찾을 수 없습니다.</target>
        <note />
      </trans-unit>
      <trans-unit id="Execution_Test_Timeout">
        <source>Test '{0}' exceeded execution timeout period.</source>
        <target state="translated">'{0}' 테스트가 실행 시간 제한을 초과했습니다.</target>
        <note />
      </trans-unit>
      <trans-unit id="UTA_ErrorMultiInit">
        <source>UTA018: {0}: Cannot define more than one method with the TestInitialize attribute.</source>
        <target state="translated">UTA018: {0}: TestInitialize 특성을 사용하는 메서드를 여러 개 정의할 수 없습니다.</target>
        <note />
      </trans-unit>
      <trans-unit id="UTA_ErrorNonPublicTestClass">
        <source>UTA001: TestClass attribute defined on non-public class {0}</source>
        <target state="translated">UTA001: public이 아닌 클래스 {0}에서 TestClass 특성을 정의했습니다.</target>
        <note />
      </trans-unit>
      <trans-unit id="UTA_ErrorIncorrectTestMethodSignature">
        <source>UTA007: Method {1} defined in class {0} does not have correct signature. Test method marked with the [TestMethod] attribute must be non-static, public, return-type as void  and should not take any parameter. Example: public void Test.Class1.Test(). Additionally, if you are using async-await in test method then return-type must be Task. Example: public async Task Test.Class1.Test2()</source>
        <target state="translated">UTA007: {0} 클래스에 정의된 {1} 메서드의 서명이 잘못되었습니다. [TestMethod] 특성으로 표시된 테스트 메서드는 static이 아니고 public이어야 하며, 반환 형식이 void여야 하고 매개 변수를 사용할 수 없습니다. 예: public void Test.Class1.Test(). 또한 테스트 메서드에서 비동기 대기를 사용하는 경우 반환 형식은 Task여야 합니다. 예: public async Task Test.Class1.Test2()</target>
        <note />
      </trans-unit>
      <trans-unit id="UTA_ErrorTestPropertyNullOrEmpty">
        <source>UTA021: {0}: Null or empty custom property defined on method {1}. The custom property must have a valid name.</source>
        <target state="translated">UTA021: {0}: {1} 메서드에서 Null 또는 빈 사용자 지정 속성을 정의했습니다. 사용자 지정 속성에는 올바른 이름이 지정되어 있어야 합니다.</target>
        <note />
      </trans-unit>
      <trans-unit id="UTA_NoTestResult">
        <source>Error in executing test. No result returned by extension. If using extension of TestMethodAttribute then please contact vendor.</source>
        <target state="translated">테스트를 실행하는 중에 오류가 발생했습니다. 확장에서 결과가 반환되지 않았습니다. TestMethodAttribute 확장을 사용하는 경우 공급업체에 문의하세요.</target>
        <note />
      </trans-unit>
      <trans-unit id="UTA_ClassCleanupMethodWasUnsuccesful">
        <source>Class Cleanup method {0}.{1} failed. Error Message: {2}. Stack Trace: {3}</source>
        <target state="translated">클래스 정리 메서드 {0}.{1}이(가) 실패했습니다. 오류 메시지: {2}. 스택 추적: {3}</target>
        <note />
      </trans-unit>
      <trans-unit id="UTA_ErrorTestPropertyAlreadyDefined">
        <source>UTA022: {0}.{1}: The custom property "{2}" is already defined. Using "{3}" as value.</source>
        <target state="translated">UTA022: {0}.{1}: 사용자 지정 속성 "{2}"은(는) 이미 정의되어 있습니다. 값으로 "{3}"을(를) 사용합니다.</target>
        <note />
      </trans-unit>
      <trans-unit id="SourcesNotSupported">
        <source>Running tests in any of the provided sources is not supported for the selected platform</source>
        <target state="translated">선택된 플랫폼의 경우 제공된 소스에서 테스트를 실행할 수 없습니다.</target>
        <note />
      </trans-unit>
      <trans-unit id="UTA_ClassInitMethodThrows">
        <source>Class Initialization method {0}.{1} threw exception. {2}: {3}.</source>
        <target state="translated">클래스 초기화 메서드 {0}.{1}에서 예외를 throw했습니다. {2}: {3}</target>
        <note />
      </trans-unit>
      <trans-unit id="TestContextIsNull">
        <source>TestContext cannot be Null.</source>
        <target state="translated">TestContext는 null일 수 없습니다.</target>
        <note />
      </trans-unit>
      <trans-unit id="DataDrivenResultDisplayName">
        <source>{0} (Data Row {1})</source>
        <target state="translated">{0}(데이터 행 {1})</target>
        <note />
      </trans-unit>
      <trans-unit id="UTA_WrongThread">
        <source>{0}. If you are using UI objects in test consider using [UITestMethod] attribute instead of [TestMethod] to execute test in UI thread.</source>
        <target state="translated">{0}. 테스트에서 UI 개체를 사용 중인 경우 [TestMethod] 대신 [UITestMethod] 특성을 사용하여 UI 스레드에서 테스트를 실행하세요.</target>
        <note />
      </trans-unit>
      <trans-unit id="UTA_ExecuteThrewException">
        <source>Exception thrown while executing test. If using extension of TestMethodAttribute then please contact vendor. Error message: {0}</source>
        <target state="translated">테스트를 실행하는 동안 예외가 발생했습니다. TestMethodAttribute 확장을 사용하는 경우 공급업체에 문의하세요. 오류 메시지: {0}</target>
        <note />
      </trans-unit>
      <trans-unit id="UTA_TestMethodThrows">
        <source>Test method {0}.{1} threw exception: 
{2}</source>
        <target state="translated">테스트 메서드 {0}.{1}에서 예외를 throw했습니다. 
{2}</target>
        <note />
      </trans-unit>
      <trans-unit id="UTA_CleanupMethodThrows">
        <source>TestCleanup method {0}.{1} threw exception. {2}: {3}.</source>
        <target state="translated">TestCleanup 메서드 {0}.{1}에서 예외를 throw했습니다. {2}: {3}.</target>
        <note />
      </trans-unit>
      <trans-unit id="UTA_InstanceCreationError">
        <source>Unable to create instance of class {0}. Error: {1}.</source>
        <target state="translated">{0} 클래스의 인스턴스를 만들 수 없습니다. 오류: {1}</target>
        <note />
      </trans-unit>
      <trans-unit id="UTA_TestContextTypeMismatchLoadError">
        <source>The {0}.TestContext has incorrect type.</source>
        <target state="translated">{0}.TestContext의 형식이 잘못되었습니다.</target>
        <note />
      </trans-unit>
      <trans-unit id="DebugTraceBanner">
        <source>Debug Trace:</source>
        <target state="translated">디버그 추적:</target>
        <note />
      </trans-unit>
      <trans-unit id="UTA_ClassOrAssemblyCleanupMethodHasWrongSignature">
        <source>Method {0}.{1} has wrong signature. The method must be static, public, does not return a value and should not take any parameter. Additionally, if you are using async-await in method then return-type must be Task.</source>
        <target state="translated">{0}.{1} 메서드의 서명이 잘못되었습니다. 메서드는 정적이고 공용이어야 하며, 값을 반환하거나 매개 변수를 취하지 않습니다. 또한 메서드에서 비동기 대기를 사용하는 경우 반환 형식은 Task여야 합니다.</target>
        <note />
      </trans-unit>
      <trans-unit id="UTA_ErrorGenericTestMethod">
        <source>UTA015: A generic method cannot be a test method. {0}.{1} has invalid signature</source>
        <target state="translated">UTA015: 제네릭 메서드는 테스트 메서드일 수 없습니다. {0}.{1}에 잘못된 서명이 있습니다.</target>
        <note />
      </trans-unit>
      <trans-unit id="UTA_AssemblyInitMethodThrows">
        <source>Assembly Initialization method {0}.{1} threw exception. {2}: {3}. Aborting test execution.</source>
        <target state="translated">어셈블리 초기화 메서드 {0}.{1}에서 예외를 throw했습니다. {2}: {3}. 테스트 실행을 중단합니다.</target>
        <note />
      </trans-unit>
      <trans-unit id="UTA_ErrorMultiClean">
        <source>UTA024: {0}: Cannot define more than one method with the TestCleanup attribute.</source>
        <target state="translated">UTA024: {0}: TestCleanup 특성을 사용하는 메서드를 여러 개 정의할 수 없습니다.</target>
        <note />
      </trans-unit>
      <trans-unit id="UTF_FailedToGetExceptionMessage">
        <source>(Failed to get the message for an exception of type {0} due to an exception.)</source>
        <target state="translated">(예외로 인해 {0} 형식의 예외에 대한 메시지를 가져오지 못했습니다.)</target>
        <note />
      </trans-unit>
      <trans-unit id="AttachmentSetDisplayName">
        <source>MSTestAdapterV2</source>
        <target state="translated">MSTestAdapterV2</target>
        <note />
      </trans-unit>
      <trans-unit id="CouldNotInspectTypeDuringDiscovery">
        <source>MSTestAdapter failed to discover tests in class '{0}' of assembly '{1}' because {2}.</source>
        <target state="translated">MSTestAdapter가 {2} 때문에 어셈블리 '{1}'의 클래스 '{0}'에서 테스트를 검색하지 못했습니다.</target>
        <note />
      </trans-unit>
      <trans-unit id="UTA_TestContextSetError">
        <source>Unable to set TestContext property for the class {0}. Error: {1}.</source>
        <target state="translated">{0} 클래스에 대해 TestContext 속성을 설정할 수 없습니다. 오류: {1}</target>
        <note />
      </trans-unit>
      <trans-unit id="UTA_ErrorMultiAssemblyClean">
        <source>UTA014: {0}: Cannot define more than one method with the AssemblyCleanup attribute inside an assembly.</source>
        <target state="translated">UTA014: {0}: 어셈블리 내부에서 AssemblyCleanup 특성을 사용하는 메서드를 여러 개 정의할 수 없습니다.</target>
        <note />
      </trans-unit>
      <trans-unit id="UTA_FailedToGetTestMethodException">
        <source>Failed to obtain the exception thrown by test method {0}.{1}.</source>
        <target state="translated">테스트 메서드 {0}.{1}에서 throw한 예외를 가져오지 못했습니다.</target>
        <note />
      </trans-unit>
      <trans-unit id="UTA_EndOfInnerExceptionTrace">
        <source>--- End of inner exception stack trace ---</source>
        <target state="translated">--- 내부 예외 스택 추적의 끝 ---</target>
        <note />
      </trans-unit>
      <trans-unit id="UTA_ErrorInvalidTimeout">
        <source>UTA054: {0}.{1} has invalid Timeout attribute. The timeout must be a valid integer value and cannot be less than 0.</source>
        <target state="translated">UTA054: {0}.{1}에 잘못된 Timeout 특성이 있습니다. Timeout은 유효한 정수 값이어야 하며 0보다 작을 수 없습니다.</target>
        <note />
      </trans-unit>
      <trans-unit id="LegacyScenariosNotSupportedWarning">
<<<<<<< HEAD
        <source>Warning : A vsmdi file, testsettings file or a runsettings file with a ForcedLegacyMode set to true is not supported with the MSTest V2 Adapter.</source>
        <target state="new">경고: MSTest V2 어댑터에서는 ForcedLegacyMode를 true로 설정한 runsettings 또는 testsettings 파일을 사용할 수 없습니다.</target>
        <note></note>
=======
        <source>Warning : A testsettings file or a runsettings with a ForcedLegacyMode set to true is not supported with the MSTest V2 Adapter.</source>
        <target state="translated">경고: MSTest V2 어댑터에서는 ForcedLegacyMode를 true로 설정한 runsettings 또는 testsettings 파일을 사용할 수 없습니다.</target>
        <note />
>>>>>>> 5539991b
      </trans-unit>
      <trans-unit id="Common_MustBeGreaterThanZero">
        <source>The parameter must be greater than zero.</source>
        <target state="translated">매개 변수는 0보다 커야 합니다.</target>
        <note />
      </trans-unit>
      <trans-unit id="UTA_NoDefaultConstructor">
        <source>Unable to get default constructor for class {0}.</source>
        <target state="translated">{0} 클래스의 기본 생성자를 가져올 수 없습니다.</target>
        <note />
      </trans-unit>
      <trans-unit id="UTA_TestContextLoadError">
        <source>Unable to find property {0}.TestContext. Error:{1}.</source>
        <target state="translated">{0}.TestContext 속성을 찾을 수 없습니다. 오류: {1}</target>
        <note />
      </trans-unit>
      <trans-unit id="EnumeratorLoadTypeErrorFormat">
        <source>{0}: {1}</source>
        <target state="translated">{0}: {1}</target>
        <note />
      </trans-unit>
      <trans-unit id="UTA_MultipleExpectedExceptionsOnTestMethod">
        <source>The test method {0}.{1} has multiple attributes derived from ExpectedExceptionBaseAttribute defined on it. Only one such attribute is allowed.</source>
        <target state="translated">테스트 메서드 {0}.{1}에는 정의되어 있는 ExpectedExceptionBaseAttribute에서 파생된 특성이 여러 개 있습니다. 이러한 특성은 하나만 허용됩니다.</target>
        <note />
      </trans-unit>
      <trans-unit id="UTA_ErrorInValidTestContextSignature">
        <source>UTA031: class {0} does not have valid TestContext property. TestContext must be of type TestContext, must be non-static, public and must not be read-only. For example: public TestContext TestContext.</source>
        <target state="translated">UTA031: {0} 클래스에 올바른 TestContext 속성이 없습니다. TestContext는 TestContext 형식이어야 하고 읽기 전용이 아니어야 하며, static이 아니고 public이어야 합니다. 예: public TestContext TestContext.</target>
        <note />
      </trans-unit>
      <trans-unit id="UTA_MethodDoesNotExists">
        <source>Method {0}.{1} does not exist.</source>
        <target state="translated">{0}.{1} 메서드가 없습니다.</target>
        <note />
      </trans-unit>
      <trans-unit id="TestAssembly_FileDoesNotExist">
        <source>File does not exist: {0}</source>
        <target state="translated">파일이 없습니다. {0}</target>
        <note />
      </trans-unit>
      <trans-unit id="UTA_TypeLoadError">
        <source>Unable to get type {0}. Error: {1}.</source>
        <target state="translated">{0} 형식을 가져올 수 없습니다. 오류: {1}</target>
        <note />
      </trans-unit>
      <trans-unit id="TypeLoadFailed">
        <source>Unable to load types from the test source '{0}'. Some or all of the tests in this source may not be discovered.</source>
        <target state="translated">테스트 소스 '{0}'에서 형식을 로드할 수 없습니다. 이 소스의 일부 또는 모든 테스트를 검색할 수 없습니다.</target>
        <note />
      </trans-unit>
      <trans-unit id="UTA_ErrorMultiClassClean">
        <source>UTA026: {0}: Cannot define more than one method with the ClassCleanup attribute inside a class.</source>
        <target state="translated">UTA026: {0}: 클래스 내부에서 ClassCleanup 특성을 사용하는 메서드를 여러 개 정의할 수 없습니다.</target>
        <note />
      </trans-unit>
      <trans-unit id="TestContextMessageBanner">
        <source>TestContext Messages:</source>
        <target state="translated">TestContext 메시지:</target>
        <note />
      </trans-unit>
      <trans-unit id="UTA_CleanupMethodThrowsGeneralError">
        <source>Error calling Test Cleanup method for test class {0}: {1}</source>
        <target state="translated">테스트 클래스 {0}에 대한 테스트 정리 메서드를 호출하는 오류: {1}</target>
        <note />
      </trans-unit>
      <trans-unit id="UTA_CleanupStackTrace">
        <source>TestCleanup Stack Trace</source>
        <target state="translated">TestCleanup 스택 추적</target>
        <note />
      </trans-unit>
      <trans-unit id="DiscoveryWarning">
        <source>[MSTest][Discovery][{0}] {1}</source>
        <target state="translated">[MSTest][검색][{0}] {1}</target>
        <note />
      </trans-unit>
      <trans-unit id="TestParallelizationBanner">
        <source>MSTest Executor: Test Parallelization enabled. Workers: {0}, Scope: {1}.</source>
        <target state="new">MSTest Executor: Test Parallelization enabled. Parallel Level {0}, Parallel Mode {1}</target>
        <note></note>
      </trans-unit>
      <trans-unit id="InvalidParallelScopeValue">
        <source>Invalid value '{0}' specified for 'Scope'. Supported scopes are {1}.</source>
        <target state="new">Invalid value '{0}' specified for 'Scope'. Supported scopes are {1}.</target>
        <note>'Scope' is a setting name that shouldn't be localized.</note>
      </trans-unit>
      <trans-unit id="InvalidParallelWorkersValue">
        <source>Invalid value '{0}' specified for 'Workers'. The value should be a non-negative integer.</source>
        <target state="new">Invalid value '{0}' specified for 'Workers'. The value should be a non-negative integer.</target>
        <note>`Workers` is a setting name that shouldn't be localized.</note>
      </trans-unit>
    </body>
  </file>
</xliff><|MERGE_RESOLUTION|>--- conflicted
+++ resolved
@@ -227,15 +227,9 @@
         <note />
       </trans-unit>
       <trans-unit id="LegacyScenariosNotSupportedWarning">
-<<<<<<< HEAD
         <source>Warning : A vsmdi file, testsettings file or a runsettings file with a ForcedLegacyMode set to true is not supported with the MSTest V2 Adapter.</source>
         <target state="new">경고: MSTest V2 어댑터에서는 ForcedLegacyMode를 true로 설정한 runsettings 또는 testsettings 파일을 사용할 수 없습니다.</target>
-        <note></note>
-=======
-        <source>Warning : A testsettings file or a runsettings with a ForcedLegacyMode set to true is not supported with the MSTest V2 Adapter.</source>
-        <target state="translated">경고: MSTest V2 어댑터에서는 ForcedLegacyMode를 true로 설정한 runsettings 또는 testsettings 파일을 사용할 수 없습니다.</target>
-        <note />
->>>>>>> 5539991b
+        <note />
       </trans-unit>
       <trans-unit id="Common_MustBeGreaterThanZero">
         <source>The parameter must be greater than zero.</source>
