--- conflicted
+++ resolved
@@ -227,15 +227,9 @@
         <note />
       </trans-unit>
       <trans-unit id="LegacyScenariosNotSupportedWarning">
-<<<<<<< HEAD
         <source>Warning : A vsmdi file, testsettings file or a runsettings file with a ForcedLegacyMode set to true is not supported with the MSTest V2 Adapter.</source>
-        <target state="new">警告: MSTest V2 配接器不支援 testsettings 檔案，也不支援 ForcedLegacyMode 設為 true 的 runsettings。</target>
-        <note></note>
-=======
-        <source>Warning : A testsettings file or a runsettings with a ForcedLegacyMode set to true is not supported with the MSTest V2 Adapter.</source>
-        <target state="translated">警告: MSTest V2 配接器不支援 testsettings 檔案，也不支援 ForcedLegacyMode 設為 true 的 runsettings。</target>
-        <note />
->>>>>>> 5539991b
+        <target state="new">警告: MSTest V2 配接器不支援 testsettings 檔案，也不支援 ForcedLegacyMode 設為 true 的 runsettings。</target>       
+        <note />
       </trans-unit>
       <trans-unit id="Common_MustBeGreaterThanZero">
         <source>The parameter must be greater than zero.</source>
