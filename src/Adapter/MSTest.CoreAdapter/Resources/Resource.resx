﻿<?xml version="1.0" encoding="utf-8"?>
<root>
  <!-- 
    Microsoft ResX Schema 
    
    Version 2.0
    
    The primary goals of this format is to allow a simple XML format 
    that is mostly human readable. The generation and parsing of the 
    various data types are done through the TypeConverter classes 
    associated with the data types.
    
    Example:
    
    ... ado.net/XML headers & schema ...
    <resheader name="resmimetype">text/microsoft-resx</resheader>
    <resheader name="version">2.0</resheader>
    <resheader name="reader">System.Resources.ResXResourceReader, System.Windows.Forms, ...</resheader>
    <resheader name="writer">System.Resources.ResXResourceWriter, System.Windows.Forms, ...</resheader>
    <data name="Name1"><value>this is my long string</value><comment>this is a comment</comment></data>
    <data name="Color1" type="System.Drawing.Color, System.Drawing">Blue</data>
    <data name="Bitmap1" mimetype="application/x-microsoft.net.object.binary.base64">
        <value>[base64 mime encoded serialized .NET Framework object]</value>
    </data>
    <data name="Icon1" type="System.Drawing.Icon, System.Drawing" mimetype="application/x-microsoft.net.object.bytearray.base64">
        <value>[base64 mime encoded string representing a byte array form of the .NET Framework object]</value>
        <comment>This is a comment</comment>
    </data>
                
    There are any number of "resheader" rows that contain simple 
    name/value pairs.
    
    Each data row contains a name, and value. The row also contains a 
    type or mimetype. Type corresponds to a .NET class that support 
    text/value conversion through the TypeConverter architecture. 
    Classes that don't support this are serialized and stored with the 
    mimetype set.
    
    The mimetype is used for serialized objects, and tells the 
    ResXResourceReader how to depersist the object. This is currently not 
    extensible. For a given mimetype the value must be set accordingly:
    
    Note - application/x-microsoft.net.object.binary.base64 is the format 
    that the ResXResourceWriter will generate, however the reader can 
    read any of the formats listed below.
    
    mimetype: application/x-microsoft.net.object.binary.base64
    value   : The object must be serialized with 
            : System.Runtime.Serialization.Formatters.Binary.BinaryFormatter
            : and then encoded with base64 encoding.
    
    mimetype: application/x-microsoft.net.object.soap.base64
    value   : The object must be serialized with 
            : System.Runtime.Serialization.Formatters.Soap.SoapFormatter
            : and then encoded with base64 encoding.

    mimetype: application/x-microsoft.net.object.bytearray.base64
    value   : The object must be serialized into a byte array 
            : using a System.ComponentModel.TypeConverter
            : and then encoded with base64 encoding.
    -->
  <xsd:schema id="root" xmlns="" xmlns:xsd="http://www.w3.org/2001/XMLSchema" xmlns:msdata="urn:schemas-microsoft-com:xml-msdata">
    <xsd:import namespace="http://www.w3.org/XML/1998/namespace" />
    <xsd:element name="root" msdata:IsDataSet="true">
      <xsd:complexType>
        <xsd:choice maxOccurs="unbounded">
          <xsd:element name="metadata">
            <xsd:complexType>
              <xsd:sequence>
                <xsd:element name="value" type="xsd:string" minOccurs="0" />
              </xsd:sequence>
              <xsd:attribute name="name" use="required" type="xsd:string" />
              <xsd:attribute name="type" type="xsd:string" />
              <xsd:attribute name="mimetype" type="xsd:string" />
              <xsd:attribute ref="xml:space" />
            </xsd:complexType>
          </xsd:element>
          <xsd:element name="assembly">
            <xsd:complexType>
              <xsd:attribute name="alias" type="xsd:string" />
              <xsd:attribute name="name" type="xsd:string" />
            </xsd:complexType>
          </xsd:element>
          <xsd:element name="data">
            <xsd:complexType>
              <xsd:sequence>
                <xsd:element name="value" type="xsd:string" minOccurs="0" msdata:Ordinal="1" />
                <xsd:element name="comment" type="xsd:string" minOccurs="0" msdata:Ordinal="2" />
              </xsd:sequence>
              <xsd:attribute name="name" type="xsd:string" use="required" msdata:Ordinal="1" />
              <xsd:attribute name="type" type="xsd:string" msdata:Ordinal="3" />
              <xsd:attribute name="mimetype" type="xsd:string" msdata:Ordinal="4" />
              <xsd:attribute ref="xml:space" />
            </xsd:complexType>
          </xsd:element>
          <xsd:element name="resheader">
            <xsd:complexType>
              <xsd:sequence>
                <xsd:element name="value" type="xsd:string" minOccurs="0" msdata:Ordinal="1" />
              </xsd:sequence>
              <xsd:attribute name="name" type="xsd:string" use="required" />
            </xsd:complexType>
          </xsd:element>
        </xsd:choice>
      </xsd:complexType>
    </xsd:element>
  </xsd:schema>
  <resheader name="resmimetype">
    <value>text/microsoft-resx</value>
  </resheader>
  <resheader name="version">
    <value>2.0</value>
  </resheader>
  <resheader name="reader">
    <value>System.Resources.ResXResourceReader, System.Windows.Forms, Version=4.0.0.0, Culture=neutral, PublicKeyToken=b77a5c561934e089</value>
  </resheader>
  <resheader name="writer">
    <value>System.Resources.ResXResourceWriter, System.Windows.Forms, Version=4.0.0.0, Culture=neutral, PublicKeyToken=b77a5c561934e089</value>
  </resheader>
  <data name="Execution_Test_Timeout" xml:space="preserve">
    <value>Test '{0}' exceeded execution timeout period.</value>
  </data>
  <data name="SourcesNotSupported" xml:space="preserve">
    <value>Running tests in any of the provided sources is not supported for the selected platform</value>
  </data>
  <data name="UTA_CleanupMethodThrows" xml:space="preserve">
    <value>TestCleanup method {0}.{1} threw exception. {2}: {3}.</value>
  </data>
  <data name="UTA_EndOfInnerExceptionTrace" xml:space="preserve">
    <value>--- End of inner exception stack trace ---</value>
  </data>
  <data name="UTA_ErrorMultiAssemblyClean" xml:space="preserve">
    <value>UTA014: {0}: Cannot define more than one method with the AssemblyCleanup attribute inside an assembly.</value>
  </data>
  <data name="UTA_ErrorMultiAssemblyInit" xml:space="preserve">
    <value>UTA013: {0}: Cannot define more than one method with the AssemblyInitialize attribute inside an assembly.</value>
  </data>
  <data name="UTA_ErrorMultiClassClean" xml:space="preserve">
    <value>UTA026: {0}: Cannot define more than one method with the ClassCleanup attribute inside a class.</value>
  </data>
  <data name="UTA_ErrorMultiClassInit" xml:space="preserve">
    <value>UTA025: {0}: Cannot define more than one method with the ClassInitialize attribute inside a class.</value>
  </data>
  <data name="UTA_ErrorMultiClean" xml:space="preserve">
    <value>UTA024: {0}: Cannot define more than one method with the TestCleanup attribute.</value>
  </data>
  <data name="UTA_ErrorMultiInit" xml:space="preserve">
    <value>UTA018: {0}: Cannot define more than one method with the TestInitialize attribute.</value>
  </data>
  <data name="UTA_InitMethodThrows" xml:space="preserve">
    <value>Initialization method {0}.{1} threw exception. {2}.</value>
  </data>
  <data name="UTA_InstanceCreationError" xml:space="preserve">
    <value>Unable to create instance of class {0}. Error: {1}.</value>
  </data>
  <data name="UTA_TestContextSetError" xml:space="preserve">
    <value>Unable to set TestContext property for the class {0}. Error: {1}.</value>
  </data>
  <data name="UTF_FailedToGetExceptionMessage" xml:space="preserve">
    <value>(Failed to get the message for an exception of type {0} due to an exception.)</value>
  </data>
  <data name="UTA_ErrorInValidTestContextSignature" xml:space="preserve">
    <value>UTA031: class {0} does not have valid TestContext property. TestContext must be of type TestContext, must be non-static, public and must not be read-only. For example: public TestContext TestContext.</value>
  </data>
  <data name="UTA_ErrorNonPublicTestClass" xml:space="preserve">
    <value>UTA001: TestClass attribute defined on non-public class {0}</value>
  </data>
  <data name="CouldNotInspectTypeDuringDiscovery" xml:space="preserve">
    <value>MSTestAdapter failed to discover tests in class '{0}' of assembly '{1}' because {2}.</value>
  </data>
  <data name="EnumeratorLoadTypeErrorFormat" xml:space="preserve">
    <value>{0}: {1}</value>
  </data>
  <data name="TypeLoadFailed" xml:space="preserve">
    <value>Unable to load types from the test source '{0}'. Some or all of the tests in this source may not be discovered.
Error: {1}</value>
  </data>
  <data name="UTA_ErrorGenericTestMethod" xml:space="preserve">
    <value>UTA015: A generic method cannot be a test method. {0}.{1} has invalid signature</value>
  </data>
  <data name="Common_CannotBeNullOrEmpty" xml:space="preserve">
    <value>The parameter should not be null or empty.</value>
  </data>
  <data name="Common_MustBeGreaterThanZero" xml:space="preserve">
    <value>The parameter must be greater than zero.</value>
  </data>
  <data name="CouldNotInspectTypeDuringDiscovery1" xml:space="preserve">
    <value>MSTestAdapter failed to discover tests in class '{0}' of assembly '{1}'. Reason {2}.</value>
  </data>
  <data name="TestAssembly_FileDoesNotExist" xml:space="preserve">
    <value>File does not exist: {0}</value>
  </data>
  <data name="UTA_ErrorIncorrectTestMethodSignature" xml:space="preserve">
    <value>UTA007: Method {1} defined in class {0} does not have correct signature. Test method marked with the [TestMethod] attribute must be non-static, public, return-type as void  and should not take any parameter. Example: public void Test.Class1.Test(). Additionally, if you are using async-await in test method then return-type must be Task. Example: public async Task Test.Class1.Test2()</value>
  </data>
  <data name="TestContextIsNull" xml:space="preserve">
    <value>TestContext cannot be Null.</value>
  </data>
  <data name="UTA_AssemblyCleanupMethodWasUnsuccesful" xml:space="preserve">
    <value>Assembly Cleanup method {0}.{1} failed. Error Message: {2}. StackTrace: {3}</value>
  </data>
  <data name="UTA_AssemblyInitMethodThrows" xml:space="preserve">
    <value>Assembly Initialization method {0}.{1} threw exception. {2}: {3}. Aborting test execution.</value>
  </data>
  <data name="UTA_ClassCleanupMethodWasUnsuccesful" xml:space="preserve">
    <value>Class Cleanup method {0}.{1} failed. Error Message: {2}. Stack Trace: {3}</value>
  </data>
  <data name="UTA_ClassInitMethodThrows" xml:space="preserve">
    <value>Class Initialization method {0}.{1} threw exception. {2}: {3}.</value>
  </data>
  <data name="UTA_ExecuteThrewException" xml:space="preserve">
    <value>Exception thrown while executing test. If using extension of TestMethodAttribute then please contact vendor. Error message: {0}, Stack trace: {1}</value>
  </data>
  <data name="UTA_NoTestResult" xml:space="preserve">
    <value>Error in executing test. No result returned by extension. If using extension of TestMethodAttribute then please contact vendor.</value>
  </data>
  <data name="UTA_ClassOrAssemblyCleanupMethodHasWrongSignature" xml:space="preserve">
    <value>Method {0}.{1} has wrong signature. The method must be static, public, does not return a value and should not take any parameter. Additionally, if you are using async-await in method then return-type must be Task.</value>
  </data>
  <data name="UTA_ClassOrAssemblyInitializeMethodHasWrongSignature" xml:space="preserve">
    <value>Method {0}.{1} has wrong signature. The method must be static, public, does not return a value and should take a single parameter of type TestContext. Additionally, if you are using async-await in method then return-type must be Task.</value>
  </data>
  <data name="UTA_ErrorInvalidTimeout" xml:space="preserve">
    <value>UTA054: {0}.{1} has invalid Timeout attribute. The timeout must be a valid integer value and cannot be less than 0.</value>
  </data>
  <data name="UTA_ErrorPredefinedTestProperty" xml:space="preserve">
    <value>UTA023: {0}: Cannot define predefined property {2} on method {1}.</value>
  </data>
  <data name="UTA_ErrorTestPropertyAlreadyDefined" xml:space="preserve">
    <value>UTA022: {0}.{1}: The custom property "{2}" is already defined. Using "{3}" as value.</value>
  </data>
  <data name="UTA_ErrorTestPropertyNullOrEmpty" xml:space="preserve">
    <value>UTA021: {0}: Null or empty custom property defined on method {1}. The custom property must have a valid name.</value>
  </data>
  <data name="UTA_MethodDoesNotExists" xml:space="preserve">
    <value>Method {0}.{1} does not exist.</value>
  </data>
  <data name="UTA_NoDefaultConstructor" xml:space="preserve">
    <value>Unable to get default constructor for class {0}.</value>
  </data>
  <data name="UTA_TestContextLoadError" xml:space="preserve">
    <value>Unable to find property {0}.TestContext. Error:{1}.</value>
  </data>
  <data name="UTA_TestContextTypeMismatchLoadError" xml:space="preserve">
    <value>The {0}.TestContext has incorrect type.</value>
  </data>
  <data name="UTA_TestInitializeAndCleanupMethodHasWrongSignature" xml:space="preserve">
    <value>Method {0}.{1} has wrong signature. The method must be non-static, public, does not return a value and should not take any parameter. Additionally, if you are using async-await in method then return-type must be Task.</value>
  </data>
  <data name="UTA_TypeLoadError" xml:space="preserve">
    <value>Unable to get type {0}. Error: {1}.</value>
  </data>
  <data name="TestNotFound" xml:space="preserve">
    <value>Test method {0} was not found.</value>
  </data>
  <data name="DebugTraceBanner" xml:space="preserve">
    <value>Debug Trace:</value>
  </data>
  <data name="UTA_FailedToGetTestMethodException" xml:space="preserve">
    <value>Failed to obtain the exception thrown by test method {0}.{1}.</value>
  </data>
  <data name="UTA_TestMethodThrows" xml:space="preserve">
    <value>Test method {0}.{1} threw exception: 
{2}</value>
  </data>
  <data name="UTA_WrongThread" xml:space="preserve">
    <value>{0} For UWP projects, if you are using UI objects in test consider using [UITestMethod] attribute instead of [TestMethod] to execute test in UI thread.</value>
  </data>
  <data name="AttachmentSetDisplayName" xml:space="preserve">
    <value>MSTestAdapterV2</value>
  </data>
  <data name="InvalidSettingsXmlAttribute" xml:space="preserve">
    <value>Invalid settings '{0}'. Unexpected XmlAttribute: '{1}'.</value>
  </data>
  <data name="InvalidSettingsXmlElement" xml:space="preserve">
    <value>Invalid settings '{0}'. Unexpected XmlElement: '{1}'.</value>
  </data>
  <data name="DataDrivenResultDisplayName" xml:space="preserve">
    <value>{0} (Data Row {1})</value>
  </data>
  <data name="UTA_ExpectedExceptionAttributeConstructionException" xml:space="preserve">
    <value>The ExpectedException attribute defined on test method {0}.{1} threw an exception during construction.
{2}</value>
  </data>
  <data name="UTA_MultipleExpectedExceptionsOnTestMethod" xml:space="preserve">
    <value>The test method {0}.{1} has multiple attributes derived from ExpectedExceptionBaseAttribute defined on it. Only one such attribute is allowed.</value>
  </data>
  <data name="LegacyScenariosNotSupportedWarning" xml:space="preserve">
    <value>Warning : A testsettings file or a vsmdi file is not supported with the MSTest V2 Adapter.</value>
  </data>
  <data name="TestContextMessageBanner" xml:space="preserve">
    <value>TestContext Messages:</value>
  </data>
  <data name="UTA_CleanupMethodThrowsGeneralError" xml:space="preserve">
    <value>Error calling Test Cleanup method for test class {0}: {1}</value>
  </data>
  <data name="UTA_CleanupStackTrace" xml:space="preserve">
    <value>TestCleanup Stack Trace</value>
  </data>
  <data name="DiscoveryWarning" xml:space="preserve">
    <value>[MSTest][Discovery][{0}] {1}</value>
  </data>
  <data name="TestParallelizationBanner" xml:space="preserve">
    <value>MSTest Executor: Test Parallelization enabled for {0} (Workers: {1}, Scope: {2}).</value>
  </data>
  <data name="InvalidParallelScopeValue" xml:space="preserve">
    <value>Invalid value '{0}' specified for 'Scope'. Supported scopes are {1}.</value>
    <comment>'Scope' is a setting name that shouldn't be localized.</comment>
  </data>
  <data name="InvalidParallelWorkersValue" xml:space="preserve">
    <value>Invalid value '{0}' specified for 'Workers'. The value should be a non-negative integer.</value>
    <comment>`Workers` is a setting name that shouldn't be localized.</comment>
  </data>
  <data name="TestAssembly_AssemblyDiscoveryFailure" xml:space="preserve">
    <value>Failed to discover tests from assembly {0}. Reason:{1}</value>
  </data>
  <data name="UTA_TestMethodExpectedParameters" xml:space="preserve">
    <value>Only data driven test methods can have parameters. Did you intend to use [DataRow] or [DynamicData]?</value>
  </data>
  <data name="Execution_Test_Cancelled" xml:space="preserve">
    <value>Test '{0}' execution has been aborted.</value>
  </data>
<<<<<<< HEAD
  <data name="CannotEnumerateDataSourceAttribute" xml:space="preserve">
    <value>Exception occurred while enumarating DataSourceAttribute on "{0}.{1}": {2}</value>
    <comment>{0}: TypeName with namespace, 
{1}: Method name,
{2}: Exception details</comment>
  </data>
  <data name="CannotEnumerateDataSourceAttribute_MoreThenOneDefined" xml:space="preserve">
    <value>A test method can only contain one DataSourceAttribute, but found {2} on "{0}.{1}".</value>
    <comment>{0}: TypeName with namespace, 
{1}: Method name,
{2}: Number of attributed defined.</comment>
  </data>
  <data name="CannotEnumerateIDataSourceAttribute" xml:space="preserve">
    <value>Exception occurred while enumarating IDataSource attribute on "{0}.{1}": {2}</value>
    <comment>{0}: TypeName with namespace, 
{1}: Method name,
{2}: Exception details</comment>
  </data>
  <data name="ExceptionOccuredWhileGettingTheExceptionDescription" xml:space="preserve">
    <value>"{0}": (Failed to get exception description due to an exception of type "{1}".</value>
    <comment>{0}: Type of the original exception that we're trying to get the desciption of.
{1}: Thrown exception</comment>
  </data>
  <data name="ExceptionsThrown" xml:space="preserve">
    <value>Exceptions thrown:</value>
    <comment>This is usually preceeds by TestAssembly_AssemblyDiscoveryFailure message, and precceded by list of exceptions thrown in a test discovery session.</comment>
  </data>
  <data name="FailedFetchAttributeCache" xml:space="preserve">
    <value>Failed to get attribute cache. Ignoring attribute inheritance and falling into 'type defines Attribute model', so that we have some data.</value>
  </data>
  <data name="FailedToGetCustomAttribute" xml:space="preserve">
    <value>Getting custom attributes for type {0} threw exception (will ignore and use the reflection way): {1}</value>
    <comment>{0}: Attribute full type name.
{1}: Exception description</comment>
  </data>
  <data name="OlderTFMVersionFound" xml:space="preserve">
    <value>An older version of MSTestV2 package is loaded in assembly, test discovery might fail to discover all data tests if they depend on `.runsettings` file.</value>
=======
  <data name="UTA_UserCodeThrewNullValueException" xml:space="preserve">
    <value>The called code threw an exception that was caught, but the exception value was null</value>
>>>>>>> 94c31101
  </data>
</root><|MERGE_RESOLUTION|>--- conflicted
+++ resolved
@@ -320,7 +320,6 @@
   <data name="Execution_Test_Cancelled" xml:space="preserve">
     <value>Test '{0}' execution has been aborted.</value>
   </data>
-<<<<<<< HEAD
   <data name="CannotEnumerateDataSourceAttribute" xml:space="preserve">
     <value>Exception occurred while enumarating DataSourceAttribute on "{0}.{1}": {2}</value>
     <comment>{0}: TypeName with namespace, 
@@ -358,9 +357,8 @@
   </data>
   <data name="OlderTFMVersionFound" xml:space="preserve">
     <value>An older version of MSTestV2 package is loaded in assembly, test discovery might fail to discover all data tests if they depend on `.runsettings` file.</value>
-=======
+  </data>
   <data name="UTA_UserCodeThrewNullValueException" xml:space="preserve">
     <value>The called code threw an exception that was caught, but the exception value was null</value>
->>>>>>> 94c31101
   </data>
 </root>