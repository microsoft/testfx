--- conflicted
+++ resolved
@@ -21,43 +21,7 @@
             for (int i = 0; i < testResults.Length; ++i)
             {
                 UnitTestResult unitTestResult = null;
-<<<<<<< HEAD
-                UnitTestOutcome outcome = UnitTestOutcome.Passed;
-
-                switch (testResults[i].Outcome)
-                {
-                    case UTF.UnitTestOutcome.Failed:
-                        outcome = UnitTestOutcome.Failed;
-                        break;
-
-                    case UTF.UnitTestOutcome.Inconclusive:
-                        outcome = UnitTestOutcome.Inconclusive;
-                        break;
-
-                    case UTF.UnitTestOutcome.InProgress:
-                        outcome = UnitTestOutcome.InProgress;
-                        break;
-
-                    case UTF.UnitTestOutcome.Passed:
-                        outcome = UnitTestOutcome.Passed;
-                        break;
-
-                    case UTF.UnitTestOutcome.Timeout:
-                        outcome = UnitTestOutcome.Timeout;
-                        break;
-
-                    case UTF.UnitTestOutcome.NotRunnable:
-                        outcome = UnitTestOutcome.NotRunnable;
-                        break;
-
-                    case UTF.UnitTestOutcome.Unknown:
-                    default:
-                        outcome = UnitTestOutcome.Error;
-                        break;
-                }
-=======
                 UnitTestOutcome outcome = testResults[i].Outcome.ToUnitTestOutcome();
->>>>>>> b0e0d21f
 
                 if (testResults[i].TestFailureException != null)
                 {
