﻿<?xml version="1.0" encoding="utf-8"?>
<<<<<<< HEAD
<Project ToolsVersion="14.0" DefaultTargets="Build" xmlns="http://schemas.microsoft.com/developer/msbuild/2003">
  <PropertyGroup>
    <TestFxRoot Condition="$(TestFxRoot) == ''">..\..\..\</TestFxRoot>
    <RuntimeIdentifiers>win10-arm;win10-arm-aot;win10-x86;win10-x86-aot;win10-x64;win10-x64-aot</RuntimeIdentifiers>
  </PropertyGroup>
  <Import Project="$(TestFxRoot)scripts\build\TestFx.Settings.targets" />
=======
<Project ToolsVersion="15.0" DefaultTargets="Build" xmlns="http://schemas.microsoft.com/developer/msbuild/2003">
  <Import Project="$(MSBuildExtensionsPath)\$(MSBuildToolsVersion)\Microsoft.Common.props" Condition="Exists('$(MSBuildExtensionsPath)\$(MSBuildToolsVersion)\Microsoft.Common.props')" />

>>>>>>> 990df65c
  <PropertyGroup>
    <ProjectGuid>{5D153CAA-80C2-4551-9549-6C406FCEEFB1}</ProjectGuid>
    <OutputType>Library</OutputType>
    <AppDesignerFolder>Properties</AppDesignerFolder>
    <RootNamespace>Microsoft.VisualStudio.TestPlatform.MSTestAdapter.PlatformServices</RootNamespace>
    <AssemblyName>Microsoft.VisualStudio.TestPlatform.MSTestAdapter.PlatformServices</AssemblyName>
    <DefaultLanguage>en-US</DefaultLanguage>
    <TargetPlatformIdentifier>UAP</TargetPlatformIdentifier>
<<<<<<< HEAD
    <TargetPlatformVersion>10.0.18362.0</TargetPlatformVersion>
    <TargetPlatformMinVersion>10.0.18362.0</TargetPlatformMinVersion>
    <MinimumVisualStudioVersion>15</MinimumVisualStudioVersion>
=======
    <TargetPlatformVersion>10.0.14393.0</TargetPlatformVersion>
    <TargetPlatformMinVersion>10.0.10240.0</TargetPlatformMinVersion>
    <MinimumVisualStudioVersion>14</MinimumVisualStudioVersion>
    <FileAlignment>512</FileAlignment>
>>>>>>> 990df65c
    <ProjectTypeGuids>{A5A43C5B-DE2A-4C0C-9213-0A381AF9435A};{FAE04EC0-301F-11D3-BF4B-00C04F79EFBC}</ProjectTypeGuids>
    <NoWarn>2008</NoWarn>
  </PropertyGroup>
  
  <PropertyGroup>
    <AutoGenerateBindingRedirects>true</AutoGenerateBindingRedirects>
    <ResolveAssemblyReferencesSilent>true</ResolveAssemblyReferencesSilent>
    <GenerateBindingRedirectsOutputType>true</GenerateBindingRedirectsOutputType>
    <RestoreProjectStyle>PackageReference</RestoreProjectStyle>
  </PropertyGroup>

  <PropertyGroup Condition=" '$(Configuration)' == 'Debug' ">
    <PlatformTarget>$(Platform)</PlatformTarget>
    <DebugSymbols>true</DebugSymbols>
    <DebugType>full</DebugType>
    <Optimize>false</Optimize>
    <DefineConstants>DEBUG;TRACE;NETFX_CORE;WINDOWS_UAP</DefineConstants>
    <ErrorReport>prompt</ErrorReport>
    <WarningLevel>4</WarningLevel>
    <Prefer32Bit Condition=" '$(Platform)' != 'AnyCPU' ">true</Prefer32Bit>
  </PropertyGroup>
  <PropertyGroup Condition=" '$(Configuration)' == 'Release' ">
    <PlatformTarget>$(Platform)</PlatformTarget>
    <DebugType>pdbonly</DebugType>
    <Optimize>true</Optimize>
    <DefineConstants>TRACE;NETFX_CORE;WINDOWS_UAP</DefineConstants>
    <ErrorReport>prompt</ErrorReport>
    <WarningLevel>4</WarningLevel>
    <TreatWarningsAsErrors>true</TreatWarningsAsErrors>
    <UseVSHostingProcess Condition=" '$(Platform)' != 'AnyCPU' ">false</UseVSHostingProcess>
  </PropertyGroup>

  <ItemGroup>
<<<<<<< HEAD
    <Compile Include="..\PlatformServices.Shared\netstandard1.0\Constants.cs">
=======
    <ProjectReference Include="$(RepoRoot)src\TestFramework\MSTest.Core\MSTest.Core.csproj">
      <Project>{7252d9e3-267d-442c-96bc-c73aef3241d6}</Project>
      <Name>MSTest.Core</Name>
      <Private>False</Private>
    </ProjectReference>
    <ProjectReference Include="$(RepoRoot)src\TestFramework\Extension.Core\Extension.Core.csproj">
      <Project>{6c9fe494-8315-4667-b3f6-75dc62a62319}</Project>
      <Name>Extension.Core</Name>
      <Private>False</Private>
    </ProjectReference>
    <ProjectReference Include="$(RepoRoot)src\Adapter\PlatformServices.Interface\PlatformServices.Interface.csproj">
      <Project>{bbc99a6b-4490-49dd-9c12-af2c1e95576e}</Project>
      <Name>PlatformServices.Interface</Name>
      <Private>False</Private>
    </ProjectReference>
  </ItemGroup>

  <ItemGroup>
    <PackageReference Include="Microsoft.TestPlatform.ObjectModel" Version="$(MicrosoftNETTestSdkVersion)" />
    <PackageReference Include="Microsoft.NETCore.UniversalWindowsPlatform" Version="$(MicrosoftNETCoreUniversalWindowsPlatformVersion)" targetFramework="net452" />

    <PackageReference Include="MicroBuild.Core" Version="$(MicroBuildCoreVersion)" PrivateAssets="all">
      <IncludeAssets>runtime; build; native; contentfiles; analyzers; buildtransitive</IncludeAssets>
    </PackageReference>
    <PackageReference Include="StyleCop.Analyzers" Version="$(StyleCopAnalyzersVersion)" PrivateAssets="all">
      <IncludeAssets>runtime; build; native; contentfiles; analyzers; buildtransitive</IncludeAssets>
    </PackageReference>
  </ItemGroup>

  <ItemGroup>
    <Compile Include="$(RepoRoot)src\Adapter\PlatformServices.Shared\netstandard1.0\Constants.cs">
>>>>>>> 990df65c
      <Link>Constants.cs</Link>
    </Compile>
    <Compile Include="$(RepoRoot)src\Adapter\PlatformServices.Shared\netstandard1.0\MarshalByRefObject.cs">
      <Link>MarshalByRefObject.cs</Link>
    </Compile>
    <Compile Include="$(RepoRoot)src\Adapter\PlatformServices.Shared\netstandard1.0\SerializableAttribute.cs">
      <Link>SerializableAttribute.cs</Link>
    </Compile>
    <Compile Include="$(RepoRoot)src\Adapter\PlatformServices.Shared\netstandard1.0\Services\ns10ReflectionOperations.cs">
      <Link>Services\ns10ReflectionOperations.cs</Link>
    </Compile>
    <Compile Include="$(RepoRoot)src\Adapter\PlatformServices.Shared\netstandard1.0\Services\ns10DiaSessionOperations.cs">
      <Link>Services\ns10DiaSessionOperations.cs</Link>
    </Compile>
    <Compile Include="$(RepoRoot)src\Adapter\PlatformServices.Shared\netstandard1.0\Services\ns10SettingsProvider.cs">
      <Link>Services\ns10SettingsProvider.cs</Link>
    </Compile>
    <Compile Include="$(RepoRoot)src\Adapter\PlatformServices.Shared\netstandard1.0\Services\ns10TestContextImplementation.cs">
      <Link>Services\ns10TestContextImplementation.cs</Link>
    </Compile>
    <Compile Include="$(RepoRoot)src\Adapter\PlatformServices.Shared\netstandard1.0\Services\ns10TestDataSource.cs">
      <Link>Services\ns10TestDataSource.cs</Link>
    </Compile>
    <Compile Include="$(RepoRoot)src\Adapter\PlatformServices.Shared\netstandard1.0\Services\ns10TestDeployment.cs">
      <Link>Services\ns10TestDeployment.cs</Link>
    </Compile>
    <Compile Include="$(RepoRoot)src\Adapter\PlatformServices.Shared\netstandard1.0\Services\ns10TestSourceHost.cs">
      <Link>Services\ns10TestSourceHost.cs</Link>
    </Compile>
    <Compile Include="$(RepoRoot)src\Adapter\PlatformServices.Shared\netstandard1.0\Services\ns10ThreadOperations.cs">
      <Link>Services\ns10ThreadOperations.cs</Link>
    </Compile>
    <Compile Include="$(RepoRoot)src\Adapter\PlatformServices.Shared\netstandard1.0\Services\ns10TraceListener.cs">
      <Link>Services\ns10TraceListener.cs</Link>
    </Compile>
    <Compile Include="$(RepoRoot)src\Adapter\PlatformServices.Shared\netstandard1.0\Services\ns10TraceListenerManager.cs">
      <Link>Services\ns10TraceListenerManager.cs</Link>
    </Compile>
    <Compile Include="Friends.cs" />
    <Compile Include="Services\UniversalAdapterTraceLogger.cs" />
    <Compile Include="Services\UniversalFileOperations.cs" />
    <Compile Include="Services\UniversalTestSource.cs" />
    <Compile Include="Properties\AssemblyInfo.cs" />
    <Content Include="Properties\ProviderService.UAP.rd.xml" />
  </ItemGroup>
<<<<<<< HEAD
  <ItemGroup>
    <ProjectReference Include="..\..\TestFramework\Extension.Core\Extension.Core.csproj">
      <Project>{6c9fe494-8315-4667-b3f6-75dc62a62319}</Project>
      <Name>Extension.Core</Name>
      <Private>False</Private>
    </ProjectReference>
    <ProjectReference Include="..\..\TestFramework\MSTest.Core\MSTest.Core.csproj">
      <Project>{7252d9e3-267d-442c-96bc-c73aef3241d6}</Project>
      <Name>MSTest.Core</Name>
      <Private>False</Private>
    </ProjectReference>
    <ProjectReference Include="..\PlatformServices.Interface\PlatformServices.Interface.csproj">
      <Project>{bbc99a6b-4490-49dd-9c12-af2c1e95576e}</Project>
      <Name>PlatformServices.Interface</Name>
      <Private>False</Private>
    </ProjectReference>
  </ItemGroup>
  <ItemGroup>
    <PackageReference Include="MicroBuild.Core">
      <Version>0.2.0</Version>
    </PackageReference>
    <PackageReference Include="Microsoft.Internal.TestPlatform.ObjectModel">
      <Version>14.0.0</Version>
    </PackageReference>
    <PackageReference Include="Microsoft.NETCore.UniversalWindowsPlatform">
      <Version>5.0.0</Version>
    </PackageReference>
    <PackageReference Include="StyleCop.Analyzers">
      <Version>1.0.0</Version>
    </PackageReference>
  </ItemGroup>
=======
>>>>>>> 990df65c
  <PropertyGroup Condition=" '$(VisualStudioVersion)' == '' or '$(VisualStudioVersion)' &lt; '15.0' ">
    <VisualStudioVersion>15.0</VisualStudioVersion>
  </PropertyGroup>
  
  <Import Project="$(MSBuildExtensionsPath)\Microsoft\WindowsXaml\v$(VisualStudioVersion)\Microsoft.Windows.UI.Xaml.CSharp.targets" />
</Project><|MERGE_RESOLUTION|>--- conflicted
+++ resolved
@@ -1,16 +1,7 @@
 ﻿<?xml version="1.0" encoding="utf-8"?>
-<<<<<<< HEAD
-<Project ToolsVersion="14.0" DefaultTargets="Build" xmlns="http://schemas.microsoft.com/developer/msbuild/2003">
-  <PropertyGroup>
-    <TestFxRoot Condition="$(TestFxRoot) == ''">..\..\..\</TestFxRoot>
-    <RuntimeIdentifiers>win10-arm;win10-arm-aot;win10-x86;win10-x86-aot;win10-x64;win10-x64-aot</RuntimeIdentifiers>
-  </PropertyGroup>
-  <Import Project="$(TestFxRoot)scripts\build\TestFx.Settings.targets" />
-=======
 <Project ToolsVersion="15.0" DefaultTargets="Build" xmlns="http://schemas.microsoft.com/developer/msbuild/2003">
   <Import Project="$(MSBuildExtensionsPath)\$(MSBuildToolsVersion)\Microsoft.Common.props" Condition="Exists('$(MSBuildExtensionsPath)\$(MSBuildToolsVersion)\Microsoft.Common.props')" />
-
->>>>>>> 990df65c
+  
   <PropertyGroup>
     <ProjectGuid>{5D153CAA-80C2-4551-9549-6C406FCEEFB1}</ProjectGuid>
     <OutputType>Library</OutputType>
@@ -18,17 +9,12 @@
     <RootNamespace>Microsoft.VisualStudio.TestPlatform.MSTestAdapter.PlatformServices</RootNamespace>
     <AssemblyName>Microsoft.VisualStudio.TestPlatform.MSTestAdapter.PlatformServices</AssemblyName>
     <DefaultLanguage>en-US</DefaultLanguage>
+    <RuntimeIdentifiers>win10-arm;win10-arm-aot;win10-x86;win10-x86-aot;win10-x64;win10-x64-aot</RuntimeIdentifiers>
     <TargetPlatformIdentifier>UAP</TargetPlatformIdentifier>
-<<<<<<< HEAD
-    <TargetPlatformVersion>10.0.18362.0</TargetPlatformVersion>
-    <TargetPlatformMinVersion>10.0.18362.0</TargetPlatformMinVersion>
-    <MinimumVisualStudioVersion>15</MinimumVisualStudioVersion>
-=======
     <TargetPlatformVersion>10.0.14393.0</TargetPlatformVersion>
     <TargetPlatformMinVersion>10.0.10240.0</TargetPlatformMinVersion>
     <MinimumVisualStudioVersion>14</MinimumVisualStudioVersion>
     <FileAlignment>512</FileAlignment>
->>>>>>> 990df65c
     <ProjectTypeGuids>{A5A43C5B-DE2A-4C0C-9213-0A381AF9435A};{FAE04EC0-301F-11D3-BF4B-00C04F79EFBC}</ProjectTypeGuids>
     <NoWarn>2008</NoWarn>
   </PropertyGroup>
@@ -62,9 +48,6 @@
   </PropertyGroup>
 
   <ItemGroup>
-<<<<<<< HEAD
-    <Compile Include="..\PlatformServices.Shared\netstandard1.0\Constants.cs">
-=======
     <ProjectReference Include="$(RepoRoot)src\TestFramework\MSTest.Core\MSTest.Core.csproj">
       <Project>{7252d9e3-267d-442c-96bc-c73aef3241d6}</Project>
       <Name>MSTest.Core</Name>
@@ -96,7 +79,9 @@
 
   <ItemGroup>
     <Compile Include="$(RepoRoot)src\Adapter\PlatformServices.Shared\netstandard1.0\Constants.cs">
->>>>>>> 990df65c
+      <Link>Constants.cs</Link>
+    </Compile>
+    <Compile Include="$(RepoRoot)src\Adapter\PlatformServices.Shared\netstandard1.0\Constants.cs">
       <Link>Constants.cs</Link>
     </Compile>
     <Compile Include="$(RepoRoot)src\Adapter\PlatformServices.Shared\netstandard1.0\MarshalByRefObject.cs">
@@ -142,40 +127,6 @@
     <Compile Include="Properties\AssemblyInfo.cs" />
     <Content Include="Properties\ProviderService.UAP.rd.xml" />
   </ItemGroup>
-<<<<<<< HEAD
-  <ItemGroup>
-    <ProjectReference Include="..\..\TestFramework\Extension.Core\Extension.Core.csproj">
-      <Project>{6c9fe494-8315-4667-b3f6-75dc62a62319}</Project>
-      <Name>Extension.Core</Name>
-      <Private>False</Private>
-    </ProjectReference>
-    <ProjectReference Include="..\..\TestFramework\MSTest.Core\MSTest.Core.csproj">
-      <Project>{7252d9e3-267d-442c-96bc-c73aef3241d6}</Project>
-      <Name>MSTest.Core</Name>
-      <Private>False</Private>
-    </ProjectReference>
-    <ProjectReference Include="..\PlatformServices.Interface\PlatformServices.Interface.csproj">
-      <Project>{bbc99a6b-4490-49dd-9c12-af2c1e95576e}</Project>
-      <Name>PlatformServices.Interface</Name>
-      <Private>False</Private>
-    </ProjectReference>
-  </ItemGroup>
-  <ItemGroup>
-    <PackageReference Include="MicroBuild.Core">
-      <Version>0.2.0</Version>
-    </PackageReference>
-    <PackageReference Include="Microsoft.Internal.TestPlatform.ObjectModel">
-      <Version>14.0.0</Version>
-    </PackageReference>
-    <PackageReference Include="Microsoft.NETCore.UniversalWindowsPlatform">
-      <Version>5.0.0</Version>
-    </PackageReference>
-    <PackageReference Include="StyleCop.Analyzers">
-      <Version>1.0.0</Version>
-    </PackageReference>
-  </ItemGroup>
-=======
->>>>>>> 990df65c
   <PropertyGroup Condition=" '$(VisualStudioVersion)' == '' or '$(VisualStudioVersion)' &lt; '15.0' ">
     <VisualStudioVersion>15.0</VisualStudioVersion>
   </PropertyGroup>
