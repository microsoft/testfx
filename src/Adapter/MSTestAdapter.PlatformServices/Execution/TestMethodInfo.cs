﻿// Copyright (c) Microsoft Corporation. All rights reserved.
// Licensed under the MIT license. See LICENSE file in the project root for full license information.

#if NETFRAMEWORK
using System.Runtime.Remoting.Messaging;
#endif

using Microsoft.VisualStudio.TestPlatform.MSTest.TestAdapter.Extensions;
using Microsoft.VisualStudio.TestPlatform.MSTest.TestAdapter.Helpers;
using Microsoft.VisualStudio.TestPlatform.MSTest.TestAdapter.ObjectModel;
using Microsoft.VisualStudio.TestPlatform.MSTestAdapter.PlatformServices;
using Microsoft.VisualStudio.TestPlatform.MSTestAdapter.PlatformServices.Extensions;
using Microsoft.VisualStudio.TestPlatform.MSTestAdapter.PlatformServices.Interface;
using Microsoft.VisualStudio.TestTools.UnitTesting;

using UTF = Microsoft.VisualStudio.TestTools.UnitTesting;
using UTFUnitTestOutcome = Microsoft.VisualStudio.TestTools.UnitTesting.UnitTestOutcome;

namespace Microsoft.VisualStudio.TestPlatform.MSTest.TestAdapter.Execution;

/// <summary>
/// Defines the TestMethod Info object.
/// </summary>
#pragma warning disable CA1852 // Seal internal types - This class is inherited in tests.
internal class TestMethodInfo : ITestMethod
{
    /// <summary>
    /// Specifies the timeout when it is not set in a test case.
    /// </summary>
    public const int TimeoutWhenNotSet = 0;

    private object? _classInstance;
    private bool _isTestContextSet;
    private bool _isTestCleanupInvoked;

    private ExecutionContext? _executionContext;

#if NETFRAMEWORK
    private object? _hostContext;
#endif

    internal TestMethodInfo(
        MethodInfo testMethod,
        TestClassInfo parent,
        ITestContext testContext)
    {
        DebugEx.Assert(testMethod != null, "TestMethod should not be null");
        DebugEx.Assert(parent != null, "Parent should not be null");

        MethodInfo = testMethod;
        Parent = parent;
        TestContext = testContext;
        RetryAttribute = GetRetryAttribute();
        TimeoutInfo = GetTestTimeout();
        Executor = GetTestMethodAttribute();
    }

    internal TimeoutInfo TimeoutInfo { get; /*For testing only*/set; }

    internal TestMethodAttribute Executor { get; /*For testing only*/set; }

    internal ITestContext TestContext { get; }

    /// <summary>
    /// Gets a value indicating whether timeout is set.
    /// </summary>
    public bool IsTimeoutSet => TimeoutInfo.Timeout != TimeoutWhenNotSet;

    /// <summary>
    /// Gets or sets the reason why the test is not runnable.
    /// </summary>
    public string? NotRunnableReason { get; internal set; }

    /// <summary>
    /// Gets a value indicating whether test is runnable.
    /// </summary>
    public bool IsRunnable => StringEx.IsNullOrEmpty(NotRunnableReason);

    /// <summary>
    /// Gets the parameter types of the test method.
    /// </summary>
    public ParameterInfo[] ParameterTypes => MethodInfo.GetParameters();

    /// <summary>
    /// Gets the return type of the test method.
    /// </summary>
    public Type ReturnType => MethodInfo.ReturnType;

    /// <summary>
    /// Gets the name of the class declaring the test method.
    /// </summary>
    public string TestClassName => Parent.ClassType.FullName!;

    /// <summary>
    /// Gets the name of the test method.
    /// </summary>
    public string TestMethodName => MethodInfo.Name;

    /// <summary>
    /// Gets the methodInfo for test method.
    /// </summary>
    public MethodInfo MethodInfo { get; }

    /// <summary>
    /// Gets the arguments with which test method is invoked.
    /// </summary>
    public object?[]? Arguments { get; private set; }

    /// <summary>
    /// Gets the parent class Info object.
    /// </summary>
    internal TestClassInfo Parent { get; }

    internal RetryBaseAttribute? RetryAttribute { get; }

    /// <summary>
    /// Gets all attributes of the test method.
    /// </summary>
    /// <returns>An array of the attributes.</returns>
    public Attribute[]? GetAllAttributes()
        => [.. ReflectHelper.Instance.GetAttributes<Attribute>(MethodInfo)];

    /// <summary>
    /// Gets all attributes of the test method.
    /// </summary>
    /// <typeparam name="TAttributeType">The type of the attributes.</typeparam>
    /// <returns>An array of the attributes.</returns>
    public TAttributeType[] GetAttributes<TAttributeType>()
        where TAttributeType : Attribute
        => [.. ReflectHelper.Instance.GetAttributes<TAttributeType>(MethodInfo)];

    /// <summary>
    /// Execute test method. Capture failures, handle async and return result.
    /// </summary>
    /// <param name="arguments">
    ///  Arguments to pass to test method. (E.g. For data driven).
    /// </param>
    /// <returns>Result of test method invocation.</returns>
    public virtual async Task<TestResult> InvokeAsync(object?[]? arguments)
    {
        Stopwatch watch = new();
        TestResult? result = null;

        // check if arguments are set for data driven tests
        arguments ??= Arguments;

        watch.Start();

        try
        {
            result = IsTimeoutSet
                ? await ExecuteInternalWithTimeoutAsync(arguments).ConfigureAwait(false)
                : await ExecuteInternalAsync(arguments, null).ConfigureAwait(false);
        }
        finally
        {
            // Handle logs & debug traces.
            watch.Stop();

            if (result != null)
            {
                var testContextImpl = TestContext as TestContextImplementation;
                result.LogOutput = testContextImpl?.GetOut();
                result.LogError = testContextImpl?.GetErr();
                result.DebugTrace = testContextImpl?.GetTrace();
                result.TestContextMessages = TestContext?.GetAndClearDiagnosticMessages();
                result.ResultFiles = TestContext?.GetResultFiles();
                result.Duration = watch.Elapsed;
            }

            _executionContext?.Dispose();
            _executionContext = null;
#if NETFRAMEWORK
            _hostContext = null;
#endif
        }

        return result!;
    }

    internal void SetArguments(object?[]? arguments) => Arguments = arguments == null ? null : ResolveArguments(arguments);

    internal object?[] ResolveArguments(object?[] arguments)
    {
        ParameterInfo[] parametersInfo = MethodInfo.GetParameters();
        int requiredParameterCount = 0;
        bool hasParamsValue = false;
        object? paramsValues = null;
        foreach (ParameterInfo parameter in parametersInfo)
        {
            // If this is a params array parameter, create an instance to
            // populate with any extra values provided. Don't increment
            // required parameter count - params arguments are not actually required
            if (parameter.GetCustomAttribute<ParamArrayAttribute>() != null)
            {
                hasParamsValue = true;
                break;
            }

            // Count required parameters from method
            if (!parameter.IsOptional)
            {
                requiredParameterCount++;
            }
        }

        // If all the parameters are required, we have fewer arguments
        // supplied than required, or more arguments than the method takes
        // and it doesn't have a params parameter don't try and resolve anything
        if (requiredParameterCount == parametersInfo.Length ||
            arguments.Length < requiredParameterCount ||
            (!hasParamsValue && arguments.Length > parametersInfo.Length))
        {
            return arguments;
        }

        object?[] newParameters = new object[parametersInfo.Length];
        for (int argumentIndex = 0; argumentIndex < arguments.Length; argumentIndex++)
        {
            // We have reached the end of the regular parameters and any additional
            // values will go in a params array
            if (argumentIndex >= parametersInfo.Length - 1 && hasParamsValue)
            {
                // If this is the params parameter, instantiate a new object of that type
                if (argumentIndex == parametersInfo.Length - 1)
                {
                    paramsValues = PlatformServiceProvider.Instance.ReflectionOperations.CreateInstance(parametersInfo[argumentIndex].ParameterType, [arguments.Length - argumentIndex]);
                    newParameters[argumentIndex] = paramsValues;
                }

                // The params parameters is an array but the type is not known
                // set the values as a generic array
                if (paramsValues is Array paramsArray)
                {
                    paramsArray.SetValue(arguments[argumentIndex], argumentIndex - (parametersInfo.Length - 1));
                }
            }
            else
            {
                newParameters[argumentIndex] = arguments[argumentIndex];
            }
        }

        // If arguments supplied are less than total possible arguments set
        // the values supplied to the default values for those parameters
        for (int parameterNotProvidedIndex = arguments.Length; parameterNotProvidedIndex < parametersInfo.Length; parameterNotProvidedIndex++)
        {
            // If this is the params parameters, set it to an empty
            // array of that type as DefaultValue is DBNull
            newParameters[parameterNotProvidedIndex] = hasParamsValue && parameterNotProvidedIndex == parametersInfo.Length - 1
                ? PlatformServiceProvider.Instance.ReflectionOperations.CreateInstance(parametersInfo[parameterNotProvidedIndex].ParameterType, [0])
                : parametersInfo[parameterNotProvidedIndex].DefaultValue;
        }

        return newParameters;
    }

    /// <summary>
    /// Gets the test timeout for the test method.
    /// </summary>
    /// <returns> The timeout value if defined in milliseconds. 0 if not defined. </returns>
    private TimeoutInfo GetTestTimeout()
    {
        DebugEx.Assert(MethodInfo != null, "TestMethod should be non-null");
        TimeoutAttribute? timeoutAttribute = ReflectHelper.Instance.GetFirstAttributeOrDefault<TimeoutAttribute>(MethodInfo);
        if (timeoutAttribute is null)
        {
            return TimeoutInfo.FromTestTimeoutSettings();
        }

        if (!timeoutAttribute.HasCorrectTimeout)
        {
            string message = string.Format(CultureInfo.CurrentCulture, Resource.UTA_ErrorInvalidTimeout, MethodInfo.DeclaringType!.FullName, MethodInfo.Name);
            throw new TypeInspectionException(message);
        }

        return TimeoutInfo.FromTimeoutAttribute(timeoutAttribute);
    }

    /// <summary>
    /// Provides the Test Method Extension Attribute of the TestClass.
    /// </summary>
    /// <returns>Test Method Attribute.</returns>
    private TestMethodAttribute GetTestMethodAttribute()
    {
        // Get the derived TestMethod attribute from reflection.
        // It should be non-null as it was already validated by IsValidTestMethod.
        TestMethodAttribute testMethodAttribute = ReflectHelper.Instance.GetFirstAttributeOrDefault<TestMethodAttribute>(MethodInfo)!;

        // Get the derived TestMethod attribute from Extended TestClass Attribute
        // If the extended TestClass Attribute doesn't have extended TestMethod attribute then base class returns back the original testMethod Attribute
        return Parent.ClassAttribute.GetTestMethodAttribute(testMethodAttribute) ?? testMethodAttribute;
    }

    /// <summary>
    /// Gets the number of retries this test method should make in case of failure.
    /// </summary>
    /// <returns>
    /// The number of retries, which is always greater than or equal to 1.
    /// If RetryAttribute is not present, returns 1.
    /// </returns>
    private RetryBaseAttribute? GetRetryAttribute()
    {
        IEnumerable<RetryBaseAttribute> attributes = ReflectHelper.Instance.GetAttributes<RetryBaseAttribute>(MethodInfo);
        using IEnumerator<RetryBaseAttribute> enumerator = attributes.GetEnumerator();
        if (!enumerator.MoveNext())
        {
            return null;
        }

        RetryBaseAttribute attribute = enumerator.Current;

        if (enumerator.MoveNext())
        {
            ThrowMultipleAttributesException(nameof(RetryBaseAttribute));
        }

        return attribute;
    }

    [DoesNotReturn]
    private void ThrowMultipleAttributesException(string attributeName)
    {
        // Note: even if the given attribute has AllowMultiple = false, we can
        // still reach here if a derived attribute authored by the user re-defines AttributeUsage
        string errorMessage = string.Format(
            CultureInfo.CurrentCulture,
            Resource.UTA_MultipleAttributesOnTestMethod,
            Parent.ClassType.FullName,
            MethodInfo.Name,
            attributeName);
        throw new TypeInspectionException(errorMessage);
    }

    /// <summary>
    /// Execute test without timeout.
    /// </summary>
    /// <param name="arguments">Arguments to be passed to the method.</param>
    /// <param name="timeoutTokenSource">The timeout token source.</param>
    /// <returns>The result of the execution.</returns>
    [SuppressMessage("Microsoft.Design", "CA1031:DoNotCatchGeneralExceptionTypes", Justification = "Requirement is to handle all kinds of user exceptions and message appropriately.")]
    private async Task<TestResult> ExecuteInternalAsync(object?[]? arguments, CancellationTokenSource? timeoutTokenSource)
    {
        DebugEx.Assert(MethodInfo != null, "UnitTestExecuter.DefaultTestMethodInvoke: testMethod = null.");

        var result = new TestResult();

        Exception? testRunnerException = null;
        _isTestCleanupInvoked = false;

        try
        {
            try
            {
                // We invoke global test initialize methods before creating the test class instance.
                // We consider the test class constructor as a "local" initialization.
                // We want to invoke first the global initializations, then local ones, then test method.
                // After that, we invoke local cleanups (including Dispose) and finally global cleanups at last.
                foreach ((MethodInfo method, TimeoutInfo? timeoutInfo) in Parent.Parent.GlobalTestInitializations)
                {
                    await InvokeGlobalInitializeMethodAsync(method, timeoutInfo, timeoutTokenSource).ConfigureAwait(false);
                }

                // TODO remove dry violation with TestMethodRunner
                bool setTestContextSucessful = false;
                if (_executionContext is null)
                {
                    _classInstance = CreateTestClassInstance(result);
                    setTestContextSucessful = _classInstance != null && SetTestContext(_classInstance, result);
                }
                else
                {
                    // The whole ExecuteInternalAsync method is already running on the execution context we got after class init.
                    // However, after we run global test initialize, it will need to capture the execution context (after it has finished).
                    // This is the case when executionContext is not null (this code path).
                    // In this case, we want to ensure the constructor and setting TestContext are both run on the correct execution context.
                    // Also we re-capture the execution context in case constructor or TestContext setter modifies an async local value.
                    ExecutionContextHelpers.RunOnContext(_executionContext, () =>
                    {
                        try
                        {
                            _classInstance = CreateTestClassInstance(result);
                            setTestContextSucessful = _classInstance != null && SetTestContext(_classInstance, result);
                        }
                        finally
                        {
                            _executionContext = ExecutionContext.Capture() ?? _executionContext;
#if NETFRAMEWORK
                            _hostContext = CallContext.HostContext;
#endif
                        }
                    });
                }

                if (setTestContextSucessful)
                {
                    // For any failure after this point, we must run TestCleanup
                    _isTestContextSet = true;

                    if (await RunTestInitializeMethodAsync(_classInstance!, result, timeoutTokenSource).ConfigureAwait(false))
                    {
<<<<<<< HEAD
                        if (executionContext is null)
=======
                        hasTestInitializePassed = true;

                        if (_executionContext is null)
>>>>>>> bd482b45
                        {
                            Task? invokeResult = MethodInfo.GetInvokeResultAsync(_classInstance, arguments);
                            if (invokeResult is not null)
                            {
                                await invokeResult.ConfigureAwait(false);
                            }
                        }
                        else
                        {
                            var tcs = new TaskCompletionSource<object?>();
#pragma warning disable VSTHRD101 // Avoid unsupported async delegates
                            ExecutionContextHelpers.RunOnContext(_executionContext, async () =>
                            {
                                try
                                {
#if NETFRAMEWORK
                                    CallContext.HostContext = _hostContext;
#endif
                                    Task? invokeResult = MethodInfo.GetInvokeResultAsync(_classInstance, arguments);
                                    if (invokeResult is not null)
                                    {
                                        await invokeResult.ConfigureAwait(false);
                                    }
                                }
                                catch (Exception e)
                                {
                                    tcs.SetException(e);
                                }
                                finally
                                {
                                    _executionContext = ExecutionContext.Capture() ?? _executionContext;
#if NETFRAMEWORK
                                    _hostContext = CallContext.HostContext;
#endif
                                    tcs.TrySetResult(null);
                                }
                            });
#pragma warning restore VSTHRD101 // Avoid unsupported async delegates

                            await tcs.Task.ConfigureAwait(false);
                        }

                        result.Outcome = UTF.UnitTestOutcome.Passed;
                    }
                }
            }
            catch (Exception ex)
            {
                Exception realException = GetRealException(ex);

                if (realException.IsOperationCanceledExceptionFromToken(TestContext!.Context.CancellationTokenSource.Token))
                {
                    result.Outcome = UTF.UnitTestOutcome.Timeout;
                    result.TestFailureException = new TestFailedException(
                        UTFUnitTestOutcome.Timeout,
                        timeoutTokenSource?.Token.IsCancellationRequested == true
                            ? string.Format(
                                CultureInfo.InvariantCulture,
                                Resource.Execution_Test_Timeout,
                                TestMethodName,
                                TimeoutInfo.Timeout)
                            : string.Format(
                                CultureInfo.InvariantCulture,
                                Resource.Execution_Test_Cancelled,
                                TestMethodName));
                }
                else
                {
                    // This block should not throw. If it needs to throw, then handling of
                    // ThreadAbortException will need to be revisited. See comment in RunTestMethod.
                    result.TestFailureException ??= HandleMethodException(ex, realException, TestClassName, TestMethodName);
                }

                if (result.Outcome != UTF.UnitTestOutcome.Passed)
                {
                    result.Outcome = ex is AssertInconclusiveException || ex.InnerException is AssertInconclusiveException
                        ? UTF.UnitTestOutcome.Inconclusive
                        : UTF.UnitTestOutcome.Failed;
                }
            }
        }
        catch (Exception exception)
        {
            testRunnerException = exception;
        }

        // Update TestContext with outcome and exception so it can be used in the cleanup logic.
        if (TestContext is { } testContext)
        {
            testContext.SetOutcome(result.Outcome);
            // Uwnrap the exception if it's a TestFailedException
            Exception? realException = result.TestFailureException is TestFailedException
                ? result.TestFailureException.InnerException
                : result.TestFailureException;
            testContext.SetException(realException);
        }

        // TestCleanup can potentially be a long running operation which shouldn't ideally be in a finally block.
        // Pulling it out so extension writers can abort custom cleanups if need be. Having this in a finally block
        // does not allow a thread abort exception to be raised within the block but throws one after finally is executed
        // crashing the process. This was blocking writing an extension for Dynamic Timeout in VSO.
        await RunTestCleanupMethodAsync(result, timeoutTokenSource).ConfigureAwait(false);

        return testRunnerException != null ? throw testRunnerException : result;
    }

    private static Exception GetRealException(Exception ex)
    {
        if (ex is TargetInvocationException)
        {
            DebugEx.Assert(ex.InnerException != null, "Inner exception of TargetInvocationException is null. This should occur because we should have caught this case above.");

            // Our reflected call will typically always get back a TargetInvocationException
            // containing the real exception thrown by the test method as its inner exception
            return ex.InnerException;
        }
        else
        {
            return ex;
        }
    }

    /// <summary>
    /// Handles the exception that is thrown by a test method. The exception can either
    /// be expected or not expected.
    /// </summary>
    /// <param name="ex">Exception that was thrown.</param>
    /// <param name="realException">Real exception thrown by the test method.</param>
    /// <param name="className">The class name.</param>
    /// <param name="methodName">The method name.</param>
    /// <returns>Test framework exception with details.</returns>
    private static TestFailedException HandleMethodException(Exception ex, Exception realException, string className, string methodName)
    {
        DebugEx.Assert(ex != null, "exception should not be null.");

        string errorMessage;
        if (ex is TargetInvocationException && ex.InnerException == null)
        {
            errorMessage = string.Format(CultureInfo.CurrentCulture, Resource.UTA_FailedToGetTestMethodException, className, methodName);
            return new TestFailedException(UTFUnitTestOutcome.Error, errorMessage);
        }

        if (ex is TestFailedException testFailedException)
        {
            return testFailedException;
        }

        // If we are in hot reload context and the exception is a MissingMethodException and the first line of the stack
        // trace contains the method name then it's likely that the current method was removed and the test is failing.
        // For cases where the content of the test would throw a MissingMethodException, the first line of the stack trace
        // would not be the test method name, so we can safely assume this is a proper test failure.
        if (ex is MissingMethodException missingMethodException
            && RuntimeContext.IsHotReloadEnabled
            && missingMethodException.StackTrace?.IndexOf(Environment.NewLine, StringComparison.Ordinal) is { } lineReturnIndex
            && lineReturnIndex >= 0
#pragma warning disable IDE0057 // Use range operator
            && missingMethodException.StackTrace.Substring(0, lineReturnIndex).Contains($"{className}.{methodName}"))
#pragma warning restore IDE0057 // Use range operator
        {
            return new TestFailedException(UTFUnitTestOutcome.NotFound, missingMethodException.Message, missingMethodException);
        }

        // Get the real exception thrown by the test method
        if (realException.TryGetUnitTestAssertException(out UTFUnitTestOutcome outcome, out string? exceptionMessage, out StackTraceInformation? exceptionStackTraceInfo))
        {
            return new TestFailedException(outcome, exceptionMessage, exceptionStackTraceInfo, realException);
        }

        errorMessage = string.Format(
            CultureInfo.CurrentCulture,
            Resource.UTA_TestMethodThrows,
            className,
            methodName,
            realException.GetFormattedExceptionMessage());

        // Handle special case of UI objects in TestMethod to suggest UITestMethod
        if (realException.HResult == -2147417842)
        {
            errorMessage = string.Format(CultureInfo.CurrentCulture, Resource.UTA_WrongThread, errorMessage);
        }

        StackTraceInformation? stackTrace = null;

        // For ThreadAbortException (that can be thrown only by aborting a thread as there's no public constructor)
        // there's no inner exception and exception itself contains reflection-related stack trace
        // (_RuntimeMethodHandle.InvokeMethodFast <- _RuntimeMethodHandle.Invoke <- UnitTestExecuter.RunTestMethod)
        // which has no meaningful info for the user. Thus, we do not show call stack for ThreadAbortException.
        if (realException.GetType().Name != "ThreadAbortException")
        {
            stackTrace = realException.GetStackTraceInformation();
        }

        return new TestFailedException(UTFUnitTestOutcome.Failed, errorMessage, stackTrace, realException);
    }

    /// <summary>
    /// Runs TestCleanup methods of parent TestClass and base classes.
    /// </summary>
    /// <param name="result">Instance of TestResult.</param>
    /// <param name="timeoutTokenSource">The timeout token source.</param>
    [SuppressMessage("Microsoft.Design", "CA1031:DoNotCatchGeneralExceptionTypes", Justification = "Requirement is to handle all kinds of user exceptions and message appropriately.")]
    private async Task RunTestCleanupMethodAsync(TestResult result, CancellationTokenSource? timeoutTokenSource)
    {
        DebugEx.Assert(result != null, "result != null");

        if (_classInstance is null || !_isTestContextSet || _isTestCleanupInvoked ||
            // Fast check to see if we can return early.
            // This avoids the code below that allocates CancellationTokenSource
            !HasCleanupsToInvoke())
        {
            return;
        }

        _isTestCleanupInvoked = true;
        MethodInfo? testCleanupMethod = Parent.TestCleanupMethod;
        Exception? testCleanupException;
        try
        {
            try
            {
                // Reset the cancellation token source to avoid cancellation of cleanup methods because of the init or test method cancellation.
                TestContext!.Context.CancellationTokenSource = new CancellationTokenSource();

                // If we are running with a method timeout, we need to cancel the cleanup when the overall timeout expires. If it already expired, nothing to do.
                if (timeoutTokenSource is { IsCancellationRequested: false })
                {
                    timeoutTokenSource?.Token.Register(TestContext.Context.CancellationTokenSource.Cancel);
                }

                // Test cleanups are called in the order of discovery
                // Current TestClass -> Parent -> Grandparent
                testCleanupException = testCleanupMethod is not null
                    ? await InvokeCleanupMethodAsync(testCleanupMethod, _classInstance, timeoutTokenSource).ConfigureAwait(false)
                    : null;
                var baseTestCleanupQueue = new Queue<MethodInfo>(Parent.BaseTestCleanupMethodsQueue);
                while (baseTestCleanupQueue.Count > 0 && testCleanupException is null)
                {
                    testCleanupMethod = baseTestCleanupQueue.Dequeue();
                    testCleanupException = await InvokeCleanupMethodAsync(testCleanupMethod, _classInstance, timeoutTokenSource).ConfigureAwait(false);
                }
            }
            finally
            {
#if NET6_0_OR_GREATER
                if (_classInstance is IAsyncDisposable classInstanceAsAsyncDisposable)
                {
                    // If you implement IAsyncDisposable without calling the DisposeAsync this would result a resource leak.
                    await classInstanceAsAsyncDisposable.DisposeAsync().ConfigureAwait(false);
                }
#endif
                if (_classInstance is IDisposable classInstanceAsDisposable)
                {
                    classInstanceAsDisposable.Dispose();
                }

                foreach ((MethodInfo method, TimeoutInfo? timeoutInfo) in Parent.Parent.GlobalTestCleanups)
                {
                    await InvokeGlobalCleanupMethodAsync(method, timeoutInfo, timeoutTokenSource).ConfigureAwait(false);
                }
            }
        }
        catch (Exception ex)
        {
            testCleanupException = ex;
        }

        // If testCleanup was successful, then don't do anything
        if (testCleanupException == null)
        {
            return;
        }

        Exception realException = testCleanupException.GetRealException();
        UTFUnitTestOutcome outcomeFromRealException = realException is AssertInconclusiveException ? UTF.UnitTestOutcome.Inconclusive : UTF.UnitTestOutcome.Failed;
        result.Outcome = result.Outcome.GetMoreImportantOutcome(outcomeFromRealException);

        realException = testCleanupMethod != null
            ? new TestFailedException(
                outcomeFromRealException,
                string.Format(CultureInfo.CurrentCulture, Resource.UTA_CleanupMethodThrows, TestClassName, testCleanupMethod.Name, realException.GetFormattedExceptionMessage()),
                realException.TryGetStackTraceInformation(),
                realException)
            : new TestFailedException(
                outcomeFromRealException,
                string.Format(CultureInfo.CurrentCulture, Resource.UTA_CleanupMethodThrowsGeneralError, TestClassName, realException.GetFormattedExceptionMessage()),
                realException.TryGetStackTraceInformation(),
                realException);

        result.TestFailureException = realException;
    }

    private bool HasCleanupsToInvoke() =>
        Parent.TestCleanupMethod is not null ||
        Parent.BaseTestCleanupMethodsQueue is { Count: > 0 } ||
        _classInstance is IDisposable ||
#if NET6_0_OR_GREATER
        _classInstance is IAsyncDisposable ||
#endif
        Parent.Parent.GlobalTestCleanups is { Count: > 0 };

    /// <summary>
    /// Runs TestInitialize methods of parent TestClass and the base classes.
    /// </summary>
    /// <param name="classInstance">Instance of TestClass.</param>
    /// <param name="result">Instance of TestResult.</param>
    /// <param name="timeoutTokenSource">The timeout token source.</param>
    /// <returns>True if the TestInitialize method(s) did not throw an exception.</returns>
    [SuppressMessage("Microsoft.Design", "CA1031:DoNotCatchGeneralExceptionTypes", Justification = "Requirement is to handle all kinds of user exceptions and message appropriately.")]
    private async Task<bool> RunTestInitializeMethodAsync(object classInstance, TestResult result, CancellationTokenSource? timeoutTokenSource)
    {
        DebugEx.Assert(classInstance != null, "classInstance != null");
        DebugEx.Assert(result != null, "result != null");

        MethodInfo? testInitializeMethod = null;
        Exception? testInitializeException = null;

        try
        {
            // TestInitialize methods for base classes are called in reverse order of discovery
            // Grandparent -> Parent -> Child TestClass
            var baseTestInitializeStack = new Stack<MethodInfo>(Parent.BaseTestInitializeMethodsQueue);
            while (baseTestInitializeStack.Count > 0)
            {
                testInitializeMethod = baseTestInitializeStack.Pop();
                testInitializeException = testInitializeMethod is not null
                    ? await InvokeInitializeMethodAsync(testInitializeMethod, classInstance, timeoutTokenSource).ConfigureAwait(false)
                    : null;
                if (testInitializeException is not null)
                {
                    break;
                }
            }

            if (testInitializeException == null)
            {
                testInitializeMethod = Parent.TestInitializeMethod;
                testInitializeException = testInitializeMethod is not null
                    ? await InvokeInitializeMethodAsync(testInitializeMethod, classInstance, timeoutTokenSource).ConfigureAwait(false)
                    : null;
            }
        }
        catch (Exception ex)
        {
            testInitializeException = ex;
        }

        // If testInitialization was successful, then don't do anything
        if (testInitializeException == null)
        {
            return true;
        }

        // If the exception is already a `TestFailedException` we throw it as-is
        if (testInitializeException is TestFailedException tfe)
        {
            result.Outcome = tfe.Outcome;
            result.TestFailureException = testInitializeException;
            return false;
        }

        Exception realException = testInitializeException.GetRealException();

        // Prefix the exception message with the exception type name as prefix when exception is not assert exception.
        string exceptionMessage = realException is UnitTestAssertException
            ? realException.TryGetMessage()
            : realException.GetFormattedExceptionMessage();
        string errorMessage = string.Format(
            CultureInfo.CurrentCulture,
            Resource.UTA_InitMethodThrows,
            TestClassName,
            testInitializeMethod?.Name,
            exceptionMessage);
        StackTraceInformation? stackTrace = realException.GetStackTraceInformation();

        result.Outcome = realException is AssertInconclusiveException
            ? UTF.UnitTestOutcome.Inconclusive
            : UTF.UnitTestOutcome.Failed;
        result.TestFailureException = new TestFailedException(
            result.Outcome,
            errorMessage,
            stackTrace,
            realException);

        return false;
    }

    private async Task<TestFailedException?> InvokeInitializeMethodAsync(MethodInfo methodInfo, object classInstance, CancellationTokenSource? timeoutTokenSource)
    {
        TimeoutInfo? timeout = null;
        if (Parent.TestInitializeMethodTimeoutMilliseconds.TryGetValue(methodInfo, out TimeoutInfo localTimeout))
        {
            timeout = localTimeout;
        }

        TestFailedException? result = await FixtureMethodRunner.RunWithTimeoutAndCancellationAsync(
            async () =>
            {
#if NETFRAMEWORK
                CallContext.HostContext = _hostContext;
#endif

                Task? task = methodInfo.GetInvokeResultAsync(classInstance, null);
                if (task is not null)
                {
                    await task.ConfigureAwait(false);
                }

                _executionContext = ExecutionContext.Capture() ?? _executionContext;
#if NETFRAMEWORK
                _hostContext = CallContext.HostContext;
#endif
            },
            TestContext!.Context.CancellationTokenSource,
            timeout,
            methodInfo,
            _executionContext,
            Resource.TestInitializeWasCancelled,
            Resource.TestInitializeTimedOut,
            timeoutTokenSource is null
                ? null
                : (timeoutTokenSource, TimeoutInfo.Timeout)).ConfigureAwait(false);

        return result;
    }

    private async Task<TestFailedException?> InvokeGlobalInitializeMethodAsync(MethodInfo methodInfo, TimeoutInfo? timeoutInfo, CancellationTokenSource? timeoutTokenSource)
    {
        TestFailedException? result = await FixtureMethodRunner.RunWithTimeoutAndCancellationAsync(
            async () =>
            {
#if NETFRAMEWORK
                CallContext.HostContext = _hostContext;
#endif

                Task? task = methodInfo.GetInvokeResultAsync(null, [TestContext]);
                if (task is not null)
                {
                    await task.ConfigureAwait(false);
                }

                _executionContext = ExecutionContext.Capture() ?? _executionContext;
#if NETFRAMEWORK
                _hostContext = CallContext.HostContext;
#endif
            },
            TestContext!.Context.CancellationTokenSource,
            timeoutInfo: timeoutInfo,
            methodInfo,
            _executionContext,
            Resource.TestInitializeWasCancelled,
            Resource.TestInitializeTimedOut,
            timeoutTokenSource is null
                ? null
                : (timeoutTokenSource, TimeoutInfo.Timeout)).ConfigureAwait(false);

        return result;
    }

    private async Task<TestFailedException?> InvokeCleanupMethodAsync(MethodInfo methodInfo, object classInstance, CancellationTokenSource? timeoutTokenSource)
    {
        TimeoutInfo? timeout = null;
        if (Parent.TestCleanupMethodTimeoutMilliseconds.TryGetValue(methodInfo, out TimeoutInfo localTimeout))
        {
            timeout = localTimeout;
        }

        TestFailedException? result = await FixtureMethodRunner.RunWithTimeoutAndCancellationAsync(
            async () =>
            {
#if NETFRAMEWORK
                CallContext.HostContext = _hostContext;
#endif

                Task? task = methodInfo.GetInvokeResultAsync(classInstance, null);
                if (task is not null)
                {
                    await task.ConfigureAwait(false);
                }

                _executionContext = ExecutionContext.Capture() ?? _executionContext;
#if NETFRAMEWORK
                _hostContext = CallContext.HostContext;
#endif
            },
            TestContext!.Context.CancellationTokenSource,
            timeout,
            methodInfo,
            _executionContext,
            Resource.TestCleanupWasCancelled,
            Resource.TestCleanupTimedOut,
            timeoutTokenSource is null
                ? null
                : (timeoutTokenSource, TimeoutInfo.Timeout)).ConfigureAwait(false);

        return result;
    }

    private async Task<TestFailedException?> InvokeGlobalCleanupMethodAsync(MethodInfo methodInfo, TimeoutInfo? timeoutInfo, CancellationTokenSource? timeoutTokenSource)
    {
        TestFailedException? result = await FixtureMethodRunner.RunWithTimeoutAndCancellationAsync(
            async () =>
            {
#if NETFRAMEWORK
                CallContext.HostContext = _hostContext;
#endif

                Task? task = methodInfo.GetInvokeResultAsync(null, [TestContext]);
                if (task is not null)
                {
                    await task.ConfigureAwait(false);
                }

                _executionContext = ExecutionContext.Capture() ?? _executionContext;
#if NETFRAMEWORK
                _hostContext = CallContext.HostContext;
#endif
            },
            TestContext!.Context.CancellationTokenSource,
            timeoutInfo: timeoutInfo,
            methodInfo,
            _executionContext,
            Resource.TestCleanupWasCancelled,
            Resource.TestCleanupTimedOut,
            timeoutTokenSource is null
                ? null
                : (timeoutTokenSource, TimeoutInfo.Timeout)).ConfigureAwait(false);

        return result;
    }

    /// <summary>
    /// Sets the <see cref="TestContext"/> on <paramref name="classInstance"/>.
    /// </summary>
    /// <param name="classInstance">
    /// Reference to instance of TestClass.
    /// </param>
    /// <param name="result">
    /// Reference to instance of <see cref="TestResult"/>.
    /// </param>
    /// <returns>
    /// True if there no exceptions during set context operation.
    /// </returns>
    [SuppressMessage("Microsoft.Design", "CA1031:DoNotCatchGeneralExceptionTypes", Justification = "Requirement is to handle all kinds of user exceptions and message appropriately.")]
    private bool SetTestContext(object classInstance, TestResult result)
    {
        DebugEx.Assert(classInstance != null, "classInstance != null");
        DebugEx.Assert(result != null, "result != null");

        try
        {
            if (Parent.TestContextProperty != null && Parent.TestContextProperty.CanWrite)
            {
                Parent.TestContextProperty.SetValue(classInstance, TestContext);
            }

            return true;
        }
        catch (Exception ex)
        {
            Exception realException = ex.GetRealException();
            string errorMessage = string.Format(
                CultureInfo.CurrentCulture,
                Resource.UTA_TestContextSetError,
                TestClassName,
                realException.GetFormattedExceptionMessage());

            result.Outcome = UTF.UnitTestOutcome.Failed;
            StackTraceInformation? stackTraceInfo = realException.GetStackTraceInformation();
            result.TestFailureException = new TestFailedException(UTFUnitTestOutcome.Failed, errorMessage, stackTraceInfo);
        }

        return false;
    }

    /// <summary>
    /// Creates an instance of TestClass. The TestMethod is invoked on this instance.
    /// </summary>
    /// <param name="result">
    /// Reference to the <see cref="TestResult"/> for this TestMethod.
    /// Outcome and TestFailureException are updated based on instance creation.
    /// </param>
    /// <returns>
    /// An instance of the TestClass. Returns null if there are errors during class instantiation.
    /// </returns>
    [SuppressMessage("Microsoft.Design", "CA1031:DoNotCatchGeneralExceptionTypes", Justification = "Requirement is to handle all kinds of user exceptions and message appropriately.")]
    private object? CreateTestClassInstance(TestResult result)
    {
        object? classInstance = null;
        try
        {
            classInstance = Parent.Constructor.Invoke(Parent.IsParameterlessConstructor ? null : [TestContext]);
        }
        catch (Exception ex)
        {
            if (ex == null)
            {
                // It seems that ex can be null in some rare cases when initialization fails in native code.
                // Get our own exception with a stack trace to satisfy GetStackTraceInformation.
                try
                {
                    throw new InvalidOperationException(Resource.UTA_UserCodeThrewNullValueException);
                }
                catch (Exception exception)
                {
                    ex = exception;
                }
            }

            // In most cases, exception will be TargetInvocationException with real exception wrapped
            // in the InnerException; or user code throws an exception.
            // It also seems that in rare cases the ex can be null.
            Exception realException = ex.GetRealException();

            if (realException.IsOperationCanceledExceptionFromToken(TestContext!.Context.CancellationTokenSource.Token))
            {
                result.Outcome = UTF.UnitTestOutcome.Timeout;
                result.TestFailureException = new TestFailedException(UTFUnitTestOutcome.Timeout, string.Format(CultureInfo.CurrentCulture, Resource.Execution_Test_Timeout, TestMethodName, TimeoutInfo.Timeout));
            }
            else
            {
                string exceptionMessage = realException.GetFormattedExceptionMessage();
                StackTraceInformation? stackTraceInfo = realException.GetStackTraceInformation();

                string errorMessage = string.Format(
                    CultureInfo.CurrentCulture,
                    Resource.UTA_InstanceCreationError,
                    TestClassName,
                    exceptionMessage);

                result.Outcome = UTF.UnitTestOutcome.Failed;
                result.TestFailureException = new TestFailedException(UTFUnitTestOutcome.Failed, errorMessage, stackTraceInfo);
            }
        }

        return classInstance;
    }

    /// <summary>
    /// Execute test with a timeout.
    /// </summary>
    /// <param name="arguments">The arguments to be passed.</param>
    /// <returns>The result of execution.</returns>
    [SuppressMessage("Microsoft.Design", "CA1031:DoNotCatchGeneralExceptionTypes", Justification = "Requirement is to handle all kinds of user exceptions and message appropriately.")]
    private async Task<TestResult> ExecuteInternalWithTimeoutAsync(object?[]? arguments)
    {
        DebugEx.Assert(IsTimeoutSet, "Timeout should be set");

        if (TimeoutInfo.CooperativeCancellation)
        {
            CancellationTokenSource? timeoutTokenSource = null;
            try
            {
                timeoutTokenSource = new(TimeoutInfo.Timeout);
                timeoutTokenSource.Token.Register(TestContext!.Context.CancellationTokenSource.Cancel);
                if (timeoutTokenSource.Token.IsCancellationRequested)
                {
                    return new()
                    {
                        Outcome = UTF.UnitTestOutcome.Timeout,
                        TestFailureException = new TestFailedException(
                            UTFUnitTestOutcome.Timeout,
                            string.Format(CultureInfo.CurrentCulture, Resource.Execution_Test_Timeout, TestMethodName, TimeoutInfo.Timeout)),
                    };
                }

                try
                {
                    return await ExecuteInternalAsync(arguments, timeoutTokenSource).ConfigureAwait(false);
                }
                catch (OperationCanceledException)
                {
                    // Ideally we would like to check that the token of the exception matches cancellationTokenSource but TestContext
                    // instances are not well defined so we have to handle the exception entirely.
                    return new()
                    {
                        Outcome = UTF.UnitTestOutcome.Timeout,
                        TestFailureException = new TestFailedException(
                            UTFUnitTestOutcome.Timeout,
                            timeoutTokenSource.Token.IsCancellationRequested
                                ? string.Format(CultureInfo.CurrentCulture, Resource.Execution_Test_Timeout, TestMethodName, TimeoutInfo.Timeout)
                                : string.Format(CultureInfo.CurrentCulture, Resource.Execution_Test_Cancelled, TestMethodName)),
                    };
                }
            }
            finally
            {
                timeoutTokenSource?.Dispose();
                timeoutTokenSource = null;
            }
        }

        TestResult? result = null;
        Exception? failure = null;

        if (PlatformServiceProvider.Instance.ThreadOperations.Execute(ExecuteAsyncAction, TimeoutInfo.Timeout, TestContext!.Context.CancellationTokenSource.Token))
        {
            if (failure != null)
            {
                throw failure;
            }

            DebugEx.Assert(result is not null, "result is not null");
            return result;
        }

        // Timed out or canceled
        string errorMessage = string.Format(CultureInfo.CurrentCulture, Resource.Execution_Test_Timeout, TestMethodName, TimeoutInfo.Timeout);
        if (TestContext.Context.CancellationTokenSource.IsCancellationRequested)
        {
            errorMessage = string.Format(CultureInfo.CurrentCulture, Resource.Execution_Test_Cancelled, TestMethodName);
        }
        else
        {
            // Cancel the token source as test has timed out
            await TestContext.Context.CancellationTokenSource.CancelAsync().ConfigureAwait(false);
        }

        TestResult timeoutResult = new() { Outcome = UTF.UnitTestOutcome.Timeout, TestFailureException = new TestFailedException(UTFUnitTestOutcome.Timeout, errorMessage) };

        // TODO: execution context propagation here may still not be accurate.
        // if test init was successfully executed by ExecuteAsyncAction, but then the test itself timed out or cancelled,
        // then at this point we will run the cleanup on an execution context that doesn't have any state set by the test initialize.

        // We don't know when the cancellation happened so it's possible that the cleanup wasn't executed, so we need to run it here.
        // The method already checks if the cleanup was already executed.
        await RunTestCleanupMethodAsync(timeoutResult, null).ConfigureAwait(false);
        return timeoutResult;

        // Local functions
        void ExecuteAsyncAction()
        {
            try
            {
                // TODO: Avoid blocking.
                // This used to always happen, but now is moved to the code path where there is a Timeout on the test method.
                // The GetAwaiter().GetResult() call here can be a source of deadlocks, especially for UWP/WinUI.
                // When the test method has `await`s with ConfigureAwait(true) (which is the default), the continuation is
                // dispatched back to the SynchronizationContext which offloads the work to the UI thread.
                // However, the GetAwaiter().GetResult() here will block the current thread which is also the UI thread.
                // So, the continuations will not be able, thus this task never completes.
                result = ExecuteInternalAsync(arguments, null).GetAwaiter().GetResult();
            }
            catch (Exception ex)
            {
                failure = ex;
            }
        }
    }
}<|MERGE_RESOLUTION|>--- conflicted
+++ resolved
@@ -399,13 +399,7 @@
 
                     if (await RunTestInitializeMethodAsync(_classInstance!, result, timeoutTokenSource).ConfigureAwait(false))
                     {
-<<<<<<< HEAD
-                        if (executionContext is null)
-=======
-                        hasTestInitializePassed = true;
-
                         if (_executionContext is null)
->>>>>>> bd482b45
                         {
                             Task? invokeResult = MethodInfo.GetInvokeResultAsync(_classInstance, arguments);
                             if (invokeResult is not null)
