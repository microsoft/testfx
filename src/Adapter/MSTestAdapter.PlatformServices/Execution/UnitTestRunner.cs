﻿// Copyright (c) Microsoft Corporation. All rights reserved.
// Licensed under the MIT license. See LICENSE file in the project root for full license information.

using System.Security;

using Microsoft.VisualStudio.TestPlatform.MSTest.TestAdapter.Extensions;
using Microsoft.VisualStudio.TestPlatform.MSTest.TestAdapter.Helpers;
using Microsoft.VisualStudio.TestPlatform.MSTest.TestAdapter.ObjectModel;
using Microsoft.VisualStudio.TestPlatform.MSTestAdapter.PlatformServices;
using Microsoft.VisualStudio.TestPlatform.MSTestAdapter.PlatformServices.Extensions;
using Microsoft.VisualStudio.TestPlatform.MSTestAdapter.PlatformServices.Interface;
using Microsoft.VisualStudio.TestPlatform.ObjectModel.Logging;
using Microsoft.VisualStudio.TestTools.UnitTesting;
using Microsoft.VisualStudio.TestTools.UnitTesting.Logging;

using UnitTestOutcome = Microsoft.VisualStudio.TestTools.UnitTesting.UnitTestOutcome;
using UTF = Microsoft.VisualStudio.TestTools.UnitTesting;

namespace Microsoft.VisualStudio.TestPlatform.MSTest.TestAdapter.Execution;

/// <summary>
/// The runner that runs a single unit test. Also manages the assembly and class cleanup methods at the end of the run.
/// </summary>
internal sealed class UnitTestRunner : MarshalByRefObject
{
    private readonly ConcurrentDictionary<string, TestAssemblyInfo> _assemblyFixtureTests = new();
    private readonly ConcurrentDictionary<string, TestClassInfo> _classFixtureTests = new();
    private readonly TypeCache _typeCache;
    private readonly ClassCleanupManager _classCleanupManager;

    /// <summary>
    /// Initializes a new instance of the <see cref="UnitTestRunner"/> class.
    /// </summary>
    /// <param name="settings"> Specifies adapter settings that need to be instantiated in the domain running these tests. </param>
    /// <param name="testsToRun"> The tests to run. </param>
    public UnitTestRunner(MSTestSettings settings, UnitTestElement[] testsToRun)
        : this(settings, testsToRun, ReflectHelper.Instance)
    {
    }

    /// <summary>
    /// Initializes a new instance of the <see cref="UnitTestRunner"/> class.
    /// </summary>
    /// <param name="settings"> Specifies adapter settings. </param>
    /// <param name="testsToRun"> The tests to run. </param>
    /// <param name="reflectHelper"> The reflect Helper. </param>
    internal UnitTestRunner(MSTestSettings settings, UnitTestElement[] testsToRun, ReflectHelper reflectHelper)
    {
        // Populate the settings into the domain(Desktop workflow) performing discovery.
        // This would just be resetting the settings to itself in non desktop workflows.
        MSTestSettings.PopulateSettings(settings);

        Logger.OnLogMessage += message => TestContextImplementation.CurrentTestContext?.WriteConsoleOut(message);
        if (MSTestSettings.CurrentSettings.CaptureDebugTraces)
        {
            Console.SetOut(new ConsoleOutRouter(Console.Out));
            Console.SetError(new ConsoleErrorRouter(Console.Error));
            Trace.Listeners.Add(new TextWriterTraceListener(new TraceTextWriter()));
        }

        PlatformServiceProvider.Instance.TestRunCancellationToken ??= new TestRunCancellationToken();
        _typeCache = new TypeCache(reflectHelper);

        _classCleanupManager = new ClassCleanupManager(testsToRun);
    }

#pragma warning disable CA1822 // Mark members as static
    public void Cancel()
        => PlatformServiceProvider.Instance.TestRunCancellationToken?.Cancel();
#pragma warning restore CA1822 // Mark members as static

    /// <summary>
    /// Returns object to be used for controlling lifetime, null means infinite lifetime.
    /// </summary>
    /// <returns>
    /// The <see cref="object"/>.
    /// </returns>
    [SecurityCritical]
#if NET5_0_OR_GREATER
    [Obsolete]
#endif
    public override object InitializeLifetimeService() => null!;

    internal FixtureTestResult GetFixtureTestResult(TestMethod testMethod, string fixtureType)
    {
        // For the fixture methods, we need to return the appropriate result.
        // Get matching testMethodInfo from the cache and return UnitTestOutcome for the fixture test.
        if (fixtureType is EngineConstants.ClassInitializeFixtureTrait or EngineConstants.ClassCleanupFixtureTrait &&
            _classFixtureTests.TryGetValue(testMethod.AssemblyName + testMethod.FullClassName, out TestClassInfo? testClassInfo))
        {
            UnitTestOutcome outcome = fixtureType switch
            {
                EngineConstants.ClassInitializeFixtureTrait => testClassInfo.IsClassInitializeExecuted ? GetOutcome(testClassInfo.ClassInitializationException) : UnitTestOutcome.Inconclusive,
                EngineConstants.ClassCleanupFixtureTrait => testClassInfo.IsClassCleanupExecuted ? GetOutcome(testClassInfo.ClassCleanupException) : UnitTestOutcome.Inconclusive,
                _ => throw ApplicationStateGuard.Unreachable(),
            };

            return new FixtureTestResult(true, outcome);
        }
        else if (fixtureType is EngineConstants.AssemblyInitializeFixtureTrait or EngineConstants.AssemblyCleanupFixtureTrait &&
            _assemblyFixtureTests.TryGetValue(testMethod.AssemblyName, out TestAssemblyInfo? testAssemblyInfo))
        {
            Exception? exception = fixtureType switch
            {
                EngineConstants.AssemblyInitializeFixtureTrait => testAssemblyInfo.AssemblyInitializationException,
                EngineConstants.AssemblyCleanupFixtureTrait => testAssemblyInfo.AssemblyCleanupException,
                _ => throw ApplicationStateGuard.Unreachable(),
            };

            return new(true, GetOutcome(exception));
        }

        return new(false, UnitTestOutcome.Inconclusive);

        // Local functions
        static UnitTestOutcome GetOutcome(Exception? exception) => exception == null ? UnitTestOutcome.Passed : UnitTestOutcome.Failed;
    }

    // Task cannot cross app domains.
    // For now, TestExecutionManager will call this sync method which is hacky.
    // If we removed AppDomains in v4, we should use the async method and remove this one.
    internal TestResult[] RunSingleTest(TestMethod testMethod, IDictionary<string, object?> testContextProperties, IMessageLogger messageLogger)
        => RunSingleTestAsync(testMethod, testContextProperties, messageLogger).GetAwaiter().GetResult();

    /// <summary>
    /// Runs a single test.
    /// </summary>
    /// <param name="testMethod"> The test Method. </param>
    /// <param name="testContextProperties"> The test context properties. </param>
    /// <param name="messageLogger"> The message logger. </param>
    /// <returns> The <see cref="TestResult"/>. </returns>
    internal async Task<TestResult[]> RunSingleTestAsync(TestMethod testMethod, IDictionary<string, object?> testContextProperties, IMessageLogger messageLogger)
    {
        Guard.NotNull(testMethod);
        Guard.NotNull(testContextProperties);

        ITestContext? testContextForTestExecution = null;
        ITestContext? testContextForAssemblyInit = null;
        ITestContext? testContextForClassInit = null;
        ITestContext? testContextForClassCleanup = null;
        ITestContext? testContextForAssemblyCleanup = null;

        try
        {
            testContextForTestExecution = PlatformServiceProvider.Instance.GetTestContext(testMethod, null, testContextProperties, messageLogger, UTF.UnitTestOutcome.InProgress);

            // Get the testMethod
            TestMethodInfo? testMethodInfo = _typeCache.GetTestMethodInfo(
                testMethod,
                testContextForTestExecution);

            TestResult[] result;
            if (!IsTestMethodRunnable(testMethod, testMethodInfo, out TestResult[]? notRunnableResult))
            {
                result = notRunnableResult;
            }
            else
            {
                DebugEx.Assert(testMethodInfo is not null, "testMethodInfo should not be null.");

                // Keep track of all non-runnable methods so that we can return the appropriate result at the end.
                if (MSTestSettings.CurrentSettings.ConsiderFixturesAsSpecialTests)
                {
                    _assemblyFixtureTests.TryAdd(testMethod.AssemblyName, testMethodInfo.Parent.Parent);
                    _classFixtureTests.TryAdd(testMethod.AssemblyName + testMethod.FullClassName, testMethodInfo.Parent);
                }

                testContextForAssemblyInit = PlatformServiceProvider.Instance.GetTestContext(testMethod: null, null, testContextProperties, messageLogger, testContextForTestExecution.Context.CurrentTestOutcome);

                TestResult assemblyInitializeResult = RunAssemblyInitializeIfNeeded(testMethodInfo, testContextForAssemblyInit);

                if (assemblyInitializeResult.Outcome != UTF.UnitTestOutcome.Passed)
                {
                    result = [assemblyInitializeResult];
                }
                else
                {
                    testContextForClassInit = PlatformServiceProvider.Instance.GetTestContext(testMethod: null, testMethod.FullClassName, testContextProperties, messageLogger, testContextForAssemblyInit.Context.CurrentTestOutcome);

                    TestResult classInitializeResult = await testMethodInfo.Parent.GetResultOrRunClassInitializeAsync(testContextForClassInit, assemblyInitializeResult.LogOutput, assemblyInitializeResult.LogError, assemblyInitializeResult.DebugTrace, assemblyInitializeResult.TestContextMessages).ConfigureAwait(false);
                    DebugEx.Assert(testMethodInfo.Parent.IsClassInitializeExecuted, "IsClassInitializeExecuted should be true after attempting to run it.");
                    if (classInitializeResult.Outcome != UTF.UnitTestOutcome.Passed)
                    {
                        result = [classInitializeResult];
                    }
                    else
                    {
                        // Run the test method
                        testContextForTestExecution.SetOutcome(testContextForClassInit.Context.CurrentTestOutcome);
                        RetryBaseAttribute? retryAttribute = testMethodInfo.RetryAttribute;
                        var testMethodRunner = new TestMethodRunner(testMethodInfo, testMethod, testContextForTestExecution);
                        result = await testMethodRunner.ExecuteAsync(classInitializeResult.LogOutput, classInitializeResult.LogError, classInitializeResult.DebugTrace, classInitializeResult.TestContextMessages).ConfigureAwait(false);
                        if (retryAttribute is not null && !RetryBaseAttribute.IsAcceptableResultForRetry(result))
                        {
                            RetryResult retryResult = await retryAttribute.ExecuteAsync(
                                new RetryContext(
                                    async () => await testMethodRunner.ExecuteAsync(classInitializeResult.LogOutput, classInitializeResult.LogError, classInitializeResult.DebugTrace, classInitializeResult.TestContextMessages).ConfigureAwait(false),
                                    result)).ConfigureAwait(false);

                            result = retryResult.TryGetLast() ?? throw ApplicationStateGuard.Unreachable();
                        }
                    }
                }
            }

<<<<<<< HEAD
            testContextForClassCleanup = PlatformServiceProvider.Instance.GetTestContext(testMethod: null, testMethod.FullClassName, testContextProperties, messageLogger, testContextForTestExecution.Context.CurrentTestOutcome);
            testMethodInfo?.Parent.RunClassCleanup(testContextForClassCleanup, _classCleanupManager, testMethodInfo, result);
=======
            testContextForClassCleanup = PlatformServiceProvider.Instance.GetTestContext(testMethod, testContextProperties, messageLogger, testContextForTestExecution.Context.CurrentTestOutcome);
            if (testMethodInfo is not null)
            {
                await testMethodInfo.Parent.RunClassCleanupAsync(testContextForClassCleanup, _classCleanupManager, testMethodInfo, result).ConfigureAwait(false);
            }
>>>>>>> bd482b45

            if (testMethodInfo?.Parent.Parent.IsAssemblyInitializeExecuted == true)
            {
                testContextForAssemblyCleanup = PlatformServiceProvider.Instance.GetTestContext(testMethod: null, null, testContextProperties, messageLogger, testContextForClassCleanup.Context.CurrentTestOutcome);
                RunAssemblyCleanupIfNeeded(testContextForAssemblyCleanup, _classCleanupManager, _typeCache, result);
            }

            return result;
        }
        catch (TypeInspectionException ex)
        {
            // Catch any exception thrown while inspecting the test method and return failure.
            return
            [
                new TestResult
                {
                    Outcome = UnitTestOutcome.Failed,
                    IgnoreReason = ex.Message,
                }
            ];
        }
        finally
        {
            (testContextForTestExecution as IDisposable)?.Dispose();
            (testContextForAssemblyInit as IDisposable)?.Dispose();
            (testContextForClassInit as IDisposable)?.Dispose();
            (testContextForClassCleanup as IDisposable)?.Dispose();
            (testContextForAssemblyCleanup as IDisposable)?.Dispose();
        }
    }

    private static TestResult RunAssemblyInitializeIfNeeded(TestMethodInfo testMethodInfo, ITestContext testContext)
    {
        var result = new TestResult { Outcome = UnitTestOutcome.Passed };

        try
        {
            testMethodInfo.Parent.Parent.RunAssemblyInitialize(testContext.Context);
        }
        catch (TestFailedException ex)
        {
            result = new TestResult { TestFailureException = ex, Outcome = ex.Outcome };
        }
        catch (Exception ex)
        {
            var testFailureException = new TestFailedException(UnitTestOutcome.Error, ex.TryGetMessage(), ex.TryGetStackTraceInformation());
            result = new TestResult { TestFailureException = testFailureException, Outcome = UnitTestOutcome.Error };
        }
        finally
        {
            var testContextImpl = testContext.Context as TestContextImplementation;
            result.LogOutput = testContextImpl?.GetOut();
            result.LogError = testContextImpl?.GetErr();
            result.DebugTrace = testContextImpl?.GetTrace();
            result.TestContextMessages = testContext.GetAndClearDiagnosticMessages();
        }

        return result;
    }

    private static void RunAssemblyCleanupIfNeeded(ITestContext testContext, ClassCleanupManager classCleanupManager, TypeCache typeCache, TestResult[] results)
    {
        if (!classCleanupManager.ShouldRunEndOfAssemblyCleanup)
        {
            return;
        }

        try
        {
<<<<<<< HEAD
=======
            // TODO: We are using the same TestContext here for ClassCleanup and AssemblyCleanup.
            // They should be different.
            IEnumerable<TestClassInfo> classInfoCache = typeCache.ClassInfoListWithExecutableCleanupMethods;
            foreach (TestClassInfo classInfo in classInfoCache)
            {
                TestFailedException? ex = classInfo.ExecuteClassCleanupAsync(testContext.Context).GetAwaiter().GetResult();

                if (results.Length > 0 && ex is not null)
                {
#pragma warning disable IDE0056 // Use index operator
                    TestResult lastResult = results[results.Length - 1];
#pragma warning restore IDE0056 // Use index operator
                    lastResult.Outcome = UTF.UnitTestOutcome.Error;
                    lastResult.TestFailureException = ex;
                    return;
                }
            }

>>>>>>> bd482b45
            IEnumerable<TestAssemblyInfo> assemblyInfoCache = typeCache.AssemblyInfoListWithExecutableCleanupMethods;
            foreach (TestAssemblyInfo assemblyInfo in assemblyInfoCache)
            {
                TestFailedException? ex = assemblyInfo.ExecuteAssemblyCleanup(testContext.Context);

                if (results.Length > 0 && ex is not null)
                {
#pragma warning disable IDE0056 // Use index operator
                    TestResult lastResult = results[results.Length - 1];
#pragma warning restore IDE0056 // Use index operator
                    lastResult.Outcome = UTF.UnitTestOutcome.Error;
                    lastResult.TestFailureException = ex;
                    return;
                }
            }
        }
        finally
        {
            if (results.Length > 0)
            {
#pragma warning disable IDE0056 // Use index operator
                TestResult lastResult = results[results.Length - 1];
#pragma warning restore IDE0056 // Use index operator
                var testContextImpl = testContext as TestContextImplementation;
                lastResult.LogOutput += testContextImpl?.GetOut();
                lastResult.LogError += testContextImpl?.GetErr();
                lastResult.DebugTrace += testContextImpl?.GetTrace();
                lastResult.TestContextMessages += testContext.GetAndClearDiagnosticMessages();
            }
        }
    }

    /// <summary>
    /// Whether the given testMethod is runnable.
    /// </summary>
    /// <param name="testMethod">The testMethod.</param>
    /// <param name="testMethodInfo">The testMethodInfo.</param>
    /// <param name="notRunnableResult">The results to return if the test method is not runnable.</param>
    /// <returns>whether the given testMethod is runnable.</returns>
    private static bool IsTestMethodRunnable(
        TestMethod testMethod,
        TestMethodInfo? testMethodInfo,
        [NotNullWhen(false)] out TestResult[]? notRunnableResult)
    {
        // If the specified TestMethod could not be found, return a NotFound result.
        if (testMethodInfo == null)
        {
            {
                notRunnableResult =
                [
                    new TestResult
                    {
                        Outcome = UnitTestOutcome.NotFound,
                        IgnoreReason = string.Format(CultureInfo.CurrentCulture, Resource.TestNotFound, testMethod.Name),
                    },
                ];
                return false;
            }
        }

        // If test cannot be executed, then bail out.
        if (!testMethodInfo.IsRunnable)
        {
            {
                notRunnableResult =
                [
                    new TestResult
                    {
                        Outcome = UnitTestOutcome.NotRunnable,
                        IgnoreReason = testMethodInfo.NotRunnableReason,
                    },
                ];
                return false;
            }
        }

        bool shouldIgnoreClass = testMethodInfo.Parent.ClassType.IsIgnored(out string? ignoreMessageOnClass);
        bool shouldIgnoreMethod = testMethodInfo.MethodInfo.IsIgnored(out string? ignoreMessageOnMethod);

        string? ignoreMessage = ignoreMessageOnClass;
        if (StringEx.IsNullOrEmpty(ignoreMessage) && shouldIgnoreMethod)
        {
            ignoreMessage = ignoreMessageOnMethod;
        }

        if (shouldIgnoreClass || shouldIgnoreMethod)
        {
            notRunnableResult =
                [TestResult.CreateIgnoredResult(ignoreMessage)];
            return false;
        }

        notRunnableResult = null;
        return true;
    }

    internal void ForceCleanup(IDictionary<string, object?> sourceLevelParameters, IMessageLogger logger) => ClassCleanupManager.ForceCleanup(_typeCache, sourceLevelParameters, logger);
}<|MERGE_RESOLUTION|>--- conflicted
+++ resolved
@@ -203,16 +203,11 @@
                 }
             }
 
-<<<<<<< HEAD
             testContextForClassCleanup = PlatformServiceProvider.Instance.GetTestContext(testMethod: null, testMethod.FullClassName, testContextProperties, messageLogger, testContextForTestExecution.Context.CurrentTestOutcome);
-            testMethodInfo?.Parent.RunClassCleanup(testContextForClassCleanup, _classCleanupManager, testMethodInfo, result);
-=======
-            testContextForClassCleanup = PlatformServiceProvider.Instance.GetTestContext(testMethod, testContextProperties, messageLogger, testContextForTestExecution.Context.CurrentTestOutcome);
             if (testMethodInfo is not null)
             {
                 await testMethodInfo.Parent.RunClassCleanupAsync(testContextForClassCleanup, _classCleanupManager, testMethodInfo, result).ConfigureAwait(false);
             }
->>>>>>> bd482b45
 
             if (testMethodInfo?.Parent.Parent.IsAssemblyInitializeExecuted == true)
             {
@@ -282,27 +277,6 @@
 
         try
         {
-<<<<<<< HEAD
-=======
-            // TODO: We are using the same TestContext here for ClassCleanup and AssemblyCleanup.
-            // They should be different.
-            IEnumerable<TestClassInfo> classInfoCache = typeCache.ClassInfoListWithExecutableCleanupMethods;
-            foreach (TestClassInfo classInfo in classInfoCache)
-            {
-                TestFailedException? ex = classInfo.ExecuteClassCleanupAsync(testContext.Context).GetAwaiter().GetResult();
-
-                if (results.Length > 0 && ex is not null)
-                {
-#pragma warning disable IDE0056 // Use index operator
-                    TestResult lastResult = results[results.Length - 1];
-#pragma warning restore IDE0056 // Use index operator
-                    lastResult.Outcome = UTF.UnitTestOutcome.Error;
-                    lastResult.TestFailureException = ex;
-                    return;
-                }
-            }
-
->>>>>>> bd482b45
             IEnumerable<TestAssemblyInfo> assemblyInfoCache = typeCache.AssemblyInfoListWithExecutableCleanupMethods;
             foreach (TestAssemblyInfo assemblyInfo in assemblyInfoCache)
             {
