﻿// Copyright (c) Microsoft Corporation. All rights reserved.
// Licensed under the MIT license. See LICENSE file in the project root for full license information.

using Microsoft.VisualStudio.TestPlatform.MSTest.TestAdapter.Extensions;
using Microsoft.VisualStudio.TestPlatform.MSTest.TestAdapter.Helpers;
using Microsoft.VisualStudio.TestPlatform.MSTest.TestAdapter.ObjectModel;
using Microsoft.VisualStudio.TestPlatform.MSTestAdapter.PlatformServices;
using Microsoft.VisualStudio.TestPlatform.MSTestAdapter.PlatformServices.Extensions;
using Microsoft.VisualStudio.TestPlatform.MSTestAdapter.PlatformServices.Interface;
using Microsoft.VisualStudio.TestTools.UnitTesting;

using UTFUnitTestOutcome = Microsoft.VisualStudio.TestTools.UnitTesting.UnitTestOutcome;

namespace Microsoft.VisualStudio.TestPlatform.MSTest.TestAdapter.Execution;

/// <summary>
/// Defines the TestClassInfo object.
/// </summary>
internal sealed class TestClassInfo
{
    /// <summary>
    /// Test context property name.
    /// </summary>
    private const string TestContextPropertyName = "TestContext";

    private readonly Lock _testClassExecuteSyncObject = new();

    private TestResult? _classInitializeResult;

    /// <summary>
    /// Initializes a new instance of the <see cref="TestClassInfo"/> class.
    /// </summary>
    /// <param name="type">Underlying test class type.</param>
    /// <param name="constructor">Constructor for the test class.</param>
    /// <param name="isParameterlessConstructor">Whether or not the test class constructor has no parameters.</param>
    /// <param name="classAttribute">Test class attribute.</param>
    /// <param name="parent">Parent assembly info.</param>
    internal TestClassInfo(
        Type type,
        ConstructorInfo constructor,
        bool isParameterlessConstructor,
        TestClassAttribute classAttribute,
        TestAssemblyInfo parent)
    {
        ClassType = type;
        Constructor = constructor;
        IsParameterlessConstructor = isParameterlessConstructor;
        TestContextProperty = ResolveTestContext(type);
        Parent = parent;
        ClassAttribute = classAttribute;
    }

    /// <summary>
    /// Gets the class attribute.
    /// </summary>
    public TestClassAttribute ClassAttribute { get; }

    /// <summary>
    /// Gets the class type.
    /// </summary>
    public Type ClassType { get; }

    /// <summary>
    /// Gets the constructor.
    /// </summary>
    public ConstructorInfo Constructor { get; }

    internal bool IsParameterlessConstructor { get; }

    /// <summary>
    /// Gets the test context property.
    /// </summary>
    public PropertyInfo? TestContextProperty { get; }

    /// <summary>
    /// Gets the parent <see cref="TestAssemblyInfo"/>.
    /// </summary>
    public TestAssemblyInfo Parent { get; }

    /// <summary>
    /// Gets or sets the class initialize method.
    /// </summary>
    public MethodInfo? ClassInitializeMethod
    {
        get;
        internal set
        {
            if (field != null)
            {
                string message = string.Format(CultureInfo.CurrentCulture, Resource.UTA_ErrorMultiClassInit, ClassType.FullName);
                throw new TypeInspectionException(message);
            }

            field = value;
        }
    }

    /// <summary>
    /// Gets the timeout for the class initialize methods.
    /// We can use a dictionary because the MethodInfo is unique in an inheritance hierarchy.
    /// </summary>
    internal Dictionary<MethodInfo, TimeoutInfo> ClassInitializeMethodTimeoutMilliseconds { get; } = [];

    /// <summary>
    /// Gets the timeout for the class cleanup methods.
    /// We can use a dictionary because the MethodInfo is unique in an inheritance hierarchy.
    /// </summary>
    internal Dictionary<MethodInfo, TimeoutInfo> ClassCleanupMethodTimeoutMilliseconds { get; } = [];

    /// <summary>
    /// Gets the timeout for the test initialize methods.
    /// We can use a dictionary because the MethodInfo is unique in an inheritance hierarchy.
    /// </summary>
    internal Dictionary<MethodInfo, TimeoutInfo> TestInitializeMethodTimeoutMilliseconds { get; } = [];

    /// <summary>
    /// Gets the timeout for the test cleanup methods.
    /// We can use a dictionary because the MethodInfo is unique in an inheritance hierarchy.
    /// </summary>
    internal Dictionary<MethodInfo, TimeoutInfo> TestCleanupMethodTimeoutMilliseconds { get; } = [];

    /// <summary>
    /// Gets or sets a value indicating whether class initialize has executed.
    /// </summary>
    public bool IsClassInitializeExecuted { get; internal set; }

    /// <summary>
    /// Gets or sets a value indicating whether class cleanup has executed.
    /// </summary>
    public bool IsClassCleanupExecuted { get; internal set; }

    internal List<MethodInfo> BaseClassInitMethods { get; } = [];

    internal List<MethodInfo> BaseClassCleanupMethods { get; } = [];

    /// <summary>
    /// Gets or sets the exception thrown during <see cref="ClassInitializeAttribute"/> method invocation.
    /// </summary>
    public Exception? ClassInitializationException { get; internal set; }

    /// <summary>
    /// Gets or sets the exception thrown during <see cref="ClassCleanupAttribute"/> method invocation.
    /// </summary>
    public Exception? ClassCleanupException { get; internal set; }

    /// <summary>
    /// Gets or sets the class cleanup method.
    /// </summary>
    public MethodInfo? ClassCleanupMethod
    {
        get;
        internal set
        {
            if (field != null)
            {
                string message = string.Format(CultureInfo.CurrentCulture, Resource.UTA_ErrorMultiClassClean, ClassType.FullName);
                throw new TypeInspectionException(message);
            }

            field = value;
        }
    }

    /// <summary>
    /// Gets a value indicating whether this class info has a executable cleanup method.
    /// </summary>
    public bool HasExecutableCleanupMethod
    {
        get
        {
            // If class has a cleanup method, then it is executable.
            if (ClassCleanupMethod is not null)
            {
                return true;
            }

            // Otherwise, if any base cleanups were pushed to the stack we need to run them
            return BaseClassCleanupMethods.Count != 0;
        }
    }

    /// <summary>
<<<<<<< HEAD
    /// Gets the test initialize method.
=======
    /// Gets a tuples' queue of class initialize/cleanup methods to call for this type.
    /// </summary>
    [Obsolete("API will be dropped in v4")]
    public Queue<Tuple<MethodInfo?, MethodInfo?>> BaseClassInitAndCleanupMethods { get; } = new();

    /// <summary>
    /// Gets or sets the test initialize method.
>>>>>>> 7c27fab7
    /// </summary>
    public MethodInfo? TestInitializeMethod
    {
        get;
        internal set
        {
            if (field != null)
            {
                string message = string.Format(CultureInfo.CurrentCulture, Resource.UTA_ErrorMultiInit, ClassType.FullName);
                throw new TypeInspectionException(message);
            }

            field = value;
        }
    }

    /// <summary>
    /// Gets or sets the test cleanup method.
    /// </summary>
    public MethodInfo? TestCleanupMethod
    {
        get;
        internal set
        {
            if (field != null)
            {
                string message = string.Format(CultureInfo.CurrentCulture, Resource.UTA_ErrorMultiClean, ClassType.FullName);
                throw new TypeInspectionException(message);
            }

            field = value;
        }
    }

    internal ExecutionContext? ExecutionContext { get; set; }

    /// <summary>
    /// Gets a queue of test initialize methods to call for this type.
    /// </summary>
    public Queue<MethodInfo> BaseTestInitializeMethodsQueue { get; } = new();

    /// <summary>
    /// Gets a queue of test cleanup methods to call for this type.
    /// </summary>
    public Queue<MethodInfo> BaseTestCleanupMethodsQueue { get; } = new();

    /// <summary>
    /// Runs the class initialize method.
    /// </summary>
    /// <param name="testContext"> The test context. </param>
    /// <exception cref="TestFailedException"> Throws a test failed exception if the initialization method throws an exception. </exception>
    public void RunClassInitialize(TestContext testContext)
    {
        // If no class initialize and no base class initialize, return
        if (ClassInitializeMethod is null && BaseClassInitMethods.Count == 0)
        {
            DebugEx.Assert(false, "Caller shouldn't call us if nothing to execute");
            IsClassInitializeExecuted = true;
            return;
        }

        if (testContext == null)
        {
            // TODO: Change this exception type to ArgumentNullException
#pragma warning disable CA2201 // Do not raise reserved exception types
            throw new NullReferenceException(Resource.TestContextIsNull);
#pragma warning restore CA2201 // Do not raise reserved exception types
        }

        MethodInfo? initializeMethod = null;
        string? failedClassInitializeMethodName = string.Empty;

        // If class initialization is not done, then do it.
        DebugEx.Assert(!IsClassInitializeExecuted, "Caller shouldn't call us if it was executed.");
        if (!IsClassInitializeExecuted)
        {
            try
            {
                // We have discovered the methods from bottom (most derived) to top (less derived) but we want to execute
                // from top to bottom.
                for (int i = BaseClassInitMethods.Count - 1; i >= 0; i--)
                {
                    initializeMethod = BaseClassInitMethods[i];
                    ClassInitializationException = InvokeInitializeMethod(initializeMethod, testContext);
                    if (ClassInitializationException is not null)
                    {
                        break;
                    }
                }

                if (ClassInitializationException is null)
                {
                    initializeMethod = ClassInitializeMethod;
                    ClassInitializationException = InvokeInitializeMethod(ClassInitializeMethod, testContext);
                }
            }
            catch (Exception ex)
            {
                ClassInitializationException = ex;
                failedClassInitializeMethodName = initializeMethod?.Name ?? ClassInitializeMethod?.Name;
            }
            finally
            {
                IsClassInitializeExecuted = true;
            }
        }

        // If classInitialization was successful, then don't do anything
        if (ClassInitializationException == null)
        {
            return;
        }

        // If the exception is already a `TestFailedException` we throw it as-is
        if (ClassInitializationException is TestFailedException)
        {
            throw ClassInitializationException;
        }

        // Fail the current test if it was a failure.
        Exception realException = ClassInitializationException.GetRealException();

        UTFUnitTestOutcome outcome = realException is AssertInconclusiveException ? UTFUnitTestOutcome.Inconclusive : UTFUnitTestOutcome.Failed;

        // Do not use StackTraceHelper.GetFormattedExceptionMessage(realException) as it prefixes the message with the exception type name.
        string exceptionMessage = realException.TryGetMessage();
        string errorMessage = string.Format(
            CultureInfo.CurrentCulture,
            Resource.UTA_ClassInitMethodThrows,
            ClassType.FullName,
            failedClassInitializeMethodName,
            realException.GetType().ToString(),
            exceptionMessage);
        StackTraceInformation? exceptionStackTraceInfo = realException.GetStackTraceInformation();

        var testFailedException = new TestFailedException(outcome, errorMessage, exceptionStackTraceInfo, realException);
        ClassInitializationException = testFailedException;

        throw testFailedException;
    }

    private TestResult? TryGetClonedCachedClassInitializeResult()
        // Historically, we were not caching class initialize result, and were always going through the logic in GetResultOrRunClassInitialize.
        // When caching is introduced, we found out that using the cached instance can change the behavior in some cases. For example,
        // if you have Console.WriteLine in class initialize, those will be present on the TestResult.
        // Before caching was introduced, these logs will be only in the first class initialize result (attached to the first test run in class)
        // By re-using the cached instance, it's now part of all tests.
        // To preserve the original behavior, we clone the cached instance so we keep only the information we are sure should be reused.
        => _classInitializeResult is null
            ? null
            : new()
            {
                Outcome = _classInitializeResult.Outcome,
                IgnoreReason = _classInitializeResult.IgnoreReason,
                TestFailureException = _classInitializeResult.TestFailureException,
            };

    internal TestResult GetResultOrRunClassInitialize(ITestContext testContext, string? initializationLogs, string? initializationErrorLogs, string? initializationTrace, string? initializationTestContextMessages)
    {
        TestResult? clonedInitializeResult = TryGetClonedCachedClassInitializeResult();

        // Optimization: If we already ran before and know the result, return it.
        if (clonedInitializeResult is not null)
        {
            DebugEx.Assert(IsClassInitializeExecuted, "Class initialize result should be available if and only if class initialize was executed");
            return clonedInitializeResult;
        }

        // For optimization purposes, return right away if there is nothing to execute.
        // For STA, this avoids starting a thread when we know it will do nothing.
        // But we still return early even not STA.
        if (ClassInitializeMethod is null && BaseClassInitMethods.Count == 0)
        {
            IsClassInitializeExecuted = true;
            return _classInitializeResult = new() { Outcome = TestTools.UnitTesting.UnitTestOutcome.Passed };
        }

        // At this point, maybe class initialize was executed by another thread such
        // that TryGetClonedCachedClassInitializeResult would return non-null.
        // Now, we need to check again, but under a lock.
        // Note that we are duplicating the logic above.
        // We could keep the logic in lock only and not duplicate, but we don't want to pay
        // the lock cost unnecessarily for a common case.
        // We also need to lock to avoid concurrency issues and guarantee that class init is called only once.
        lock (_testClassExecuteSyncObject)
        {
            clonedInitializeResult = TryGetClonedCachedClassInitializeResult();

            // Optimization: If we already ran before and know the result, return it.
            if (clonedInitializeResult is not null)
            {
                DebugEx.Assert(IsClassInitializeExecuted, "Class initialize result should be available if and only if class initialize was executed");
                return clonedInitializeResult;
            }

            DebugEx.Assert(!IsClassInitializeExecuted, "If class initialize was executed, we should have been in the previous if were we have a result available.");

            bool isSTATestClass = ClassAttribute is STATestClassAttribute;
            bool isWindowsOS = RuntimeInformation.IsOSPlatform(OSPlatform.Windows);
            if (isSTATestClass
                && isWindowsOS
                && Thread.CurrentThread.GetApartmentState() != ApartmentState.STA)
            {
                var result = new TestResult
                {
                    Outcome = TestTools.UnitTesting.UnitTestOutcome.Error,
                    IgnoreReason = "MSTest STATestClass ClassInitialize didn't complete",
                };

                Thread entryPointThread = new(() => result = DoRun())
                {
                    Name = "MSTest STATestClass ClassInitialize",
                };

                entryPointThread.SetApartmentState(ApartmentState.STA);
                entryPointThread.Start();

                try
                {
                    entryPointThread.Join();
                    return result;
                }
                catch (Exception ex)
                {
                    PlatformServiceProvider.Instance.AdapterTraceLogger.LogError(ex.ToString());
                    return new TestResult
                    {
                        TestFailureException = new TestFailedException(UTFUnitTestOutcome.Error, ex.TryGetMessage(), ex.TryGetStackTraceInformation()),
                        Outcome = UTFUnitTestOutcome.Error,
                    };
                }
            }
            else
            {
                // If the requested apartment state is STA and the OS is not Windows, then warn the user.
                if (!isWindowsOS && isSTATestClass)
                {
                    PlatformServiceProvider.Instance.AdapterTraceLogger.LogWarning(Resource.STAIsOnlySupportedOnWindowsWarning);
                }

                return DoRun();
            }
        }

        // Local functions
        TestResult DoRun()
        {
            var result = new TestResult
            {
                Outcome = TestTools.UnitTesting.UnitTestOutcome.Passed,
            };

            try
            {
                // This runs the ClassInitialize methods only once but saves the
                RunClassInitialize(testContext.Context);
            }
            catch (TestFailedException ex)
            {
                result = new TestResult { TestFailureException = ex, Outcome = ex.Outcome };
            }
            catch (Exception ex)
            {
                result = new TestResult
                {
                    TestFailureException = new TestFailedException(UTFUnitTestOutcome.Error, ex.TryGetMessage(), ex.TryGetStackTraceInformation()),
                    Outcome = UTFUnitTestOutcome.Error,
                };
            }
            finally
            {
                // Assembly initialize and class initialize logs are pre-pended to the first result.
                var testContextImpl = testContext as TestContextImplementation;
                result.LogOutput = initializationLogs + testContextImpl?.GetOut();
                result.LogError = initializationErrorLogs + testContextImpl?.GetErr();
                result.DebugTrace = initializationTrace + testContextImpl?.GetTrace();
                result.TestContextMessages = initializationTestContextMessages + testContext.GetAndClearDiagnosticMessages();
            }

            _classInitializeResult = result;
            return result;
        }
    }

    private TestFailedException? InvokeInitializeMethod(MethodInfo? methodInfo, TestContext testContext)
    {
        if (methodInfo is null)
        {
            return null;
        }

        TimeoutInfo? timeout = null;
        if (ClassInitializeMethodTimeoutMilliseconds.TryGetValue(methodInfo, out TimeoutInfo localTimeout))
        {
            timeout = localTimeout;
        }

        TestFailedException? result = FixtureMethodRunner.RunWithTimeoutAndCancellation(
            () =>
            {
                // NOTE: It's unclear what the effect is if we reset the current test context before vs after the capture.
                // It's safer to reset it before the capture.
                using (TestContextImplementation.SetCurrentTestContext(testContext as TestContextImplementation))
                {
                    methodInfo.InvokeAsSynchronousTask(null, testContext);
                }

                // **After** we have executed the class initialize, we save the current context.
                // This context will contain async locals set by the class initialize method.
                ExecutionContext = ExecutionContext.Capture();
            },
            testContext.CancellationTokenSource,
            timeout,
            methodInfo,
            ExecutionContext ?? Parent?.ExecutionContext,
            Resource.ClassInitializeWasCancelled,
            Resource.ClassInitializeTimedOut);

        return result;
    }

    /// <summary>
    /// Execute current and base class cleanups.
    /// </summary>
    /// <remarks>
    /// This is a replacement for RunClassCleanup but as we are on a bug fix version, we do not want to change
    /// the public API, hence this method.
    /// </remarks>
    internal TestFailedException? ExecuteClassCleanup(TestContext testContext)
    {
        if ((ClassCleanupMethod is null && BaseClassCleanupMethods.Count == 0)
            || IsClassCleanupExecuted)
        {
            return null;
        }

        MethodInfo? classCleanupMethod = ClassCleanupMethod;

        lock (_testClassExecuteSyncObject)
        {
            if (IsClassCleanupExecuted
                // If ClassInitialize method has not been executed, then we should not execute ClassCleanup
                // Note that if there is no ClassInitialze method at all, we will still set
                // IsClassInitializeExecuted to true in RunClassInitialize
                // IsClassInitializeExecuted can be false if all tests in the class are ignored.
                || !IsClassInitializeExecuted)
            {
                return null;
            }

            try
            {
                if (classCleanupMethod is not null)
                {
                    if (!classCleanupMethod.DeclaringType!.IsIgnored(out _))
                    {
                        ClassCleanupException = InvokeCleanupMethod(classCleanupMethod, testContext);
                    }
                }

                if (ClassCleanupException is null)
                {
                    for (int i = 0; i < BaseClassCleanupMethods.Count; i++)
                    {
                        classCleanupMethod = BaseClassCleanupMethods[i];
                        if (!classCleanupMethod.DeclaringType!.IsIgnored(out _))
                        {
                            ClassCleanupException = InvokeCleanupMethod(classCleanupMethod, testContext);
                            if (ClassCleanupException is not null)
                            {
                                break;
                            }
                        }
                    }
                }
            }
            catch (Exception exception)
            {
                ClassCleanupException = exception;
            }
            finally
            {
                IsClassCleanupExecuted = true;
            }
        }

        // If ClassCleanup was successful, then don't do anything
        if (ClassCleanupException == null)
        {
            return null;
        }

        // If the exception is already a `TestFailedException` we throw it as-is
        if (ClassCleanupException is TestFailedException classCleanupEx)
        {
            return classCleanupEx;
        }

        Exception realException = ClassCleanupException.GetRealException();

        // special case AssertFailedException to trim off part of the stack trace
        string errorMessage = realException is AssertFailedException or AssertInconclusiveException
            ? realException.Message
            : realException.GetFormattedExceptionMessage();

        StackTraceInformation? exceptionStackTraceInfo = realException.TryGetStackTraceInformation();

        var testFailedException = new TestFailedException(
            UTFUnitTestOutcome.Failed,
            string.Format(
                CultureInfo.CurrentCulture,
                Resource.UTA_ClassCleanupMethodWasUnsuccesful,
                classCleanupMethod!.DeclaringType!.Name,
                classCleanupMethod.Name,
                errorMessage,
                exceptionStackTraceInfo?.ErrorStackTrace),
            exceptionStackTraceInfo,
            realException);
        ClassCleanupException = testFailedException;

        return testFailedException;
    }

    internal void RunClassCleanup(ITestContext testContext, ClassCleanupManager classCleanupManager, TestMethodInfo testMethodInfo, TestResult[] results)
    {
        DebugEx.Assert(testMethodInfo.Parent == this, "Parent of testMethodInfo should be this TestClassInfo.");

        classCleanupManager.MarkTestComplete(testMethodInfo, out bool shouldRunEndOfClassCleanup);
        if (!shouldRunEndOfClassCleanup)
        {
            return;
        }

        // TODO: Looks like 'ClassCleanupMethod is null && BaseClassCleanupMethods.Count == 0' is always false?
        // shouldRunEndOfClassCleanup should be false if there are no class cleanup methods at all.
        if ((ClassCleanupMethod is null && BaseClassCleanupMethods.Count == 0)
                || IsClassCleanupExecuted)
        {
            // DoRun will already do nothing for this condition. So, we gain a bit of performance.
            return;
        }

        bool isSTATestClass = ClassAttribute is STATestClassAttribute;
        bool isWindowsOS = RuntimeInformation.IsOSPlatform(OSPlatform.Windows);
        if (isSTATestClass
            && isWindowsOS
            && Thread.CurrentThread.GetApartmentState() != ApartmentState.STA)
        {
            Thread entryPointThread = new(DoRun)
            {
                Name = "MSTest STATestClass ClassCleanup",
            };

            entryPointThread.SetApartmentState(ApartmentState.STA);
            entryPointThread.Start();

            try
            {
                entryPointThread.Join();
            }
            catch (Exception ex)
            {
                PlatformServiceProvider.Instance.AdapterTraceLogger.LogError(ex.ToString());
            }
        }
        else
        {
            // If the requested apartment state is STA and the OS is not Windows, then warn the user.
            if (!isWindowsOS && isSTATestClass)
            {
                PlatformServiceProvider.Instance.AdapterTraceLogger.LogWarning(Resource.STAIsOnlySupportedOnWindowsWarning);
            }

            DoRun();
        }

        // Local functions
        void DoRun()
        {
            try
            {
                TestFailedException? ex = ExecuteClassCleanup(testContext.Context);
                if (ex is not null && results.Length > 0)
                {
#pragma warning disable IDE0056 // Use index operator
                    TestResult lastResult = results[results.Length - 1];
#pragma warning restore IDE0056 // Use index operator
                    lastResult.Outcome = TestTools.UnitTesting.UnitTestOutcome.Error;
                    lastResult.TestFailureException = ex;
                }
            }
            finally
            {
                if (results.Length > 0)
                {
#pragma warning disable IDE0056 // Use index operator
                    TestResult lastResult = results[results.Length - 1];
#pragma warning restore IDE0056 // Use index operator
                    var testContextImpl = testContext as TestContextImplementation;
                    lastResult.LogOutput += testContextImpl?.GetOut();
                    lastResult.LogError += testContextImpl?.GetErr();
                    lastResult.DebugTrace += testContextImpl?.GetTrace();
                    lastResult.TestContextMessages += testContext.GetAndClearDiagnosticMessages();
                }
            }
        }
    }

    private TestFailedException? InvokeCleanupMethod(MethodInfo methodInfo, TestContext testContext)
    {
        TimeoutInfo? timeout = null;
        if (ClassCleanupMethodTimeoutMilliseconds.TryGetValue(methodInfo, out TimeoutInfo localTimeout))
        {
            timeout = localTimeout;
        }

        TestFailedException? result = FixtureMethodRunner.RunWithTimeoutAndCancellation(
            () =>
            {
                // NOTE: It's unclear what the effect is if we reset the current test context before vs after the capture.
                // It's safer to reset it before the capture.
                using (TestContextImplementation.SetCurrentTestContext(testContext as TestContextImplementation))
                {
                    if (methodInfo.GetParameters().Length == 0)
                    {
                        methodInfo.InvokeAsSynchronousTask(null);
                    }
                    else
                    {
                        methodInfo.InvokeAsSynchronousTask(null, testContext);
                    }
                }

                // **After** we have executed the class cleanup, we save the current context.
                // This context will contain async locals set by the current class cleanup method.
                // This is essential to propagate async locals between multiple class cleanup methods.
                ExecutionContext = ExecutionContext.Capture();
            },
            testContext.CancellationTokenSource,
            timeout,
            methodInfo,
            ExecutionContext ?? Parent.ExecutionContext,
            Resource.ClassCleanupWasCancelled,
            Resource.ClassCleanupTimedOut);

        return result;
    }

    /// <summary>
    /// Resolves the test context property.
    /// </summary>
    /// <param name="classType"> The class Type. </param>
    /// <returns> The <see cref="PropertyInfo"/> for TestContext property. Null if not defined. </returns>
    private static PropertyInfo? ResolveTestContext(Type classType)
    {
        try
        {
            PropertyInfo? testContextProperty = PlatformServiceProvider.Instance.ReflectionOperations.GetRuntimeProperty(classType, TestContextPropertyName, includeNonPublic: false);
            if (testContextProperty == null)
            {
                // that's okay may be the property was not defined
                return null;
            }

            // check if testContextProperty is of correct type
            if (!string.Equals(testContextProperty.PropertyType.FullName, typeof(TestContext).FullName, StringComparison.Ordinal))
            {
                string errorMessage = string.Format(CultureInfo.CurrentCulture, Resource.UTA_TestContextTypeMismatchLoadError, classType.FullName);
                throw new TypeInspectionException(errorMessage);
            }

            return testContextProperty;
        }
        catch (AmbiguousMatchException ex)
        {
            string errorMessage = string.Format(CultureInfo.CurrentCulture, Resource.UTA_TestContextLoadError, classType.FullName, ex.Message);
            throw new TypeInspectionException(errorMessage);
        }
    }
}<|MERGE_RESOLUTION|>--- conflicted
+++ resolved
@@ -180,17 +180,7 @@
     }
 
     /// <summary>
-<<<<<<< HEAD
-    /// Gets the test initialize method.
-=======
-    /// Gets a tuples' queue of class initialize/cleanup methods to call for this type.
-    /// </summary>
-    [Obsolete("API will be dropped in v4")]
-    public Queue<Tuple<MethodInfo?, MethodInfo?>> BaseClassInitAndCleanupMethods { get; } = new();
-
-    /// <summary>
     /// Gets or sets the test initialize method.
->>>>>>> 7c27fab7
     /// </summary>
     public MethodInfo? TestInitializeMethod
     {
