﻿// Copyright (c) Microsoft Corporation. All rights reserved.
// Licensed under the MIT license. See LICENSE file in the project root for full license information.

using Microsoft.VisualStudio.TestPlatform.MSTest.TestAdapter.Extensions;
using Microsoft.VisualStudio.TestPlatform.MSTest.TestAdapter.Helpers;
using Microsoft.VisualStudio.TestPlatform.MSTest.TestAdapter.ObjectModel;
using Microsoft.VisualStudio.TestPlatform.MSTestAdapter.PlatformServices;
using Microsoft.VisualStudio.TestPlatform.MSTestAdapter.PlatformServices.Extensions;
using Microsoft.VisualStudio.TestPlatform.MSTestAdapter.PlatformServices.Interface;
using Microsoft.VisualStudio.TestTools.UnitTesting;

using UTFUnitTestOutcome = Microsoft.VisualStudio.TestTools.UnitTesting.UnitTestOutcome;

namespace Microsoft.VisualStudio.TestPlatform.MSTest.TestAdapter.Execution;

/// <summary>
/// Defines the TestClassInfo object.
/// </summary>
<<<<<<< HEAD
internal sealed class TestClassInfo
=======
#if NET6_0_OR_GREATER
[Obsolete(FrameworkConstants.PublicTypeObsoleteMessage, DiagnosticId = "MSTESTOBS")]
#else
[Obsolete(FrameworkConstants.PublicTypeObsoleteMessage)]
#endif
#pragma warning disable CA1001 // Types that own disposable fields should be disposable - not important to dispose the SemaphoreSlim, we don't access AvailableWaitHandle.
public class TestClassInfo
#pragma warning restore CA1001 // Types that own disposable fields should be disposable
>>>>>>> bd482b45
{
    /// <summary>
    /// Test context property name.
    /// </summary>
    private const string TestContextPropertyName = "TestContext";

    private readonly SemaphoreSlim _testClassExecuteSyncSemaphore = new(1, 1);

    private TestResult? _classInitializeResult;

    /// <summary>
    /// Initializes a new instance of the <see cref="TestClassInfo"/> class.
    /// </summary>
    /// <param name="type">Underlying test class type.</param>
    /// <param name="constructor">Constructor for the test class.</param>
    /// <param name="isParameterlessConstructor">Whether or not the test class constructor has no parameters.</param>
    /// <param name="classAttribute">Test class attribute.</param>
    /// <param name="parent">Parent assembly info.</param>
    internal TestClassInfo(
        Type type,
        ConstructorInfo constructor,
        bool isParameterlessConstructor,
        TestClassAttribute classAttribute,
        TestAssemblyInfo parent)
    {
        ClassType = type;
        Constructor = constructor;
        IsParameterlessConstructor = isParameterlessConstructor;
        TestContextProperty = ResolveTestContext(type);
        Parent = parent;
        ClassAttribute = classAttribute;
    }

    /// <summary>
    /// Gets the class attribute.
    /// </summary>
    public TestClassAttribute ClassAttribute { get; }

    /// <summary>
    /// Gets the class type.
    /// </summary>
    public Type ClassType { get; }

    /// <summary>
    /// Gets the constructor.
    /// </summary>
    public ConstructorInfo Constructor { get; }

    internal bool IsParameterlessConstructor { get; }

    /// <summary>
    /// Gets the test context property.
    /// </summary>
    public PropertyInfo? TestContextProperty { get; }

    /// <summary>
    /// Gets the parent <see cref="TestAssemblyInfo"/>.
    /// </summary>
    public TestAssemblyInfo Parent { get; }

    /// <summary>
    /// Gets or sets the class initialize method.
    /// </summary>
    public MethodInfo? ClassInitializeMethod
    {
        get;
        internal set
        {
            if (field != null)
            {
                string message = string.Format(CultureInfo.CurrentCulture, Resource.UTA_ErrorMultiClassInit, ClassType.FullName);
                throw new TypeInspectionException(message);
            }

            field = value;
        }
    }

    /// <summary>
    /// Gets the timeout for the class initialize methods.
    /// We can use a dictionary because the MethodInfo is unique in an inheritance hierarchy.
    /// </summary>
    internal Dictionary<MethodInfo, TimeoutInfo> ClassInitializeMethodTimeoutMilliseconds { get; } = [];

    /// <summary>
    /// Gets the timeout for the class cleanup methods.
    /// We can use a dictionary because the MethodInfo is unique in an inheritance hierarchy.
    /// </summary>
    internal Dictionary<MethodInfo, TimeoutInfo> ClassCleanupMethodTimeoutMilliseconds { get; } = [];

    /// <summary>
    /// Gets the timeout for the test initialize methods.
    /// We can use a dictionary because the MethodInfo is unique in an inheritance hierarchy.
    /// </summary>
    internal Dictionary<MethodInfo, TimeoutInfo> TestInitializeMethodTimeoutMilliseconds { get; } = [];

    /// <summary>
    /// Gets the timeout for the test cleanup methods.
    /// We can use a dictionary because the MethodInfo is unique in an inheritance hierarchy.
    /// </summary>
    internal Dictionary<MethodInfo, TimeoutInfo> TestCleanupMethodTimeoutMilliseconds { get; } = [];

    /// <summary>
    /// Gets or sets a value indicating whether class initialize has executed.
    /// </summary>
    public bool IsClassInitializeExecuted { get; internal set; }

    /// <summary>
    /// Gets or sets a value indicating whether class cleanup has executed.
    /// </summary>
    public bool IsClassCleanupExecuted { get; internal set; }

    internal List<MethodInfo> BaseClassInitMethods { get; } = [];

    internal List<MethodInfo> BaseClassCleanupMethods { get; } = [];

    /// <summary>
    /// Gets or sets the exception thrown during <see cref="ClassInitializeAttribute"/> method invocation.
    /// </summary>
    public Exception? ClassInitializationException { get; internal set; }

    /// <summary>
    /// Gets or sets the exception thrown during <see cref="ClassCleanupAttribute"/> method invocation.
    /// </summary>
    public Exception? ClassCleanupException { get; internal set; }

    /// <summary>
    /// Gets or sets the class cleanup method.
    /// </summary>
    public MethodInfo? ClassCleanupMethod
    {
        get;
        internal set
        {
            if (field != null)
            {
                string message = string.Format(CultureInfo.CurrentCulture, Resource.UTA_ErrorMultiClassClean, ClassType.FullName);
                throw new TypeInspectionException(message);
            }

            field = value;
        }
    }

    /// <summary>
    /// Gets a value indicating whether this class info has a executable cleanup method.
    /// </summary>
    public bool HasExecutableCleanupMethod
    {
        get
        {
            // If class has a cleanup method, then it is executable.
            if (ClassCleanupMethod is not null)
            {
                return true;
            }

            // Otherwise, if any base cleanups were pushed to the stack we need to run them
            return BaseClassCleanupMethods.Count != 0;
        }
    }

    /// <summary>
    /// Gets or sets the test initialize method.
    /// </summary>
    public MethodInfo? TestInitializeMethod
    {
        get;
        internal set
        {
            if (field != null)
            {
                string message = string.Format(CultureInfo.CurrentCulture, Resource.UTA_ErrorMultiInit, ClassType.FullName);
                throw new TypeInspectionException(message);
            }

            field = value;
        }
    }

    /// <summary>
    /// Gets or sets the test cleanup method.
    /// </summary>
    public MethodInfo? TestCleanupMethod
    {
        get;
        internal set
        {
            if (field != null)
            {
                string message = string.Format(CultureInfo.CurrentCulture, Resource.UTA_ErrorMultiClean, ClassType.FullName);
                throw new TypeInspectionException(message);
            }

            field = value;
        }
    }

    internal ExecutionContext? ExecutionContext { get; set; }

    /// <summary>
    /// Gets a queue of test initialize methods to call for this type.
    /// </summary>
    public Queue<MethodInfo> BaseTestInitializeMethodsQueue { get; } = new();

    /// <summary>
    /// Gets a queue of test cleanup methods to call for this type.
    /// </summary>
    public Queue<MethodInfo> BaseTestCleanupMethodsQueue { get; } = new();

    /// <inheritdoc cref="RunClassInitializeAsync(TestContext)" />
    public void RunClassInitialize(TestContext testContext)
        => RunClassInitializeAsync(testContext).GetAwaiter().GetResult();

    /// <summary>
    /// Runs the class initialize method.
    /// </summary>
    /// <param name="testContext"> The test context. </param>
    /// <exception cref="TestFailedException"> Throws a test failed exception if the initialization method throws an exception. </exception>
    internal async Task RunClassInitializeAsync(TestContext testContext)
    {
        // If no class initialize and no base class initialize, return
        if (ClassInitializeMethod is null && BaseClassInitMethods.Count == 0)
        {
            DebugEx.Assert(false, "Caller shouldn't call us if nothing to execute");
            IsClassInitializeExecuted = true;
            return;
        }

        if (testContext == null)
        {
            // TODO: Change this exception type to ArgumentNullException
#pragma warning disable CA2201 // Do not raise reserved exception types
            throw new NullReferenceException(Resource.TestContextIsNull);
#pragma warning restore CA2201 // Do not raise reserved exception types
        }

        MethodInfo? initializeMethod = null;
        string? failedClassInitializeMethodName = string.Empty;

        // If class initialization is not done, then do it.
        DebugEx.Assert(!IsClassInitializeExecuted, "Caller shouldn't call us if it was executed.");
        if (!IsClassInitializeExecuted)
        {
            try
            {
                // We have discovered the methods from bottom (most derived) to top (less derived) but we want to execute
                // from top to bottom.
                for (int i = BaseClassInitMethods.Count - 1; i >= 0; i--)
                {
                    initializeMethod = BaseClassInitMethods[i];
                    ClassInitializationException = await InvokeInitializeMethodAsync(initializeMethod, testContext).ConfigureAwait(false);
                    if (ClassInitializationException is not null)
                    {
                        break;
                    }
                }

                if (ClassInitializationException is null)
                {
                    initializeMethod = ClassInitializeMethod;
                    ClassInitializationException = await InvokeInitializeMethodAsync(ClassInitializeMethod, testContext).ConfigureAwait(false);
                }
            }
            catch (Exception ex)
            {
                ClassInitializationException = ex;
                failedClassInitializeMethodName = initializeMethod?.Name ?? ClassInitializeMethod?.Name;
            }
            finally
            {
                IsClassInitializeExecuted = true;
            }
        }

        // If classInitialization was successful, then don't do anything
        if (ClassInitializationException == null)
        {
            return;
        }

        // If the exception is already a `TestFailedException` we throw it as-is
        if (ClassInitializationException is TestFailedException)
        {
            throw ClassInitializationException;
        }

        // Fail the current test if it was a failure.
        Exception realException = ClassInitializationException.GetRealException();

        UTFUnitTestOutcome outcome = realException is AssertInconclusiveException ? UTFUnitTestOutcome.Inconclusive : UTFUnitTestOutcome.Failed;

        // Do not use StackTraceHelper.GetFormattedExceptionMessage(realException) as it prefixes the message with the exception type name.
        string exceptionMessage = realException.TryGetMessage();
        string errorMessage = string.Format(
            CultureInfo.CurrentCulture,
            Resource.UTA_ClassInitMethodThrows,
            ClassType.FullName,
            failedClassInitializeMethodName,
            realException.GetType().ToString(),
            exceptionMessage);
        StackTraceInformation? exceptionStackTraceInfo = realException.GetStackTraceInformation();

        var testFailedException = new TestFailedException(outcome, errorMessage, exceptionStackTraceInfo, realException);
        ClassInitializationException = testFailedException;

        throw testFailedException;
    }

    private TestResult? TryGetClonedCachedClassInitializeResult()
        // Historically, we were not caching class initialize result, and were always going through the logic in GetResultOrRunClassInitialize.
        // When caching is introduced, we found out that using the cached instance can change the behavior in some cases. For example,
        // if you have Console.WriteLine in class initialize, those will be present on the TestResult.
        // Before caching was introduced, these logs will be only in the first class initialize result (attached to the first test run in class)
        // By re-using the cached instance, it's now part of all tests.
        // To preserve the original behavior, we clone the cached instance so we keep only the information we are sure should be reused.
        => _classInitializeResult is null
            ? null
            : new()
            {
                Outcome = _classInitializeResult.Outcome,
                IgnoreReason = _classInitializeResult.IgnoreReason,
                TestFailureException = _classInitializeResult.TestFailureException,
            };

    internal async Task<TestResult> GetResultOrRunClassInitializeAsync(ITestContext testContext, string? initializationLogs, string? initializationErrorLogs, string? initializationTrace, string? initializationTestContextMessages)
    {
        TestResult? clonedInitializeResult = TryGetClonedCachedClassInitializeResult();

        // Optimization: If we already ran before and know the result, return it.
        if (clonedInitializeResult is not null)
        {
            DebugEx.Assert(IsClassInitializeExecuted, "Class initialize result should be available if and only if class initialize was executed");
            return clonedInitializeResult;
        }

        // For optimization purposes, return right away if there is nothing to execute.
        // For STA, this avoids starting a thread when we know it will do nothing.
        // But we still return early even not STA.
        if (ClassInitializeMethod is null && BaseClassInitMethods.Count == 0)
        {
            IsClassInitializeExecuted = true;
            return _classInitializeResult = new() { Outcome = TestTools.UnitTesting.UnitTestOutcome.Passed };
        }

        // At this point, maybe class initialize was executed by another thread such
        // that TryGetClonedCachedClassInitializeResult would return non-null.
        // Now, we need to check again, but under a lock.
        // Note that we are duplicating the logic above.
        // We could keep the logic in lock only and not duplicate, but we don't want to pay
        // the lock cost unnecessarily for a common case.
        // We also need to lock to avoid concurrency issues and guarantee that class init is called only once.
        try
        {
            await _testClassExecuteSyncSemaphore.WaitAsync().ConfigureAwait(false);
            clonedInitializeResult = TryGetClonedCachedClassInitializeResult();

            // Optimization: If we already ran before and know the result, return it.
            if (clonedInitializeResult is not null)
            {
                DebugEx.Assert(IsClassInitializeExecuted, "Class initialize result should be available if and only if class initialize was executed");
                return clonedInitializeResult;
            }

            DebugEx.Assert(!IsClassInitializeExecuted, "If class initialize was executed, we should have been in the previous if were we have a result available.");

            bool isSTATestClass = ClassAttribute is STATestClassAttribute;
            bool isWindowsOS = RuntimeInformation.IsOSPlatform(OSPlatform.Windows);
            if (isSTATestClass
                && isWindowsOS
                && Thread.CurrentThread.GetApartmentState() != ApartmentState.STA)
            {
                var result = new TestResult
                {
                    Outcome = TestTools.UnitTesting.UnitTestOutcome.Error,
                    IgnoreReason = "MSTest STATestClass ClassInitialize didn't complete",
                };

                Thread entryPointThread = new(() => result = DoRunAsync().GetAwaiter().GetResult())
                {
                    Name = "MSTest STATestClass ClassInitialize",
                };

                entryPointThread.SetApartmentState(ApartmentState.STA);
                entryPointThread.Start();

                try
                {
                    entryPointThread.Join();
                    return result;
                }
                catch (Exception ex)
                {
                    PlatformServiceProvider.Instance.AdapterTraceLogger.LogError(ex.ToString());
                    return new TestResult
                    {
                        TestFailureException = new TestFailedException(UTFUnitTestOutcome.Error, ex.TryGetMessage(), ex.TryGetStackTraceInformation()),
                        Outcome = UTFUnitTestOutcome.Error,
                    };
                }
            }
            else
            {
                // If the requested apartment state is STA and the OS is not Windows, then warn the user.
                if (!isWindowsOS && isSTATestClass)
                {
                    PlatformServiceProvider.Instance.AdapterTraceLogger.LogWarning(Resource.STAIsOnlySupportedOnWindowsWarning);
                }

                return await DoRunAsync().ConfigureAwait(false);
            }
        }
        finally
        {
            _testClassExecuteSyncSemaphore.Release();
        }

        // Local functions
        async Task<TestResult> DoRunAsync()
        {
            var result = new TestResult
            {
                Outcome = TestTools.UnitTesting.UnitTestOutcome.Passed,
            };

            try
            {
                // This runs the ClassInitialize methods only once but saves the
                await RunClassInitializeAsync(testContext.Context).ConfigureAwait(false);
            }
            catch (TestFailedException ex)
            {
                result = new TestResult { TestFailureException = ex, Outcome = ex.Outcome };
            }
            catch (Exception ex)
            {
                result = new TestResult
                {
                    TestFailureException = new TestFailedException(UTFUnitTestOutcome.Error, ex.TryGetMessage(), ex.TryGetStackTraceInformation()),
                    Outcome = UTFUnitTestOutcome.Error,
                };
            }
            finally
            {
                // Assembly initialize and class initialize logs are pre-pended to the first result.
                var testContextImpl = testContext as TestContextImplementation;
                result.LogOutput = initializationLogs + testContextImpl?.GetOut();
                result.LogError = initializationErrorLogs + testContextImpl?.GetErr();
                result.DebugTrace = initializationTrace + testContextImpl?.GetTrace();
                result.TestContextMessages = initializationTestContextMessages + testContext.GetAndClearDiagnosticMessages();
            }

            _classInitializeResult = result;
            return result;
        }
    }

    private async Task<TestFailedException?> InvokeInitializeMethodAsync(MethodInfo? methodInfo, TestContext testContext)
    {
        if (methodInfo is null)
        {
            return null;
        }

        TimeoutInfo? timeout = null;
        if (ClassInitializeMethodTimeoutMilliseconds.TryGetValue(methodInfo, out TimeoutInfo localTimeout))
        {
            timeout = localTimeout;
        }

        TestFailedException? result = await FixtureMethodRunner.RunWithTimeoutAndCancellationAsync(
            async () =>
            {
                // NOTE: It's unclear what the effect is if we reset the current test context before vs after the capture.
                // It's safer to reset it before the capture.
                using (TestContextImplementation.SetCurrentTestContext(testContext as TestContextImplementation))
                {
                    Task? task = methodInfo.GetInvokeResultAsync(null, testContext);
                    if (task is not null)
                    {
                        await task.ConfigureAwait(false);
                    }
                }

                // **After** we have executed the class initialize, we save the current context.
                // This context will contain async locals set by the class initialize method.
                ExecutionContext = ExecutionContext.Capture();
            },
            testContext.CancellationTokenSource,
            timeout,
            methodInfo,
            ExecutionContext ?? Parent?.ExecutionContext,
            Resource.ClassInitializeWasCancelled,
            Resource.ClassInitializeTimedOut).ConfigureAwait(false);

        return result;
    }

    /// <summary>
<<<<<<< HEAD
=======
    /// Run class cleanup methods.
    /// </summary>
    /// <param name="classCleanupLifecycle">The current lifecycle position that ClassCleanup is executing from.</param>
    /// <returns>
    /// Any exception that can be thrown as part of a class cleanup as warning messages.
    /// </returns>
    [Obsolete("API will be dropped in v4")]
    public string? RunClassCleanup(ClassCleanupBehavior classCleanupLifecycle = ClassCleanupBehavior.EndOfAssembly)
    {
        if (ClassCleanupMethod is null && BaseClassCleanupMethods.Count == 0)
        {
            return null;
        }

        if (IsClassCleanupExecuted)
        {
            return null;
        }

        MethodInfo? classCleanupMethod = null;
        try
        {
            _testClassExecuteSyncSemaphore.Wait();

            if (IsClassCleanupExecuted)
            {
                return null;
            }

            if (IsClassInitializeExecuted || ClassInitializeMethod is null)
            {
                try
                {
                    classCleanupMethod = ClassCleanupMethod;
                    ClassCleanupException = classCleanupMethod is not null ? InvokeCleanupMethodAsync(classCleanupMethod, null!).GetAwaiter().GetResult() : null;
                    var baseClassCleanupQueue = new Queue<MethodInfo>(BaseClassCleanupMethods);
                    while (baseClassCleanupQueue.Count > 0 && ClassCleanupException is null)
                    {
                        classCleanupMethod = baseClassCleanupQueue.Dequeue();
                        ClassCleanupException = InvokeCleanupMethodAsync(classCleanupMethod, null!).GetAwaiter().GetResult();
                    }

                    IsClassCleanupExecuted = ClassCleanupException is null;
                }
                catch (Exception exception)
                {
                    ClassCleanupException = exception;
                }
            }
        }
        finally
        {
            _testClassExecuteSyncSemaphore.Release();
        }

        // If ClassCleanup was successful, then don't do anything
        if (ClassCleanupException == null)
        {
            return null;
        }

        Exception realException = ClassCleanupException.GetRealException();

        // special case AssertFailedException to trim off part of the stack trace
        string errorMessage = realException is AssertFailedException or AssertInconclusiveException
            ? realException.Message
            : realException.GetFormattedExceptionMessage();

        StackTraceInformation? exceptionStackTraceInfo = realException.TryGetStackTraceInformation();

        errorMessage = string.Format(
            CultureInfo.CurrentCulture,
            Resource.UTA_ClassCleanupMethodWasUnsuccesful,
            classCleanupMethod!.DeclaringType!.Name,
            classCleanupMethod.Name,
            errorMessage,
            exceptionStackTraceInfo?.ErrorStackTrace);

        if (classCleanupLifecycle == ClassCleanupBehavior.EndOfClass)
        {
            var testFailedException = new TestFailedException(UTFUnitTestOutcome.Failed, errorMessage, exceptionStackTraceInfo);
            ClassCleanupException = testFailedException;
            throw testFailedException;
        }

        return errorMessage;
    }

    /// <summary>
>>>>>>> bd482b45
    /// Execute current and base class cleanups.
    /// </summary>
    /// <remarks>
    /// This is a replacement for RunClassCleanup but as we are on a bug fix version, we do not want to change
    /// the public API, hence this method.
    /// </remarks>
    internal async Task<TestFailedException?> ExecuteClassCleanupAsync(TestContext testContext)
    {
        if ((ClassCleanupMethod is null && BaseClassCleanupMethods.Count == 0)
            || IsClassCleanupExecuted)
        {
            return null;
        }

        MethodInfo? classCleanupMethod = ClassCleanupMethod;

        try
        {
            await _testClassExecuteSyncSemaphore.WaitAsync().ConfigureAwait(false);
            if (IsClassCleanupExecuted
                // If ClassInitialize method has not been executed, then we should not execute ClassCleanup
                // Note that if there is no ClassInitialze method at all, we will still set
                // IsClassInitializeExecuted to true in RunClassInitialize
                // IsClassInitializeExecuted can be false if all tests in the class are ignored.
                || !IsClassInitializeExecuted)
            {
                return null;
            }

            try
            {
                if (classCleanupMethod is not null)
                {
                    if (!classCleanupMethod.DeclaringType!.IsIgnored(out _))
                    {
                        ClassCleanupException = await InvokeCleanupMethodAsync(classCleanupMethod, testContext).ConfigureAwait(false);
                    }
                }

                if (ClassCleanupException is null)
                {
                    for (int i = 0; i < BaseClassCleanupMethods.Count; i++)
                    {
                        classCleanupMethod = BaseClassCleanupMethods[i];
                        if (!classCleanupMethod.DeclaringType!.IsIgnored(out _))
                        {
                            ClassCleanupException = await InvokeCleanupMethodAsync(classCleanupMethod, testContext).ConfigureAwait(false);
                            if (ClassCleanupException is not null)
                            {
                                break;
                            }
                        }
                    }
                }
            }
            catch (Exception exception)
            {
                ClassCleanupException = exception;
            }
            finally
            {
                IsClassCleanupExecuted = true;
            }
        }
        finally
        {
            _testClassExecuteSyncSemaphore.Release();
        }

        // If ClassCleanup was successful, then don't do anything
        if (ClassCleanupException == null)
        {
            return null;
        }

        // If the exception is already a `TestFailedException` we throw it as-is
        if (ClassCleanupException is TestFailedException classCleanupEx)
        {
            return classCleanupEx;
        }

        Exception realException = ClassCleanupException.GetRealException();

        // special case AssertFailedException to trim off part of the stack trace
        string errorMessage = realException is AssertFailedException or AssertInconclusiveException
            ? realException.Message
            : realException.GetFormattedExceptionMessage();

        StackTraceInformation? exceptionStackTraceInfo = realException.TryGetStackTraceInformation();

        var testFailedException = new TestFailedException(
            UTFUnitTestOutcome.Failed,
            string.Format(
                CultureInfo.CurrentCulture,
                Resource.UTA_ClassCleanupMethodWasUnsuccesful,
                classCleanupMethod!.DeclaringType!.Name,
                classCleanupMethod.Name,
                errorMessage,
                exceptionStackTraceInfo?.ErrorStackTrace),
            exceptionStackTraceInfo,
            realException);
        ClassCleanupException = testFailedException;

        return testFailedException;
    }

    internal async Task RunClassCleanupAsync(ITestContext testContext, ClassCleanupManager classCleanupManager, TestMethodInfo testMethodInfo, TestResult[] results)
    {
        DebugEx.Assert(testMethodInfo.Parent == this, "Parent of testMethodInfo should be this TestClassInfo.");

        classCleanupManager.MarkTestComplete(testMethodInfo, out bool shouldRunEndOfClassCleanup);
        if (!shouldRunEndOfClassCleanup)
        {
            return;
        }

        // TODO: Looks like 'ClassCleanupMethod is null && BaseClassCleanupMethods.Count == 0' is always false?
        // shouldRunEndOfClassCleanup should be false if there are no class cleanup methods at all.
        if ((ClassCleanupMethod is null && BaseClassCleanupMethods.Count == 0)
                || IsClassCleanupExecuted)
        {
            // DoRun will already do nothing for this condition. So, we gain a bit of performance.
            return;
        }

        bool isSTATestClass = ClassAttribute is STATestClassAttribute;
        bool isWindowsOS = RuntimeInformation.IsOSPlatform(OSPlatform.Windows);
        if (isSTATestClass
            && isWindowsOS
            && Thread.CurrentThread.GetApartmentState() != ApartmentState.STA)
        {
            var entryPointThread = new Thread(() => DoRunAsync().GetAwaiter().GetResult())
            {
                Name = "MSTest STATestClass ClassCleanup",
            };

            entryPointThread.SetApartmentState(ApartmentState.STA);
            entryPointThread.Start();

            try
            {
                entryPointThread.Join();
            }
            catch (Exception ex)
            {
                PlatformServiceProvider.Instance.AdapterTraceLogger.LogError(ex.ToString());
            }
        }
        else
        {
            // If the requested apartment state is STA and the OS is not Windows, then warn the user.
            if (!isWindowsOS && isSTATestClass)
            {
                PlatformServiceProvider.Instance.AdapterTraceLogger.LogWarning(Resource.STAIsOnlySupportedOnWindowsWarning);
            }

            await DoRunAsync().ConfigureAwait(false);
        }

        // Local functions
        async Task DoRunAsync()
        {
            try
            {
                TestFailedException? ex = await ExecuteClassCleanupAsync(testContext.Context).ConfigureAwait(false);
                if (ex is not null && results.Length > 0)
                {
#pragma warning disable IDE0056 // Use index operator
                    TestResult lastResult = results[results.Length - 1];
#pragma warning restore IDE0056 // Use index operator
                    lastResult.Outcome = TestTools.UnitTesting.UnitTestOutcome.Error;
                    lastResult.TestFailureException = ex;
                }
            }
            finally
            {
                if (results.Length > 0)
                {
#pragma warning disable IDE0056 // Use index operator
                    TestResult lastResult = results[results.Length - 1];
#pragma warning restore IDE0056 // Use index operator
                    var testContextImpl = testContext as TestContextImplementation;
                    lastResult.LogOutput += testContextImpl?.GetOut();
                    lastResult.LogError += testContextImpl?.GetErr();
                    lastResult.DebugTrace += testContextImpl?.GetTrace();
                    lastResult.TestContextMessages += testContext.GetAndClearDiagnosticMessages();
                }
            }
        }
    }

    private async Task<TestFailedException?> InvokeCleanupMethodAsync(MethodInfo methodInfo, TestContext testContext)
    {
        TimeoutInfo? timeout = null;
        if (ClassCleanupMethodTimeoutMilliseconds.TryGetValue(methodInfo, out TimeoutInfo localTimeout))
        {
            timeout = localTimeout;
        }

        TestFailedException? result = await FixtureMethodRunner.RunWithTimeoutAndCancellationAsync(
            async () =>
            {
                // NOTE: It's unclear what the effect is if we reset the current test context before vs after the capture.
                // It's safer to reset it before the capture.
                using (TestContextImplementation.SetCurrentTestContext(testContext as TestContextImplementation))
                {
                    Task? task = methodInfo.GetParameters().Length == 0
                        ? methodInfo.GetInvokeResultAsync(null)
                        : methodInfo.GetInvokeResultAsync(null, testContext);

                    if (task is not null)
                    {
                        await task.ConfigureAwait(false);
                    }
                }

                // **After** we have executed the class cleanup, we save the current context.
                // This context will contain async locals set by the current class cleanup method.
                // This is essential to propagate async locals between multiple class cleanup methods.
                ExecutionContext = ExecutionContext.Capture();
            },
            testContext.CancellationTokenSource,
            timeout,
            methodInfo,
            ExecutionContext ?? Parent.ExecutionContext,
            Resource.ClassCleanupWasCancelled,
            Resource.ClassCleanupTimedOut).ConfigureAwait(false);

        return result;
    }

    /// <summary>
    /// Resolves the test context property.
    /// </summary>
    /// <param name="classType"> The class Type. </param>
    /// <returns> The <see cref="PropertyInfo"/> for TestContext property. Null if not defined. </returns>
    private static PropertyInfo? ResolveTestContext(Type classType)
    {
        try
        {
            PropertyInfo? testContextProperty = PlatformServiceProvider.Instance.ReflectionOperations.GetRuntimeProperty(classType, TestContextPropertyName, includeNonPublic: false);
            if (testContextProperty == null)
            {
                // that's okay may be the property was not defined
                return null;
            }

            // check if testContextProperty is of correct type
            if (!string.Equals(testContextProperty.PropertyType.FullName, typeof(TestContext).FullName, StringComparison.Ordinal))
            {
                string errorMessage = string.Format(CultureInfo.CurrentCulture, Resource.UTA_TestContextTypeMismatchLoadError, classType.FullName);
                throw new TypeInspectionException(errorMessage);
            }

            return testContextProperty;
        }
        catch (AmbiguousMatchException ex)
        {
            string errorMessage = string.Format(CultureInfo.CurrentCulture, Resource.UTA_TestContextLoadError, classType.FullName, ex.Message);
            throw new TypeInspectionException(errorMessage);
        }
    }
}<|MERGE_RESOLUTION|>--- conflicted
+++ resolved
@@ -16,18 +16,9 @@
 /// <summary>
 /// Defines the TestClassInfo object.
 /// </summary>
-<<<<<<< HEAD
+#pragma warning disable CA1001 // Types that own disposable fields should be disposable - not important to dispose the SemaphoreSlim, we don't access AvailableWaitHandle.
 internal sealed class TestClassInfo
-=======
-#if NET6_0_OR_GREATER
-[Obsolete(FrameworkConstants.PublicTypeObsoleteMessage, DiagnosticId = "MSTESTOBS")]
-#else
-[Obsolete(FrameworkConstants.PublicTypeObsoleteMessage)]
-#endif
-#pragma warning disable CA1001 // Types that own disposable fields should be disposable - not important to dispose the SemaphoreSlim, we don't access AvailableWaitHandle.
-public class TestClassInfo
 #pragma warning restore CA1001 // Types that own disposable fields should be disposable
->>>>>>> bd482b45
 {
     /// <summary>
     /// Test context property name.
@@ -527,98 +518,6 @@
     }
 
     /// <summary>
-<<<<<<< HEAD
-=======
-    /// Run class cleanup methods.
-    /// </summary>
-    /// <param name="classCleanupLifecycle">The current lifecycle position that ClassCleanup is executing from.</param>
-    /// <returns>
-    /// Any exception that can be thrown as part of a class cleanup as warning messages.
-    /// </returns>
-    [Obsolete("API will be dropped in v4")]
-    public string? RunClassCleanup(ClassCleanupBehavior classCleanupLifecycle = ClassCleanupBehavior.EndOfAssembly)
-    {
-        if (ClassCleanupMethod is null && BaseClassCleanupMethods.Count == 0)
-        {
-            return null;
-        }
-
-        if (IsClassCleanupExecuted)
-        {
-            return null;
-        }
-
-        MethodInfo? classCleanupMethod = null;
-        try
-        {
-            _testClassExecuteSyncSemaphore.Wait();
-
-            if (IsClassCleanupExecuted)
-            {
-                return null;
-            }
-
-            if (IsClassInitializeExecuted || ClassInitializeMethod is null)
-            {
-                try
-                {
-                    classCleanupMethod = ClassCleanupMethod;
-                    ClassCleanupException = classCleanupMethod is not null ? InvokeCleanupMethodAsync(classCleanupMethod, null!).GetAwaiter().GetResult() : null;
-                    var baseClassCleanupQueue = new Queue<MethodInfo>(BaseClassCleanupMethods);
-                    while (baseClassCleanupQueue.Count > 0 && ClassCleanupException is null)
-                    {
-                        classCleanupMethod = baseClassCleanupQueue.Dequeue();
-                        ClassCleanupException = InvokeCleanupMethodAsync(classCleanupMethod, null!).GetAwaiter().GetResult();
-                    }
-
-                    IsClassCleanupExecuted = ClassCleanupException is null;
-                }
-                catch (Exception exception)
-                {
-                    ClassCleanupException = exception;
-                }
-            }
-        }
-        finally
-        {
-            _testClassExecuteSyncSemaphore.Release();
-        }
-
-        // If ClassCleanup was successful, then don't do anything
-        if (ClassCleanupException == null)
-        {
-            return null;
-        }
-
-        Exception realException = ClassCleanupException.GetRealException();
-
-        // special case AssertFailedException to trim off part of the stack trace
-        string errorMessage = realException is AssertFailedException or AssertInconclusiveException
-            ? realException.Message
-            : realException.GetFormattedExceptionMessage();
-
-        StackTraceInformation? exceptionStackTraceInfo = realException.TryGetStackTraceInformation();
-
-        errorMessage = string.Format(
-            CultureInfo.CurrentCulture,
-            Resource.UTA_ClassCleanupMethodWasUnsuccesful,
-            classCleanupMethod!.DeclaringType!.Name,
-            classCleanupMethod.Name,
-            errorMessage,
-            exceptionStackTraceInfo?.ErrorStackTrace);
-
-        if (classCleanupLifecycle == ClassCleanupBehavior.EndOfClass)
-        {
-            var testFailedException = new TestFailedException(UTFUnitTestOutcome.Failed, errorMessage, exceptionStackTraceInfo);
-            ClassCleanupException = testFailedException;
-            throw testFailedException;
-        }
-
-        return errorMessage;
-    }
-
-    /// <summary>
->>>>>>> bd482b45
     /// Execute current and base class cleanups.
     /// </summary>
     /// <remarks>
