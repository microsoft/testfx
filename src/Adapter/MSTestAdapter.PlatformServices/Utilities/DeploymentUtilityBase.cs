﻿// Copyright (c) Microsoft Corporation. All rights reserved.
// Licensed under the MIT license. See LICENSE file in the project root for full license information.

#if !WINDOWS_UWP

using System.Diagnostics.CodeAnalysis;
using System.Globalization;

using Microsoft.VisualStudio.TestPlatform.MSTestAdapter.PlatformServices.Deployment;
using Microsoft.VisualStudio.TestPlatform.MSTestAdapter.PlatformServices.Extensions;

using Microsoft.VisualStudio.TestPlatform.ObjectModel;
using Microsoft.VisualStudio.TestPlatform.ObjectModel.Adapter;
using Microsoft.VisualStudio.TestPlatform.ObjectModel.Logging;
using Microsoft.VisualStudio.TestTools.UnitTesting;

namespace Microsoft.VisualStudio.TestPlatform.MSTestAdapter.PlatformServices.Utilities;

internal abstract class DeploymentUtilityBase
{
    protected const string TestAssemblyConfigFileExtension = ".config";
    protected const string NetAppConfigFile = "App.Config";

    /// <summary>
    /// Prefix for deployment folder to avoid confusions with other folders (like trx attachments).
    /// </summary>
    protected const string DeploymentFolderPrefix = "Deploy";

    public DeploymentUtilityBase()
        : this(new DeploymentItemUtility(new ReflectionUtility()), new AssemblyUtility(), new FileUtility())
    {
    }

    public DeploymentUtilityBase(DeploymentItemUtility deploymentItemUtility, AssemblyUtility assemblyUtility, FileUtility fileUtility)
    {
        DeploymentItemUtility = deploymentItemUtility;
        AssemblyUtility = assemblyUtility;
        FileUtility = fileUtility;
    }

    protected FileUtility FileUtility { get; set; }

    protected DeploymentItemUtility DeploymentItemUtility { get; set; }

    protected AssemblyUtility AssemblyUtility { get; set; }

    public bool Deploy(IEnumerable<TestCase> tests, string source, IRunContext? runContext, ITestExecutionRecorder testExecutionRecorder, TestRunDirectories runDirectories)
    {
        IList<DeploymentItem> deploymentItems = DeploymentItemUtility.GetDeploymentItems(tests);

        // we just deploy source if there are no deployment items for current source but there are deployment items for other sources
        return Deploy(source, runContext, testExecutionRecorder, deploymentItems, runDirectories);
    }

    /// <summary>
    /// Create deployment directories.
    /// </summary>
    /// <param name="runContext">The run context.</param>
    /// <returns>TestRunDirectories instance.</returns>
    public TestRunDirectories CreateDeploymentDirectories(IRunContext? runContext)
    {
        string resultsDirectory = GetTestResultsDirectory(runContext);
        string rootDeploymentDirectory = GetRootDeploymentDirectory(resultsDirectory);

        var result = new TestRunDirectories(rootDeploymentDirectory);

        FileUtility.CreateDirectoryIfNotExists(rootDeploymentDirectory);
        FileUtility.CreateDirectoryIfNotExists(result.InDirectory);
        FileUtility.CreateDirectoryIfNotExists(result.OutDirectory);
        FileUtility.CreateDirectoryIfNotExists(result.InMachineNameDirectory);

        return result;
    }

    /// <summary>
    /// add deployment items based on MSTestSettingsProvider.Settings.DeployTestSourceDependencies. This property is ignored in net core.
    /// </summary>
    /// <param name="testSource">The test source.</param>
    /// <param name="deploymentItems">Deployment Items.</param>
    /// <param name="warnings">Warnings.</param>
    public abstract void AddDeploymentItemsBasedOnMsTestSetting(string testSource, IList<DeploymentItem> deploymentItems, List<string> warnings);

    /// <summary>
    /// Get the parent test results directory where deployment will be done.
    /// </summary>
    /// <param name="runContext">The run context.</param>
    /// <returns>The test results directory.</returns>
    public static string GetTestResultsDirectory(IRunContext? runContext) => !StringEx.IsNullOrEmpty(runContext?.TestRunDirectory)
            ? runContext.TestRunDirectory
            : Path.GetFullPath(Path.Combine(Path.GetTempPath(), TestRunDirectories.DefaultDeploymentRootDirectory));

    /// <summary>
    /// Get root deployment directory.
    /// </summary>
    /// <param name="baseDirectory">The base directory.</param>
    /// <returns>Root deployment directory.</returns>
    public abstract string GetRootDeploymentDirectory(string baseDirectory);

    internal string? GetConfigFile(string testSource)
    {
        string? configFile = null;

        string assemblyConfigFile = testSource + TestAssemblyConfigFileExtension;
        if (FileUtility.DoesFileExist(assemblyConfigFile))
        {
            // Path to config file cannot be bad: storage is already checked, and extension is valid.
            configFile = testSource + TestAssemblyConfigFileExtension;
        }
        else
        {
            string netAppConfigFile = Path.Combine(Path.GetDirectoryName(testSource)!, NetAppConfigFile);
            if (FileUtility.DoesFileExist(netAppConfigFile))
            {
                configFile = netAppConfigFile;
            }
        }

        return configFile;
    }

    /// <summary>
    /// Does the deployment of parameter deployment items and the testSource to the parameter directory.
    /// </summary>
    /// <param name="deploymentItems">The deployment item.</param>
    /// <param name="testSource">The test source.</param>
    /// <param name="deploymentDirectory">The deployment directory.</param>
    /// <param name="resultsDirectory">Root results directory.</param>
    /// <returns>Returns a list of deployment warnings.</returns>
    protected IEnumerable<string> Deploy(IList<DeploymentItem> deploymentItems, string testSource, string deploymentDirectory, string resultsDirectory)
    {
        if (
#if NET8_0_OR_GREATER
            System.Runtime.CompilerServices.RuntimeFeature.IsDynamicCodeSupported == false ||
#endif
    Environment.GetEnvironmentVariable("MSTEST_NATIVE") == "1")
        {
            throw new InvalidOperationException("Deployment is not supported in source gen mode");
        }

        Validate.IsFalse(StringEx.IsNullOrWhiteSpace(deploymentDirectory), "Deployment directory is null or empty");
        Validate.IsTrue(FileUtility.DoesDirectoryExist(deploymentDirectory), $"Deployment directory {deploymentDirectory} does not exist");
        Validate.IsFalse(StringEx.IsNullOrWhiteSpace(testSource), "TestSource directory is null/empty");
        Validate.IsTrue(FileUtility.DoesFileExist(testSource), $"TestSource {testSource} does not exist.");

        testSource = Path.GetFullPath(testSource);
        var warnings = new List<string>();

        AddDeploymentItemsBasedOnMsTestSetting(testSource, deploymentItems, warnings);

        // Maps relative to Out dir destination -> source and used to determine if there are conflicted items.
        var destToSource = new Dictionary<string, string>(StringComparer.OrdinalIgnoreCase);

        // Copy the deployment items. (As deployment item can correspond to directories as well, so each deployment item may map to n files)
        foreach (DeploymentItem deploymentItem in deploymentItems)
        {
            ValidateArg.NotNull(deploymentItem, "deploymentItem should not be null.");

            // Validate the output directory.
            if (!IsOutputDirectoryValid(deploymentItem, deploymentDirectory, warnings))
            {
                continue;
            }

            // Get the files corresponding to this deployment item
            List<string>? deploymentItemFiles = GetFullPathToFilesCorrespondingToDeploymentItem(deploymentItem, testSource, resultsDirectory, warnings, out bool itemIsDirectory);
            if (deploymentItemFiles == null)
            {
                continue;
            }

            string fullPathToDeploymentItemSource = GetFullPathToDeploymentItemSource(deploymentItem.SourcePath, testSource);

            // Note: source is already rooted.
            foreach (string deploymentItemFile in deploymentItemFiles)
            {
                DebugEx.Assert(Path.IsPathRooted(deploymentItemFile), "File " + deploymentItemFile + " is not rooted");

                // List of files to deploy, by default, just itemFile.
                var filesToDeploy = new List<string>(1)
                {
                    deploymentItemFile,
                };

                // Find dependencies of test deployment items and deploy them at the same time as the main file.
                if (deploymentItem.OriginType == DeploymentItemOriginType.PerTestDeployment &&
                    AssemblyUtility.IsAssemblyExtension(Path.GetExtension(deploymentItemFile)))
                {
                    AddDependenciesOfDeploymentItem(deploymentItemFile, filesToDeploy, warnings);
                }

                foreach (string fileToDeploy in filesToDeploy)
                {
                    DebugEx.Assert(Path.IsPathRooted(fileToDeploy), $"File {fileToDeploy} is not rooted");

                    // Ignore the test platform files.
                    string tempFile = Path.GetFileName(fileToDeploy);
<<<<<<< HEAD
                    // We throw when we run in source gen mode.
#pragma warning disable IL3000 // Avoid accessing Assembly file path when publishing as a single file
                    string assemblyName = Path.GetFileName(GetType().GetTypeInfo().Assembly.Location);
#pragma warning restore IL3000 // Avoid accessing Assembly file path when publishing as a single file
=======
                    string assemblyName = Path.GetFileName(GetType().Assembly.Location);
>>>>>>> a162d0e2
                    if (tempFile.Equals(assemblyName, StringComparison.OrdinalIgnoreCase))
                    {
                        continue;
                    }

                    string relativeDestination;
                    if (itemIsDirectory)
                    {
                        // Deploy into subdirectory of deployment (Out) dir.
                        DebugEx.Assert(fileToDeploy.StartsWith(fullPathToDeploymentItemSource, StringComparison.Ordinal), "Somehow source is outside original dir.");
                        relativeDestination = FileUtility.TryConvertPathToRelative(fileToDeploy, fullPathToDeploymentItemSource);
                    }
                    else
                    {
                        // Deploy just to the deployment (Out) dir.
                        relativeDestination = Path.GetFileName(fileToDeploy);
                    }

                    relativeDestination = Path.Combine(deploymentItem.RelativeOutputDirectory, relativeDestination);  // Ignores empty arg1.
                    string destination = Path.Combine(deploymentDirectory, relativeDestination);
                    try
                    {
                        destination = Path.GetFullPath(destination);
                    }
                    catch (Exception e)
                    {
                        string warning = string.Format(CultureInfo.CurrentCulture, Resource.DeploymentErrorFailedToAccessFile, destination, e.GetType(), e.Message);
                        warnings.Add(warning);

                        continue;
                    }

                    if (!destToSource.TryGetValue(relativeDestination, out string? value))
                    {
                        destToSource.Add(relativeDestination, fileToDeploy);

                        // Now, finally we can copy the file...
                        destination = FileUtility.CopyFileOverwrite(fileToDeploy, destination, out string? warning);
                        if (!StringEx.IsNullOrEmpty(warning))
                        {
                            warnings.Add(warning);
                        }

                        if (StringEx.IsNullOrEmpty(destination))
                        {
                            continue;
                        }

                        // We clear the attributes so that e.g. you can write to the copies of files originally under SCC.
                        FileUtility.SetAttributes(destination, FileAttributes.Normal);

                        // Deploy PDB for line number info in stack trace.
                        FileUtility.FindAndDeployPdb(destination, relativeDestination, fileToDeploy, destToSource);
                    }
                    else if (!string.Equals(fileToDeploy, value, StringComparison.OrdinalIgnoreCase))
                    {
                        EqtTrace.WarningIf(
                            EqtTrace.IsWarningEnabled,
                            "Conflict during copying file: '{0}' and '{1}' are from different origins although they might be the same.",
                            fileToDeploy,
                            value);
                    }
                } // foreach fileToDeploy.
            } // foreach itemFile.
        }

        return warnings;
    }

    // Find dependencies of test deployment items
    protected abstract void AddDependenciesOfDeploymentItem(string deploymentItemFile, IList<string> filesToDeploy, IList<string> warnings);

    /// <summary>
    /// Get files corresponding to parameter deployment item.
    /// </summary>
    /// <param name="deploymentItem">Deployment Item.</param>
    /// <param name="testSource">The test source.</param>
    /// <param name="resultsDirectory">Results directory which should be skipped for deployment.</param>
    /// <param name="warnings">Warnings.</param>
    /// <param name="isDirectory">Is this a directory.</param>
    /// <returns>Paths to items to deploy.</returns>
    [SuppressMessage("Microsoft.Design", "CA1031:DoNotCatchGeneralExceptionTypes", Justification = "Requirement is to handle all kinds of user exceptions and message appropriately.")]
    protected List<string>? GetFullPathToFilesCorrespondingToDeploymentItem(DeploymentItem deploymentItem, string testSource, string resultsDirectory, IList<string> warnings, out bool isDirectory)
    {
        DebugEx.Assert(deploymentItem != null, "deploymentItem should not be null.");
        DebugEx.Assert(!StringEx.IsNullOrEmpty(testSource), "testSource should not be null or empty.");

        try
        {
            isDirectory = IsDeploymentItemSourceADirectory(deploymentItem, testSource, out string? directory);
            if (isDirectory)
            {
                return FileUtility.AddFilesFromDirectory(
                    directory!,
                    (deployDirectory) => string.Equals(deployDirectory, resultsDirectory, StringComparison.OrdinalIgnoreCase), false);
            }

            if (IsDeploymentItemSourceAFile(deploymentItem.SourcePath, testSource, out string fileName))
            {
                return [fileName];
            }

            // If file/directory is not found, then try removing the prefix and see if it is present.
            string fileOrDirNameOnly = Path.GetFileName(deploymentItem.SourcePath);
            if (IsDeploymentItemSourceAFile(fileOrDirNameOnly, testSource, out fileName))
            {
                return [fileName];
            }

            string message = string.Format(CultureInfo.CurrentCulture, Resource.CannotFindFile, fileName);
            throw new FileNotFoundException(message, fileName);
        }
        catch (Exception e)
        {
            warnings.Add(string.Format(
                CultureInfo.CurrentCulture, Resource.DeploymentErrorFailedToGetFileForDeploymentItem, deploymentItem, e.GetType(), e.Message));
        }

        isDirectory = false;
        return null;
    }

    protected static string GetFullPathToDeploymentItemSource(string deploymentItemSourcePath, string testSource) => Path.IsPathRooted(deploymentItemSourcePath)
            ? deploymentItemSourcePath
            : Path.Combine(Path.GetDirectoryName(testSource)!, deploymentItemSourcePath);

    /// <summary>
    /// Validate the output directory for the parameter deployment item.
    /// </summary>
    /// <param name="deploymentItem">The deployment item.</param>
    /// <param name="deploymentDirectory">The deployment directory.</param>
    /// <param name="warnings">Warnings.</param>
    /// <returns>True if valid.</returns>
    [SuppressMessage("Microsoft.Design", "CA1031:DoNotCatchGeneralExceptionTypes", Justification = "Requirement is to handle all kinds of user exceptions and message appropriately.")]
    protected static bool IsOutputDirectoryValid(DeploymentItem deploymentItem, string deploymentDirectory, IList<string> warnings)
    {
        DebugEx.Assert(deploymentItem != null, "deploymentItem should not be null.");
        DebugEx.Assert(!StringEx.IsNullOrEmpty(deploymentDirectory), "deploymentDirectory should not be null or empty.");
        DebugEx.Assert(warnings != null, "warnings should not be null.");

        // Check that item.output dir does not go outside deployment Out dir, otherwise you can erase any file!
        string outputDir = deploymentDirectory;
        try
        {
            outputDir = Path.GetFullPath(Path.Combine(deploymentDirectory, deploymentItem.RelativeOutputDirectory));

            // convert the short path to full length path (like joe~1.dom to joe.domain) and the comparison
            // startsWith in the next loop will work for the matching paths.
            deploymentDirectory = Path.GetFullPath(deploymentDirectory);
        }
        catch (Exception e)
        {
            string warning = string.Format(
                CultureInfo.CurrentCulture,
                Resource.DeploymentErrorFailedToAccesOutputDirectory,
                deploymentItem.SourcePath,
                outputDir,
                e.GetType(),
                e.GetExceptionMessage());

            warnings.Add(warning);
            return false;
        }

        if (!outputDir.StartsWith(deploymentDirectory, StringComparison.OrdinalIgnoreCase))
        {
            string warning = string.Format(
                CultureInfo.CurrentCulture,
                Resource.DeploymentErrorBadDeploymentItem,
                deploymentItem.SourcePath,
                deploymentItem.RelativeOutputDirectory);
            warnings.Add(warning);

            return false;
        }

        return true;
    }

    protected string? AddTestSourceConfigFileIfExists(string testSource, IList<DeploymentItem> deploymentItems)
    {
        string? configFile = GetConfigFile(testSource);

        if (!StringEx.IsNullOrEmpty(configFile))
        {
            DeploymentItemUtility.AddDeploymentItem(deploymentItems, new DeploymentItem(configFile));
        }

        return configFile;
    }

    /// <summary>
    /// Log the parameter warnings on the parameter logger.
    /// </summary>
    /// <param name="testExecutionRecorder">Execution recorder.</param>
    /// <param name="warnings">Warnings.</param>
    private static void LogWarnings(ITestExecutionRecorder testExecutionRecorder, IEnumerable<string> warnings)
    {
        DebugEx.Assert(testExecutionRecorder != null, "Logger should not be null");

        // log the warnings
        foreach (string warning in warnings)
        {
            testExecutionRecorder.SendMessage(TestMessageLevel.Warning, warning);
        }
    }

    private bool Deploy(string source, IRunContext? runContext, ITestExecutionRecorder testExecutionRecorder, IList<DeploymentItem> deploymentItems, TestRunDirectories runDirectories)
    {
        ValidateArg.NotNull(runDirectories, "runDirectories");
        if (EqtTrace.IsInfoEnabled)
        {
            EqtTrace.Info("MSTestExecutor: Found that deployment items for source {0} are: ", source);
            foreach (DeploymentItem item in deploymentItems)
            {
                EqtTrace.Info("MSTestExecutor: SourcePath: - {0}", item.SourcePath);
            }
        }

        // Do the deployment.
        EqtTrace.InfoIf(EqtTrace.IsInfoEnabled, "MSTestExecutor: Using deployment directory {0} for source {1}.", runDirectories.OutDirectory, source);
        IEnumerable<string> warnings = Deploy(new List<DeploymentItem>(deploymentItems), source, runDirectories.OutDirectory, GetTestResultsDirectory(runContext));

        // Log warnings
        LogWarnings(testExecutionRecorder, warnings);
        return deploymentItems is { Count: > 0 };
    }

    private bool IsDeploymentItemSourceAFile(string deploymentItemSourcePath, string testSource, out string file)
    {
        file = GetFullPathToDeploymentItemSource(deploymentItemSourcePath, testSource);

        return FileUtility.DoesFileExist(file);
    }

    private bool IsDeploymentItemSourceADirectory(DeploymentItem deploymentItem, string testSource, [NotNullWhen(true)] out string? resultDirectory)
    {
        resultDirectory = null;

        string directory = GetFullPathToDeploymentItemSource(deploymentItem.SourcePath, testSource);
        directory = directory.TrimEnd('/', '\\');

        if (FileUtility.DoesDirectoryExist(directory))
        {
            resultDirectory = directory;
            return true;
        }

        return false;
    }
}
#endif<|MERGE_RESOLUTION|>--- conflicted
+++ resolved
@@ -194,14 +194,10 @@
 
                     // Ignore the test platform files.
                     string tempFile = Path.GetFileName(fileToDeploy);
-<<<<<<< HEAD
                     // We throw when we run in source gen mode.
 #pragma warning disable IL3000 // Avoid accessing Assembly file path when publishing as a single file
-                    string assemblyName = Path.GetFileName(GetType().GetTypeInfo().Assembly.Location);
+                    string assemblyName = Path.GetFileName(GetType().Assembly.Location);
 #pragma warning restore IL3000 // Avoid accessing Assembly file path when publishing as a single file
-=======
-                    string assemblyName = Path.GetFileName(GetType().Assembly.Location);
->>>>>>> a162d0e2
                     if (tempFile.Equals(assemblyName, StringComparison.OrdinalIgnoreCase))
                     {
                         continue;
