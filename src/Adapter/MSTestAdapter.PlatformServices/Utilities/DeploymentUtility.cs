﻿// Copyright (c) Microsoft Corporation. All rights reserved.
// Licensed under the MIT license. See LICENSE file in the project root for full license information.

#if !WINDOWS_UWP

#if NETFRAMEWORK
using System.Security;
#endif

using Microsoft.VisualStudio.TestPlatform.MSTestAdapter.PlatformServices.Deployment;
using Microsoft.VisualStudio.TestPlatform.MSTestAdapter.PlatformServices.Interface;
#if NETFRAMEWORK
using Microsoft.VisualStudio.TestPlatform.MSTestAdapter.PlatformServices.Extensions;
using Microsoft.VisualStudio.TestTools.UnitTesting;
#endif

namespace Microsoft.VisualStudio.TestPlatform.MSTestAdapter.PlatformServices.Utilities;

internal sealed class DeploymentUtility : DeploymentUtilityBase
{
    public DeploymentUtility(IAdapterTraceLogger logger)
        : base(logger)
    {
    }

    public DeploymentUtility(DeploymentItemUtility deploymentItemUtility, AssemblyUtility assemblyUtility, FileUtility fileUtility, IAdapterTraceLogger logger)
        : base(deploymentItemUtility, assemblyUtility, fileUtility, logger)
    {
    }

    public override void AddDeploymentItemsBasedOnMsTestSetting(string testSourceHandler, IList<DeploymentItem> deploymentItems, List<string> warnings)
    {
#if NETFRAMEWORK
        if (MSTestSettingsProvider.Settings.DeployTestSourceDependencies)
        {
            Logger.LogInfo("Adding the references and satellite assemblies to the deployment items list");

            // Get the referenced assemblies.
            ProcessNewStorage(testSourceHandler, deploymentItems, warnings);

            // Get the satellite assemblies
            IEnumerable<DeploymentItem> satelliteItems = GetSatellites(deploymentItems, testSourceHandler, warnings);
            foreach (DeploymentItem satelliteItem in satelliteItems)
            {
                DeploymentItemUtility.AddDeploymentItem(deploymentItems, satelliteItem);
            }
        }
        else
        {
<<<<<<< HEAD
            Logger.LogInfo("Adding the test source directory to the deployment items list");
            DeploymentItemUtility.AddDeploymentItem(deploymentItems, new DeploymentItem(Path.GetDirectoryName(testSource)));
=======
            EqtTrace.Info("Adding the test source directory to the deployment items list");
            DeploymentItemUtility.AddDeploymentItem(deploymentItems, new DeploymentItem(Path.GetDirectoryName(testSourceHandler)));
>>>>>>> c53362a9
        }
#else
        // It should add items from bin\debug but since deployment items in netcore are run from bin\debug only, so no need to implement it
#endif
    }

    /// <summary>
    /// Get root deployment directory.
    /// </summary>
    /// <param name="baseDirectory">The base directory.</param>
    /// <returns>Root deployment directory.</returns>
    public override string GetRootDeploymentDirectory(string baseDirectory)
    {
        string dateTimeSuffix = $"{DateTime.Now.ToString("yyyyMMddTHHmmss", DateTimeFormatInfo.InvariantInfo)}_{Environment.ProcessId}";
        string directoryName = string.Format(CultureInfo.InvariantCulture, Resource.TestRunName, DeploymentFolderPrefix,
#if NETFRAMEWORK
            Environment.UserName,
#else
            Environment.GetEnvironmentVariable("USERNAME") ?? Environment.GetEnvironmentVariable("USER"),
#endif
            dateTimeSuffix);
        directoryName = FileUtility.ReplaceInvalidFileNameCharacters(directoryName);

        return FileUtility.GetNextIterationDirectoryName(baseDirectory, directoryName);
    }

    protected override void AddDependenciesOfDeploymentItem(string deploymentItemFile, IList<string> filesToDeploy, IList<string> warnings)
    {
#if NETFRAMEWORK
        var dependencies = new List<DeploymentItem>();

        AddDependencies(deploymentItemFile, null, dependencies, warnings);

        foreach (DeploymentItem dependencyItem in dependencies)
        {
            DebugEx.Assert(Path.IsPathRooted(dependencyItem.SourcePath), "Path of the dependency " + dependencyItem.SourcePath + " is not rooted.");

            // Add dependencies to filesToDeploy.
            filesToDeploy.Add(dependencyItem.SourcePath);
        }
#else
        // Its implemented only in full framework project as dependent files are not fetched in netcore.
#endif
    }

#if NETFRAMEWORK
    [SuppressMessage("Microsoft.Design", "CA1031:DoNotCatchGeneralExceptionTypes", Justification = "Requirement is to handle all kinds of user exceptions and message appropriately.")]
    public void ProcessNewStorage(string testSourceHandler, IList<DeploymentItem> deploymentItems, IList<string> warnings)
    {
        // Add deployment items and process .config files only for storages we have not processed before.
        if (!DeploymentItemUtility.IsValidDeploymentItem(testSourceHandler, string.Empty, out string? errorMessage))
        {
            warnings.Add(errorMessage);
            return;
        }

        DeploymentItemUtility.AddDeploymentItem(deploymentItems, new DeploymentItem(testSourceHandler, string.Empty, DeploymentItemOriginType.TestStorage));

        // Deploy .config file if exists, only for assemblies, i.e. DLL and EXE.
        // First check <TestStorage>.config, then if not found check for App.Config
        // and deploy AppConfig to <TestStorage>.config.
        if (AssemblyUtility.IsAssemblyExtension(Path.GetExtension(testSourceHandler)))
        {
            string? configFile = AddTestSourceConfigFileIfExists(testSourceHandler, deploymentItems);

            // Deal with test dependencies: update dependencyDeploymentItems and missingDependentAssemblies.
            try
            {
                // We look for dependent assemblies only for DLL and EXE's.
                AddDependencies(testSourceHandler, configFile, deploymentItems, warnings);
            }
            catch (Exception e)
            {
                string warning = string.Format(CultureInfo.CurrentCulture, Resource.DeploymentErrorFailedToDeployDependencies, testSourceHandler, e);
                warnings.Add(warning);
            }
        }
    }

    public IEnumerable<DeploymentItem> GetSatellites(IEnumerable<DeploymentItem> deploymentItems, string testSourceHandler, IList<string> warnings)
    {
        List<DeploymentItem> satellites = [];
        foreach (DeploymentItem item in deploymentItems)
        {
            // We do not care about deployment items which are directories because in that case we deploy all files underneath anyway.
            string? path = null;
            try
            {
                path = GetFullPathToDeploymentItemSource(item.SourcePath, testSourceHandler);
                path = Path.GetFullPath(path);

                if (StringEx.IsNullOrEmpty(path) || !AssemblyUtility.IsAssemblyExtension(Path.GetExtension(path))
                    || !FileUtility.DoesFileExist(path) || !AssemblyUtility.IsAssembly(path))
                {
                    continue;
                }
            }
            catch (Exception ex) when (ex is ArgumentException or SecurityException or IOException or NotSupportedException)
            {
                Logger.LogWarning("DeploymentManager.GetSatellites: {0}", ex);
            }

            // Note: now Path operations with itemPath should not result in any exceptions.
            // path is already canonicalized.

            // If we cannot access satellite due to security, etc, we report warning.
            try
            {
                string itemDir = Path.GetDirectoryName(path);
                List<string> itemSatellites = AssemblyUtility.GetSatelliteAssemblies(path!);
                foreach (string satellite in itemSatellites)
                {
                    DebugEx.Assert(!StringEx.IsNullOrEmpty(satellite), "DeploymentManager.DoDeployment: got empty satellite!");
                    DebugEx.Assert(
                        satellite.StartsWith(itemDir, StringComparison.OrdinalIgnoreCase),
                        "DeploymentManager.DoDeployment: Got satellite that does not start with original item path");

                    string satelliteDir = Path.GetDirectoryName(satellite);

                    string localeDir = itemDir.Length > satelliteDir.Length
                        ? string.Empty
                        : satelliteDir.Substring(itemDir.Length + 1);
                    string relativeOutputDir = Path.Combine(item.RelativeOutputDirectory, localeDir);

                    // Now finally add the item!
                    DeploymentItem satelliteItem = new(satellite, relativeOutputDir, DeploymentItemOriginType.Satellite);
                    DeploymentItemUtility.AddDeploymentItem(satellites, satelliteItem);
                }
            }
            catch (ArgumentException ex)
            {
                Logger.LogWarning("DeploymentManager.GetSatellites: {0}", ex);
                string warning = string.Format(CultureInfo.CurrentCulture, Resource.DeploymentErrorGettingSatellite, item, ex.GetType(), ex.GetExceptionMessage());
                warnings.Add(warning);
            }
            catch (SecurityException ex)
            {
                Logger.LogWarning("DeploymentManager.GetSatellites: {0}", ex);
                string warning = string.Format(CultureInfo.CurrentCulture, Resource.DeploymentErrorGettingSatellite, item, ex.GetType(), ex.GetExceptionMessage());
                warnings.Add(warning);
            }
            catch (IOException ex)
            {
                // This covers PathTooLongException.
                Logger.LogWarning("DeploymentManager.GetSatellites: {0}", ex);
                string warning = string.Format(CultureInfo.CurrentCulture, Resource.DeploymentErrorGettingSatellite, item, ex.GetType(), ex.GetExceptionMessage());
                warnings.Add(warning);
            }
        }

        return satellites;
    }

    /// <summary>
    /// Process test storage and add dependent assemblies to dependencyDeploymentItems.
    /// </summary>
    /// <param name="testSourceHandler">The test source.</param>
    /// <param name="configFile">The config file.</param>
    /// <param name="deploymentItems">Deployment items.</param>
    /// <param name="warnings">Warnings.</param>
    private void AddDependencies(string testSourceHandler, string? configFile, IList<DeploymentItem> deploymentItems, IList<string> warnings)
    {
        DebugEx.Assert(!StringEx.IsNullOrEmpty(testSourceHandler), "testSourceHandler should not be null or empty.");

        // config file can be null.
        DebugEx.Assert(deploymentItems != null, "deploymentItems should not be null.");
        DebugEx.Assert(Path.IsPathRooted(testSourceHandler), "path should be rooted.");

        var sw = Stopwatch.StartNew();

        // Note: if this is not an assembly we simply return empty array, also:
        //       we do recursive search and report missing.
        IReadOnlyList<string> references = AssemblyUtility.GetFullPathToDependentAssemblies(testSourceHandler, configFile, out IList<string>? warningList);
        foreach (string warning in warningList)
        {
            warnings.Add(warning);
        }

<<<<<<< HEAD
        Logger.LogInfo("DeploymentManager: Source:{0} has following references", testSource);
        Logger.LogInfo("DeploymentManager: Resolving dependencies took {0} ms", sw.ElapsedMilliseconds);
=======
        if (EqtTrace.IsInfoEnabled)
        {
            EqtTrace.Info("DeploymentManager: Source:{0} has following references", testSourceHandler);
            EqtTrace.Info("DeploymentManager: Resolving dependencies took {0} ms", sw.ElapsedMilliseconds);
        }
>>>>>>> c53362a9

        foreach (string reference in references)
        {
            DeploymentItem deploymentItem = new(reference, string.Empty, DeploymentItemOriginType.Dependency);
            DeploymentItemUtility.AddDeploymentItem(deploymentItems, deploymentItem);

            Logger.LogInfo("DeploymentManager: Reference:{0} ", reference);
        }
    }
#endif
}

#endif<|MERGE_RESOLUTION|>--- conflicted
+++ resolved
@@ -47,13 +47,8 @@
         }
         else
         {
-<<<<<<< HEAD
             Logger.LogInfo("Adding the test source directory to the deployment items list");
-            DeploymentItemUtility.AddDeploymentItem(deploymentItems, new DeploymentItem(Path.GetDirectoryName(testSource)));
-=======
-            EqtTrace.Info("Adding the test source directory to the deployment items list");
             DeploymentItemUtility.AddDeploymentItem(deploymentItems, new DeploymentItem(Path.GetDirectoryName(testSourceHandler)));
->>>>>>> c53362a9
         }
 #else
         // It should add items from bin\debug but since deployment items in netcore are run from bin\debug only, so no need to implement it
@@ -232,16 +227,8 @@
             warnings.Add(warning);
         }
 
-<<<<<<< HEAD
-        Logger.LogInfo("DeploymentManager: Source:{0} has following references", testSource);
+        Logger.LogInfo("DeploymentManager: Source:{0} has following references", testSourceHandler);
         Logger.LogInfo("DeploymentManager: Resolving dependencies took {0} ms", sw.ElapsedMilliseconds);
-=======
-        if (EqtTrace.IsInfoEnabled)
-        {
-            EqtTrace.Info("DeploymentManager: Source:{0} has following references", testSourceHandler);
-            EqtTrace.Info("DeploymentManager: Resolving dependencies took {0} ms", sw.ElapsedMilliseconds);
-        }
->>>>>>> c53362a9
 
         foreach (string reference in references)
         {
