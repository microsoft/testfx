--- conflicted
+++ resolved
@@ -127,14 +127,10 @@
 
         ManagedNameHelper.GetManagedName(method, out string managedType, out string managedMethod, out string?[]? hierarchyValues);
         hierarchyValues[HierarchyConstants.Levels.ContainerIndex] = null; // This one will be set by test windows to current test project name.
-<<<<<<< HEAD
-        var testMethod = new TestMethod(managedType, managedMethod, hierarchyValues, method.Name, _type.FullName!, _assemblyFilePath, null, string.Join(",", method.GetParameters().Select(p => p.ParameterType.ToString())));
-=======
-        var testMethod = new TestMethod(managedType, managedMethod, hierarchyValues, method.Name, _type.FullName!, _assemblyFilePath, null, _testIdGenerationStrategy)
+        var testMethod = new TestMethod(managedType, managedMethod, hierarchyValues, method.Name, _type.FullName!, _assemblyFilePath, null, string.Join(",", method.GetParameters().Select(p => p.ParameterType.ToString())))
         {
             MethodInfo = method,
         };
->>>>>>> 6f57c7d5
 
         if (!string.Equals(method.DeclaringType!.FullName, _type.FullName, StringComparison.Ordinal))
         {
@@ -185,13 +181,10 @@
 
         // get DisplayName from TestMethodAttribute (or any inherited attribute)
         testElement.DisplayName = testMethodAttribute?.DisplayName ?? method.Name;
-<<<<<<< HEAD
+        testMethod.DisplayName = testElement.DisplayName;
         testElement.DeclaringFilePath = testMethodAttribute?.DeclaringFilePath;
         testElement.DeclaringLineNumber = testMethodAttribute?.DeclaringLineNumber;
         testElement.UnfoldingStrategy = testMethodAttribute?.UnfoldingStrategy ?? TestDataSourceUnfoldingStrategy.Auto;
-=======
-        testMethod.DisplayName = testElement.DisplayName;
->>>>>>> 6f57c7d5
 
         return testElement;
     }
