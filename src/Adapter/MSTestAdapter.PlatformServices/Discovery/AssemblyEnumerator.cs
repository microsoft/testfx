﻿// Copyright (c) Microsoft Corporation. All rights reserved.
// Licensed under the MIT license. See LICENSE file in the project root for full license information.

using System.Runtime.Serialization;
using System.Security;

using Microsoft.VisualStudio.TestPlatform.MSTest.TestAdapter.Execution;
using Microsoft.VisualStudio.TestPlatform.MSTest.TestAdapter.Helpers;
using Microsoft.VisualStudio.TestPlatform.MSTest.TestAdapter.ObjectModel;
using Microsoft.VisualStudio.TestPlatform.MSTestAdapter.PlatformServices;
using Microsoft.VisualStudio.TestPlatform.ObjectModel;
using Microsoft.VisualStudio.TestTools.UnitTesting;
using Microsoft.VisualStudio.TestTools.UnitTesting.Internal;

namespace Microsoft.VisualStudio.TestPlatform.MSTest.TestAdapter.Discovery;

/// <summary>
/// Enumerates through all types in the assembly in search of valid test methods.
/// </summary>
[SuppressMessage("Performance", "CA1852: Seal internal types", Justification = "Overrides required for testability")]
internal class AssemblyEnumerator : MarshalByRefObject
{
    /// <summary>
    /// Helper for reflection API's.
    /// </summary>
    private static readonly ReflectHelper ReflectHelper = ReflectHelper.Instance;

    /// <summary>
    /// Type cache.
    /// </summary>
    private readonly TypeCache _typeCache = new(ReflectHelper);

    /// <summary>
    /// Initializes a new instance of the <see cref="AssemblyEnumerator"/> class.
    /// </summary>
    public AssemblyEnumerator()
    {
    }

    /// <summary>
    /// Initializes a new instance of the <see cref="AssemblyEnumerator"/> class.
    /// </summary>
    /// <param name="settings">The settings for the session.</param>
    /// <remarks>Use this constructor when creating this object in a new app domain so the settings for this app domain are set.</remarks>
    public AssemblyEnumerator(MSTestSettings settings) =>
        // Populate the settings into the domain(Desktop workflow) performing discovery.
        // This would just be resetting the settings to itself in non desktop workflows.
        MSTestSettings.PopulateSettings(settings);

    /// <summary>
    /// Returns object to be used for controlling lifetime, null means infinite lifetime.
    /// </summary>
    /// <returns>
    /// The <see cref="object"/>.
    /// </returns>
    [SecurityCritical]
#if NET5_0_OR_GREATER
    [Obsolete]
#endif
    public override object InitializeLifetimeService() => null!;

    /// <summary>
    /// Enumerates through all types in the assembly in search of valid test methods.
    /// </summary>
    /// <param name="assemblyFileName">The assembly file name.</param>
    /// <returns>A collection of Test Elements.</returns>
    internal AssemblyEnumerationResult EnumerateAssembly(string assemblyFileName)
    {
        List<string> warnings = [];
        DebugEx.Assert(!StringEx.IsNullOrWhiteSpace(assemblyFileName), "Invalid assembly file name.");
        var tests = new List<UnitTestElement>();
        // Contains list of assembly/class names for which we have already added fixture tests.
        var fixturesTests = new HashSet<string>();

        Assembly assembly = PlatformServiceProvider.Instance.FileOperations.LoadAssembly(assemblyFileName, isReflectionOnly: false);

        Type[] types = GetTypes(assembly);
        bool discoverInternals = ReflectHelper.GetDiscoverInternalsAttribute(assembly) != null;

        TestDataSourceUnfoldingStrategy dataSourcesUnfoldingStrategy = ReflectHelper.GetTestDataSourceOptions(assembly)?.UnfoldingStrategy switch
        {
            // When strategy is auto we want to unfold
            TestDataSourceUnfoldingStrategy.Auto => TestDataSourceUnfoldingStrategy.Unfold,
            // When strategy is set, let's use it
            { } value => value,
            // When the attribute is not set, let's look at the legacy attribute
            null => ReflectHelper.GetTestDataSourceDiscoveryOption(assembly) switch
            {
                TestDataSourceDiscoveryOption.DuringExecution => TestDataSourceUnfoldingStrategy.Fold,
                _ => TestDataSourceUnfoldingStrategy.Unfold,
            },
        };

        foreach (Type type in types)
        {
            if (type == null)
            {
                continue;
            }

            List<UnitTestElement> testsInType = DiscoverTestsInType(assemblyFileName, type, warnings, discoverInternals,
                dataSourcesUnfoldingStrategy, fixturesTests);
            tests.AddRange(testsInType);
        }

        return new AssemblyEnumerationResult(tests, warnings);
    }

    /// <summary>
    /// Gets the types defined in an assembly.
    /// </summary>
    /// <param name="assembly">The reflected assembly.</param>
    /// <returns>Gets the types defined in the provided assembly.</returns>
    internal static Type[] GetTypes(Assembly assembly)
    {
        try
        {
            return PlatformServiceProvider.Instance.ReflectionOperations.GetDefinedTypes(assembly);
        }
        catch (ReflectionTypeLoadException ex)
        {
            if (ex.LoaderExceptions != null)
            {
                if (ex.LoaderExceptions.Length == 1 && ex.LoaderExceptions[0] is { } singleLoaderException)
                {
                    // This exception might be more clear than the ReflectionTypeLoadException, so we throw it.
                    throw singleLoaderException;
                }

                // If we have multiple loader exceptions, we log them all as errors, and then throw the original exception.
                foreach (Exception? loaderEx in ex.LoaderExceptions)
                {
                    PlatformServiceProvider.Instance.AdapterTraceLogger.LogError("{0}", loaderEx);
                }
            }

            throw;
        }
    }

    /// <summary>
    /// Returns an instance of the <see cref="TypeEnumerator"/> class.
    /// </summary>
    /// <param name="type">The type to enumerate.</param>
    /// <param name="assemblyFileName">The reflected assembly name.</param>
    /// <param name="discoverInternals">True to discover test classes which are declared internal in
    /// addition to test classes which are declared public.</param>
    /// <returns>a TypeEnumerator instance.</returns>
    internal virtual TypeEnumerator GetTypeEnumerator(Type type, string assemblyFileName, bool discoverInternals)
    {
        var typeValidator = new TypeValidator(ReflectHelper, discoverInternals);
        var testMethodValidator = new TestMethodValidator(ReflectHelper, discoverInternals);

        return new TypeEnumerator(type, assemblyFileName, ReflectHelper, typeValidator, testMethodValidator);
    }

    private List<UnitTestElement> DiscoverTestsInType(
        string assemblyFileName,
        Type type,
        List<string> warningMessages,
        bool discoverInternals,
        TestDataSourceUnfoldingStrategy dataSourcesUnfoldingStrategy,
        HashSet<string> fixturesTests)
    {
        string? typeFullName = null;
        var tests = new List<UnitTestElement>();

        try
        {
            typeFullName = type.FullName;
            TypeEnumerator testTypeEnumerator = GetTypeEnumerator(type, assemblyFileName, discoverInternals);
            List<UnitTestElement>? unitTestCases = testTypeEnumerator.Enumerate(warningMessages);

            if (unitTestCases != null)
            {
                foreach (UnitTestElement test in unitTestCases)
                {
                    if (_typeCache.GetTestMethodInfoForDiscovery(test.TestMethod) is { } testMethodInfo)
                    {
                        // Add fixture tests like AssemblyInitialize, AssemblyCleanup, ClassInitialize, ClassCleanup.
                        if (MSTestSettings.CurrentSettings.ConsiderFixturesAsSpecialTests)
                        {
                            AddFixtureTests(testMethodInfo, tests, fixturesTests);
                        }

                        if (TryUnfoldITestDataSources(test, testMethodInfo, dataSourcesUnfoldingStrategy, tests))
                        {
                            continue;
                        }
                    }

                    tests.Add(test);
                }
            }
        }
        catch (Exception exception)
        {
            // If we fail to discover type from a class, then don't abort the discovery
            // Move to the next type.
            string message = string.Format(CultureInfo.CurrentCulture, Resource.CouldNotInspectTypeDuringDiscovery, typeFullName, assemblyFileName, exception.Message);
            PlatformServiceProvider.Instance.AdapterTraceLogger.LogInfo($"AssemblyEnumerator: {message}");
            warningMessages.Add(message);
        }

        return tests;
    }

    private static void AddFixtureTests(DiscoveryTestMethodInfo testMethodInfo, List<UnitTestElement> tests, HashSet<string> fixtureTests)
    {
        string assemblyName = testMethodInfo.Parent.Parent.Assembly.GetName().Name!;
        string assemblyLocation = testMethodInfo.Parent.Parent.Assembly.Location;
        string classFullName = testMethodInfo.Parent.ClassType.FullName!;

        // Check if fixtures for this assembly has already been added.
        if (!fixtureTests.Contains(assemblyLocation))
        {
            _ = fixtureTests.Add(assemblyLocation);

            // Add AssemblyInitialize and AssemblyCleanup fixture tests if they exist.
            if (testMethodInfo.Parent.Parent.AssemblyInitializeMethod is not null)
            {
                tests.Add(GetAssemblyFixtureTest(testMethodInfo.Parent.Parent.AssemblyInitializeMethod, assemblyName,
                    classFullName, assemblyLocation, EngineConstants.AssemblyInitializeFixtureTrait));
            }

            if (testMethodInfo.Parent.Parent.AssemblyCleanupMethod is not null)
            {
                tests.Add(GetAssemblyFixtureTest(testMethodInfo.Parent.Parent.AssemblyCleanupMethod, assemblyName,
                    classFullName, assemblyLocation, EngineConstants.AssemblyCleanupFixtureTrait));
            }
        }

        // Check if fixtures for this class has already been added.
        if (!fixtureTests.Contains(assemblyLocation + classFullName))
        {
            _ = fixtureTests.Add(assemblyLocation + classFullName);

            // Add ClassInitialize and ClassCleanup fixture tests if they exist.
            if (testMethodInfo.Parent.ClassInitializeMethod is not null)
            {
                tests.Add(GetClassFixtureTest(testMethodInfo.Parent.ClassInitializeMethod, classFullName,
                    assemblyLocation, EngineConstants.ClassInitializeFixtureTrait));
            }

            if (testMethodInfo.Parent.ClassCleanupMethod is not null)
            {
                tests.Add(GetClassFixtureTest(testMethodInfo.Parent.ClassCleanupMethod, classFullName,
                    assemblyLocation, EngineConstants.ClassCleanupFixtureTrait));
            }
        }

        static UnitTestElement GetAssemblyFixtureTest(MethodInfo methodInfo, string assemblyName, string classFullName,
            string assemblyLocation, string fixtureType)
        {
            string methodName = GetMethodName(methodInfo);
            string[] hierarchy = [null!, assemblyName, EngineConstants.AssemblyFixturesHierarchyClassName, methodName];
            return GetFixtureTest(classFullName, assemblyLocation, fixtureType, methodName, hierarchy);
        }

        static UnitTestElement GetClassFixtureTest(MethodInfo methodInfo, string classFullName,
            string assemblyLocation, string fixtureType)
        {
            string methodName = GetMethodName(methodInfo);
            string[] hierarchy = [null!, classFullName, methodName];
            return GetFixtureTest(classFullName, assemblyLocation, fixtureType, methodName, hierarchy);
        }

        static string GetMethodName(MethodInfo methodInfo)
        {
            ParameterInfo[] args = methodInfo.GetParameters();
            return args.Length > 0
                ? $"{methodInfo.Name}({string.Join(',', args.Select(a => a.ParameterType.FullName))})"
                : methodInfo.Name;
        }

        static UnitTestElement GetFixtureTest(string classFullName, string assemblyLocation, string fixtureType, string methodName, string[] hierarchy)
        {
            var method = new TestMethod(classFullName, methodName, hierarchy, methodName, classFullName, assemblyLocation, null, null);
            return new UnitTestElement(method)
            {
                DisplayName = $"[{fixtureType}] {methodName}",
                Traits = [new Trait(EngineConstants.FixturesTestTrait, fixtureType)],
            };
        }
    }

    private static bool TryUnfoldITestDataSources(UnitTestElement test, DiscoveryTestMethodInfo testMethodInfo, TestDataSourceUnfoldingStrategy dataSourcesUnfoldingStrategy, List<UnitTestElement> tests)
    {
        // It should always be `true`, but if any part of the chain is obsolete; it might not contain those.
        // Since we depend on those properties, if they don't exist, we bail out early.
        if (!test.TestMethod.HasManagedMethodAndTypeProperties)
        {
            return false;
        }

        // If the global strategy is to fold and local uses Auto then return false
        if (dataSourcesUnfoldingStrategy == TestDataSourceUnfoldingStrategy.Fold
            && test.UnfoldingStrategy == TestDataSourceUnfoldingStrategy.Auto)
        {
            return false;
        }

        // If the data source specifies the unfolding strategy as fold then return false
        if (test.UnfoldingStrategy == TestDataSourceUnfoldingStrategy.Fold)
        {
            return false;
        }

        // We don't have a special method to filter attributes that are not derived from Attribute, so we take all
        // attributes and filter them. We don't have to care if there is one, because this method is only entered when
        // there is at least one (we determine this in TypeEnumerator.GetTestFromMethod.
        IEnumerable<ITestDataSource> testDataSources = ReflectHelper.Instance.GetAttributes<Attribute>(testMethodInfo.MethodInfo).OfType<ITestDataSource>();

        // We need to use a temporary list to avoid adding tests to the main list if we fail to expand any data source.
        List<UnitTestElement> tempListOfTests = [];

        try
        {
            bool isDataDriven = false;
            int globalTestCaseIndex = 0;
            foreach (ITestDataSource dataSource in testDataSources)
            {
                isDataDriven = true;
                if (!TryUnfoldITestDataSource(dataSource, test, new(testMethodInfo.MethodInfo, test.DisplayName), tempListOfTests, ref globalTestCaseIndex))
                {
                    // TODO: Improve multi-source design!
                    // Ideally we would want to consider each data source separately but when one source cannot be expanded,
                    // we will run all sources from the given method so we need to bail-out "globally".
                    return false;
                }
            }

            if (tempListOfTests.Count > 0)
            {
                tests.AddRange(tempListOfTests);
            }

            return isDataDriven;
        }
        catch (Exception ex)
        {
            string message = string.Format(CultureInfo.CurrentCulture, Resource.CannotEnumerateIDataSourceAttribute, test.TestMethod.ManagedTypeName, test.TestMethod.ManagedMethodName, ex);
            PlatformServiceProvider.Instance.AdapterTraceLogger.LogInfo($"DynamicDataEnumerator: {message}");

            if (tempListOfTests.Count > 0)
            {
                tests.AddRange(tempListOfTests);
            }

            return false;
        }
    }

    private static bool TryUnfoldITestDataSource(ITestDataSource dataSource, UnitTestElement test, ReflectionTestMethodInfo methodInfo, List<UnitTestElement> tests, ref int globalTestCaseIndex)
    {
        // Otherwise, unfold the data source and verify it can be serialized.
        IEnumerable<object?[]>? data;

        // This code is to discover tests. To run the tests code is in TestMethodRunner.ExecuteDataSourceBasedTests.
        // Any change made here should be reflected in TestMethodRunner.ExecuteDataSourceBasedTests as well.
        data = dataSource.GetData(methodInfo);
        string? testDataSourceIgnoreMessage = (dataSource as ITestDataSourceIgnoreCapability)?.IgnoreMessage;

        if (!data.Any())
        {
            if (!MSTestSettings.CurrentSettings.ConsiderEmptyDataSourceAsInconclusive)
            {
                throw dataSource.GetExceptionForEmptyDataSource(methodInfo);
            }

            UnitTestElement discoveredTest = test.Clone();
            // Make the test not data driven, because it had no data.
            discoveredTest.TestMethod.DataType = DynamicDataType.None;
            discoveredTest.TestMethod.TestDataSourceIgnoreMessage = testDataSourceIgnoreMessage;
            discoveredTest.DisplayName = dataSource.GetDisplayName(methodInfo, null)
                ?? discoveredTest.DisplayName;

            tests.Add(discoveredTest);

            return true;
        }

        var discoveredTests = new List<UnitTestElement>();

        foreach (object?[] dataOrTestDataRow in data)
        {
            object?[] d = dataOrTestDataRow;
            ParameterInfo[] parameters = methodInfo.GetParameters();
            if (TestDataSourceHelpers.TryHandleITestDataRow(d, parameters, out d, out string? ignoreMessageFromTestDataRow, out string? displayNameFromTestDataRow, out IList<string>? testCategoriesFromTestDataRow))
            {
                testDataSourceIgnoreMessage = ignoreMessageFromTestDataRow ?? testDataSourceIgnoreMessage;
            }
            else if (TestDataSourceHelpers.IsDataConsideredSingleArgumentValue(d, parameters))
            {
                // SPECIAL CASE:
                // This condition is a duplicate of the condition in InvokeAsSynchronousTask.
                //
                // The known scenario we know of that shows importance of that check is if we have DynamicData using this member
                //
                // public static IEnumerable<object[]> GetData()
                // {
                //     yield return new object[] { ("Hello", "World") };
                // }
                //
                // If the test method has a single parameter which is 'object[]', then we should pass the tuple array as is.
                // Note that normally, the array in this code path represents the arguments of the test method.
                // However, InvokeAsSynchronousTask uses the above check to mean "the whole array is the single argument to the test method"
            }
            else if (d?.Length == 1 && TestDataSourceHelpers.TryHandleTupleDataSource(d[0], parameters, out object?[] tupleExpandedToArray))
            {
                d = tupleExpandedToArray;
            }

            UnitTestElement discoveredTest = test.Clone();
<<<<<<< HEAD
            discoveredTest.DisplayName = displayNameFromTestDataRow
                ?? dataSource.GetDisplayName(methodInfo, d)
                ?? TestDataSourceUtilities.ComputeDefaultDisplayName(methodInfo, d)
                ?? discoveredTest.DisplayName;
=======
            discoveredTest.DisplayName = displayNameFromTestDataRow ?? dataSource.GetDisplayName(methodInfo, d) ?? discoveredTest.DisplayName;

            // Merge test categories from the test data row with the existing categories
            if (testCategoriesFromTestDataRow is { Count: > 0 })
            {
                discoveredTest.TestCategory = discoveredTest.TestCategory is { Length: > 0 }
                    ? [.. testCategoriesFromTestDataRow, .. discoveredTest.TestCategory]
                    : [.. testCategoriesFromTestDataRow];
            }

            // If strategy is DisplayName and we have a duplicate test name don't expand the test, bail out.
#pragma warning disable CS0618 // Type or member is obsolete
            if (test.TestMethod.TestIdGenerationStrategy == TestIdGenerationStrategy.DisplayName
                && testDisplayNameFirstSeen.TryGetValue(discoveredTest.DisplayName!, out int firstIndexSeen))
            {
                string warning = string.Format(CultureInfo.CurrentCulture, Resource.CannotExpandIDataSourceAttribute_DuplicateDisplayName, firstIndexSeen, index, discoveredTest.DisplayName);
                warning = string.Format(CultureInfo.CurrentCulture, Resource.CannotExpandIDataSourceAttribute, test.TestMethod.ManagedTypeName, test.TestMethod.ManagedMethodName, warning);
                PlatformServiceProvider.Instance.AdapterTraceLogger.LogWarning($"DynamicDataEnumerator: {warning}");

                // Duplicated display name so bail out. Caller will handle adding the original test.
                return false;
            }
#pragma warning restore CS0618 // Type or member is obsolete
>>>>>>> ddcb4dba

            try
            {
                discoveredTest.TestMethod.SerializedData = DataSerializationHelper.Serialize(d);
                discoveredTest.TestMethod.ActualData = d;
                discoveredTest.TestMethod.TestCaseIndex = globalTestCaseIndex;
                discoveredTest.TestMethod.TestDataSourceIgnoreMessage = testDataSourceIgnoreMessage;
                discoveredTest.TestMethod.DataType = DynamicDataType.ITestDataSource;
            }
            catch (SerializationException ex)
            {
                string warning = string.Format(CultureInfo.CurrentCulture, Resource.CannotExpandIDataSourceAttribute_CannotSerialize, globalTestCaseIndex, discoveredTest.DisplayName);
                warning += Environment.NewLine;
                warning += ex.ToString();
                warning = string.Format(CultureInfo.CurrentCulture, Resource.CannotExpandIDataSourceAttribute, test.TestMethod.ManagedTypeName, test.TestMethod.ManagedMethodName, warning);
                PlatformServiceProvider.Instance.AdapterTraceLogger.LogWarning($"DynamicDataEnumerator: {warning}");

                // Serialization failed for the type, bail out. Caller will handle adding the original test.
                return false;
            }

            discoveredTests.Add(discoveredTest);
            globalTestCaseIndex++;
        }

        tests.AddRange(discoveredTests);

        return true;
    }
}<|MERGE_RESOLUTION|>--- conflicted
+++ resolved
@@ -412,13 +412,10 @@
             }
 
             UnitTestElement discoveredTest = test.Clone();
-<<<<<<< HEAD
             discoveredTest.DisplayName = displayNameFromTestDataRow
                 ?? dataSource.GetDisplayName(methodInfo, d)
                 ?? TestDataSourceUtilities.ComputeDefaultDisplayName(methodInfo, d)
                 ?? discoveredTest.DisplayName;
-=======
-            discoveredTest.DisplayName = displayNameFromTestDataRow ?? dataSource.GetDisplayName(methodInfo, d) ?? discoveredTest.DisplayName;
 
             // Merge test categories from the test data row with the existing categories
             if (testCategoriesFromTestDataRow is { Count: > 0 })
@@ -427,21 +424,6 @@
                     ? [.. testCategoriesFromTestDataRow, .. discoveredTest.TestCategory]
                     : [.. testCategoriesFromTestDataRow];
             }
-
-            // If strategy is DisplayName and we have a duplicate test name don't expand the test, bail out.
-#pragma warning disable CS0618 // Type or member is obsolete
-            if (test.TestMethod.TestIdGenerationStrategy == TestIdGenerationStrategy.DisplayName
-                && testDisplayNameFirstSeen.TryGetValue(discoveredTest.DisplayName!, out int firstIndexSeen))
-            {
-                string warning = string.Format(CultureInfo.CurrentCulture, Resource.CannotExpandIDataSourceAttribute_DuplicateDisplayName, firstIndexSeen, index, discoveredTest.DisplayName);
-                warning = string.Format(CultureInfo.CurrentCulture, Resource.CannotExpandIDataSourceAttribute, test.TestMethod.ManagedTypeName, test.TestMethod.ManagedMethodName, warning);
-                PlatformServiceProvider.Instance.AdapterTraceLogger.LogWarning($"DynamicDataEnumerator: {warning}");
-
-                // Duplicated display name so bail out. Caller will handle adding the original test.
-                return false;
-            }
-#pragma warning restore CS0618 // Type or member is obsolete
->>>>>>> ddcb4dba
 
             try
             {
