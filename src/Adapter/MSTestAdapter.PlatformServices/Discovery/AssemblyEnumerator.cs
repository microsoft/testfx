--- conflicted
+++ resolved
@@ -127,23 +127,10 @@
                     throw singleLoaderException;
                 }
 
-<<<<<<< HEAD
                 // If we have multiple loader exceptions, we log them all as errors, and then throw the original exception.
                 foreach (Exception? loaderEx in ex.LoaderExceptions)
                 {
                     PlatformServiceProvider.Instance.AdapterTraceLogger.LogError("{0}", loaderEx);
-=======
-        if (ex.LoaderExceptions?.Length > 0)
-        {
-            // Loader exceptions can contain duplicates, leave only unique exceptions.
-            foreach (Exception? loaderException in ex.LoaderExceptions)
-            {
-                DebugEx.Assert(loaderException != null, "loader exception should not be null.");
-                string line = string.Format(CultureInfo.CurrentCulture, Resource.EnumeratorLoadTypeErrorFormat, loaderException.GetType(), loaderException.Message);
-                if (map.TryAdd(line, null))
-                {
-                    errorDetails.AppendLine(line);
->>>>>>> e311a483
                 }
             }
 
