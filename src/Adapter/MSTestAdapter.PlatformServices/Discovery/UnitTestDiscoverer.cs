﻿// Copyright (c) Microsoft Corporation. All rights reserved.
// Licensed under the MIT license. See LICENSE file in the project root for full license information.

using Microsoft.VisualStudio.TestPlatform.MSTest.TestAdapter.Discovery;
using Microsoft.VisualStudio.TestPlatform.MSTest.TestAdapter.ObjectModel;
using Microsoft.VisualStudio.TestPlatform.MSTestAdapter.PlatformServices;
using Microsoft.VisualStudio.TestPlatform.MSTestAdapter.PlatformServices.Interface;
using Microsoft.VisualStudio.TestPlatform.ObjectModel;
using Microsoft.VisualStudio.TestPlatform.ObjectModel.Adapter;
using Microsoft.VisualStudio.TestPlatform.ObjectModel.Logging;
using Microsoft.VisualStudio.TestTools.UnitTesting;

namespace Microsoft.VisualStudio.TestPlatform.MSTest.TestAdapter;

[SuppressMessage("Performance", "CA1852: Seal internal types", Justification = "Overrides required for testability")]
internal class UnitTestDiscoverer
{
    private readonly TestMethodFilter _testMethodFilter;

    internal UnitTestDiscoverer(ITestSourceHandler testSourceHandler)
    {
        _testMethodFilter = new TestMethodFilter();
        _testSource = testSourceHandler;
    }

    /// <summary>
    /// Discovers the tests available from the provided sources.
    /// </summary>
    /// <param name="sources"> The sources. </param>
    /// <param name="logger"> The logger. </param>
    /// <param name="discoverySink"> The discovery Sink. </param>
    /// <param name="discoveryContext"> The discovery context. </param>
    internal void DiscoverTests(
        IEnumerable<string> sources,
        IMessageLogger logger,
        ITestCaseDiscoverySink discoverySink,
        IDiscoveryContext discoveryContext)
    {
        foreach (string source in sources)
        {
            DiscoverTestsInSource(source, logger, discoverySink, discoveryContext);
        }
    }

    /// <summary>
    /// Get the tests from the parameter source.
    /// </summary>
    /// <param name="source"> The source. </param>
    /// <param name="logger"> The logger. </param>
    /// <param name="discoverySink"> The discovery Sink. </param>
    /// <param name="discoveryContext"> The discovery context. </param>
    internal virtual void DiscoverTestsInSource(
        string source,
        IMessageLogger logger,
        ITestCaseDiscoverySink discoverySink,
        IDiscoveryContext? discoveryContext)
    {
        ICollection<UnitTestElement>? testElements = AssemblyEnumeratorWrapper.GetTests(source, discoveryContext?.RunSettings, _testSource, out List<string> warnings);

        if (MSTestSettings.CurrentSettings.TreatDiscoveryWarningsAsErrors)
        {
            if (warnings.Count > 0)
            {
                throw new MSTestException(
                        string.Format(
                            CultureInfo.CurrentCulture,
                            Resource.DiscoveryErrors,
                            source,
                            warnings.Count,
                            string.Join(Environment.NewLine, warnings)));
            }
        }
        else
        {
            // log the warnings
            foreach (string warning in warnings)
            {
                PlatformServiceProvider.Instance.AdapterTraceLogger.LogInfo(
                    "MSTestDiscoverer: Warning during discovery from {0}. {1} ",
                    source,
                    warning);
                string message = string.Format(CultureInfo.CurrentCulture, Resource.DiscoveryWarning, source, warning);
                logger.SendMessage(TestMessageLevel.Warning, message);
            }
        }

        // No tests found => nothing to do
        if (testElements == null || testElements.Count == 0)
        {
            return;
        }

        PlatformServiceProvider.Instance.AdapterTraceLogger.LogInfo(
            "MSTestDiscoverer: Found {0} tests from source {1}",
            testElements.Count,
            source);

        SendTestCases(testElements, discoverySink, discoveryContext, logger);
    }

    private readonly ITestSourceHandler _testSource;

    internal void SendTestCases(IEnumerable<UnitTestElement> testElements, ITestCaseDiscoverySink discoverySink, IDiscoveryContext? discoveryContext, IMessageLogger logger)
    {
        bool hasAnyRunnableTests = false;
        var fixtureTests = new List<TestCase>();

        // Get filter expression and skip discovery in case filter expression has parsing error.
        ITestCaseFilterExpression? filterExpression = _testMethodFilter.GetFilterExpression(discoveryContext, logger, out bool filterHasError);
        if (filterHasError)
        {
            return;
        }

        foreach (UnitTestElement testElement in testElements)
        {
            var testCase = testElement.ToTestCase();
            bool hasFixtureTraits = testCase.Traits.Any(t => t.Name == EngineConstants.FixturesTestTrait);

            // Filter tests based on test case filters
            if (filterExpression != null && !filterExpression.MatchTestCase(testCase, p => _testMethodFilter.PropertyValueProvider(testCase, p)))
            {
<<<<<<< HEAD
                // If test is a fixture test, add it to the list of fixture tests.
                if (hasFixtureTraits)
=======
                var testCase = testElement.ToTestCase();
                bool hasFixtureTraits = testElement.Traits?.Any(t => t.Name == EngineConstants.FixturesTestTrait) == true;

                // Filter tests based on test case filters
                if (filterExpression != null && !filterExpression.MatchTestCase(testCase, p => _testMethodFilter.PropertyValueProvider(testCase, p)))
>>>>>>> 4f5cbf16
                {
                    fixtureTests.Add(testCase);
                }

                continue;
            }

            if (!hasAnyRunnableTests)
            {
                hasAnyRunnableTests = !hasFixtureTraits;
            }

            discoverySink.SendTestCase(testCase);
        }

        // If there are runnable tests, then add all fixture tests to the discovery sink.
        // Scenarios:
        // 1. Execute only a fixture test => In this case, we do not need to track any other fixture tests. Selected fixture test will be tracked as will be marked as skipped.
        // 2. Execute a runnable test => In this case, case add all fixture tests. We will update status of only those fixtures which are triggered by the selected test.
        if (hasAnyRunnableTests)
        {
            foreach (TestCase testCase in fixtureTests)
            {
                discoverySink.SendTestCase(testCase);
            }
        }
    }
}<|MERGE_RESOLUTION|>--- conflicted
+++ resolved
@@ -115,21 +115,13 @@
         foreach (UnitTestElement testElement in testElements)
         {
             var testCase = testElement.ToTestCase();
-            bool hasFixtureTraits = testCase.Traits.Any(t => t.Name == EngineConstants.FixturesTestTrait);
+            bool hasFixtureTraits = testElement.Traits?.Any(t => t.Name == EngineConstants.FixturesTestTrait) == true;
 
             // Filter tests based on test case filters
             if (filterExpression != null && !filterExpression.MatchTestCase(testCase, p => _testMethodFilter.PropertyValueProvider(testCase, p)))
             {
-<<<<<<< HEAD
                 // If test is a fixture test, add it to the list of fixture tests.
                 if (hasFixtureTraits)
-=======
-                var testCase = testElement.ToTestCase();
-                bool hasFixtureTraits = testElement.Traits?.Any(t => t.Name == EngineConstants.FixturesTestTrait) == true;
-
-                // Filter tests based on test case filters
-                if (filterExpression != null && !filterExpression.MatchTestCase(testCase, p => _testMethodFilter.PropertyValueProvider(testCase, p)))
->>>>>>> 4f5cbf16
                 {
                     fixtureTests.Add(testCase);
                 }
