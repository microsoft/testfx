// Copyright (c) Microsoft Corporation. All rights reserved.
// Licensed under the MIT license. See LICENSE file in the project root for full license information.

#if NETFRAMEWORK
using System.Configuration;
using System.Data;
using System.Diagnostics;
using System.Globalization;

using Microsoft.VisualStudio.TestPlatform.MSTestAdapter.PlatformServices.Data;
using Microsoft.VisualStudio.TestPlatform.MSTestAdapter.PlatformServices.Extensions;
using Microsoft.VisualStudio.TestTools.UnitTesting;
#endif
using Microsoft.VisualStudio.TestPlatform.MSTestAdapter.PlatformServices.Interface;

using ITestDataSource = Microsoft.VisualStudio.TestPlatform.MSTestAdapter.PlatformServices.Interface.ITestDataSource;
using UTF = Microsoft.VisualStudio.TestTools.UnitTesting;

namespace Microsoft.VisualStudio.TestPlatform.MSTestAdapter.PlatformServices;

/// <summary>
/// The platform service that provides values from data source when data driven tests are run.
/// </summary>
/// <remarks>
/// NOTE NOTE NOTE: This platform service refers to the inbox UTF extension assembly for UTF.TestContext which can only be loadable inside of the app domain that discovers/runs
/// the tests since it can only be found at the test output directory. DO NOT call into this platform service outside of the appdomain context if you do not want to hit
/// a ReflectionTypeLoadException.
/// </remarks>
public class TestDataSource : ITestDataSource
{
#if NETFRAMEWORK
    public IEnumerable<object>? GetData(ITestMethod testMethodInfo, ITestContext testContext)
#else
    IEnumerable<object>? ITestDataSource.GetData(UTF.ITestMethod testMethodInfo, ITestContext testContext)
#endif
    {
#if NETFRAMEWORK
        // Figure out where (as well as the current directory) we could look for data files
        // for unit tests this means looking at the location of the test itself
        List<string> dataFolders =
        [
            Path.GetDirectoryName(new Uri(testMethodInfo.MethodInfo.Module.Assembly.CodeBase).LocalPath),
        ];

        List<TestResult> dataRowResults = [];

        // Connect to data source.
        TestDataConnectionFactory factory = new();

<<<<<<< HEAD
        string providerNameInvariant;
        string? connectionString;
        string? tableName;
        DataAccessMethod dataAccessMethod;

        try
        {
            GetConnectionProperties(testMethodInfo.GetAttributes<DataSourceAttribute>(false)[0], out providerNameInvariant, out connectionString, out tableName, out dataAccessMethod);
        }
        catch
        {
            // REVIEW ME: @Haplois, was there any good reason to mess up stack trace?
            throw;
        }
=======
        GetConnectionProperties(testMethodInfo.GetAttributes<UTF.DataSourceAttribute>(false)[0], out string providerNameInvariant, out string? connectionString, out string? tableName, out UTF.DataAccessMethod dataAccessMethod);
>>>>>>> 32cb743d

        try
        {
            using TestDataConnection connection = factory.Create(providerNameInvariant, connectionString!, dataFolders);
            DataTable? table = connection.ReadTable(tableName!, null);
            DebugEx.Assert(table != null, "Table should not be null");
            DataRow[] rows = table!.Select();
            DebugEx.Assert(rows != null, "rows should not be null.");

            // check for row length is 0
            if (rows.Length == 0)
            {
                return null;
            }

            IEnumerable<int> permutation = GetPermutation(dataAccessMethod, rows.Length);

            object[] rowsAfterPermutation = new object[rows.Length];
            int index = 0;
            foreach (int rowIndex in permutation)
            {
                rowsAfterPermutation[index++] = rows[rowIndex];
            }

            testContext.SetDataConnection(connection.Connection);
            return rowsAfterPermutation;
        }
        catch (Exception ex)
        {
            string message = ex.GetExceptionMessage();

            // TODO: Change exception type to more specific one.
#pragma warning disable CA2201 // Do not raise reserved exception types
            throw new Exception(string.Format(CultureInfo.CurrentCulture, Resource.UTA_ErrorDataConnectionFailed, message), ex);
#pragma warning restore CA2201 // Do not raise reserved exception types
        }
#else
        return null;
#endif
    }

#if NETFRAMEWORK
    /// <summary>
    /// Get permutations for data row access.
    /// </summary>
    /// <param name="dataAccessMethod">The data access method.</param>
    /// <param name="length">Number of permutations.</param>
    /// <returns>Permutations.</returns>
    private static IEnumerable<int> GetPermutation(DataAccessMethod dataAccessMethod, int length)
    {
        switch (dataAccessMethod)
        {
            case DataAccessMethod.Sequential:
                return new SequentialIntPermutation(length);

            case DataAccessMethod.Random:
                return new RandomIntPermutation(length);

            default:
                Debug.Fail("Unknown DataAccessMethod: " + dataAccessMethod);
                return new SequentialIntPermutation(length);
        }
    }

    /// <summary>
    /// Get connection property based on DataSourceAttribute. If its in config file then read it from config.
    /// </summary>
    /// <param name="dataSourceAttribute">The dataSourceAttribute.</param>
    /// <param name="providerNameInvariant">The provider name.</param>
    /// <param name="connectionString">The connection string.</param>
    /// <param name="tableName">The table name.</param>
    /// <param name="dataAccessMethod">The data access method.</param>
    private static void GetConnectionProperties(DataSourceAttribute dataSourceAttribute, out string providerNameInvariant,
        out string? connectionString, out string? tableName, out DataAccessMethod dataAccessMethod)
    {
        if (StringEx.IsNullOrEmpty(dataSourceAttribute.DataSourceSettingName))
        {
            providerNameInvariant = dataSourceAttribute.ProviderInvariantName;
            connectionString = dataSourceAttribute.ConnectionString;
            tableName = dataSourceAttribute.TableName;
            dataAccessMethod = dataSourceAttribute.DataAccessMethod;
            return;
        }

        DataSourceElement element = TestConfiguration.ConfigurationSection.DataSources[dataSourceAttribute.DataSourceSettingName]
#pragma warning disable CA2201 // Do not raise reserved exception types
            ?? throw new Exception(string.Format(CultureInfo.CurrentCulture, Resource.UTA_DataSourceConfigurationSectionMissing, dataSourceAttribute.DataSourceSettingName));
#pragma warning restore CA2201 // Do not raise reserved exception types
        providerNameInvariant = ConfigurationManager.ConnectionStrings[element.ConnectionString].ProviderName;
        connectionString = ConfigurationManager.ConnectionStrings[element.ConnectionString].ConnectionString;
        tableName = element.DataTableName;
<<<<<<< HEAD
        dataAccessMethod = (DataAccessMethod)Enum.Parse(typeof(DataAccessMethod), element.DataAccessMethod);
=======
        dataAccessMethod = EnumPolyfill.Parse<DataAccessMethod>(element.DataAccessMethod);
>>>>>>> 32cb743d
    }
#endif
}<|MERGE_RESOLUTION|>--- conflicted
+++ resolved
@@ -29,7 +29,7 @@
 public class TestDataSource : ITestDataSource
 {
 #if NETFRAMEWORK
-    public IEnumerable<object>? GetData(ITestMethod testMethodInfo, ITestContext testContext)
+    public IEnumerable<object>? GetData(UTF.ITestMethod testMethodInfo, ITestContext testContext)
 #else
     IEnumerable<object>? ITestDataSource.GetData(UTF.ITestMethod testMethodInfo, ITestContext testContext)
 #endif
@@ -42,29 +42,12 @@
             Path.GetDirectoryName(new Uri(testMethodInfo.MethodInfo.Module.Assembly.CodeBase).LocalPath),
         ];
 
-        List<TestResult> dataRowResults = [];
+        List<UTF.TestResult> dataRowResults = [];
 
         // Connect to data source.
         TestDataConnectionFactory factory = new();
 
-<<<<<<< HEAD
-        string providerNameInvariant;
-        string? connectionString;
-        string? tableName;
-        DataAccessMethod dataAccessMethod;
-
-        try
-        {
-            GetConnectionProperties(testMethodInfo.GetAttributes<DataSourceAttribute>(false)[0], out providerNameInvariant, out connectionString, out tableName, out dataAccessMethod);
-        }
-        catch
-        {
-            // REVIEW ME: @Haplois, was there any good reason to mess up stack trace?
-            throw;
-        }
-=======
         GetConnectionProperties(testMethodInfo.GetAttributes<UTF.DataSourceAttribute>(false)[0], out string providerNameInvariant, out string? connectionString, out string? tableName, out UTF.DataAccessMethod dataAccessMethod);
->>>>>>> 32cb743d
 
         try
         {
@@ -113,7 +96,7 @@
     /// <param name="dataAccessMethod">The data access method.</param>
     /// <param name="length">Number of permutations.</param>
     /// <returns>Permutations.</returns>
-    private static IEnumerable<int> GetPermutation(DataAccessMethod dataAccessMethod, int length)
+    private static IEnumerable<int> GetPermutation(UTF.DataAccessMethod dataAccessMethod, int length)
     {
         switch (dataAccessMethod)
         {
@@ -137,8 +120,8 @@
     /// <param name="connectionString">The connection string.</param>
     /// <param name="tableName">The table name.</param>
     /// <param name="dataAccessMethod">The data access method.</param>
-    private static void GetConnectionProperties(DataSourceAttribute dataSourceAttribute, out string providerNameInvariant,
-        out string? connectionString, out string? tableName, out DataAccessMethod dataAccessMethod)
+    private static void GetConnectionProperties(UTF.DataSourceAttribute dataSourceAttribute, out string providerNameInvariant,
+        out string? connectionString, out string? tableName, out UTF.DataAccessMethod dataAccessMethod)
     {
         if (StringEx.IsNullOrEmpty(dataSourceAttribute.DataSourceSettingName))
         {
@@ -149,18 +132,14 @@
             return;
         }
 
-        DataSourceElement element = TestConfiguration.ConfigurationSection.DataSources[dataSourceAttribute.DataSourceSettingName]
+        UTF.DataSourceElement element = TestConfiguration.ConfigurationSection.DataSources[dataSourceAttribute.DataSourceSettingName]
 #pragma warning disable CA2201 // Do not raise reserved exception types
             ?? throw new Exception(string.Format(CultureInfo.CurrentCulture, Resource.UTA_DataSourceConfigurationSectionMissing, dataSourceAttribute.DataSourceSettingName));
 #pragma warning restore CA2201 // Do not raise reserved exception types
         providerNameInvariant = ConfigurationManager.ConnectionStrings[element.ConnectionString].ProviderName;
         connectionString = ConfigurationManager.ConnectionStrings[element.ConnectionString].ConnectionString;
         tableName = element.DataTableName;
-<<<<<<< HEAD
-        dataAccessMethod = (DataAccessMethod)Enum.Parse(typeof(DataAccessMethod), element.DataAccessMethod);
-=======
         dataAccessMethod = EnumPolyfill.Parse<DataAccessMethod>(element.DataAccessMethod);
->>>>>>> 32cb743d
     }
 #endif
 }