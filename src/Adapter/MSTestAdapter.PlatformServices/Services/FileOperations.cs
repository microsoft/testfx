﻿// Copyright (c) Microsoft Corporation. All rights reserved.
// Licensed under the MIT license. See LICENSE file in the project root for full license information.

using System.Collections.Concurrent;
using System.Reflection;

#if WIN_UI
using Microsoft.VisualStudio.TestPlatform.MSTestAdapter.PlatformServices.AppContainer;
#endif
using Microsoft.VisualStudio.TestPlatform.MSTestAdapter.PlatformServices.Interface;
#if NETFRAMEWORK
using Microsoft.VisualStudio.TestPlatform.ObjectModel;
using Microsoft.VisualStudio.TestTools.UnitTesting;
#endif

namespace Microsoft.VisualStudio.TestPlatform.MSTestAdapter.PlatformServices;

/// <summary>
/// The file operations.
/// </summary>
public class FileOperations : IFileOperations
{
    private readonly ConcurrentDictionary<string, Assembly> _assemblyCache = new();

#if WIN_UI
    private readonly bool _isPackaged;
#endif

    internal FileOperations(bool skipSourceGeneratorCheck)
    {
        if (!skipSourceGeneratorCheck)
        {
            ApplicationStateGuard.Ensure(!SourceGeneratorToggle.UseSourceGenerator, $"{nameof(FileOperations)} should not be used when source generator mode is active, instead SourceGeneratedFileOperations should be used and delegate to here, with skipSourceGeneratorCheck = true, when needed.");
        }

#if WIN_UI
        _isPackaged = AppModel.IsPackagedProcess();
#endif
    }

    public FileOperations()
        : this(false)
    {
    }

    /// <summary>
    /// Loads an assembly.
    /// </summary>
    /// <param name="assemblyName"> The assembly name. </param>
    /// <param name="isReflectionOnly">Indicates whether this should be a reflection only load.</param>
    /// <returns> The <see cref="Assembly"/>. </returns>
    /// <exception cref="NotImplementedException"> This is currently not implemented. </exception>
    public Assembly LoadAssembly(string assemblyName, bool isReflectionOnly)
    {
#if NETSTANDARD || NETCOREAPP || WINDOWS_UWP
#if WIN_UI
        if (!_isPackaged && Path.IsPathRooted(assemblyName))
        {
            return Assembly.LoadFrom(assemblyName);
        }
#endif
        string fileNameWithoutExtension = Path.GetFileNameWithoutExtension(assemblyName);
        Assembly assembly = _assemblyCache.GetOrAdd(fileNameWithoutExtension, fileNameWithoutExtension => Assembly.Load(new AssemblyName(fileNameWithoutExtension)));

        return assembly;
#elif NETFRAMEWORK
        if (isReflectionOnly)
        {
            return Assembly.ReflectionOnlyLoadFrom(assemblyName);
        }
        else
        {
            Assembly assembly = _assemblyCache.GetOrAdd(assemblyName, Assembly.LoadFrom);
            return assembly;
        }
#endif
    }

    /// <summary>
    /// Gets the path to the .DLL of the assembly.
    /// </summary>
    /// <param name="assembly">The assembly.</param>
    /// <returns>Path to the .DLL of the assembly.</returns>
    public string? GetAssemblyPath(Assembly assembly)
<<<<<<< HEAD
#if NETSTANDARD || NETCOREAPP || NETFRAMEWORK
        // This method will never be called in native, we are providing a different provider for file operations.
#pragma warning disable IL3000 // Avoid accessing Assembly file path when publishing as a single file
        => assembly.Location;
#pragma warning disable IL3000 // Avoid accessing Assembly file path when publishing as a single file
#elif WINDOWS_UWP
=======
#if WINDOWS_UWP
>>>>>>> 981eeccf
        => null; // TODO: what are the options here?
#else
        => assembly.Location;
#endif

    /// <summary>
    /// Verifies if file exists in context.
    /// </summary>
    /// <param name="assemblyFileName"> The assembly file name. </param>
    /// <returns> true if file exists. </returns>
    /// <exception cref="NotImplementedException"> This is currently not implemented. </exception>
    public bool DoesFileExist(string assemblyFileName)
    {
#if NETSTANDARD || (NETCOREAPP && !WIN_UI)
        // For projectK these assemblies can be created on the fly which means the file might not exist on disk.
        // Depend on Assembly Load failures instead of this validation.
        return true;
#elif NETFRAMEWORK
        return (SafeInvoke(() => File.Exists(assemblyFileName)) as bool?) ?? false;
#elif WINDOWS_UWP
        bool fileExists = false;

        try
        {
            string fileNameWithoutPath = Path.GetFileName(assemblyFileName);
            Task<Windows.Storage.StorageFile> searchTask = Windows.ApplicationModel.Package.Current.InstalledLocation.GetFileAsync(fileNameWithoutPath).AsTask();
            searchTask.Wait();
            fileExists = searchTask.Result != null;
        }
        catch (Exception)
        {
            // ignore
        }

        return fileExists;
#elif WIN_UI
        string path = GetFullFilePath(assemblyFileName);
        return File.Exists(path);
#endif
    }

    /// <summary>
    /// Creates a Navigation session for the source file.
    /// This is used to get file path and line number information for its components.
    /// </summary>
    /// <param name="source"> The source file. </param>
    /// <returns> A Navigation session instance for the current platform. </returns>
    public object? CreateNavigationSession(string source)
    {
#if NETSTANDARD || (NETCOREAPP && !WIN_UI) || WINDOWS_UWP || WIN_UI
        return DiaSessionOperations.CreateNavigationSession(source);
#elif NETFRAMEWORK
        string messageFormatOnException =
            string.Join("MSTestDiscoverer:DiaSession: Could not create diaSession for source:", source, ". Reason:{0}");
        return SafeInvoke(() => new DiaSession(source), messageFormatOnException) as DiaSession;
#endif
    }

    /// <summary>
    /// Gets the navigation data for a navigation session.
    /// </summary>
    /// <param name="navigationSession"> The navigation session. </param>
    /// <param name="className"> The class name. </param>
    /// <param name="methodName"> The method name. </param>
    /// <param name="minLineNumber"> The min line number. </param>
    /// <param name="fileName"> The file name. </param>
    public void GetNavigationData(object navigationSession, string className, string methodName, out int minLineNumber, out string? fileName)
    {
#if NETSTANDARD || (NETCOREAPP && !WIN_UI) || WINDOWS_UWP || WIN_UI
        DiaSessionOperations.GetNavigationData(navigationSession, className, methodName, out minLineNumber, out fileName);
#elif NETFRAMEWORK
        fileName = null;
        minLineNumber = -1;

        var diaSession = navigationSession as DiaSession;
        DiaNavigationData? navigationData = diaSession?.GetNavigationData(className, methodName);

        if (navigationData != null)
        {
            minLineNumber = navigationData.MinLineNumber;
            fileName = navigationData.FileName;
        }
#endif
    }

    /// <summary>
    /// Disposes the navigation session instance.
    /// </summary>
    /// <param name="navigationSession"> The navigation session. </param>
    public void DisposeNavigationSession(object? navigationSession)
    {
#if NETSTANDARD || (NETCOREAPP && !WIN_UI) || WINDOWS_UWP || WIN_UI
        DiaSessionOperations.DisposeNavigationSession(navigationSession);
#elif NETFRAMEWORK
        var diaSession = navigationSession as DiaSession;
        diaSession?.Dispose();
#endif

    }

    /// <summary>
    /// Gets the full file path of an assembly file.
    /// </summary>
    /// <param name="assemblyFileName"> The file name. </param>
    /// <returns> The full file path. </returns>
    public string GetFullFilePath(string assemblyFileName)
    {
#if NETSTANDARD || (NETCOREAPP && !WIN_UI) || WINDOWS_UWP
        return assemblyFileName;
#elif WIN_UI
        string? packagePath = AppModel.GetCurrentPackagePath();
        return packagePath == null ? assemblyFileName : Path.Combine(packagePath, assemblyFileName);
#elif NETFRAMEWORK

        return (SafeInvoke(() => Path.GetFullPath(assemblyFileName)) as string) ?? assemblyFileName;
#endif
    }

#if NETFRAMEWORK
    private static object? SafeInvoke<T>(Func<T> action, string? messageFormatOnException = null)
    {
        try
        {
            return action.Invoke();
        }
        catch (Exception exception)
        {
            if (StringEx.IsNullOrEmpty(messageFormatOnException))
            {
                messageFormatOnException = "{0}";
            }

            EqtTrace.ErrorIf(EqtTrace.IsErrorEnabled, messageFormatOnException, exception.Message);
        }

        return null;
    }
#endif

}<|MERGE_RESOLUTION|>--- conflicted
+++ resolved
@@ -82,19 +82,13 @@
     /// <param name="assembly">The assembly.</param>
     /// <returns>Path to the .DLL of the assembly.</returns>
     public string? GetAssemblyPath(Assembly assembly)
-<<<<<<< HEAD
 #if NETSTANDARD || NETCOREAPP || NETFRAMEWORK
-        // This method will never be called in native, we are providing a different provider for file operations.
+        // This method will never be called in source generator mode, we are providing a different provider for file operations.
 #pragma warning disable IL3000 // Avoid accessing Assembly file path when publishing as a single file
         => assembly.Location;
 #pragma warning disable IL3000 // Avoid accessing Assembly file path when publishing as a single file
 #elif WINDOWS_UWP
-=======
-#if WINDOWS_UWP
->>>>>>> 981eeccf
         => null; // TODO: what are the options here?
-#else
-        => assembly.Location;
 #endif
 
     /// <summary>
