--- conflicted
+++ resolved
@@ -197,11 +197,8 @@
     /// <returns>List of traits.</returns>
     internal Trait[] GetTestPropertiesAsTraits(MethodInfo testPropertyProvider)
     {
-<<<<<<< HEAD
-        IEnumerable<TestPropertyAttribute> testPropertyAttributes = GetAttributes<TestPropertyAttribute>(testPropertyProvider);
-=======
-        Attribute[] attributesFromMethod = GetCustomAttributesCached(testPropertyProvider, inherit: true);
-        Attribute[] attributesFromClass = testPropertyProvider.ReflectedType is { } testClass ? GetCustomAttributesCached(testClass, inherit: true) : [];
+        Attribute[] attributesFromMethod = GetCustomAttributesCached(testPropertyProvider);
+        Attribute[] attributesFromClass = testPropertyProvider.ReflectedType is { } testClass ? GetCustomAttributesCached(testClass) : [];
         int countTestPropertyAttribute = 0;
         foreach (Attribute attribute in attributesFromMethod)
         {
@@ -218,16 +215,11 @@
                 countTestPropertyAttribute++;
             }
         }
->>>>>>> 35af83c5
 
         if (countTestPropertyAttribute == 0)
         {
-<<<<<<< HEAD
-            testPropertyAttributes = testPropertyAttributes.Concat(GetAttributes<TestPropertyAttribute>(testClass));
-=======
             // This is the common case that we optimize for. This method used to be an iterator (uses yield return) which is allocating unnecessarily in common cases.
             return [];
->>>>>>> 35af83c5
         }
 
         var traits = new Trait[countTestPropertyAttribute];
@@ -283,10 +275,10 @@
     /// <param name="inherit">Look at inheritance chain.</param>
     /// <param name="action">The action to perform.</param>
     /// <param name="state">The state to pass to action.</param>
-    internal void PerformActionOnAttribute<TAttributeType, TState>(ICustomAttributeProvider attributeProvider, bool inherit, Action<TAttributeType, TState?> action, TState? state)
+    internal void PerformActionOnAttribute<TAttributeType, TState>(ICustomAttributeProvider attributeProvider, Action<TAttributeType, TState?> action, TState? state)
         where TAttributeType : Attribute
     {
-        Attribute[] attributes = GetCustomAttributesCached(attributeProvider, inherit);
+        Attribute[] attributes = GetCustomAttributesCached(attributeProvider);
         foreach (Attribute attribute in attributes)
         {
             DebugEx.Assert(attribute != null, "ReflectHelper.DefinesAttributeDerivedFrom: internal error: wrong value in the attributes dictionary.");
