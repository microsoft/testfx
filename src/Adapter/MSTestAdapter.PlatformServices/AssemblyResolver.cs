--- conflicted
+++ resolved
@@ -1,13 +1,7 @@
 ﻿// Copyright (c) Microsoft Corporation. All rights reserved.
 // Licensed under the MIT license. See LICENSE file in the project root for full license information.
 
-<<<<<<< HEAD
 #if NETFRAMEWORK || (NET && !WINDOWS_UWP)
-using System.Diagnostics;
-using System.Reflection;
-=======
-#if NETFRAMEWORK || NET
->>>>>>> 9682c1d6
 #if NETFRAMEWORK
 using System.Runtime.InteropServices.WindowsRuntime;
 using System.Security;
