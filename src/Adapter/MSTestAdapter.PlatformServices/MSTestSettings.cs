﻿// Copyright (c) Microsoft Corporation. All rights reserved.
// Licensed under the MIT license. See LICENSE file in the project root for full license information.

using Microsoft.VisualStudio.TestPlatform.MSTest.TestAdapter.ObjectModel;
using Microsoft.VisualStudio.TestPlatform.MSTestAdapter.PlatformServices;
using Microsoft.VisualStudio.TestPlatform.MSTestAdapter.PlatformServices.Interface;
using Microsoft.VisualStudio.TestPlatform.ObjectModel.Adapter;
using Microsoft.VisualStudio.TestPlatform.ObjectModel.Logging;
using Microsoft.VisualStudio.TestPlatform.ObjectModel.Utilities;
using Microsoft.VisualStudio.TestTools.UnitTesting;

using ExecutionScope = Microsoft.VisualStudio.TestTools.UnitTesting.ExecutionScope;

namespace Microsoft.VisualStudio.TestPlatform.MSTest.TestAdapter;

/// <summary>
/// Adapter Settings for the run.
/// </summary>
[Serializable]
internal sealed class MSTestSettings
{
    /// <summary>
    /// The settings name.
    /// </summary>
    public const string SettingsName = "MSTest";

    /// <summary>
    /// The alias to the default settings name.
    /// </summary>
    public const string SettingsNameAlias = "MSTestV2";

    private const string ParallelizeSettingsName = "Parallelize";

    /// <summary>
    /// Member variable for Adapter settings.
    /// </summary>
    private static MSTestSettings? s_currentSettings;

    /// <summary>
    /// Member variable for RunConfiguration settings.
    /// </summary>
    private static RunConfigurationSettings? s_runConfigurationSettings;

    /// <summary>
    /// Initializes a new instance of the <see cref="MSTestSettings"/> class.
    /// </summary>
    public MSTestSettings()
    {
        CaptureDebugTraces = true;
        MapInconclusiveToFailed = false;
        MapNotRunnableToFailed = true;
        TreatDiscoveryWarningsAsErrors = true;
        EnableBaseClassTestMethodsFromOtherAssemblies = true;
        ForcedLegacyMode = false;
        TestSettingsFile = null;
        DisableParallelization = false;
        ConsiderEmptyDataSourceAsInconclusive = false;
        TestTimeout = 0;
        AssemblyInitializeTimeout = 0;
        ClassInitializeTimeout = 0;
        AssemblyCleanupTimeout = 0;
        ClassCleanupTimeout = 0;
        TestInitializeTimeout = 0;
        TestCleanupTimeout = 0;
        TreatClassAndAssemblyCleanupWarningsAsErrors = false;
        CooperativeCancellationTimeout = false;
        OrderTestsByNameInClass = false;
    }

    /// <summary>
    /// Gets the current settings.
    /// </summary>
    [AllowNull]
    public static MSTestSettings CurrentSettings
    {
        get => s_currentSettings ??= new MSTestSettings();
        private set => s_currentSettings = value;
    }

    /// <summary>
    /// Gets the current configuration settings.
    /// </summary>
    [AllowNull]
    public static RunConfigurationSettings RunConfigurationSettings
    {
        get => s_runConfigurationSettings ??= new RunConfigurationSettings();
        private set => s_runConfigurationSettings = value;
    }

    /// <summary>
    /// Gets a value indicating whether capture debug traces.
    /// </summary>
    public bool CaptureDebugTraces { get; private set; }

    /// <summary>
    /// Gets a value indicating whether user wants the adapter to run in legacy mode or not.
    /// Default is False.
    /// </summary>
    public bool ForcedLegacyMode { get; private set; }

    /// <summary>
    /// Gets the path to settings file.
    /// </summary>
    public string? TestSettingsFile { get; private set; }

    /// <summary>
    /// Gets a value indicating whether an inconclusive result be mapped to failed test.
    /// </summary>
    public bool MapInconclusiveToFailed { get; private set; }

    /// <summary>
    /// Gets a value indicating whether a not runnable result be mapped to failed test.
    /// </summary>
    public bool MapNotRunnableToFailed { get; private set; }

    /// <summary>
    /// Gets a value indicating whether or not test discovery warnings should be treated as errors.
    /// </summary>
    public bool TreatDiscoveryWarningsAsErrors { get; private set; }

    /// <summary>
    /// Gets a value indicating whether to enable discovery of test methods from base classes in a different assembly from the inheriting test class.
    /// </summary>
    public bool EnableBaseClassTestMethodsFromOtherAssemblies { get; private set; }

    /// <summary>
    /// Gets the number of threads/workers to be used for parallelization.
    /// </summary>
    public int? ParallelizationWorkers { get; private set; }

    /// <summary>
    /// Gets the scope of parallelization.
    /// </summary>
    public ExecutionScope? ParallelizationScope { get; private set; }

    /// <summary>
    /// Gets a value indicating whether the assembly can be parallelized.
    /// </summary>
    /// <remarks>
    /// This is also re-used to disable parallelization on format errors.
    /// </remarks>
    public bool DisableParallelization { get; private set; }

    /// <summary>
    ///  Gets specified global test case timeout.
    /// </summary>
    public int TestTimeout { get; private set; }

    /// <summary>
    ///  Gets specified global AssemblyInitialize timeout.
    /// </summary>
    internal int AssemblyInitializeTimeout { get; private set; }

    /// <summary>
    ///  Gets specified global AssemblyCleanup timeout.
    /// </summary>
    internal int AssemblyCleanupTimeout { get; private set; }

    /// <summary>
    ///  Gets a value indicating whether to enable marking tests with missing dynamic data as Inconclusive.
    /// </summary>
    internal bool ConsiderEmptyDataSourceAsInconclusive { get; private set; }

    /// <summary>
    ///  Gets specified global ClassInitializeTimeout timeout.
    /// </summary>
    internal int ClassInitializeTimeout { get; private set; }

    /// <summary>
    ///  Gets specified global ClassCleanupTimeout timeout.
    /// </summary>
    internal int ClassCleanupTimeout { get; private set; }

    /// <summary>
    ///  Gets specified global TestInitializeTimeout timeout.
    /// </summary>
    internal int TestInitializeTimeout { get; private set; }

    /// <summary>
    ///  Gets specified global TestCleanupTimeout timeout.
    /// </summary>
    internal int TestCleanupTimeout { get; private set; }

    /// <summary>
    /// Gets a value indicating whether failures in class cleanups should be treated as errors.
    /// </summary>
    public bool TreatClassAndAssemblyCleanupWarningsAsErrors { get; private set; }

    /// <summary>
    /// Gets a value indicating whether AssemblyInitialize, AssemblyCleanup, ClassInitialize and ClassCleanup methods are
    /// reported as special tests (cannot be executed). When this feature is enabled, these methods will be reported as
    /// separate entries in the TRX reports, in Test Explorer or in CLI.
    /// </summary>
    internal bool ConsiderFixturesAsSpecialTests { get; private set; }

    /// <summary>
    /// Gets a value indicating whether all timeouts should be cooperative.
    /// </summary>
    internal bool CooperativeCancellationTimeout { get; private set; }

    /// <summary>
    /// Gets a value indicating whether tests should be ordered by name in the class.
    /// </summary>
    internal bool OrderTestsByNameInClass { get; private set; }

    /// <summary>
    /// Populate settings based on existing settings object.
    /// </summary>
    /// <param name="settings">The existing settings object.</param>
    public static void PopulateSettings(MSTestSettings settings)
    {
        if (settings == null)
        {
            return;
        }

        CurrentSettings.AssemblyCleanupTimeout = settings.AssemblyCleanupTimeout;
        CurrentSettings.AssemblyInitializeTimeout = settings.AssemblyInitializeTimeout;
        CurrentSettings.CaptureDebugTraces = settings.CaptureDebugTraces;
        CurrentSettings.ClassCleanupTimeout = settings.ClassCleanupTimeout;
        CurrentSettings.ClassInitializeTimeout = settings.ClassInitializeTimeout;
        CurrentSettings.ConsiderEmptyDataSourceAsInconclusive = settings.ConsiderEmptyDataSourceAsInconclusive;
        CurrentSettings.ConsiderFixturesAsSpecialTests = settings.ConsiderFixturesAsSpecialTests;
        CurrentSettings.CooperativeCancellationTimeout = settings.CooperativeCancellationTimeout;
        CurrentSettings.DisableParallelization = settings.DisableParallelization;
        CurrentSettings.EnableBaseClassTestMethodsFromOtherAssemblies = settings.EnableBaseClassTestMethodsFromOtherAssemblies;
        CurrentSettings.ForcedLegacyMode = settings.ForcedLegacyMode;
        CurrentSettings.MapInconclusiveToFailed = settings.MapInconclusiveToFailed;
        CurrentSettings.MapNotRunnableToFailed = settings.MapNotRunnableToFailed;
        CurrentSettings.OrderTestsByNameInClass = settings.OrderTestsByNameInClass;
        CurrentSettings.ParallelizationScope = settings.ParallelizationScope;
        CurrentSettings.ParallelizationWorkers = settings.ParallelizationWorkers;
        CurrentSettings.TestCleanupTimeout = settings.TestCleanupTimeout;
        CurrentSettings.TestInitializeTimeout = settings.TestInitializeTimeout;
        CurrentSettings.TestSettingsFile = settings.TestSettingsFile;
        CurrentSettings.TestTimeout = settings.TestTimeout;
        CurrentSettings.TreatClassAndAssemblyCleanupWarningsAsErrors = settings.TreatClassAndAssemblyCleanupWarningsAsErrors;
        CurrentSettings.TreatDiscoveryWarningsAsErrors = settings.TreatDiscoveryWarningsAsErrors;
    }

#if !WINDOWS_UWP
    private static bool IsRunSettingsFileHasMSTestSettings(string? runSettingsXml)
    => IsRunSettingsFileHasSettingName(runSettingsXml, SettingsName) || IsRunSettingsFileHasSettingName(runSettingsXml, SettingsNameAlias);

    private static bool IsRunSettingsFileHasSettingName(string? runSettingsXml, string SettingName)
    {
        if (StringEx.IsNullOrWhiteSpace(runSettingsXml))
        {
            return false;
        }

        using var stringReader = new StringReader(runSettingsXml);
        var reader = XmlReader.Create(stringReader, XmlRunSettingsUtilities.ReaderSettings);

        // read to the fist child
        XmlReaderUtilities.ReadToRootNode(reader);
        reader.ReadToNextElement();

        // Read till we reach nodeName element or reach EOF
        while (!string.Equals(reader.Name, SettingName, StringComparison.OrdinalIgnoreCase)
                && !reader.EOF)
        {
            reader.SkipToNextElement();
        }

        return !reader.EOF;
    }
#endif

    /// <summary>
    /// Populate adapter settings from the context.
    /// </summary>
    /// <param name="context">The discovery context.</param>
    /// <param name="logger"> The logger for messages. </param>
    /// <param name="configuration">The configuration.</param>
    internal static void PopulateSettings(IDiscoveryContext? context, IMessageLogger? logger, IConfiguration? configuration)
    {
#if !WINDOWS_UWP
        if (configuration?["mstest"] != null
            && context?.RunSettings != null
            && IsRunSettingsFileHasMSTestSettings(context.RunSettings.SettingsXml))
        {
            throw new InvalidOperationException(Resource.DuplicateConfigurationError);
        }
#endif

        // This will contain default adapter settings
        var settings = new MSTestSettings();
        var runConfigurationSettings = RunConfigurationSettings.PopulateSettings(context);

#if !WINDOWS_UWP
        if (!StringEx.IsNullOrEmpty(context?.RunSettings?.SettingsXml)
            && configuration?["mstest"] is null)
#else
        if (!StringEx.IsNullOrEmpty(context?.RunSettings?.SettingsXml))
#endif
        {
            MSTestSettings? aliasSettings = GetSettings(context.RunSettings.SettingsXml, SettingsNameAlias, logger);

            // If a user specifies MSTestV2 in the runsettings, then prefer that over the v1 settings.
            if (aliasSettings != null)
            {
                settings = aliasSettings;
            }
            else
            {
                MSTestSettings? mSTestSettings = GetSettings(context.RunSettings.SettingsXml, SettingsName, logger);

                settings = mSTestSettings ?? new MSTestSettings();
            }

            SetGlobalSettings(context.RunSettings.SettingsXml, settings, logger);
        }
#if !WINDOWS_UWP
        else if (configuration?["mstest"] is not null)
        {
            RunConfigurationSettings.SetRunConfigurationSettingsFromConfig(configuration, runConfigurationSettings);
            SetSettingsFromConfig(configuration, logger, settings);
        }
#endif

        CurrentSettings = settings;
        RunConfigurationSettings = runConfigurationSettings;
    }

    /// <summary>
    /// Get the MSTestV1 adapter settings from the context.
    /// </summary>
    /// <param name="logger"> The logger for messages. </param>
    /// <returns> Returns true if test settings is provided.. </returns>
    public static bool IsLegacyScenario(IMessageLogger logger)
    {
        if (!StringEx.IsNullOrEmpty(CurrentSettings.TestSettingsFile))
        {
            logger.SendMessage(TestMessageLevel.Warning, Resource.LegacyScenariosNotSupportedWarning);
            return true;
        }

        return false;
    }

    /// <summary>
    /// Gets the adapter specific settings from the xml.
    /// </summary>
    /// <param name="runSettingsXml"> The xml with the settings passed from the test platform. </param>
    /// <param name="settingName"> The name of the adapter settings to fetch - Its either MSTest or MSTestV2. </param>
    /// <param name="logger"> The logger for messages. </param>
    /// <returns> The settings if found. Null otherwise. </returns>
    internal static MSTestSettings? GetSettings(
        [StringSyntax(StringSyntaxAttribute.Xml, nameof(runSettingsXml))] string? runSettingsXml,
        string settingName, IMessageLogger? logger)
    {
        if (StringEx.IsNullOrWhiteSpace(runSettingsXml))
        {
            return null;
        }

        using var stringReader = new StringReader(runSettingsXml);
        var reader = XmlReader.Create(stringReader, XmlRunSettingsUtilities.ReaderSettings);

        // read to the fist child
        XmlReaderUtilities.ReadToRootNode(reader);
        reader.ReadToNextElement();

        // Read till we reach nodeName element or reach EOF
        while (!string.Equals(reader.Name, settingName, StringComparison.OrdinalIgnoreCase)
                && !reader.EOF)
        {
            reader.SkipToNextElement();
        }

        if (!reader.EOF)
        {
            // read nodeName element.
            return ToSettings(reader.ReadSubtree(), logger);
        }

        return null;
    }

    /// <summary>
    /// Resets any settings loaded.
    /// </summary>
    internal static void Reset()
    {
        CurrentSettings = null;
        RunConfigurationSettings = null;
    }

    /// <summary>
    /// Convert the parameter xml to TestSettings.
    /// </summary>
    /// <param name="reader">Reader to load the settings from.</param>
    /// <param name="logger"> The logger for messages. </param>
    /// <returns>An instance of the <see cref="MSTestSettings"/> class.</returns>
    private static MSTestSettings ToSettings(XmlReader reader, IMessageLogger? logger)
    {
        Guard.NotNull(reader);

        // Expected format of the xml is: -
        //
        // <MSTestV2>
        //     <CaptureTraceOutput>true</CaptureTraceOutput>
        //     <MapInconclusiveToFailed>false</MapInconclusiveToFailed>
        //     <MapNotRunnableToFailed>false</MapNotRunnableToFailed>
        //     <TreatDiscoveryWarningsAsErrors>true</TreatDiscoveryWarningsAsErrors>
        //     <EnableBaseClassTestMethodsFromOtherAssemblies>false</EnableBaseClassTestMethodsFromOtherAssemblies>
        //     <TestTimeout>5000</TestTimeout>
        //     <TreatClassAndAssemblyCleanupWarningsAsErrors>false</TreatClassAndAssemblyCleanupWarningsAsErrors>
        //     <Parallelize>
        //        <Workers>4</Workers>
        //        <Scope>TestClass</Scope>
        //     </Parallelize>
        // </MSTestV2>
        //
        // (or)
        //
        // <MSTest>
        //     <ForcedLegacyMode>true</ForcedLegacyMode>
        //     <SettingsFile>..\..\Local.testsettings</SettingsFile>
        //     <CaptureTraceOutput>true</CaptureTraceOutput>
        // </MSTest>
        MSTestSettings settings = new();

        // Read the first element in the section which is either "MSTest"/"MSTestV2"
        reader.ReadToNextElement();

        if (!reader.IsEmptyElement)
        {
            reader.Read();

            while (reader.NodeType == XmlNodeType.Element)
            {
                bool result;
                string elementName = reader.Name.ToUpperInvariant();
                switch (elementName)
                {
                    case "CAPTURETRACEOUTPUT":
                        {
                            string value = reader.ReadInnerXml();
                            if (bool.TryParse(value, out result))
                            {
                                settings.CaptureDebugTraces = result;
                            }
                            else
                            {
                                logger?.SendMessage(TestMessageLevel.Warning, string.Format(CultureInfo.CurrentCulture, Resource.InvalidValue, value, "CaptureTraceOutput"));
                            }

                            break;
                        }

                    case "ENABLEBASECLASSTESTMETHODSFROMOTHERASSEMBLIES":
                        {
                            string value = reader.ReadInnerXml();
                            if (bool.TryParse(value, out result))
                            {
                                settings.EnableBaseClassTestMethodsFromOtherAssemblies = result;
                            }
                            else
                            {
                                logger?.SendMessage(TestMessageLevel.Warning, string.Format(CultureInfo.CurrentCulture, Resource.InvalidValue, value, "EnableBaseClassTestMethodsFromOtherAssemblies"));
                            }

                            break;
                        }

<<<<<<< HEAD
=======
                    case "CLASSCLEANUPLIFECYCLE":
                        {
                            string value = reader.ReadInnerXml();
                            settings.ClassCleanupLifecycle = TryParseEnum(value, out ClassCleanupBehavior lifecycle)
                                ? lifecycle
                                : throw new AdapterSettingsException(
                                    string.Format(
                                        CultureInfo.CurrentCulture,
                                        Resource.InvalidClassCleanupLifecycleValue,
                                        value,
                                        string.Join(", ", Enum.GetNames<ClassCleanupBehavior>())));

                            break;
                        }

>>>>>>> 97137bdc
                    case "FORCEDLEGACYMODE":
                        {
                            string value = reader.ReadInnerXml();
                            if (bool.TryParse(value, out result))
                            {
                                settings.ForcedLegacyMode = result;
                            }
                            else
                            {
                                logger?.SendMessage(TestMessageLevel.Warning, string.Format(CultureInfo.CurrentCulture, Resource.InvalidValue, value, "ForcedLegacyMode"));
                            }

                            break;
                        }

                    case "MAPINCONCLUSIVETOFAILED":
                        {
                            string value = reader.ReadInnerXml();
                            if (bool.TryParse(value, out result))
                            {
                                settings.MapInconclusiveToFailed = result;
                            }
                            else
                            {
                                logger?.SendMessage(TestMessageLevel.Warning, string.Format(CultureInfo.CurrentCulture, Resource.InvalidValue, value, "MapInconclusiveToFailed"));
                            }

                            break;
                        }

                    case "MAPNOTRUNNABLETOFAILED":
                        {
                            string value = reader.ReadInnerXml();
                            if (bool.TryParse(value, out result))
                            {
                                settings.MapNotRunnableToFailed = result;
                            }
                            else
                            {
                                logger?.SendMessage(TestMessageLevel.Warning, string.Format(CultureInfo.CurrentCulture, Resource.InvalidValue, value, "MapNotRunnableToFailed"));
                            }

                            break;
                        }

                    case "TREATDISCOVERYWARNINGSASERRORS":
                        {
                            string value = reader.ReadInnerXml();
                            if (bool.TryParse(value, out result))
                            {
                                settings.TreatDiscoveryWarningsAsErrors = result;
                            }
                            else
                            {
                                logger?.SendMessage(TestMessageLevel.Warning, string.Format(CultureInfo.CurrentCulture, Resource.InvalidValue, value, "TreatDiscoveryWarningsAsErrors"));
                            }

                            break;
                        }

                    case "SETTINGSFILE":
                        {
                            string fileName = reader.ReadInnerXml();

                            if (!StringEx.IsNullOrEmpty(fileName))
                            {
                                settings.TestSettingsFile = fileName;
                            }
                            else
                            {
                                logger?.SendMessage(TestMessageLevel.Warning, string.Format(CultureInfo.CurrentCulture, Resource.InvalidValue, fileName, "SettingsFile"));
                            }

                            break;
                        }

                    case "PARALLELIZE":
                        {
                            SetParallelSettings(reader.ReadSubtree(), settings);
                            reader.SkipToNextElement();

                            break;
                        }

                    case "TESTTIMEOUT":
                        {
                            string value = reader.ReadInnerXml();
                            if (int.TryParse(value, out int testTimeout) && testTimeout > 0)
                            {
                                settings.TestTimeout = testTimeout;
                            }
                            else
                            {
                                logger?.SendMessage(TestMessageLevel.Warning, string.Format(CultureInfo.CurrentCulture, Resource.InvalidValue, value, "TestTimeout"));
                            }

                            break;
                        }

                    case "ASSEMBLYCLEANUPTIMEOUT":
                        {
                            string value = reader.ReadInnerXml();
                            if (int.TryParse(value, out int assemblyCleanupTimeout) && assemblyCleanupTimeout > 0)
                            {
                                settings.AssemblyCleanupTimeout = assemblyCleanupTimeout;
                            }
                            else
                            {
                                logger?.SendMessage(TestMessageLevel.Warning, string.Format(CultureInfo.CurrentCulture, Resource.InvalidValue, value, "AssemblyCleanupTimeout"));
                            }

                            break;
                        }

                    case "CONSIDEREMPTYDATASOURCEASINCONCLUSIVE":
                        {
                            string value = reader.ReadInnerXml();
                            if (bool.TryParse(value, out bool considerEmptyDataSourceAsInconclusive))
                            {
                                settings.ConsiderEmptyDataSourceAsInconclusive = considerEmptyDataSourceAsInconclusive;
                            }
                            else
                            {
                                logger?.SendMessage(TestMessageLevel.Warning, string.Format(CultureInfo.CurrentCulture, Resource.InvalidValue, value, "ConsiderEmptyDataSourceAsInconclusive"));
                            }

                            break;
                        }

                    case "ASSEMBLYINITIALIZETIMEOUT":
                        {
                            string value = reader.ReadInnerXml();
                            if (int.TryParse(value, out int assemblyInitializeTimeout) && assemblyInitializeTimeout > 0)
                            {
                                settings.AssemblyInitializeTimeout = assemblyInitializeTimeout;
                            }
                            else
                            {
                                logger?.SendMessage(TestMessageLevel.Warning, string.Format(CultureInfo.CurrentCulture, Resource.InvalidValue, value, "AssemblyInitializeTimeout"));
                            }

                            break;
                        }

                    case "CLASSINITIALIZETIMEOUT":
                        {
                            string value = reader.ReadInnerXml();
                            if (int.TryParse(value, out int classInitializeTimeout) && classInitializeTimeout > 0)
                            {
                                settings.ClassInitializeTimeout = classInitializeTimeout;
                            }
                            else
                            {
                                logger?.SendMessage(TestMessageLevel.Warning, string.Format(CultureInfo.CurrentCulture, Resource.InvalidValue, value, "ClassInitializeTimeout"));
                            }

                            break;
                        }

                    case "CLASSCLEANUPTIMEOUT":
                        {
                            string value = reader.ReadInnerXml();
                            if (int.TryParse(value, out int classCleanupTimeout) && classCleanupTimeout > 0)
                            {
                                settings.ClassCleanupTimeout = classCleanupTimeout;
                            }
                            else
                            {
                                logger?.SendMessage(TestMessageLevel.Warning, string.Format(CultureInfo.CurrentCulture, Resource.InvalidValue, value, "ClassCleanupTimeout"));
                            }

                            break;
                        }

                    case "TESTINITIALIZETIMEOUT":
                        {
                            string value = reader.ReadInnerXml();
                            if (int.TryParse(value, out int testInitializeTimeout) && testInitializeTimeout > 0)
                            {
                                settings.TestInitializeTimeout = testInitializeTimeout;
                            }
                            else
                            {
                                logger?.SendMessage(TestMessageLevel.Warning, string.Format(CultureInfo.CurrentCulture, Resource.InvalidValue, value, "TestInitializeTimeout"));
                            }

                            break;
                        }

                    case "TESTCLEANUPTIMEOUT":
                        {
                            string value = reader.ReadInnerXml();
                            if (int.TryParse(value, out int testCleanupTimeout) && testCleanupTimeout > 0)
                            {
                                settings.TestCleanupTimeout = testCleanupTimeout;
                            }
                            else
                            {
                                logger?.SendMessage(TestMessageLevel.Warning, string.Format(CultureInfo.CurrentCulture, Resource.InvalidValue, value, "TestCleanupTimeout"));
                            }

                            break;
                        }

                    case "TREATCLASSANDASSEMBLYCLEANUPWARNINGSASERRORS":
                        {
                            string value = reader.ReadInnerXml();
                            if (bool.TryParse(value, out result))
                            {
                                settings.TreatClassAndAssemblyCleanupWarningsAsErrors = result;
                            }
                            else
                            {
                                logger?.SendMessage(TestMessageLevel.Warning, string.Format(CultureInfo.CurrentCulture, Resource.InvalidValue, value, "TreatClassAndAssemblyCleanupWarningsAsErrors"));
                            }

                            break;
                        }

                    case "CONSIDERFIXTURESASSPECIALTESTS":
                        {
                            string value = reader.ReadInnerXml();
                            if (bool.TryParse(value, out result))
                            {
                                settings.ConsiderFixturesAsSpecialTests = result;
                            }
                            else
                            {
                                logger?.SendMessage(TestMessageLevel.Warning, string.Format(CultureInfo.CurrentCulture, Resource.InvalidValue, value, "ConsiderFixturesAsSpecialTests"));
                            }

                            break;
                        }

                    case "COOPERATIVECANCELLATIONTIMEOUT":
                        {
                            string value = reader.ReadInnerXml();
                            if (bool.TryParse(value, out result))
                            {
                                settings.CooperativeCancellationTimeout = result;
                            }
                            else
                            {
                                logger?.SendMessage(TestMessageLevel.Warning, string.Format(CultureInfo.CurrentCulture, Resource.InvalidValue, value, "CooperativeCancellationTimeout"));
                            }

                            break;
                        }

                    case "ORDERTESTSBYNAMEINCLASS":
                        {
                            string value = reader.ReadInnerXml();
                            if (bool.TryParse(value, out result))
                            {
                                settings.OrderTestsByNameInClass = result;
                            }
                            else
                            {
                                logger?.SendMessage(TestMessageLevel.Warning, string.Format(CultureInfo.CurrentCulture, Resource.InvalidValue, value, "OrderTestsByNameInClass"));
                            }

                            break;
                        }

                    default:
                        {
                            PlatformServiceProvider.Instance.SettingsProvider.Load(reader.ReadSubtree());
                            reader.SkipToNextElement();

                            break;
                        }
                }
            }
        }

        return settings;
    }

    private static void SetParallelSettings(XmlReader reader, MSTestSettings settings)
    {
        reader.Read();
        if (!reader.IsEmptyElement)
        {
            // Read the first child.
            reader.Read();

            while (reader.NodeType == XmlNodeType.Element)
            {
                string elementName = reader.Name.ToUpperInvariant();
                switch (elementName)
                {
                    case "WORKERS":
                        {
                            string value = reader.ReadInnerXml();
                            settings.ParallelizationWorkers = int.TryParse(value, out int parallelWorkers)
                                ? parallelWorkers == 0
                                    ? Environment.ProcessorCount
                                    : parallelWorkers > 0
                                        ? parallelWorkers
                                        : throw new AdapterSettingsException(string.Format(
                                            CultureInfo.CurrentCulture,
                                            Resource.InvalidParallelWorkersValue,
                                            value))
                                : throw new AdapterSettingsException(
                                    string.Format(
                                        CultureInfo.CurrentCulture,
                                        Resource.InvalidParallelWorkersValue,
                                        value));

                            break;
                        }

                    case "SCOPE":
                        {
                            string value = reader.ReadInnerXml();
                            settings.ParallelizationScope = TryParseEnum(value, out ExecutionScope scope)
                                ? scope
                                : throw new AdapterSettingsException(
                                    string.Format(
                                        CultureInfo.CurrentCulture,
                                        Resource.InvalidParallelScopeValue,
                                        value,
                                        string.Join(", ", Enum.GetNames<ExecutionScope>())));

                            break;
                        }

                    default:
                        {
                            throw new AdapterSettingsException(
                                string.Format(
                                    CultureInfo.CurrentCulture,
                                    Resource.InvalidSettingsXmlElement,
                                    reader.Name,
                                    ParallelizeSettingsName));
                        }
                }
            }
        }

        // If any of these properties are not set, resort to the defaults.
        settings.ParallelizationWorkers ??= Environment.ProcessorCount;

        settings.ParallelizationScope ??= ExecutionScope.ClassLevel;
    }

    private static bool TryParseEnum<T>(string value, out T result)
        where T : struct, Enum
        => Enum.TryParse(value, true, out result)
        && Enum.IsDefined(result);

    private static void SetGlobalSettings(
        [StringSyntax(StringSyntaxAttribute.Xml, nameof(runsettingsXml))] string runsettingsXml,
        MSTestSettings settings, IMessageLogger? logger)
    {
        XElement? runConfigElement = XDocument.Parse(runsettingsXml).Element("RunSettings")?.Element("RunConfiguration");

        if (runConfigElement == null)
        {
            return;
        }

        string? disableParallelizationString = runConfigElement.Element("DisableParallelization")?.Value;
        if (bool.TryParse(disableParallelizationString, out bool disableParallelization))
        {
            settings.DisableParallelization = disableParallelization;
        }
        else if (disableParallelizationString is not null)
        {
            logger?.SendMessage(TestMessageLevel.Warning, string.Format(CultureInfo.CurrentCulture, Resource.InvalidValue, disableParallelizationString, "DisableParallelization"));
        }
    }

#if !WINDOWS_UWP
    private static void ParseBooleanSetting(IConfiguration configuration, string key, IMessageLogger? logger, Action<bool> setSetting)
    {
        if (configuration[$"mstest:{key}"] is not string value)
        {
            return;
        }

        if (bool.TryParse(value, out bool result))
        {
            setSetting(result);
        }
        else
        {
            logger?.SendMessage(TestMessageLevel.Warning, string.Format(CultureInfo.CurrentCulture, Resource.InvalidValue, value, key));
        }
    }

    private static void ParseIntegerSetting(IConfiguration configuration, string key, IMessageLogger? logger, Action<int> setSetting)
    {
        if (configuration[$"mstest:{key}"] is not string value)
        {
            return;
        }

        if (int.TryParse(value, out int result) && result > 0)
        {
            setSetting(result);
        }
        else
        {
            logger?.SendMessage(TestMessageLevel.Warning, string.Format(CultureInfo.CurrentCulture, Resource.InvalidValue, value, key));
        }
    }

    /// <summary>
    /// Convert the parameter xml to TestSettings.
    /// </summary>
    /// <param name="configuration">Configuration to load the settings from.</param>
    /// <param name="logger"> The logger for messages. </param>
    /// <param name="settings">The MSTest settings.</param>
    internal static void SetSettingsFromConfig(IConfiguration configuration, IMessageLogger? logger, MSTestSettings settings)
    {
        // Expected format of the json is: -
        //
        // "mstest" : {
        //  "timeout" : {
        //      "assemblyInitialize" : strictly positive int,
        //      "assemblyCleanup" : strictly positive int,
        //      "classInitialize" : strictly positive int,
        //      "classCleanup" : strictly positive int,
        //      "testInitialize" : strictly positive int,
        //      "testCleanup" : strictly positive int,
        //      "test" : strictly positive int,
        //      "useCooperativeCancellation" : true/false
        //  },
        //  "parallelism" : {
        //      "enabled": true/false,
        //      "workers": positive int,
        //      "scope": method/class,
        //  },
        //  "output" : {
        //      "captureTrace" : true/false
        //  },
        //  "execution" : {
        //      "mapInconclusiveToFailed" : true/false
        //      "mapNotRunnableToFailed" : true/false
        //      "treatDiscoveryWarningsAsErrors" : true/false
        //      "considerEmptyDataSourceAsInconclusive" : true/false
        //      "treatClassAndAssemblyCleanupWarningsAsErrors" : true/false
        //      "considerFixturesAsSpecialTests" : true/false
        //  }
        //  ... remaining settings
        // }
        ParseBooleanSetting(configuration, "enableBaseClassTestMethodsFromOtherAssemblies", logger, value => settings.EnableBaseClassTestMethodsFromOtherAssemblies = value);
        ParseBooleanSetting(configuration, "orderTestsByNameInClass", logger, value => settings.OrderTestsByNameInClass = value);

        ParseBooleanSetting(configuration, "output:captureTrace", logger, value => settings.CaptureDebugTraces = value);

        ParseBooleanSetting(configuration, "parallelism:enabled", logger, value => settings.DisableParallelization = !value);

        ParseBooleanSetting(configuration, "execution:mapInconclusiveToFailed", logger, value => settings.MapInconclusiveToFailed = value);
        ParseBooleanSetting(configuration, "execution:mapNotRunnableToFailed", logger, value => settings.MapNotRunnableToFailed = value);
        ParseBooleanSetting(configuration, "execution:treatDiscoveryWarningsAsErrors", logger, value => settings.TreatDiscoveryWarningsAsErrors = value);
        ParseBooleanSetting(configuration, "execution:considerEmptyDataSourceAsInconclusive", logger, value => settings.ConsiderEmptyDataSourceAsInconclusive = value);
        ParseBooleanSetting(configuration, "execution:treatClassAndAssemblyCleanupWarningsAsErrors", logger, value => settings.TreatClassAndAssemblyCleanupWarningsAsErrors = value);
        ParseBooleanSetting(configuration, "execution:considerFixturesAsSpecialTests", logger, value => settings.ConsiderFixturesAsSpecialTests = value);

        ParseBooleanSetting(configuration, "timeout:useCooperativeCancellation", logger, value => settings.CooperativeCancellationTimeout = value);
        ParseIntegerSetting(configuration, "timeout:test", logger, value => settings.TestTimeout = value);
        ParseIntegerSetting(configuration, "timeout:assemblyCleanup", logger, value => settings.AssemblyCleanupTimeout = value);
        ParseIntegerSetting(configuration, "timeout:assemblyInitialize", logger, value => settings.AssemblyInitializeTimeout = value);
        ParseIntegerSetting(configuration, "timeout:classInitialize", logger, value => settings.ClassInitializeTimeout = value);
        ParseIntegerSetting(configuration, "timeout:classCleanup", logger, value => settings.ClassCleanupTimeout = value);
        ParseIntegerSetting(configuration, "timeout:testInitialize", logger, value => settings.TestInitializeTimeout = value);
        ParseIntegerSetting(configuration, "timeout:testCleanup", logger, value => settings.TestCleanupTimeout = value);

<<<<<<< HEAD
=======
        if (configuration["mstest:classCleanupLifecycle"] is string classCleanupLifecycle)
        {
            if (!TryParseEnum(classCleanupLifecycle, out ClassCleanupBehavior lifecycle))
            {
                throw new AdapterSettingsException(string.Format(
                    CultureInfo.CurrentCulture,
                    Resource.InvalidClassCleanupLifecycleValue,
                    classCleanupLifecycle,
                    string.Join(", ", Enum.GetNames<ClassCleanupBehavior>())));
            }

            settings.ClassCleanupLifecycle = lifecycle;
        }

>>>>>>> 97137bdc
        if (configuration["mstest:parallelism:workers"] is string workers)
        {
            settings.ParallelizationWorkers = int.TryParse(workers, out int parallelWorkers)
                ? parallelWorkers == 0
                    ? Environment.ProcessorCount
                    : parallelWorkers > 0
                        ? parallelWorkers
                        : throw new AdapterSettingsException(string.Format(
                            CultureInfo.CurrentCulture,
                            Resource.InvalidParallelWorkersValue,
                            workers))
                : throw new AdapterSettingsException(string.Format(
                    CultureInfo.CurrentCulture,
                    Resource.InvalidParallelWorkersValue,
                    workers));
        }

        if (configuration["mstest:parallelism:scope"] is string value)
        {
            value = value.Equals("class", StringComparison.OrdinalIgnoreCase) ? "ClassLevel"
                    : value.Equals("method", StringComparison.OrdinalIgnoreCase) ? "MethodLevel" : value;
            if (!TryParseEnum(value, out ExecutionScope scope))
            {
                throw new AdapterSettingsException(string.Format(
                    CultureInfo.CurrentCulture,
                    Resource.InvalidParallelScopeValue,
                    value,
                    string.Join(", ", Enum.GetNames<ExecutionScope>())));
            }

            settings.ParallelizationScope = scope;
        }

        MSTestSettingsProvider.Load(configuration);
    }
#endif
}<|MERGE_RESOLUTION|>--- conflicted
+++ resolved
@@ -465,24 +465,6 @@
                             break;
                         }
 
-<<<<<<< HEAD
-=======
-                    case "CLASSCLEANUPLIFECYCLE":
-                        {
-                            string value = reader.ReadInnerXml();
-                            settings.ClassCleanupLifecycle = TryParseEnum(value, out ClassCleanupBehavior lifecycle)
-                                ? lifecycle
-                                : throw new AdapterSettingsException(
-                                    string.Format(
-                                        CultureInfo.CurrentCulture,
-                                        Resource.InvalidClassCleanupLifecycleValue,
-                                        value,
-                                        string.Join(", ", Enum.GetNames<ClassCleanupBehavior>())));
-
-                            break;
-                        }
-
->>>>>>> 97137bdc
                     case "FORCEDLEGACYMODE":
                         {
                             string value = reader.ReadInnerXml();
@@ -953,23 +935,6 @@
         ParseIntegerSetting(configuration, "timeout:testInitialize", logger, value => settings.TestInitializeTimeout = value);
         ParseIntegerSetting(configuration, "timeout:testCleanup", logger, value => settings.TestCleanupTimeout = value);
 
-<<<<<<< HEAD
-=======
-        if (configuration["mstest:classCleanupLifecycle"] is string classCleanupLifecycle)
-        {
-            if (!TryParseEnum(classCleanupLifecycle, out ClassCleanupBehavior lifecycle))
-            {
-                throw new AdapterSettingsException(string.Format(
-                    CultureInfo.CurrentCulture,
-                    Resource.InvalidClassCleanupLifecycleValue,
-                    classCleanupLifecycle,
-                    string.Join(", ", Enum.GetNames<ClassCleanupBehavior>())));
-            }
-
-            settings.ClassCleanupLifecycle = lifecycle;
-        }
-
->>>>>>> 97137bdc
         if (configuration["mstest:parallelism:workers"] is string workers)
         {
             settings.ParallelizationWorkers = int.TryParse(workers, out int parallelWorkers)
