﻿// Copyright (c) Microsoft Corporation. All rights reserved.
// Licensed under the MIT license. See LICENSE file in the project root for full license information.

using Microsoft.Testing.Extensions.TestReports.Resources;
using Microsoft.Testing.Platform.CommandLine;
using Microsoft.Testing.Platform.Configurations;
using Microsoft.Testing.Platform.Extensions;
using Microsoft.Testing.Platform.Extensions.Messages;
using Microsoft.Testing.Platform.Extensions.TestFramework;
using Microsoft.Testing.Platform.Helpers;
using Microsoft.Testing.Platform.Messages;
using Microsoft.Testing.Platform.Services;

namespace Microsoft.Testing.Extensions.TrxReport.Abstractions;

internal sealed partial class TrxReportEngine
{
    private const string UnitTestTypeGuid = "13CDC9D9-DDB5-4fa4-A97D-D965CCFC6D4B";

    private static readonly Regex ReservedFileNamesRegex = BuildReservedFileNameRegex();
    private static readonly Regex InvalidXmlCharReplace = BuildInvalidXmlCharReplace();
    private static readonly MatchEvaluator InvalidXmlEvaluator = ReplaceInvalidCharacterWithUniCodeEscapeSequence;

    private static readonly HashSet<char> InvalidFileNameChars =
    [
        '\"',
        '<',
        '>',
        '|',
        '\0',
        (char)1,
        (char)2,
        (char)3,
        (char)4,
        (char)5,
        (char)6,
        (char)7,
        (char)8,
        (char)9,
        (char)10,
        (char)11,
        (char)12,
        (char)13,
        (char)14,
        (char)15,
        (char)16,
        (char)17,
        (char)18,
        (char)19,
        (char)20,
        (char)21,
        (char)22,
        (char)23,
        (char)24,
        (char)25,
        (char)26,
        (char)27,
        (char)28,
        (char)29,
        (char)30,
        (char)31,
        ':',
        '*',
        '?',
        '\\',
        '/',
        '@',
        '(',
        ')',
        '^',
        ' '
    ];

    private readonly ITestApplicationModuleInfo _testApplicationModuleInfo;
    private readonly IEnvironment _environment;
    private readonly ICommandLineOptions _commandLineOptionsService;
    private readonly IConfiguration _configuration;
    private readonly IClock _clock;
    private readonly TestNodeUpdateMessage[] _testNodeUpdatedMessages;
    private readonly int _failedTestsCount;
    private readonly int _passedTestsCount;
    private readonly int _notExecutedTestsCount;
    private readonly int _timeoutTestsCount;
    private readonly Dictionary<IExtension, List<SessionFileArtifact>> _artifactsByExtension;
    private readonly bool? _adapterSupportTrxCapability;
    private readonly ITestFramework _testFrameworkAdapter;
    private readonly DateTimeOffset _testStartTime;
    private readonly CancellationToken _cancellationToken;
    private readonly int _exitCode;
    private readonly XNamespace _namespaceUri = XNamespace.Get("http://microsoft.com/schemas/VisualStudio/TeamTest/2010");
    private readonly IFileSystem _fileSystem;
    private readonly bool _isCopyingFileAllowed;

    public TrxReportEngine(ITestApplicationModuleInfo testApplicationModuleInfo, IEnvironment environment, ICommandLineOptions commandLineOptionsService, IConfiguration configuration, IClock clock, TestNodeUpdateMessage[] testNodeUpdatedMessages, int failedTestsCount, int passedTestsCount, int notExecutedTestsCount, int timeoutTestsCount, Dictionary<IExtension, List<SessionFileArtifact>> artifactsByExtension, bool? adapterSupportTrxCapability, ITestFramework testFrameworkAdapter, DateTimeOffset testStartTime, int exitCode, CancellationToken cancellationToken)
    : this(
        new SystemFileSystem(),
        testApplicationModuleInfo,
        environment,
        commandLineOptionsService,
        configuration,
        clock,
        testNodeUpdatedMessages,
        failedTestsCount,
        passedTestsCount,
        notExecutedTestsCount,
        timeoutTestsCount,
        artifactsByExtension,
        adapterSupportTrxCapability,
        testFrameworkAdapter,
        testStartTime,
        exitCode,
        cancellationToken)
    {
    }

    public TrxReportEngine(IFileSystem fileSystem, ITestApplicationModuleInfo testApplicationModuleInfo, IEnvironment environment, ICommandLineOptions commandLineOptionsService, IConfiguration configuration, IClock clock, TestNodeUpdateMessage[] testNodeUpdatedMessages, int failedTestsCount, int passedTestsCount, int notExecutedTestsCount, int timeoutTestsCount, Dictionary<IExtension, List<SessionFileArtifact>> artifactsByExtension, bool? adapterSupportTrxCapability, ITestFramework testFrameworkAdapter, DateTimeOffset testStartTime, int exitCode, CancellationToken cancellationToken, bool isCopyingFileAllowed = true)
    {
        _testApplicationModuleInfo = testApplicationModuleInfo;
        _environment = environment;
        _commandLineOptionsService = commandLineOptionsService;
        _configuration = configuration;
        _clock = clock;
        _testNodeUpdatedMessages = testNodeUpdatedMessages;
        _failedTestsCount = failedTestsCount;
        _passedTestsCount = passedTestsCount;
        _notExecutedTestsCount = notExecutedTestsCount;
        _timeoutTestsCount = timeoutTestsCount;
        _artifactsByExtension = artifactsByExtension;
        _adapterSupportTrxCapability = adapterSupportTrxCapability;
        _testFrameworkAdapter = testFrameworkAdapter;
        _testStartTime = testStartTime;
        _cancellationToken = cancellationToken;
        _exitCode = exitCode;
        _fileSystem = fileSystem;
        _isCopyingFileAllowed = isCopyingFileAllowed;
    }

    public async Task<(string FileName, string? Warning)> GenerateReportAsync(string testHostCrashInfo = "", bool isTestHostCrashed = false)
        => await RetryWhenIOExceptionAsync(async () =>
        {
            string testAppModule = _testApplicationModuleInfo.GetCurrentTestApplicationFullPath();

            // create the xml doc
            var document = new XDocument(new XDeclaration("1.0", "UTF-8", null));
            var testRun = new XElement(_namespaceUri + "TestRun");
            if (!Guid.TryParse(_environment.GetEnvironmentVariable(EnvironmentVariableConstants.TESTINGPLATFORM_TRX_TESTRUN_ID), out Guid testRunId))
            {
                testRunId = Guid.NewGuid();
            }

            testRun.SetAttributeValue("id", testRunId);
            string testRunName = $"{_environment.GetEnvironmentVariable("UserName")}@{_environment.MachineName} {FormatDateTimeForRunName(_clock.UtcNow)}";
            testRun.SetAttributeValue("name", testRunName);

            AddTimes(testRun);

            // If the user added the trxFileName the runDeploymentRoot would stay the same, We think it's a bug but I found that same behavior on vstest
            string runDeploymentRoot = AddTestSettings(testRun, testRunName);
            bool isFileNameExplicitlyProvided;
            string trxFileName;
            if (_commandLineOptionsService.TryGetOptionArgumentList(TrxReportGeneratorCommandLine.TrxReportFileNameOptionName, out string[]? fileName))
            {
                trxFileName = ReplaceInvalidFileNameChars(fileName[0]);
                isFileNameExplicitlyProvided = true;
            }
            else
            {
                trxFileName = $"{runDeploymentRoot}.trx";
                isFileNameExplicitlyProvided = false;
            }

            AddResults(testAppModule, testRun, out XElement testDefinitions, out XElement testEntries, out string uncategorizedTestId, out string resultSummaryOutcome);
            testRun.Add(testDefinitions);
            testRun.Add(testEntries);
            AddTestLists(testRun, uncategorizedTestId);

            // NotExecuted is the status for the skipped test.
            resultSummaryOutcome = isTestHostCrashed || _exitCode != ExitCodes.Success ? "Failed" : resultSummaryOutcome is "Passed" or "NotExecuted" ? "Completed" : resultSummaryOutcome;

            await AddResultSummaryAsync(testRun, resultSummaryOutcome, runDeploymentRoot, testHostCrashInfo, _exitCode, isTestHostCrashed).ConfigureAwait(false);

            // will need catch Unauthorized access
            document.Add(testRun);

            foreach (XElement node in document.Root!.Descendants().Where(n => n.Name.NamespaceName == string.Empty))
            {
                // Remove the xmlns='' attribute. Note the use of
                // Attributes rather than Attribute, in case the
                // attribute doesn't exist (which it might not if we'd
                // created the document "manually" instead of loading
                // it from a file.)
                node.Attributes("xmlns").Remove();

                // Inherit the parent namespace instead
                node.Name = node.Parent!.Name.Namespace + node.Name.LocalName;
            }

            string outputDirectory = _configuration.GetTestResultDirectory(); // add var for this
            string finalFileName = Path.Combine(outputDirectory, trxFileName);

            bool isFileNameExplicitlyProvidedAndFileExists = isFileNameExplicitlyProvided && _fileSystem.ExistFile(finalFileName);

            // Note that we need to dispose the IFileStream, not the inner stream.
            // IFileStream implementations will be responsible to dispose their inner stream.
            using IFileStream stream = _fileSystem.NewFileStream(finalFileName, isFileNameExplicitlyProvided ? FileMode.Create : FileMode.CreateNew);
            await document.SaveAsync(stream.Stream, SaveOptions.None, _cancellationToken).ConfigureAwait(false);
            return isFileNameExplicitlyProvidedAndFileExists
                ? (finalFileName, string.Format(CultureInfo.InvariantCulture, ExtensionResources.TrxFileExistsAndWillBeOverwritten, finalFileName))
                : (finalFileName, null);
        }).ConfigureAwait(false);

    private async Task<(string FileName, string? Warning)> RetryWhenIOExceptionAsync(Func<Task<(string FileName, string? Warning)>> func)
    {
        DateTimeOffset firstTryTime = _clock.UtcNow;
        bool throwIOException = false;
        while (true)
        {
            try
            {
                return await func().ConfigureAwait(false);
            }
            catch (IOException)
            {
                // In case of file with the same name we retry with a new name.
                if (throwIOException)
                {
                    throw;
                }
            }

            // We try for 5 seconds to create a file with a unique name.
            if (_clock.UtcNow - firstTryTime > TimeSpan.FromSeconds(5))
            {
                throwIOException = true;
            }
        }
    }

    public async Task AddArtifactsAsync(FileInfo trxFile, Dictionary<IExtension, List<SessionFileArtifact>> artifacts)
    {
        var document = XDocument.Load(trxFile.FullName);
        XElement testRun = document.Element(_namespaceUri + "TestRun")
            ?? throw new InvalidOperationException("TestRun element not found");
        XElement deployment = testRun.Element(_namespaceUri + "TestSettings")?.Element(_namespaceUri + "Deployment")
            ?? throw new InvalidOperationException("Deployment element not found");
        string runDeploymentRoot = deployment.Attribute("runDeploymentRoot")?.Value
            ?? throw new InvalidOperationException("Unexpected null 'runDeploymentRoot'");
        XElement resultSummary = testRun.Element(_namespaceUri + "ResultSummary")
            ?? throw new InvalidOperationException("ResultSummary element not found");
        XElement? collectorDataEntries = resultSummary.Element(_namespaceUri + "CollectorDataEntries");
        if (collectorDataEntries is null)
        {
            collectorDataEntries = new XElement(_namespaceUri + "CollectorDataEntries");
            resultSummary.Add(collectorDataEntries);
        }

        await AddArtifactsToCollectionAsync(artifacts, collectorDataEntries, runDeploymentRoot).ConfigureAwait(false);

        using FileStream fs = File.OpenWrite(trxFile.FullName);
        await document.SaveAsync(fs, SaveOptions.None, _cancellationToken).ConfigureAwait(false);
    }

    private async Task AddArtifactsToCollectionAsync(Dictionary<IExtension, List<SessionFileArtifact>> artifacts, XElement collectorDataEntries, string runDeploymentRoot)
    {
        foreach (KeyValuePair<IExtension, List<SessionFileArtifact>> extensionArtifacts in artifacts)
        {
            var collector = new XElement(
                _namespaceUri + "Collector",
                new XAttribute("agentName", _environment.MachineName),
                new XAttribute("uri", $"datacollector://{extensionArtifacts.Key.Uid}/{extensionArtifacts.Key.Version}"),
                new XAttribute("collectorDisplayName", extensionArtifacts.Key.DisplayName));
            collectorDataEntries.Add(collector);

            var uriAttachments = new XElement(_namespaceUri + "UriAttachments");
            collector.Add(uriAttachments);

            foreach (SessionFileArtifact artifact in extensionArtifacts.Value)
            {
                string href = await CopyArtifactIntoTrxDirectoryAndReturnHrefValueAsync(artifact.FileInfo, runDeploymentRoot).ConfigureAwait(false);
                uriAttachments.Add(new XElement(_namespaceUri + "UriAttachment", new XElement(_namespaceUri + "A", new XAttribute("href", href))));
            }
        }
    }

    private async Task AddResultSummaryAsync(XElement testRun, string resultSummaryOutcome, string runDeploymentRoot, string testHostCrashInfo, int exitCode, bool isTestHostCrashed = false)
    {
        var resultSummary = new XElement(
            _namespaceUri + "ResultSummary",
            new XAttribute("outcome", resultSummaryOutcome));
        testRun.Add(resultSummary);

        var counters = new XElement(
            _namespaceUri + "Counters",
            new XAttribute("total", _testNodeUpdatedMessages.Length),
            new XAttribute("executed", _passedTestsCount + _failedTestsCount),
            new XAttribute("passed", _passedTestsCount),
            new XAttribute("failed", _failedTestsCount),
            new XAttribute("error", 0),
            new XAttribute("timeout", _timeoutTestsCount),
            new XAttribute("aborted", 0),
            new XAttribute("inconclusive", 0),
            new XAttribute("passedButRunAborted", 0),
            new XAttribute("notRunnable", 0),
            new XAttribute("notExecuted", _notExecutedTestsCount),
            new XAttribute("disconnected", 0),
            new XAttribute("warning", 0),
            new XAttribute("completed", 0),
            new XAttribute("inProgress", 0),
            new XAttribute("pending", 0));
        resultSummary.Add(counters);

        if (isTestHostCrashed)
        {
            var runInfos = new XElement(_namespaceUri + "RunInfos");
            resultSummary.Add(runInfos);
            var runInfo = new XElement(
                _namespaceUri + "RunInfo",
                new XAttribute("computerName", _environment.MachineName),
                new XAttribute("outcome", "Error"),
                new XAttribute("timestamp", _clock.UtcNow.DateTime));
            var text = new XElement(_namespaceUri + "Text", testHostCrashInfo);
            runInfo.Add(text);
            runInfos.Add(runInfo);
        }
        else if (exitCode != ExitCodes.Success)
        {
            var runInfos = new XElement(_namespaceUri + "RunInfos");
            resultSummary.Add(runInfos);
            var runInfo = new XElement(
                _namespaceUri + "RunInfo",
                new XAttribute("computerName", _environment.MachineName),
                new XAttribute("outcome", "Error"),
                new XAttribute("timestamp", _clock.UtcNow.DateTime));
            var text = new XElement(_namespaceUri + "Text", $"Exit code indicates failure: '{exitCode}'. Please refer to https://aka.ms/testingplatform/exitcodes for more information.");
            runInfo.Add(text);
            runInfos.Add(runInfo);
        }

        if (_artifactsByExtension.Count == 0)
        {
            return;
        }

        var collectorDataEntries = new XElement(_namespaceUri + "CollectorDataEntries");
        resultSummary.Add(collectorDataEntries);

        await AddArtifactsToCollectionAsync(_artifactsByExtension, collectorDataEntries, runDeploymentRoot).ConfigureAwait(false);
    }

    private async Task<string> CopyArtifactIntoTrxDirectoryAndReturnHrefValueAsync(FileInfo artifact, string runDeploymentRoot)
    {
        string artifactDirectory = CreateOrGetTrxArtifactDirectory(runDeploymentRoot);
        string fileName = artifact.Name;

        string destination = Path.Combine(artifactDirectory, fileName);
        int nameCounter = 0;

        // If the file already exists, append a number to the end of the file name
        while (true)
        {
            if (File.Exists(destination))
            {
                nameCounter++;
                destination = Path.Combine(artifactDirectory, $"{Path.GetFileNameWithoutExtension(fileName)}_{nameCounter}{Path.GetExtension(fileName)}");
                continue;
            }

            break;
        }

        await CopyFileAsync(artifact, new FileInfo(destination)).ConfigureAwait(false);

        return Path.Combine(_environment.MachineName, Path.GetFileName(destination));
    }

    private string CreateOrGetTrxArtifactDirectory(string runDeploymentRoot)
    {
        string directoryName = Path.Combine(_configuration.GetTestResultDirectory(), runDeploymentRoot, "In", _environment.MachineName);
        if (!Directory.Exists(directoryName))
        {
            Directory.CreateDirectory(directoryName);
        }

        return directoryName;
    }

    private async Task CopyFileAsync(FileInfo origin, FileInfo destination)
    {
        if (!_isCopyingFileAllowed)
        {
            return;
        }

        using FileStream fileStream = File.OpenRead(origin.FullName);
        using var destinationStream = new FileStream(destination.FullName, FileMode.Create);
        await fileStream.CopyToAsync(destinationStream, _cancellationToken).ConfigureAwait(false);
    }

    private static void AddTestLists(XElement testRun, string uncategorizedTestId)
    {
        var testLists = new XElement(
            "TestLists",
            new XElement(
                "TestList",
                new XAttribute("name", "Results Not in a List"),
                new XAttribute("id", uncategorizedTestId)),
            new XElement(
                "TestList",
                new XAttribute("name", "All Loaded Results"),
                // parent of all categories (fake, not real category).
                new XAttribute("id", new Guid("19431567-8539-422a-85D7-44EE4E166BDA"))));

        testRun.Add(testLists);
    }

    private void AddResults(string testAppModule, XElement testRun, out XElement testDefinitions, out XElement testEntries, out string uncategorizedTestId, out string resultSummaryOutcome)
    {
        var results = new XElement("Results");

        // Duplicate test ids are not allowed inside the TestDefinitions element.
        testDefinitions = new XElement("TestDefinitions");
        var uniqueTestDefinitionTestIds = new HashSet<string>();

        testEntries = new XElement("TestEntries");
        uncategorizedTestId = "8C84FA94-04C1-424b-9868-57A2D4851A1D";
        resultSummaryOutcome = "Passed";
        foreach (TestNodeUpdateMessage nodeMessage in _testNodeUpdatedMessages)
        {
            TestNode testNode = nodeMessage.TestNode;

            // If already a guid (it's the case for at least MSTest), use that guid directly.
            // Otherwise, convert the string to a guid.
            if (!Guid.TryParse(testNode.Uid.Value, out Guid guid))
            {
                guid = GuidFromString(testNode.Uid.Value);
            }

            string id = guid.ToString();
            string displayName = RemoveInvalidXmlChar(testNode.DisplayName)!;
            string executionId = Guid.NewGuid().ToString();

            // Results
            var unitTestResult = new XElement(
                "UnitTestResult",
                new XAttribute("executionId", executionId),
                new XAttribute("testId", id),
                new XAttribute("testName", displayName),
                new XAttribute("computerName", _environment.MachineName));

            TimingProperty? timing = testNode.Properties.SingleOrDefault<TimingProperty>();
            string testDuration = timing?.GlobalTiming.Duration is { } duration
                ? duration.ToString("hh\\:mm\\:ss\\.fffffff", CultureInfo.InvariantCulture)
                : "00:00:00";
            unitTestResult.SetAttributeValue("duration", testDuration);

            unitTestResult.SetAttributeValue(
                "startTime",
                timing?.GlobalTiming.StartTime.ToUniversalTime().ToString("O") ?? _clock.UtcNow.ToString("O"));
            unitTestResult.SetAttributeValue(
                "endTime",
                timing?.GlobalTiming.EndTime.ToUniversalTime().ToString("O") ?? _clock.UtcNow.ToString("O"));

            // TODO: Are there other types?
            unitTestResult.SetAttributeValue("testType", UnitTestTypeGuid);

            string outcome = "Passed";
            TestNodeStateProperty? testState = testNode.Properties.SingleOrDefault<TestNodeStateProperty>();
            if (testState is { } state
                && TestNodePropertiesCategories.WellKnownTestNodeTestRunOutcomeFailedProperties.Contains(testState.GetType()))
            {
                outcome = resultSummaryOutcome = "Failed";
            }
            else if (testState is SkippedTestNodeStateProperty)
            {
                outcome = resultSummaryOutcome = "NotExecuted";
            }

            unitTestResult.SetAttributeValue("outcome", outcome);

            unitTestResult.SetAttributeValue("testListId", uncategorizedTestId);

            // It has the same value as executionId
            unitTestResult.SetAttributeValue("relativeResultsDirectory", executionId);

            // Below we're escaping most "dynamic body" using .Replace("\0", ""), because this is an invalid xml character.
            // There are other invalid xml characters, but they're transformed inside the writer in a correct way so we try to
            // rely on the built-in escaping/conversion.
            // i.e. https://github.com/dotnet/runtime/blob/main/src/libraries/System.Private.Xml/src/System/Xml/Core/XmlEncodedRawTextWriter.cs#L890
            var output = new XElement("Output");

            TrxMessagesProperty? trxMessages = testNode.Properties.SingleOrDefault<TrxMessagesProperty>();
            IEnumerable<string?>? nonErrorMessages = trxMessages?.Messages.Where(x => x is not StandardErrorTrxMessage and not DebugOrTraceTrxMessage).Select(x => x.Message);
            if (nonErrorMessages?.Any() == true)
            {
                output.Add(new XElement("StdOut", RemoveInvalidXmlChar(string.Join(Environment.NewLine, nonErrorMessages))));
            }

            IEnumerable<string?>? errorMessages = trxMessages?.Messages.Where(x => x is StandardErrorTrxMessage).Select(x => x.Message);
            if (errorMessages?.Any() == true)
            {
                output.Add(new XElement("StdErr", RemoveInvalidXmlChar(string.Join(Environment.NewLine, errorMessages))));
            }

            IEnumerable<string?>? debugOrTraceMessages = trxMessages?.Messages.Where(x => x is DebugOrTraceTrxMessage).Select(x => x.Message);
            if (debugOrTraceMessages?.Any() == true)
            {
                output.Add(new XElement("DebugTrace", RemoveInvalidXmlChar(string.Join(Environment.NewLine, debugOrTraceMessages))));
            }

            TrxExceptionProperty? trxException = testNode.Properties.SingleOrDefault<TrxExceptionProperty>();
            if (trxException?.Message is not null || trxException?.StackTrace is not null)
            {
                XElement errorInfoElement = new("ErrorInfo");

                if (trxException.Message is not null)
                {
                    errorInfoElement.Add(new XElement("Message", RemoveInvalidXmlChar(trxException.Message)));
                }

                if (trxException.StackTrace is not null)
                {
                    errorInfoElement.Add(new XElement("StackTrace", RemoveInvalidXmlChar(trxException.StackTrace)));
                }

                output.Add(errorInfoElement);
            }

            if (output.HasElements)
            {
                unitTestResult.Add(output);
            }

            XElement? resultFiles = null;
            foreach (FileArtifactProperty testFileArtifact in testNode.Properties.OfType<FileArtifactProperty>())
            {
                resultFiles ??= new XElement("ResultFiles");
                resultFiles.Add(new XElement(
                    "ResultFile",
                    new XAttribute("path", testFileArtifact.FileInfo.FullName)));
            }

            if (resultFiles is not null)
            {
                unitTestResult.Add(resultFiles);
            }

            results.Add(unitTestResult);

            // TestDefinitions
            var unitTest = new XElement(
                "UnitTest",
                new XAttribute("name", displayName),
                new XAttribute("storage", testAppModule.ToLowerInvariant()),
                new XAttribute("id", id));

            TrxCategoriesProperty? trxCategories = testNode.Properties.SingleOrDefault<TrxCategoriesProperty>();
            if (trxCategories?.Categories.Length > 0)
            {
                unitTest.Add(new XElement("TestCategory", trxCategories.Categories.Select(c => new XElement("TestCategoryItem", new XAttribute("TestCategory", c)))));
            }

            unitTest.Add(new XElement("Execution", new XAttribute("id", executionId)));

            XElement? properties = null;
            XElement? owners = null;
            foreach (TestMetadataProperty property in testNode.Properties.OfType<TestMetadataProperty>())
            {
                switch (property.Key)
                {
                    case "Owner":
                        owners ??= new XElement("Owners", new XElement("Owner", new XAttribute("name", property.Value)));
                        break;

                    case "Priority":
                        if (int.TryParse(property.Value, out _))
                        {
                            unitTest.SetAttributeValue("priority", property.Value);
                        }

                        break;

                    default:
                        // NOTE: VSTest doesn't produce Properties as of writing this.
                        // It was historically fixed, but the fix wasn't correct and the fix was reverted and never revisited to be properly fixed.
                        // Revert PR: https://github.com/microsoft/vstest/pull/15080
                        // The original implementation (buggy) was setting "Key" and "Value" as attributes on "Property" element.
                        // However, Visual Studio will validate the TRX file against vstst.xsd file in
                        //  C:\Program Files\Microsoft Visual Studio\2022\Enterprise\Xml\Schemas\vstst.xsd
                        // In xsd, "Properties" element is defined as:
                        // <xs:element name="Properties" minOccurs="0">
                        //   <xs:complexType>
                        //     <xs:sequence>
                        //       <xs:element name="Property" minOccurs="0" maxOccurs="unbounded">
                        //         <xs:complexType>
                        //           <xs:sequence>
                        //             <xs:element name="Key" />
                        //             <xs:element name="Value" />
                        //           </xs:sequence>
                        //         </xs:complexType>
                        //       </xs:element>
                        //     </xs:sequence>
                        //   </xs:complexType>
                        // </xs:element>
                        // So, Key and Value are **elements**, not attributes.
                        // In MTP, we do the right thing and follow the XSD definition.
                        properties ??= new XElement("Properties");
                        properties.Add(new XElement(
                            "Property",
                            new XElement("Key", property.Key), new XElement("Value", property.Value)));
                        break;
                }
            }

            if (owners is not null)
            {
                unitTest.Add(owners);
            }

            if (properties is not null)
            {
                unitTest.Add(properties);
            }

            var testMethod = new XElement(
                "TestMethod",
                new XAttribute("codeBase", testAppModule),
                new XAttribute("adapterTypeName", $"executor://{_testFrameworkAdapter.Uid}/{_testFrameworkAdapter.Version}"));

            if (_adapterSupportTrxCapability == true)
            {
                string? className = testNode.Properties.SingleOrDefault<TrxFullyQualifiedTypeNameProperty>()?.FullyQualifiedTypeName;
                if (className is not null)
                {
                    testMethod.SetAttributeValue("className", className);
                }
            }

            testMethod.SetAttributeValue("name", displayName);

            unitTest.Add(testMethod);

            // Add the test method to the test definitions if it's not already there
            if (!uniqueTestDefinitionTestIds.Contains(id))
            {
                testDefinitions.Add(unitTest);
                uniqueTestDefinitionTestIds.Add(id);
            }

            // testEntry
            var testEntry = new XElement(
                "TestEntry",
                new XAttribute("testId", id),
                new XAttribute("executionId", executionId),
                new XAttribute("testListId", uncategorizedTestId));
            testEntries.Add(testEntry);
        }

        testRun.Add(results);
    }

    private static string AddTestSettings(XElement testRun, string testRunName)
    {
        var testSettings = new XElement(
            "TestSettings",
            new XAttribute("name", "default"),
            new XAttribute("id", Guid.NewGuid()));
        string runDeploymentRoot = ReplaceInvalidFileNameChars(testRunName);
        testSettings.Add(new XElement("Deployment", new XAttribute("runDeploymentRoot", runDeploymentRoot)));
        testRun.Add(testSettings);
        return runDeploymentRoot;
    }

    private void AddTimes(XElement testRun)
    {
        var times = new XElement(
            "Times",
            new XAttribute("creation", _testStartTime),
            new XAttribute("queuing", _testStartTime),
            new XAttribute("start", _testStartTime),
            new XAttribute("finish", _clock.UtcNow));
        testRun.Add(times);
    }

    private static string FormatDateTimeForRunName(DateTimeOffset date) =>

        // We use custom format string to make sure that runs are sorted in the same way on all intl machines.
        // This is both for directory names and for Data Warehouse.
        date.ToString("yyyy-MM-dd HH:mm:ss.fffffff", DateTimeFormatInfo.InvariantInfo);

    private static string ReplaceInvalidFileNameChars(string fileName)
    {
        // Replace bad chars by this.
        char replacementChar = '_';
        char[] result = new char[fileName.Length];

        // Replace each invalid char with replacement char.
        for (int i = 0; i < fileName.Length; ++i)
        {
            result[i] = InvalidFileNameChars.Contains(fileName[i]) ? replacementChar : fileName[i];
        }

        // We trim spaces in the end because CreateFile/Dir trim those.
        string replaced = new string(result).TrimEnd();
        ArgumentGuard.Ensure(replaced.Length > 0, nameof(fileName), $"File name {fileName} is empty after removing invalid characters.");

        if (IsReservedFileName(replaced))
        {
            replaced = replacementChar + replaced;  // Cannot add to the end because it can have extensions.
        }

        return replaced;
    }

    private static bool IsReservedFileName(string fileName) =>

        // CreateFile:
        // The following reserved device names cannot be used as the name of a file:
        // CON, PRN, AUX, NUL, COM1, COM2, COM3, COM4, COM5, COM6, COM7, COM8, COM9,
        // LPT1, LPT2, LPT3, LPT4, LPT5, LPT6, LPT7, LPT8, and LPT9.
        // Also avoid these names followed by an extension, for example, NUL.tx7.
        // Windows NT: CLOCK$ is also a reserved device name.
        ReservedFileNamesRegex.IsMatch(fileName);

    private static Guid GuidFromString(string data)
    {
<<<<<<< HEAD
        byte[] hash = TestFx.Hashing.XxHash128.Hash(Encoding.Unicode.GetBytes(data));
        return new Guid(hash);
=======
#if NETCOREAPP
        int byteCount = Encoding.Unicode.GetByteCount(data);
        Span<byte> hash = stackalloc byte[32];
        byte[] dataBytes = ArrayPool<byte>.Shared.Rent(byteCount);
        try
        {
            Encoding.Unicode.GetBytes(data, dataBytes);
            SHA256.HashData(dataBytes.AsSpan()[..byteCount], hash);
            return new Guid(hash[..16]);
        }
        finally
        {
            ArrayPool<byte>.Shared.Return(dataBytes);
        }
#else
        byte[] hash = SHA256.HashData(Encoding.Unicode.GetBytes(data));
        byte[] bytes = new byte[16];
        Array.Copy(hash, bytes, 16);
        return new Guid(bytes);
#endif
>>>>>>> 15fe99f0
    }

#if NET7_0_OR_GREATER
    [GeneratedRegex(@"(?i:^(CON|PRN|AUX|NUL|COM[1-9]|LPT[1-9]|CLOCK\$)(\..*)?)$", RegexOptions.None, "en-150")]
    private static partial Regex BuildReservedFileNameRegex();
#else
    private static Regex BuildReservedFileNameRegex() => new(@"(?i:^(CON|PRN|AUX|NUL|COM[1-9]|LPT[1-9]|CLOCK\$)(\..*)?)$");
#endif

    // From xml spec (http://www.w3.org/TR/xml/#charsets) valid chars:
    // #x9 | #xA | #xD | [#x20-#xD7FF] | [#xE000-#xFFFD] | [#x10000-#x10FFFF]
    // we are handling only #x9 | #xA | #xD | [#x20-#xD7FF] | [#xE000-#xFFFD]
    // because C# support unicode character in range \u0000 to \uFFFF
#if NET7_0_OR_GREATER
    [GeneratedRegex(@"[^\x09\x0A\x0D\x20-\uD7FF\uE000-\uFFFD]")]
    private static partial Regex BuildInvalidXmlCharReplace();
#else
    private static Regex BuildInvalidXmlCharReplace() => new(@"[^\x09\x0A\x0D\x20-\uD7FF\uE000-\uFFFD]");
#endif

    private static string? RemoveInvalidXmlChar(string? str) => str is null ? null : InvalidXmlCharReplace.Replace(str, InvalidXmlEvaluator);

    private static string ReplaceInvalidCharacterWithUniCodeEscapeSequence(Match match)
    {
        char x = match.Value[0];
        return $@"\u{(ushort)x:x4}";
    }
}<|MERGE_RESOLUTION|>--- conflicted
+++ resolved
@@ -723,31 +723,8 @@
 
     private static Guid GuidFromString(string data)
     {
-<<<<<<< HEAD
         byte[] hash = TestFx.Hashing.XxHash128.Hash(Encoding.Unicode.GetBytes(data));
         return new Guid(hash);
-=======
-#if NETCOREAPP
-        int byteCount = Encoding.Unicode.GetByteCount(data);
-        Span<byte> hash = stackalloc byte[32];
-        byte[] dataBytes = ArrayPool<byte>.Shared.Rent(byteCount);
-        try
-        {
-            Encoding.Unicode.GetBytes(data, dataBytes);
-            SHA256.HashData(dataBytes.AsSpan()[..byteCount], hash);
-            return new Guid(hash[..16]);
-        }
-        finally
-        {
-            ArrayPool<byte>.Shared.Return(dataBytes);
-        }
-#else
-        byte[] hash = SHA256.HashData(Encoding.Unicode.GetBytes(data));
-        byte[] bytes = new byte[16];
-        Array.Copy(hash, bytes, 16);
-        return new Guid(bytes);
-#endif
->>>>>>> 15fe99f0
     }
 
 #if NET7_0_OR_GREATER
