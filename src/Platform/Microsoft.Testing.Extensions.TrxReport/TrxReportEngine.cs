﻿// Copyright (c) Microsoft Corporation. All rights reserved.
// Licensed under the MIT license. See LICENSE file in the project root for full license information.

#if NETCOREAPP
using System.Buffers;
#endif
using System.Globalization;
using System.Security.Cryptography;
using System.Text;
using System.Text.RegularExpressions;
using System.Xml.Linq;

using Microsoft.Testing.Platform.CommandLine;
using Microsoft.Testing.Platform.Configurations;
using Microsoft.Testing.Platform.Extensions;
using Microsoft.Testing.Platform.Extensions.Messages;
using Microsoft.Testing.Platform.Extensions.TestFramework;
using Microsoft.Testing.Platform.Helpers;
using Microsoft.Testing.Platform.Services;

namespace Microsoft.Testing.Extensions.TrxReport.Abstractions;

internal sealed partial class TrxReportEngine
{
    private const string UnitTestTypeGuid = "13CDC9D9-DDB5-4fa4-A97D-D965CCFC6D4B";

    private static readonly Regex ReservedFileNamesRegex = BuildReservedFileNameRegex();
    private static readonly Regex InvalidXmlCharReplace = BuildInvalidXmlCharReplace();
    private static readonly MatchEvaluator InvalidXmlEvaluator = ReplaceInvalidCharacterWithUniCodeEscapeSequence;

    private static readonly Type[] FailedStates =
    [
        typeof(FailedTestNodeStateProperty),
        typeof(CancelledTestNodeStateProperty),
        typeof(ErrorTestNodeStateProperty),
        typeof(TimeoutTestNodeStateProperty)
    ];

    private static readonly HashSet<char> InvalidFileNameChars =
    [
        '\"',
        '<',
        '>',
        '|',
        '\0',
        (char)1,
        (char)2,
        (char)3,
        (char)4,
        (char)5,
        (char)6,
        (char)7,
        (char)8,
        (char)9,
        (char)10,
        (char)11,
        (char)12,
        (char)13,
        (char)14,
        (char)15,
        (char)16,
        (char)17,
        (char)18,
        (char)19,
        (char)20,
        (char)21,
        (char)22,
        (char)23,
        (char)24,
        (char)25,
        (char)26,
        (char)27,
        (char)28,
        (char)29,
        (char)30,
        (char)31,
        ':',
        '*',
        '?',
        '\\',
        '/',
        '@',
        '(',
        ')',
        '^',
        ' '
    ];

    private readonly ITestApplicationModuleInfo _testApplicationModuleInfo;
    private readonly IEnvironment _environment;
    private readonly ICommandLineOptions _commandLineOptionsService;
    private readonly IConfiguration _configuration;
    private readonly IClock _clock;
    private readonly TestNodeUpdateMessage[] _testNodeUpdatedMessages;
    private readonly int _failedTestsCount;
    private readonly int _passedTestsCount;
    private readonly Dictionary<IExtension, List<SessionFileArtifact>> _artifactsByExtension;
    private readonly Dictionary<TestNodeUid, List<SessionFileArtifact>> _artifactsByTestNode;
    private readonly bool? _adapterSupportTrxCapability;
    private readonly ITestFramework _testFrameworkAdapter;
    private readonly DateTimeOffset _testStartTime;
    private readonly CancellationToken _cancellationToken;
    private readonly XNamespace _namespaceUri = XNamespace.Get("http://microsoft.com/schemas/VisualStudio/TeamTest/2010");
    private readonly IFileSystem _fileSystem;
    private readonly bool _isCopyingFileAllowed;

    public TrxReportEngine(ITestApplicationModuleInfo testApplicationModuleInfo, IEnvironment environment, ICommandLineOptions commandLineOptionsService, IConfiguration configuration, IClock clock, TestNodeUpdateMessage[] testNodeUpdatedMessages, int failedTestsCount, int passedTestsCount, Dictionary<IExtension, List<SessionFileArtifact>> artifactsByExtension, Dictionary<TestNodeUid, List<SessionFileArtifact>> artifactsByTestNode, bool? adapterSupportTrxCapability, ITestFramework testFrameworkAdapter, DateTimeOffset testStartTime, CancellationToken cancellationToken)
        : this(
            new SystemFileSystem(),
            testApplicationModuleInfo,
            environment,
            commandLineOptionsService,
            configuration,
            clock,
            testNodeUpdatedMessages,
            failedTestsCount,
            passedTestsCount,
            artifactsByExtension,
            artifactsByTestNode,
            adapterSupportTrxCapability,
            testFrameworkAdapter,
            testStartTime,
            cancellationToken)
    {
    }

    internal TrxReportEngine(IFileSystem fileSystem, ITestApplicationModuleInfo testApplicationModuleInfo, IEnvironment environment, ICommandLineOptions commandLineOptionsService, IConfiguration configuration, IClock clock, TestNodeUpdateMessage[] testNodeUpdatedMessages, int failedTestsCount, int passedTestsCount, Dictionary<IExtension, List<SessionFileArtifact>> artifactsByExtension, Dictionary<TestNodeUid, List<SessionFileArtifact>> artifactsByTestNode, bool? adapterSupportTrxCapability, ITestFramework testFrameworkAdapter, DateTimeOffset testStartTime, CancellationToken cancellationToken, bool isCopyingFileAllowed = true)
    {
        _testApplicationModuleInfo = testApplicationModuleInfo;
        _environment = environment;
        _commandLineOptionsService = commandLineOptionsService;
        _configuration = configuration;
        _clock = clock;
        _testNodeUpdatedMessages = testNodeUpdatedMessages;
        _failedTestsCount = failedTestsCount;
        _passedTestsCount = passedTestsCount;
        _artifactsByExtension = artifactsByExtension;
        _artifactsByTestNode = artifactsByTestNode;
        _adapterSupportTrxCapability = adapterSupportTrxCapability;
        _testFrameworkAdapter = testFrameworkAdapter;
        _testStartTime = testStartTime;
        _cancellationToken = cancellationToken;
        _fileSystem = fileSystem;
        _isCopyingFileAllowed = isCopyingFileAllowed;
    }

    public async Task<string> GenerateReportAsync(string testHostCrashInfo = "", bool isTestHostCrashed = false, bool keepReportFileStreamOpen = false)
        => await RetryWhenIOExceptionAsync(async () =>
        {
            string testAppModule = _testApplicationModuleInfo.GetCurrentTestApplicationFullPath();

            // create the xml doc
            var document = new XDocument(new XDeclaration("1.0", "UTF-8", null));
            var testRun = new XElement(_namespaceUri + "TestRun");
            testRun.SetAttributeValue("id", Guid.NewGuid());
            string testRunName = $"{_environment.GetEnvironmentVariable("UserName")}@{_environment.MachineName} {FormatDateTimeForRunName(_clock.UtcNow)}";
            testRun.SetAttributeValue("name", testRunName);

            AddTimes(testRun);

            // If the user added the trxFileName the runDeploymentRoot would stay the same, We think it's a bug but I found that same behavior on vstest
            string runDeploymentRoot = AddTestSettings(testRun, testRunName);
            string trxFileName = _commandLineOptionsService.TryGetOptionArgumentList(TrxReportGeneratorCommandLine.TrxReportFileNameOptionName, out string[]? fileName)
                ? ReplaceInvalidFileNameChars(fileName[0])
                : $"{runDeploymentRoot}.trx";
            AddResults(testAppModule, testRun, out XElement testDefinitions, out XElement testEntries, out string uncategorizedTestId, out string resultSummaryOutcome);
            testRun.Add(testDefinitions);
            testRun.Add(testEntries);
            AddTestLists(testRun, uncategorizedTestId);

            // NotExecuted is the status for the skipped test.
            resultSummaryOutcome = isTestHostCrashed ? "Failed" : resultSummaryOutcome is "Passed" or "NotExecuted" ? "Completed" : resultSummaryOutcome;

            await AddResultSummaryAsync(testRun, resultSummaryOutcome, runDeploymentRoot, testHostCrashInfo, isTestHostCrashed);

            // will need catch Unauthorized access
            document.Add(testRun);

            foreach (XElement node in document.Root!.Descendants().Where(n => n.Name.NamespaceName == string.Empty))
            {
                // Remove the xmlns='' attribute. Note the use of
                // Attributes rather than Attribute, in case the
                // attribute doesn't exist (which it might not if we'd
                // created the document "manually" instead of loading
                // it from a file.)
                node.Attributes("xmlns").Remove();

                // Inherit the parent namespace instead
                node.Name = node.Parent!.Name.Namespace + node.Name.LocalName;
            }

            string outputDirectory = _configuration.GetTestResultDirectory(); // add var for this
            string finalFileName = Path.Combine(outputDirectory, trxFileName);
            Stream stream = _fileSystem.NewFileStream(finalFileName, FileMode.CreateNew).Stream;
            try
            {
                await document.SaveAsync(stream, SaveOptions.None, _cancellationToken);
                return finalFileName;
            }
            finally
            {
                if (!keepReportFileStreamOpen)
                {
#if NET
                    await stream.DisposeAsync();
#else
                    stream.Dispose();
#endif
                }
            }
        });

    private async Task<string> RetryWhenIOExceptionAsync(Func<Task<string>> func)
    {
        DateTimeOffset firstTryTime = _clock.UtcNow;
        bool throwIOException = false;
        while (true)
        {
            try
            {
                return await func();
            }
            catch (IOException)
            {
                // In case of file with the same name we retry with a new name.
                if (throwIOException)
                {
                    throw;
                }
            }

            // We try for 30 seconds to create a file with a unique name.
            if (_clock.UtcNow - firstTryTime > TimeSpan.FromSeconds(30))
            {
                throwIOException = true;
            }
        }
    }

    public async Task AddArtifactsAsync(FileInfo trxFile, Dictionary<IExtension, List<SessionFileArtifact>> artifacts)
    {
        var document = XDocument.Load(trxFile.FullName);
        XElement? testRun = document.Element(_namespaceUri + "TestRun")
            ?? throw new InvalidOperationException("TestRun element not found");
        XElement deployment = testRun.Element(_namespaceUri + "TestSettings")?.Element(_namespaceUri + "Deployment")
            ?? throw new InvalidOperationException("Deployment element not found");
        string runDeploymentRoot = deployment.Attribute("runDeploymentRoot")?.Value
            ?? throw new InvalidOperationException("Unexpected null 'runDeploymentRoot'");
        XElement resultSummary = testRun.Element(_namespaceUri + "ResultSummary")
            ?? throw new InvalidOperationException("ResultSummary element not found");
        XElement? collectorDataEntries = resultSummary.Element(_namespaceUri + "CollectorDataEntries");
        if (collectorDataEntries is null)
        {
            collectorDataEntries = new XElement(_namespaceUri + "CollectorDataEntries");
            resultSummary.Add(collectorDataEntries);
        }

        await AddArtifactsToCollectionAsync(artifacts, collectorDataEntries, runDeploymentRoot);

#if NETCOREAPP
        using FileStream fs = File.OpenWrite(trxFile.FullName);
        await document.SaveAsync(fs, SaveOptions.None, _cancellationToken);
#else
        _cancellationToken.ThrowIfCancellationRequested();
        document.Save(trxFile.FullName);
        await Task.CompletedTask;
#endif
    }

    private async Task AddArtifactsToCollectionAsync(Dictionary<IExtension, List<SessionFileArtifact>> artifacts, XElement collectorDataEntries, string runDeploymentRoot)
    {
        foreach (KeyValuePair<IExtension, List<SessionFileArtifact>> extensionArtifacts in artifacts)
        {
            var collector = new XElement(
                _namespaceUri + "Collector",
                new XAttribute("agentName", _environment.MachineName),
                new XAttribute("uri", $"datacollector://{extensionArtifacts.Key.Uid}/{extensionArtifacts.Key.Version}"),
                new XAttribute("collectorDisplayName", extensionArtifacts.Key.DisplayName));
            collectorDataEntries.Add(collector);

            var uriAttachments = new XElement(_namespaceUri + "UriAttachments");
            collector.Add(uriAttachments);

            foreach (SessionFileArtifact artifact in extensionArtifacts.Value)
            {
                string href = await CopyArtifactIntoTrxDirectoryAndReturnHrefValueAsync(artifact.FileInfo, runDeploymentRoot);
                uriAttachments.Add(new XElement(_namespaceUri + "UriAttachment", new XElement(_namespaceUri + "A", new XAttribute("href", href))));
            }
        }
<<<<<<< HEAD

        using FileStream fs = File.OpenWrite(trxFile.FullName);
        await document.SaveAsync(fs, SaveOptions.None, _cancellationToken);
=======
>>>>>>> c9f76ae5
    }

    private async Task AddResultSummaryAsync(XElement testRun, string resultSummaryOutcome, string runDeploymentRoot, string testHostCrashInfo, bool isTestHostCrashed = false)
    {
        var resultSummary = new XElement(
            _namespaceUri + "ResultSummary",
            new XAttribute("outcome", resultSummaryOutcome));
        testRun.Add(resultSummary);

        var counters = new XElement(
            _namespaceUri + "Counters",
            new XAttribute("total", _testNodeUpdatedMessages.Length),
            new XAttribute("executed", _passedTestsCount + _failedTestsCount),
            new XAttribute("passed", _passedTestsCount),
            new XAttribute("failed", _failedTestsCount),
            new XAttribute("error", 0),
            new XAttribute("timeout", 0),
            new XAttribute("aborted", 0),
            new XAttribute("inconclusive", 0),
            new XAttribute("passedButRunAborted", 0),
            new XAttribute("notRunnable", 0),
            new XAttribute("notExecuted", 0),
            new XAttribute("disconnected", 0),
            new XAttribute("warning", 0),
            new XAttribute("completed", 0),
            new XAttribute("inProgress", 0),
            new XAttribute("pending", 0));
        resultSummary.Add(counters);

        if (isTestHostCrashed)
        {
            var runInfos = new XElement(_namespaceUri + "RunInfos");
            resultSummary.Add(runInfos);
            var runInfo = new XElement(
                _namespaceUri + "RunInfo",
                new XAttribute("computerName", _environment.MachineName),
                new XAttribute("outcome", "Error"),
                new XAttribute("timestamp", _clock.UtcNow.DateTime));
            var text = new XElement(_namespaceUri + "Text", testHostCrashInfo);
            runInfo.Add(text);
            runInfos.Add(runInfo);
        }

        if (_artifactsByExtension.Count == 0)
        {
            return;
        }

        var collectorDataEntries = new XElement(_namespaceUri + "CollectorDataEntries");
        resultSummary.Add(collectorDataEntries);

        await AddArtifactsToCollectionAsync(_artifactsByExtension, collectorDataEntries, runDeploymentRoot);
    }

    private async Task<string> CopyArtifactIntoTrxDirectoryAndReturnHrefValueAsync(FileInfo artifact, string runDeploymentRoot)
    {
        string artifactDirectory = CreateOrGetTrxArtifactDirectory(runDeploymentRoot);
        string fileName = artifact.Name;

        string destination = Path.Combine(artifactDirectory, fileName);
        int nameCounter = 0;

        // If the file already exists, append a number to the end of the file name
        while (true)
        {
            if (File.Exists(destination))
            {
                nameCounter++;
                destination = Path.Combine(artifactDirectory, $"{Path.GetFileNameWithoutExtension(fileName)}_{nameCounter}{Path.GetExtension(fileName)}");
                continue;
            }

            break;
        }

        await CopyFileAsync(artifact, new FileInfo(destination));

        return Path.Combine(_environment.MachineName, Path.GetFileName(destination));
    }

    private string CreateOrGetTrxArtifactDirectory(string runDeploymentRoot)
    {
        string directoryName = Path.Combine(_configuration.GetTestResultDirectory(), runDeploymentRoot, "In", _environment.MachineName);
        if (!Directory.Exists(directoryName))
        {
            Directory.CreateDirectory(directoryName);
        }

        return directoryName;
    }

    private async Task CopyFileAsync(FileInfo origin, FileInfo destination)
    {
        if (!_isCopyingFileAllowed)
        {
            return;
        }

        using FileStream fileStream = File.OpenRead(origin.FullName);
        using var destinationStream = new FileStream(destination.FullName, FileMode.Create);
        await fileStream.CopyToAsync(destinationStream);
    }

    private static void AddTestLists(XElement testRun, string uncategorizedTestId)
    {
        var testLists = new XElement(
            "TestLists",
            new XElement(
                "TestList",
                new XAttribute("name", "Results Not in a List"),
                new XAttribute("id", uncategorizedTestId)),
            new XElement(
                "TestList",
                new XAttribute("name", "All Loaded Results"),
                // parent of all categories (fake, not real category).
                new XAttribute("id", new Guid("19431567-8539-422a-85D7-44EE4E166BDA"))));

        testRun.Add(testLists);
    }

    private void AddResults(string testAppModule, XElement testRun, out XElement testDefinitions, out XElement testEntries, out string uncategorizedTestId, out string resultSummaryOutcome)
    {
        var results = new XElement("Results");

        // Duplicate test ids are not allowed inside the TestDefinitions element.
        testDefinitions = new XElement("TestDefinitions");
        var uniqueTestDefinitionTestIds = new HashSet<string>();

        testEntries = new XElement("TestEntries");
        uncategorizedTestId = "8C84FA94-04C1-424b-9868-57A2D4851A1D";
        resultSummaryOutcome = "Passed";
        foreach (TestNodeUpdateMessage nodeMessage in _testNodeUpdatedMessages)
        {
            TestNode testNode = nodeMessage.TestNode;

            string id = GuidFromString($"{testNode.Uid.Value} {testNode.DisplayName}").ToString();
            string displayName = RemoveInvalidXmlChar(testNode.DisplayName)!;
            string executionId = Guid.NewGuid().ToString();

            // Results
            var unitTestResult = new XElement(
                "UnitTestResult",
                new XAttribute("executionId", executionId),
                new XAttribute("testId", id),
                new XAttribute("testName", displayName),
                new XAttribute("computerName", _environment.MachineName));

            TimingProperty? timing = testNode.Properties.SingleOrDefault<TimingProperty>();
            string testDuration = timing?.GlobalTiming.Duration is { } duration
                ? duration.ToString("hh\\:mm\\:ss\\.fffffff", CultureInfo.InvariantCulture)
                : "00:00:00";
            unitTestResult.SetAttributeValue("duration", testDuration);

            unitTestResult.SetAttributeValue(
                "startTime",
                timing?.GlobalTiming.StartTime.ToUniversalTime().ToString("O") ?? _clock.UtcNow.ToString("O"));
            unitTestResult.SetAttributeValue(
                "endTime",
                timing?.GlobalTiming.EndTime.ToUniversalTime().ToString("O") ?? _clock.UtcNow.ToString("O"));

            // TODO: Are there other types?
            unitTestResult.SetAttributeValue("testType", UnitTestTypeGuid);

            string outcome = "Passed";
            TestNodeStateProperty? testState = testNode.Properties.SingleOrDefault<TestNodeStateProperty>();
            if (testState is { } state
                && FailedStates.Contains(testState.GetType()))
            {
                outcome = resultSummaryOutcome = "Failed";
            }
            else if (testState is SkippedTestNodeStateProperty)
            {
                outcome = resultSummaryOutcome = "NotExecuted";
            }

            unitTestResult.SetAttributeValue("outcome", outcome);

            unitTestResult.SetAttributeValue("testListId", uncategorizedTestId);

            // It has the same value as executionId
            unitTestResult.SetAttributeValue("relativeResultsDirectory", executionId);

            // Below we're escaping most "dynamic body" using .Replace("\0", ""), because this is an invalid xml character.
            // There are other invalid xml characters, but they're transformed inside the writer in a correct way so we try to
            // rely on the built-in escaping/conversion.
            // i.e. https://github.com/dotnet/runtime/blob/main/src/libraries/System.Private.Xml/src/System/Xml/Core/XmlEncodedRawTextWriter.cs#L890
            var output = new XElement("Output");

            TrxMessagesProperty? trxMessages = testNode.Properties.SingleOrDefault<TrxMessagesProperty>();
            IEnumerable<string?>? nonErrorMessages = trxMessages?.Messages.Where(x => x is not StandardErrorTrxMessage).Select(x => x.Message);
            if (nonErrorMessages?.Any() == true)
            {
                output.Add(new XElement("StdOut", RemoveInvalidXmlChar(string.Join(Environment.NewLine, nonErrorMessages))));
            }

            IEnumerable<string?>? errorMessages = trxMessages?.Messages.Where(x => x is StandardErrorTrxMessage).Select(x => x.Message);
            if (errorMessages?.Any() == true)
            {
                output.Add(new XElement("StdErr", RemoveInvalidXmlChar(string.Join(Environment.NewLine, errorMessages))));
            }

            TrxExceptionProperty? trxException = testNode.Properties.SingleOrDefault<TrxExceptionProperty>();
            if (trxException?.Message is not null || trxException?.StackTrace is not null)
            {
                XElement errorInfoElement = new("ErrorInfo");

                if (trxException.Message is not null)
                {
                    errorInfoElement.Add(new XElement("Message", RemoveInvalidXmlChar(trxException.Message)));
                }

                if (trxException.StackTrace is not null)
                {
                    errorInfoElement.Add(new XElement("StackTrace", RemoveInvalidXmlChar(trxException.StackTrace)));
                }

                output.Add(errorInfoElement);
            }

            // add collectorDataEntries details
            if (output.HasElements && outcome != "NotExecuted")
            {
                unitTestResult.Add(output);
            }

            if (_artifactsByTestNode.TryGetValue(testNode.Uid, out List<SessionFileArtifact>? fileArtifacts))
            {
                var resultFiles = new XElement("ResultFiles");

                foreach (SessionFileArtifact fileArtifact in fileArtifacts)
                {
                    resultFiles.Add(new XElement(
                        "ResultFile",
                        new XAttribute("path", fileArtifact.FileInfo.FullName)));
                }

                unitTestResult.Add(resultFiles);
            }

            results.Add(unitTestResult);

            // TestDefinitions
            var unitTest = new XElement(
                "UnitTest",
                new XAttribute("name", displayName),
                new XAttribute("storage", testAppModule.ToLowerInvariant()),
                new XAttribute("id", id));

            TrxCategoriesProperty? trxCategories = testNode.Properties.SingleOrDefault<TrxCategoriesProperty>();
            if (trxCategories?.Categories.Length > 0)
            {
                unitTest.Add(new XElement("TestCategory", trxCategories.Categories.Select(c => new XElement("TestCategoryItem", new XAttribute("TestCategory", c)))));
            }

            unitTest.Add(new XElement("Execution", new XAttribute("id", executionId)));

            var testMethod = new XElement(
                "TestMethod",
                new XAttribute("codeBase", testAppModule),
                new XAttribute("adapterTypeName", $"executor://{_testFrameworkAdapter.Uid}/{_testFrameworkAdapter.Version}"));

            if (_adapterSupportTrxCapability == true)
            {
                string? className = testNode.Properties.SingleOrDefault<TrxFullyQualifiedTypeNameProperty>()?.FullyQualifiedTypeName;
                if (className is not null)
                {
                    testMethod.SetAttributeValue("className", className);
                }
            }

            testMethod.SetAttributeValue("name", displayName);

            unitTest.Add(testMethod);

            // Add the test method to the test definitions if it's not already there
            if (!uniqueTestDefinitionTestIds.Contains(id))
            {
                testDefinitions.Add(unitTest);
                uniqueTestDefinitionTestIds.Add(id);
            }

            // testEntry
            var testEntry = new XElement(
                "TestEntry",
                new XAttribute("testId", id),
                new XAttribute("executionId", executionId),
                new XAttribute("testListId", uncategorizedTestId));
            testEntries.Add(testEntry);
        }

        testRun.Add(results);
    }

    private static string AddTestSettings(XElement testRun, string testRunName)
    {
        var testSettings = new XElement(
            "TestSettings",
            new XAttribute("name", "default"),
            new XAttribute("id", Guid.NewGuid()));
        string runDeploymentRoot = ReplaceInvalidFileNameChars(testRunName);
        testSettings.Add(new XElement("Deployment", new XAttribute("runDeploymentRoot", runDeploymentRoot)));
        testRun.Add(testSettings);
        return runDeploymentRoot;
    }

    private void AddTimes(XElement testRun)
    {
        var times = new XElement(
            "Times",
            new XAttribute("creation", _testStartTime),
            new XAttribute("queuing", _testStartTime),
            new XAttribute("start", _testStartTime),
            new XAttribute("finish", _clock.UtcNow));
        testRun.Add(times);
    }

    private static string FormatDateTimeForRunName(DateTimeOffset date) =>

        // We use custom format string to make sure that runs are sorted in the same way on all intl machines.
        // This is both for directory names and for Data Warehouse.
        date.ToString("yyyy-MM-dd HH:mm:ss.fff", DateTimeFormatInfo.InvariantInfo);

    private static string ReplaceInvalidFileNameChars(string fileName)
    {
        // Replace bad chars by this.
        char replacementChar = '_';
        char[] result = new char[fileName.Length];

        // Replace each invalid char with replacement char.
        for (int i = 0; i < fileName.Length; ++i)
        {
            result[i] = InvalidFileNameChars.Contains(fileName[i]) ? replacementChar : fileName[i];
        }

        // We trim spaces in the end because CreateFile/Dir trim those.
        string replaced = new string(result).TrimEnd();
        ArgumentGuard.Ensure(replaced.Length > 0, nameof(fileName), $"File name {fileName} is empty after removing invalid characters.");

        if (IsReservedFileName(replaced))
        {
            replaced = replacementChar + replaced;  // Cannot add to the end because it can have extensions.
        }

        return replaced;
    }

    private static bool IsReservedFileName(string fileName) =>

        // CreateFile:
        // The following reserved device names cannot be used as the name of a file:
        // CON, PRN, AUX, NUL, COM1, COM2, COM3, COM4, COM5, COM6, COM7, COM8, COM9,
        // LPT1, LPT2, LPT3, LPT4, LPT5, LPT6, LPT7, LPT8, and LPT9.
        // Also avoid these names followed by an extension, for example, NUL.tx7.
        // Windows NT: CLOCK$ is also a reserved device name.
        ReservedFileNamesRegex.Match(fileName).Success;

    private static Guid GuidFromString(string data)
    {
#if NETCOREAPP
        int byteCount = Encoding.Unicode.GetByteCount(data);
        Span<byte> hash = stackalloc byte[32];
        byte[] dataBytes = ArrayPool<byte>.Shared.Rent(byteCount);
        try
        {
            Encoding.Unicode.GetBytes(data, dataBytes);
            SHA256.HashData(dataBytes.AsSpan()[..byteCount], hash);
            return new Guid(hash[..16]);
        }
        finally
        {
            ArrayPool<byte>.Shared.Return(dataBytes);
        }
#else
        var sha256 = SHA256.Create();
        byte[] hash = sha256.ComputeHash(Encoding.Unicode.GetBytes(data));
        byte[] bytes = new byte[16];
        Array.Copy(hash, bytes, 16);
        return new Guid(bytes);
#endif
    }

#if NET7_0_OR_GREATER
    [GeneratedRegex(@"(?i:^(CON|PRN|AUX|NUL|COM[1-9]|LPT[1-9]|CLOCK\$)(\..*)?)$", RegexOptions.None, "en-150")]
    private static partial Regex BuildReservedFileNameRegex();
#else
    private static Regex BuildReservedFileNameRegex() => new(@"(?i:^(CON|PRN|AUX|NUL|COM[1-9]|LPT[1-9]|CLOCK\$)(\..*)?)$");
#endif

    // From xml spec (http://www.w3.org/TR/xml/#charsets) valid chars:
    // #x9 | #xA | #xD | [#x20-#xD7FF] | [#xE000-#xFFFD] | [#x10000-#x10FFFF]
    // we are handling only #x9 | #xA | #xD | [#x20-#xD7FF] | [#xE000-#xFFFD]
    // because C# support unicode character in range \u0000 to \uFFFF
#if NET7_0_OR_GREATER
    [GeneratedRegex(@"[^\x09\x0A\x0D\x20-\uD7FF\uE000-\uFFFD]")]
    private static partial Regex BuildInvalidXmlCharReplace();
#else
    private static Regex BuildInvalidXmlCharReplace() => new(@"[^\x09\x0A\x0D\x20-\uD7FF\uE000-\uFFFD]");
#endif

    private static string? RemoveInvalidXmlChar(string? str) => str is null ? null : InvalidXmlCharReplace.Replace(str, InvalidXmlEvaluator);

    private static string ReplaceInvalidCharacterWithUniCodeEscapeSequence(Match match)
    {
        char x = match.Value[0];
        return $@"\u{(ushort)x:x4}";
    }
}<|MERGE_RESOLUTION|>--- conflicted
+++ resolved
@@ -194,8 +194,14 @@
             Stream stream = _fileSystem.NewFileStream(finalFileName, FileMode.CreateNew).Stream;
             try
             {
+#if NETCOREAPP
                 await document.SaveAsync(stream, SaveOptions.None, _cancellationToken);
                 return finalFileName;
+#else
+                _cancellationToken.ThrowIfCancellationRequested();
+                document.Save(stream);
+                return await Task.FromResult(finalFileName);
+#endif
             }
             finally
             {
@@ -287,12 +293,6 @@
                 uriAttachments.Add(new XElement(_namespaceUri + "UriAttachment", new XElement(_namespaceUri + "A", new XAttribute("href", href))));
             }
         }
-<<<<<<< HEAD
-
-        using FileStream fs = File.OpenWrite(trxFile.FullName);
-        await document.SaveAsync(fs, SaveOptions.None, _cancellationToken);
-=======
->>>>>>> c9f76ae5
     }
 
     private async Task AddResultSummaryAsync(XElement testRun, string resultSummaryOutcome, string runDeploymentRoot, string testHostCrashInfo, bool isTestHostCrashed = false)
