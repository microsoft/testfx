--- conflicted
+++ resolved
@@ -44,11 +44,7 @@
     private readonly bool _traceEnabled;
     private readonly ILogger<HangDumpProcessLifetimeHandler> _logger;
     private readonly ManualResetEventSlim _waitConsumerPipeName = new(false);
-<<<<<<< HEAD
-    private readonly IArtifactNamingService _artifactNamingService;
-=======
     private readonly List<string> _dumpFiles = [];
->>>>>>> d38ee5e1
 
     private TimeSpan? _activityTimerValue;
     private Timer? _activityTimer;
@@ -83,12 +79,7 @@
         _configuration = configuration;
         _processHandler = processHandler;
         _clock = clock;
-<<<<<<< HEAD
-        _testApplicationCancellationTokenSource = serviceProvider.GetTestApplicationCancellationTokenSource();
         _artifactNamingService = serviceProvider.GetArtifactNamingService();
-        _dumpFileNamePattern = $"{Path.GetFileNameWithoutExtension(testApplicationModuleInfo.GetCurrentTestApplicationFullPath())}_%p_hang.dmp";
-=======
->>>>>>> d38ee5e1
     }
 
     public string Uid => nameof(HangDumpProcessLifetimeHandler);
@@ -335,10 +326,6 @@
         ApplicationStateGuard.Ensure(_testHostProcessInformation is not null);
         ApplicationStateGuard.Ensure(_dumpType is not null);
 
-<<<<<<< HEAD
-        await _logger.LogInformationAsync($"Hang dump timeout({_activityTimerValue}) expired.").ConfigureAwait(false);
-        await _outputDisplay.DisplayAsync(this, new ErrorMessageOutputDeviceData(string.Format(CultureInfo.InvariantCulture, ExtensionResources.HangDumpTimeoutExpired, _activityTimerValue))).ConfigureAwait(false);
-
         // Create custom replacements for the dumped process
         string processName;
         try
@@ -365,9 +352,6 @@
         };
 
         string finalDumpFileName = _artifactNamingService.ResolveTemplateWithLegacySupport(_dumpFileNamePattern, customReplacements, legacyReplacements);
-=======
-        string finalDumpFileName = (_dumpFileNamePattern ?? $"{process.Name}_%p_hang.dmp").Replace("%p", process.Id.ToString(CultureInfo.InvariantCulture));
->>>>>>> d38ee5e1
         finalDumpFileName = Path.Combine(_configuration.GetTestResultDirectory(), finalDumpFileName);
 
         ApplicationStateGuard.Ensure(_namedPipeClient is not null);
