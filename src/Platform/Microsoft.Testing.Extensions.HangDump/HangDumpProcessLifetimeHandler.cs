﻿// Copyright (c) Microsoft Corporation. All rights reserved.
// Licensed under the MIT license. See LICENSE file in the project root for full license information.

using System.Globalization;

using Microsoft.Testing.Extensions.Diagnostics.Resources;
using Microsoft.Testing.Extensions.HangDump.Serializers;
using Microsoft.Testing.Platform;
using Microsoft.Testing.Platform.CommandLine;
using Microsoft.Testing.Platform.Configurations;
using Microsoft.Testing.Platform.Extensions.Messages;
using Microsoft.Testing.Platform.Extensions.OutputDevice;
using Microsoft.Testing.Platform.Extensions.TestHostControllers;
using Microsoft.Testing.Platform.Helpers;
using Microsoft.Testing.Platform.IPC;
using Microsoft.Testing.Platform.IPC.Models;
using Microsoft.Testing.Platform.IPC.Serializers;
using Microsoft.Testing.Platform.Logging;
using Microsoft.Testing.Platform.Messages;
using Microsoft.Testing.Platform.OutputDevice;
using Microsoft.Testing.Platform.Services;

#if NETCOREAPP
using Microsoft.Diagnostics.NETCore.Client;
#endif

namespace Microsoft.Testing.Extensions.Diagnostics;

internal sealed class HangDumpProcessLifetimeHandler : ITestHostProcessLifetimeHandler, IOutputDeviceDataProducer, IDataProducer,
#if NETCOREAPP
    IAsyncDisposable
#else
    IDisposable
#endif
{
    private readonly IMessageBus _messageBus;
    private readonly IOutputDevice _outputDisplay;
    private readonly ICommandLineOptions _commandLineOptions;
    private readonly ITask _task;
    private readonly IEnvironment _environment;
    private readonly IConfiguration _configuration;
    private readonly IProcessHandler _processHandler;
    private readonly IClock _clock;
    private readonly ITestApplicationCancellationTokenSource _testApplicationCancellationTokenSource;
    private readonly PipeNameDescription _pipeNameDescription;
    private readonly bool _traceEnabled;
    private readonly ILogger<HangDumpProcessLifetimeHandler> _logger;
    private readonly ManualResetEventSlim _mutexNameReceived = new(false);
    private readonly ManualResetEventSlim _waitConsumerPipeName = new(false);

    private TimeSpan _activityTimerValue = TimeSpan.FromMinutes(30);
    private Task? _waitConnectionTask;
    private Task? _activityIndicatorTask;
    private NamedPipeServer? _singleConnectionNamedPipeServer;
    private string? _activityTimerMutexName;
    private bool _exitActivityIndicatorTask;
    private string _dumpType = "Full";
    private string _dumpFileNamePattern;
    private Mutex? _activityIndicatorMutex;
    private ITestHostProcessInformation? _testHostProcessInformation;
    private string _dumpFileTaken = string.Empty;
    private NamedPipeClient? _namedPipeClient;

    public HangDumpProcessLifetimeHandler(
        PipeNameDescription pipeNameDescription,
        IMessageBus messageBus,
        IOutputDevice outputDisplay,
        ICommandLineOptions commandLineOptions,
        ITask task,
        IEnvironment environment,
        ILoggerFactory loggerFactory,
        ITestApplicationModuleInfo testApplicationModuleInfo,
        IConfiguration configuration,
        IProcessHandler processHandler,
        IServiceProvider serviceProvider,
        IClock clock)
    {
        _logger = loggerFactory.CreateLogger<HangDumpProcessLifetimeHandler>();
        _traceEnabled = _logger.IsEnabled(LogLevel.Trace);
        _pipeNameDescription = pipeNameDescription;
        _messageBus = messageBus;
        _outputDisplay = outputDisplay;
        _commandLineOptions = commandLineOptions;
        _task = task;
        _environment = environment;
        _configuration = configuration;
        _processHandler = processHandler;
        _clock = clock;
        _testApplicationCancellationTokenSource = serviceProvider.GetTestApplicationCancellationTokenSource();
        _dumpFileNamePattern = $"{Path.GetFileNameWithoutExtension(testApplicationModuleInfo.GetCurrentTestApplicationFullPath())}_%p_hang.dmp";
    }

    public string Uid => nameof(HangDumpProcessLifetimeHandler);

    public string Version => AppVersion.DefaultSemVer;

    public string DisplayName => ExtensionResources.HangDumpExtensionDisplayName;

    public string Description => ExtensionResources.HangDumpExtensionDescription;

    public Type[] DataTypesProduced => [typeof(FileArtifact)];

    public Task<bool> IsEnabledAsync() => Task.FromResult(_commandLineOptions.IsOptionSet(HangDumpCommandLineProvider.HangDumpOptionName) &&
        !_commandLineOptions.IsOptionSet(PlatformCommandLineProvider.ServerOptionKey));

    public async Task BeforeTestHostProcessStartAsync(CancellationToken cancellationToken)
    {
        if (_commandLineOptions.TryGetOptionArgumentList(HangDumpCommandLineProvider.HangDumpTimeoutOptionName, out string[]? timeout))
        {
            _activityTimerValue = TimeSpanParser.Parse(timeout[0]);
        }

        if (_commandLineOptions.TryGetOptionArgumentList(HangDumpCommandLineProvider.HangDumpTypeOptionName, out string[]? dumpType))
        {
            _dumpType = dumpType[0];
        }

        if (_commandLineOptions.TryGetOptionArgumentList(HangDumpCommandLineProvider.HangDumpFileNameOptionName, out string[]? fileName))
        {
            _dumpFileNamePattern = fileName[0];
        }

        await _logger.LogInformationAsync($"Hang dump timeout setup {_activityTimerValue}.");

        _waitConnectionTask = _task.Run(
            async () =>
        {
            _singleConnectionNamedPipeServer = new(_pipeNameDescription, CallbackAsync, _environment, _logger, _task, cancellationToken);
            _singleConnectionNamedPipeServer.RegisterSerializer(new ActivityIndicatorMutexNameRequestSerializer(), typeof(ActivityIndicatorMutexNameRequest));
            _singleConnectionNamedPipeServer.RegisterSerializer(new VoidResponseSerializer(), typeof(VoidResponse));
            _singleConnectionNamedPipeServer.RegisterSerializer(new SessionEndSerializerRequestSerializer(), typeof(SessionEndSerializerRequest));
            _singleConnectionNamedPipeServer.RegisterSerializer(new ConsumerPipeNameRequestSerializer(), typeof(ConsumerPipeNameRequest));
            await _logger.LogDebugAsync($"Waiting for connection to {_singleConnectionNamedPipeServer.PipeName.Name}");
            await _singleConnectionNamedPipeServer.WaitConnectionAsync(cancellationToken).TimeoutAfterAsync(TimeoutHelper.DefaultHangTimeSpanTimeout, cancellationToken);
        }, cancellationToken);
    }

    private async Task<IResponse> CallbackAsync(IRequest request)
    {
        if (request is ActivityIndicatorMutexNameRequest activityIndicatorMutexNameRequest)
        {
            await _logger.LogDebugAsync($"Mutex name received by the test host, '{activityIndicatorMutexNameRequest.MutexName}'");
            _activityTimerMutexName = activityIndicatorMutexNameRequest.MutexName;
            _mutexNameReceived.Set();
            return VoidResponse.CachedInstance;
        }
        else if (request is SessionEndSerializerRequest)
        {
            await _logger.LogDebugAsync($"Session end received by the test host");
            _exitActivityIndicatorTask = true;
#if NET
            if (_namedPipeClient is not null)
            {
                await _namedPipeClient.DisposeAsync();
            }
#else
            _namedPipeClient?.Dispose();
#endif
            return VoidResponse.CachedInstance;
        }
        else if (request is ConsumerPipeNameRequest consumerPipeNameRequest)
        {
            await _logger.LogDebugAsync($"Consumer pipe name received '{consumerPipeNameRequest.PipeName}'");
            _namedPipeClient = new NamedPipeClient(consumerPipeNameRequest.PipeName);
            _namedPipeClient.RegisterSerializer(new GetInProgressTestsResponseSerializer(), typeof(GetInProgressTestsResponse));
            _namedPipeClient.RegisterSerializer(new GetInProgressTestsRequestSerializer(), typeof(GetInProgressTestsRequest));
            _namedPipeClient.RegisterSerializer(new ExitSignalActivityIndicatorTaskRequestSerializer(), typeof(ExitSignalActivityIndicatorTaskRequest));
            _namedPipeClient.RegisterSerializer(new VoidResponseSerializer(), typeof(VoidResponse));
            _waitConsumerPipeName.Set();
            return VoidResponse.CachedInstance;
        }
        else
        {
            throw new ArgumentOutOfRangeException(string.Format(CultureInfo.InvariantCulture, ExtensionResources.HangDumpUnsupportedRequestTypeErrorMessage, request));
        }
    }

    public async Task OnTestHostProcessStartedAsync(ITestHostProcessInformation testHostProcessInformation, CancellationToken cancellation)
    {
        ApplicationStateGuard.Ensure(_waitConnectionTask is not null);
        ApplicationStateGuard.Ensure(_singleConnectionNamedPipeServer is not null);
        try
        {
            _testHostProcessInformation = testHostProcessInformation;

            await _logger.LogDebugAsync($"Wait for test host connection to the server pipe '{_singleConnectionNamedPipeServer.PipeName.Name}'");
            await _waitConnectionTask.TimeoutAfterAsync(TimeoutHelper.DefaultHangTimeSpanTimeout);
            using CancellationTokenSource timeout = new(TimeoutHelper.DefaultHangTimeSpanTimeout);
            using var linkedCancellationToken = CancellationTokenSource.CreateLinkedTokenSource(cancellation, timeout.Token);
            _waitConsumerPipeName.Wait(linkedCancellationToken.Token);
            ApplicationStateGuard.Ensure(_namedPipeClient is not null);
            await _namedPipeClient.ConnectAsync(cancellation).TimeoutAfterAsync(TimeoutHelper.DefaultHangTimeSpanTimeout);
            await _logger.LogDebugAsync($"Connected to the test host server pipe '{_namedPipeClient.PipeName}'");

            // Keep the custom thread to avoid to waste one from thread pool.
            _activityIndicatorTask = _task.RunLongRunning(ActivityTimerAsync, "[HangDump] ActivityTimerAsync", cancellation);
        }
        catch (OperationCanceledException) when (cancellation.IsCancellationRequested)
        {
            return;
        }
    }

    public async Task OnTestHostProcessExitedAsync(ITestHostProcessInformation testHostProcessInformation, CancellationToken cancellation)
    {
        if (cancellation.IsCancellationRequested)
        {
            return;
        }

        if (!testHostProcessInformation.HasExitedGracefully)
        {
            _logger.LogDebug($"Testhost didn't exit gracefully '{testHostProcessInformation.ExitCode}', disposing _activityIndicatorMutex(is null: '{_activityIndicatorMutex is null}')");
            _activityIndicatorMutex?.Dispose();
        }

        if (!RoslynString.IsNullOrEmpty(_dumpFileTaken))
        {
            await _messageBus.PublishAsync(this, new FileArtifact(new FileInfo(_dumpFileTaken), ExtensionResources.HangDumpArtifactDisplayName, ExtensionResources.HangDumpArtifactDescription));
        }
    }

    private async Task ActivityTimerAsync()
    {
        _logger.LogDebug($"Wait for mutex name from the test host");

        if (!_mutexNameReceived.Wait(TimeoutHelper.DefaultHangTimeSpanTimeout))
        {
            throw new InvalidOperationException(string.Format(CultureInfo.InvariantCulture, ExtensionResources.MutexNameReceptionTimeoutErrorMessage, TimeoutHelper.DefaultHangTimeoutSeconds));
        }

        ApplicationStateGuard.Ensure(_activityTimerMutexName is not null);

        _logger.LogDebug($"Open activity mutex '{_activityTimerMutexName}'");

        if (!Mutex.TryOpenExisting(_activityTimerMutexName, out _activityIndicatorMutex))
        {
            throw new InvalidOperationException(string.Format(CultureInfo.InvariantCulture, ExtensionResources.MutexDoesNotExistErrorMessage, _activityTimerMutexName));
        }

        bool timeoutFired = false;
        try
        {
            // Don't wait in async in the while, we need thread affinity for the mutex
            while (true)
            {
                if (_traceEnabled)
                {
                    _logger.LogTrace($"Wait for activity signal");
                }

                if (!_activityIndicatorMutex.WaitOne(_activityTimerValue))
                {
                    timeoutFired = true;
                    break;
                }

                if (_traceEnabled)
                {
                    _logger.LogTrace($"Activity signal received by the test host '{_clock.UtcNow}'");
                }

                // We don't release in case of exit because we will release after the timeout check to unblock the client and exit the task
                if (_exitActivityIndicatorTask)
                {
                    break;
                }
                else
                {
                    _activityIndicatorMutex.ReleaseMutex();
                }
            }

            if (_traceEnabled)
            {
                _logger.LogTrace($"Exit 'ActivityTimerAsync'");
            }
        }
        catch (AbandonedMutexException)
        {
            // If the mutex is abandoned from the test host crash we will get an exception
            _logger.LogDebug($"Mutex '{_activityTimerMutexName}' is abandoned");
        }
        catch (ObjectDisposedException)
        {
            // If test host exit in a non gracefully way on process exit we dispose the mutex to unlock the activity timer.
            // In this way we release also the dispose.
            _logger.LogDebug($"Mutex '{_activityTimerMutexName}' is disposed");
        }

        if (!timeoutFired)
        {
            try
            {
                _logger.LogDebug($"Timeout is not fired release activity mutex handle to allow test host to close");
                _activityIndicatorMutex.ReleaseMutex();
            }
            catch (AbandonedMutexException)
            {
                // If the mutex is abandoned from the test host crash we will get an exception
                _logger.LogDebug($"Mutex '{_activityTimerMutexName}' is abandoned, during last release");
            }
            catch (ObjectDisposedException)
            {
                // If test host exit in a non gracefully way on process exit we dispose the mutex to unlock the activity timer.
                _logger.LogDebug($"Mutex '{_activityTimerMutexName}' is disposed, during last release");
            }
        }

        _activityIndicatorMutex.Dispose();
        _logger.LogDebug($"Activity indicator disposed");

        if (timeoutFired)
        {
            await TakeDumpAsync();
        }
    }

    private async Task TakeDumpAsync()
    {
        ApplicationStateGuard.Ensure(_testHostProcessInformation is not null);
        ApplicationStateGuard.Ensure(_dumpType is not null);

        await _logger.LogInformationAsync($"Hang dump timeout({_activityTimerValue}) expired.");
        await _outputDisplay.DisplayAsync(this, FormattedTextOutputDeviceDataBuilder.CreateRedConsoleColorText(string.Format(CultureInfo.InvariantCulture, ExtensionResources.HangDumpTimeoutExpired, _activityTimerValue)));

        string finalDumpFileName = _dumpFileNamePattern.Replace("%p", _testHostProcessInformation.PID.ToString(CultureInfo.InvariantCulture));
        finalDumpFileName = Path.Combine(_configuration.GetTestResultDirectory(), finalDumpFileName);

        ApplicationStateGuard.Ensure(_namedPipeClient is not null);
        GetInProgressTestsResponse tests = await _namedPipeClient.RequestReplyAsync<GetInProgressTestsRequest, GetInProgressTestsResponse>(new GetInProgressTestsRequest(), _testApplicationCancellationTokenSource.CancellationToken);
        await _namedPipeClient.RequestReplyAsync<ExitSignalActivityIndicatorTaskRequest, VoidResponse>(new ExitSignalActivityIndicatorTaskRequest(), _testApplicationCancellationTokenSource.CancellationToken);
        if (tests.Tests.Length > 0)
        {
            string hangTestsFileName = Path.Combine(_configuration.GetTestResultDirectory(), Path.ChangeExtension(Path.GetFileName(finalDumpFileName), ".log"));
            using (FileStream fs = File.OpenWrite(hangTestsFileName))
            using (StreamWriter sw = new(fs))
            {
                await _outputDisplay.DisplayAsync(this, FormattedTextOutputDeviceDataBuilder.CreateRedConsoleColorText(ExtensionResources.RunningTestsWhileDumping));
                foreach ((string testName, int seconds) in tests.Tests)
                {
                    await sw.WriteLineAsync($"[{TimeSpan.FromSeconds(seconds)}] {testName}");
                    await _outputDisplay.DisplayAsync(this, FormattedTextOutputDeviceDataBuilder.CreateRedConsoleColorText($"[{TimeSpan.FromSeconds(seconds)}] {testName}"));
                }
            }

            await _messageBus.PublishAsync(this, new FileArtifact(new FileInfo(hangTestsFileName), ExtensionResources.HangTestListArtifactDisplayName, ExtensionResources.HangTestListArtifactDescription));
        }

        await _logger.LogInformationAsync($"Creating dump filename {finalDumpFileName}");

        await _outputDisplay.DisplayAsync(this, FormattedTextOutputDeviceDataBuilder.CreateRedConsoleColorText(string.Format(CultureInfo.InvariantCulture, ExtensionResources.CreatingDumpFile, finalDumpFileName)));

#if NETCOREAPP
        DiagnosticsClient diagnosticsClient = new(_testHostProcessInformation.PID);
        DumpType dumpType = _dumpType.ToLowerInvariant().Trim() switch
        {
            "mini" => DumpType.Normal,
            "heap" => DumpType.WithHeap,
            "triage" => DumpType.Triage,
            "full" => DumpType.Full,
            _ => throw ApplicationStateGuard.Unreachable(),
        };

        diagnosticsClient.WriteDump(dumpType, finalDumpFileName, true);
#else
        MiniDumpWriteDump.MiniDumpTypeOption miniDumpTypeOption = _dumpType.ToLowerInvariant().Trim() switch
        {
            "mini" => MiniDumpWriteDump.MiniDumpTypeOption.Mini,
            "heap" => MiniDumpWriteDump.MiniDumpTypeOption.Heap,
            "full" => MiniDumpWriteDump.MiniDumpTypeOption.Full,
            _ => throw ApplicationStateGuard.Unreachable(),
        };

        MiniDumpWriteDump.CollectDumpUsingMiniDumpWriteDump(_testHostProcessInformation.PID, finalDumpFileName, miniDumpTypeOption);
#endif

        NotifyCrashDumpServiceIfEnabled();
        using IProcess process = _processHandler.GetProcessById(_testHostProcessInformation.PID);
        process.Kill();
        await process.WaitForExitAsync();
<<<<<<< HEAD

=======
#endif
>>>>>>> 92df3b39
        _dumpFileTaken = finalDumpFileName;
    }

    private static void NotifyCrashDumpServiceIfEnabled()
        => AppDomain.CurrentDomain.SetData("ProcessKilledByHangDump", "true");

    public void Dispose()
    {
        if (_activityIndicatorTask is not null)
        {
            if (!_activityIndicatorTask.Wait(TimeoutHelper.DefaultHangTimeSpanTimeout))
            {
                throw new InvalidOperationException($"_activityIndicatorTask didn't exit in {TimeoutHelper.DefaultHangTimeSpanTimeout} seconds");
            }
        }

        _namedPipeClient?.Dispose();
        _waitConsumerPipeName.Dispose();
        _mutexNameReceived.Dispose();
        _singleConnectionNamedPipeServer?.Dispose();
        _pipeNameDescription.Dispose();
    }

#if NETCOREAPP
    public async ValueTask DisposeAsync()
    {
        if (_activityIndicatorTask is not null)
        {
            await _activityIndicatorTask.TimeoutAfterAsync(TimeoutHelper.DefaultHangTimeSpanTimeout);
        }

        _namedPipeClient?.Dispose();
        _waitConsumerPipeName.Dispose();
        _mutexNameReceived.Dispose();
        _singleConnectionNamedPipeServer?.Dispose();
        _pipeNameDescription.Dispose();
    }
#endif
}<|MERGE_RESOLUTION|>--- conflicted
+++ resolved
@@ -363,6 +363,11 @@
         };
 
         diagnosticsClient.WriteDump(dumpType, finalDumpFileName, true);
+        NotifyCrashDumpServiceIfEnabled();
+        using IProcess process = _processHandler.GetProcessById(_testHostProcessInformation.PID);
+        process.Kill();
+        await process.WaitForExitAsync();
+
 #else
         MiniDumpWriteDump.MiniDumpTypeOption miniDumpTypeOption = _dumpType.ToLowerInvariant().Trim() switch
         {
@@ -373,17 +378,11 @@
         };
 
         MiniDumpWriteDump.CollectDumpUsingMiniDumpWriteDump(_testHostProcessInformation.PID, finalDumpFileName, miniDumpTypeOption);
-#endif
-
         NotifyCrashDumpServiceIfEnabled();
         using IProcess process = _processHandler.GetProcessById(_testHostProcessInformation.PID);
         process.Kill();
         await process.WaitForExitAsync();
-<<<<<<< HEAD
-
-=======
 #endif
->>>>>>> 92df3b39
         _dumpFileTaken = finalDumpFileName;
     }
 
