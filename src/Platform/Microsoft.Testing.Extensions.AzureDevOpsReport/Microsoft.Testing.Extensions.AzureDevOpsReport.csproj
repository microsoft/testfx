<Project Sdk="Microsoft.NET.Sdk">

  <PropertyGroup>
    <TargetFrameworks>netstandard2.0;$(MicrosoftTestingTargetFrameworks)</TargetFrameworks>
<<<<<<< HEAD

    <!-- Stay on 2.0.0 alpha while we are dogfooding this extension to see if it is useful. -->
    <VersionPrefix>2.0.0</VersionPrefix>
    <PreReleaseVersionLabel>alpha</PreReleaseVersionLabel>
    <SuppressFinalPackageVersion>true</SuppressFinalPackageVersion>
=======
>>>>>>> aaa561e1
  </PropertyGroup>

  <!-- NuGet properties -->
  <PropertyGroup>
    <PackageDescription>
      <![CDATA[Microsoft Testing is a set of platform, framework and protocol intended to make it possible to run any test on any target or device.

This package extends Microsoft Testing Platform to provide a Azure DevOps reporting functionality.]]>
    </PackageDescription>
  </PropertyGroup>

  <!-- NuGet package layout -->
  <!-- NuGet folders https://learn.microsoft.com/nuget/create-packages/creating-a-package#from-a-convention-based-working-directory -->
  <ItemGroup>
    <Content Include="buildMultiTargeting/**">
      <Pack>true</Pack>
      <PackagePath>buildMultiTargeting</PackagePath>
    </Content>
    <TfmSpecificPackageFile Include="buildTransitive/**">
      <PackagePath>buildTransitive/$(TargetFramework)</PackagePath>
    </TfmSpecificPackageFile>
    <TfmSpecificPackageFile Include="build/**">
      <PackagePath>build/$(TargetFramework)</PackagePath>
    </TfmSpecificPackageFile>
  </ItemGroup>

  <ItemGroup>
    <AdditionalFiles Include="BannedSymbols.txt" />
    <AdditionalFiles Include="PublicAPI/PublicAPI.Shipped.txt" />
    <AdditionalFiles Include="PublicAPI/PublicAPI.Unshipped.txt" />
  </ItemGroup>

  <ItemGroup>
    <Compile Include="$(RepoRoot)\test\Utilities\Microsoft.Testing.TestInfrastructure\RootFinder.cs" Link="RootFinder.cs" />
  </ItemGroup>

  <ItemGroup>
    <ProjectReference Include="$(RepoRoot)src\Platform\Microsoft.Testing.Platform\Microsoft.Testing.Platform.csproj" />
  </ItemGroup>

  <ItemGroup>
    <EmbeddedResource Update="Resources\AzureDevOpsResources.resx" GenerateSource="true" />
  </ItemGroup>

  <ItemGroup>
    <InternalsVisibleTo Include="Microsoft.Testing.Extensions.UnitTests" Key="$(VsPublicKey)" />
  </ItemGroup>

</Project><|MERGE_RESOLUTION|>--- conflicted
+++ resolved
@@ -2,14 +2,6 @@
 
   <PropertyGroup>
     <TargetFrameworks>netstandard2.0;$(MicrosoftTestingTargetFrameworks)</TargetFrameworks>
-<<<<<<< HEAD
-
-    <!-- Stay on 2.0.0 alpha while we are dogfooding this extension to see if it is useful. -->
-    <VersionPrefix>2.0.0</VersionPrefix>
-    <PreReleaseVersionLabel>alpha</PreReleaseVersionLabel>
-    <SuppressFinalPackageVersion>true</SuppressFinalPackageVersion>
-=======
->>>>>>> aaa561e1
   </PropertyGroup>
 
   <!-- NuGet properties -->
