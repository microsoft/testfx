--- conflicted
+++ resolved
@@ -23,14 +23,14 @@
     private readonly ITestApplicationModuleInfo _testApplicationModuleInfo;
     private readonly IPlatformOutputDevice _platformOutputDevice;
     private readonly IRuntimeFeature _runtimeFeature;
+#if !NETCOREAPP
+    [SuppressMessage("CodeQuality", "IDE0052:RemoveVariable unread private members", Justification = "Used in netcoreapp")]
+#endif
+    private readonly IEnvironment _environment;
 
     public CommandLineHandler(CommandLineParseResult parseResult, IReadOnlyCollection<ICommandLineOptionsProvider> extensionsCommandLineOptionsProviders,
         IReadOnlyCollection<ICommandLineOptionsProvider> systemCommandLineOptionsProviders, ITestApplicationModuleInfo testApplicationModuleInfo,
-<<<<<<< HEAD
-        IRuntimeFeature runtimeFeature, IPlatformOutputDevice platformOutputDevice, IProcessHandler process)
-=======
         IRuntimeFeature runtimeFeature, IPlatformOutputDevice platformOutputDevice, IEnvironment environment)
->>>>>>> 1d551c8d
     {
         ParseResult = parseResult;
         ExtensionsCommandLineOptionsProviders = extensionsCommandLineOptionsProviders;
@@ -39,11 +39,7 @@
         _testApplicationModuleInfo = testApplicationModuleInfo;
         _runtimeFeature = runtimeFeature;
         _platformOutputDevice = platformOutputDevice;
-<<<<<<< HEAD
-        _process = process;
-=======
         _environment = environment;
->>>>>>> 1d551c8d
     }
 
     public IEnumerable<ICommandLineOptionsProvider> CommandLineOptionsProviders { get; }
