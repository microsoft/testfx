--- conflicted
+++ resolved
@@ -128,13 +128,8 @@
                     await platformOutputDevice.DisplayAsync(this, new TextOutputDeviceData($"{optionInfoIndent}Arity: {option.Arity.Min}..{maxArityValue}"));
                 }
 
-<<<<<<< HEAD
                 await platformOutputDevice.DisplayAsync(this, new TextOutputDeviceData($"{optionInfoIndent}Hidden: {option.IsHidden}"));
-                await platformOutputDevice.DisplayAsync(this, new TextOutputDeviceData($"{optionInfoIndent}Description: {option.Description}"));
-=======
-                await _platformOutputDevice.DisplayAsync(this, new TextOutputDeviceData($"{optionInfoIndent}Hidden: {option.IsHidden}"));
-                await _platformOutputDevice.DisplayAsync(this, new FormattedTextOutputDeviceData($"Description: {option.Description}") { Padding = optionInfoIndent.Length });
->>>>>>> 37e859b4
+                await platformOutputDevice.DisplayAsync(this, new FormattedTextOutputDeviceData($"Description: {option.Description}") { Padding = optionInfoIndent.Length });
             }
         }
 
@@ -150,19 +145,11 @@
                     if (isFirst)
                     {
                         isFirst = false;
-<<<<<<< HEAD
                         await platformOutputDevice.DisplayAsync(this, new TextOutputDeviceData($"{providerIdIndent}{provider.Uid}"));
                         await platformOutputDevice.DisplayAsync(this, new TextOutputDeviceData($"{providerInfoIndent}Name: {provider.DisplayName}"));
                         await platformOutputDevice.DisplayAsync(this, new TextOutputDeviceData($"{providerInfoIndent}Version: {provider.Version}"));
-                        await platformOutputDevice.DisplayAsync(this, new TextOutputDeviceData($"{providerInfoIndent}Description: {provider.Description}"));
+                        await platformOutputDevice.DisplayAsync(this, new FormattedTextOutputDeviceData($"Description: {provider.Description}") { Padding = providerInfoIndent.Length });
                         await platformOutputDevice.DisplayAsync(this, new TextOutputDeviceData($"{providerInfoIndent}Options:"));
-=======
-                        await _platformOutputDevice.DisplayAsync(this, new TextOutputDeviceData($"{providerIdIndent}{provider.Uid}"));
-                        await _platformOutputDevice.DisplayAsync(this, new TextOutputDeviceData($"{providerInfoIndent}Name: {provider.DisplayName}"));
-                        await _platformOutputDevice.DisplayAsync(this, new TextOutputDeviceData($"{providerInfoIndent}Version: {provider.Version}"));
-                        await _platformOutputDevice.DisplayAsync(this, new FormattedTextOutputDeviceData($"Description: {provider.Description}") { Padding = providerInfoIndent.Length });
-                        await _platformOutputDevice.DisplayAsync(this, new TextOutputDeviceData($"{providerInfoIndent}Options:"));
->>>>>>> 37e859b4
                     }
 
                     await DisplayOptionsAsync(platformOutputDevice, provider.GetCommandLineOptions(), indentLevel + 2);
@@ -208,21 +195,12 @@
                 var groupedToolExtensions = toolExtensions.GroupBy(x => x.ToolName).ToDictionary(x => x.Key, x => x.ToList());
                 foreach (ITool tool in availableTools.OrderBy(x => x.Uid))
                 {
-<<<<<<< HEAD
                     await platformOutputDevice.DisplayAsync(this, new TextOutputDeviceData($"  {tool.Uid}"));
                     await platformOutputDevice.DisplayAsync(this, new TextOutputDeviceData($"    Command: {tool.Name}"));
                     await platformOutputDevice.DisplayAsync(this, new TextOutputDeviceData($"    Name: {tool.DisplayName}"));
                     await platformOutputDevice.DisplayAsync(this, new TextOutputDeviceData($"    Version: {tool.Version}"));
-                    await platformOutputDevice.DisplayAsync(this, new TextOutputDeviceData($"    Description: {tool.Description}"));
+                    await platformOutputDevice.DisplayAsync(this, new FormattedTextOutputDeviceData($"Description: {tool.Description}") { Padding = 4 });
                     await platformOutputDevice.DisplayAsync(this, new TextOutputDeviceData("    Tool command line providers:"));
-=======
-                    await _platformOutputDevice.DisplayAsync(this, new TextOutputDeviceData($"  {tool.Uid}"));
-                    await _platformOutputDevice.DisplayAsync(this, new TextOutputDeviceData($"    Command: {tool.Name}"));
-                    await _platformOutputDevice.DisplayAsync(this, new TextOutputDeviceData($"    Name: {tool.DisplayName}"));
-                    await _platformOutputDevice.DisplayAsync(this, new TextOutputDeviceData($"    Version: {tool.Version}"));
-                    await _platformOutputDevice.DisplayAsync(this, new FormattedTextOutputDeviceData($"Description: {tool.Description}") { Padding = 4 });
-                    await _platformOutputDevice.DisplayAsync(this, new TextOutputDeviceData("    Tool command line providers:"));
->>>>>>> 37e859b4
                     if (groupedToolExtensions.TryGetValue(tool.Name, out List<IToolCommandLineOptionsProvider>? providers))
                     {
                         await DisplayProvidersAsync(platformOutputDevice, providers, 3);
@@ -289,13 +267,9 @@
 
             foreach (CommandLineOption? option in options)
             {
-<<<<<<< HEAD
-                await platformOutputDevice.DisplayAsync(this, new TextOutputDeviceData($"{new string(' ', leftPaddingDepth * 2)}--{option.Name}{new string(' ', maxOptionNameLength - option.Name.Length)} {option.Description}"));
-=======
-                await _platformOutputDevice.DisplayAsync(this, new FormattedTextOutputDeviceData($"--{option.Name}") { Padding = 4 });
-                await _platformOutputDevice.DisplayAsync(this, new FormattedTextOutputDeviceData(option.Description) { Padding = 8 });
-                await _platformOutputDevice.DisplayAsync(this, new TextOutputDeviceData(string.Empty));
->>>>>>> 37e859b4
+                await platformOutputDevice.DisplayAsync(this, new FormattedTextOutputDeviceData($"--{option.Name}") { Padding = 4 });
+                await platformOutputDevice.DisplayAsync(this, new FormattedTextOutputDeviceData(option.Description) { Padding = 8 });
+                await platformOutputDevice.DisplayAsync(this, new TextOutputDeviceData(string.Empty));
             }
 
             return options.Length != 0;
