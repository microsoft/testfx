--- conflicted
+++ resolved
@@ -46,12 +46,7 @@
             new PlatformCommandLineProvider()
         ];
 
-<<<<<<< HEAD
-        return new CommandLineHandler(parseResult, commandLineOptionsProviders,
-            systemCommandLineOptionsProviders, _testApplicationModuleInfo, _runtimeFeature, platformOutputDisplay, _environment);
-=======
         return new CommandLineHandler(parseResult, commandLineOptionsProviders.ToArray(),
             systemCommandLineOptionsProviders, _testApplicationModuleInfo, _runtimeFeature, platformOutputDisplay);
->>>>>>> c9f76ae5
     }
 }