﻿// Copyright (c) Microsoft Corporation. All rights reserved.
// Licensed under the MIT license. See LICENSE file in the project root for full license information.

using Microsoft.Testing.Platform.Helpers;
using Microsoft.Testing.Platform.Resources;

namespace Microsoft.Testing.Platform.Extensions.CommandLine;

/// <summary>
/// Represents a command line option.
/// </summary>
[DebuggerDisplay("Name = {Name} Arity = {Arity} IsHidden = {IsHidden} IsBuiltIn = {IsBuiltIn}")]
public sealed class CommandLineOption : IEquatable<CommandLineOption>
{
    /// <summary>
    /// Initializes a new instance of the <see cref="CommandLineOption"/> class.
    /// </summary>
    /// <param name="name">The name of the command line option.</param>
    /// <param name="description">The description of the command line option.</param>
    /// <param name="arity">The arity of the command line option.</param>
    /// <param name="isHidden">Indicates whether the command line option is hidden.</param>
    /// <param name="isBuiltIn">Indicates whether the command line option is built-in.</param>
<<<<<<< HEAD
    /// <param name="isObsolete">Indicates whether the command line option is obsolete.</param>
    /// <param name="obsolescenceMessage">The obsolescence message to display when the option is used.</param>
    internal CommandLineOption(string name, string description, ArgumentArity arity, bool isHidden, bool isBuiltIn, bool isObsolete = false, string? obsolescenceMessage = null)
=======
    /// <param name="obsolescenceMessage">The obsolescence message for the command line option.</param>
    internal CommandLineOption(string name, string description, ArgumentArity arity, bool isHidden, bool isBuiltIn, string? obsolescenceMessage = null)
>>>>>>> 291dccba
    {
        Guard.NotNullOrWhiteSpace(name);
        Guard.NotNullOrWhiteSpace(description);
        ArgumentGuard.Ensure(arity.Max >= arity.Min, nameof(arity), PlatformResources.CommandLineInvalidArityErrorMessage);

        string errorMessage = string.Format(CultureInfo.InvariantCulture, PlatformResources.CommandLineInvalidOptionName, name);
        for (int i = 0; i < name.Length; i++)
        {
            ArgumentGuard.Ensure(char.IsLetterOrDigit(name[i]) || name[i] == '-' || name[i] == '?', nameof(name), errorMessage);
        }

        Name = name;
        Description = description;
        Arity = arity;
        IsHidden = isHidden;
        IsBuiltIn = isBuiltIn;
<<<<<<< HEAD
        IsObsolete = isObsolete;
        ObsolescenceMessage = obsolescenceMessage;
=======
        ObsolescenceMessage = obsolescenceMessage;
    }

    /// <summary>
    /// Initializes a new instance of the <see cref="CommandLineOption"/> class.
    /// </summary>
    /// <param name="name">The name of the command line option.</param>
    /// <param name="description">The description of the command line option.</param>
    /// <param name="arity">The arity of the command line option.</param>
    /// <param name="isHidden">Indicates whether the command line option is hidden.</param>
    /// <param name="obsolescenceMessage">The obsolescence message for the command line option.</param>
    /// <remarks>
    /// This ctor is public and used by non built-in extension, we need to know if the extension is built-in or not
    /// to correctly handle the --internal- prefix.
    /// </remarks>
    public CommandLineOption(string name, string description, ArgumentArity arity, bool isHidden, string? obsolescenceMessage = null)
        : this(name, description, arity, isHidden, isBuiltIn: false, obsolescenceMessage)
    {
>>>>>>> 291dccba
    }

    /// <summary>
    /// Initializes a new instance of the <see cref="CommandLineOption"/> class.
    /// </summary>
    /// <param name="name">The name of the command line option.</param>
    /// <param name="description">The description of the command line option.</param>
    /// <param name="arity">The arity of the command line option.</param>
    /// <param name="isHidden">Indicates whether the command line option is hidden.</param>
    /// <remarks>
    /// This ctor is public and used by non built-in extension, we need to know if the extension is built-in or not
    /// to correctly handle the --internal- prefix.
    /// </remarks>
    public CommandLineOption(string name, string description, ArgumentArity arity, bool isHidden)
<<<<<<< HEAD
        : this(name, description, arity, isHidden, isBuiltIn: false, isObsolete: false, obsolescenceMessage: null)
    {
    }

    /// <summary>
    /// Initializes a new instance of the <see cref="CommandLineOption"/> class.
    /// </summary>
    /// <param name="name">The name of the command line option.</param>
    /// <param name="description">The description of the command line option.</param>
    /// <param name="arity">The arity of the command line option.</param>
    /// <param name="isHidden">Indicates whether the command line option is hidden.</param>
    /// <param name="isObsolete">Indicates whether the command line option is obsolete.</param>
    /// <param name="obsolescenceMessage">The obsolescence message to display when the option is used.</param>
    /// <remarks>
    /// This ctor is public and used by non built-in extension, we need to know if the extension is built-in or not
    /// to correctly handle the --internal- prefix.
    /// </remarks>
    public CommandLineOption(string name, string description, ArgumentArity arity, bool isHidden, bool isObsolete, string? obsolescenceMessage)
        : this(name, description, arity, isHidden, isBuiltIn: false, isObsolete: isObsolete, obsolescenceMessage: obsolescenceMessage)
=======
        : this(name, description, arity, isHidden, isBuiltIn: false, null)
>>>>>>> 291dccba
    {
    }

    /// <summary>
    /// Gets the name of the command line option.
    /// </summary>
    public string Name { get; }

    /// <summary>
    /// Gets the description of the command line option.
    /// </summary>
    public string Description { get; }

    /// <summary>
    /// Gets the arity of the command line option.
    /// </summary>
    public ArgumentArity Arity { get; }

    /// <summary>
    /// Gets a value indicating whether the command line option is hidden.
    /// </summary>
    public bool IsHidden { get; }

    /// <summary>
    /// Gets a value indicating whether the command line option is obsolete.
    /// </summary>
    public bool IsObsolete { get; }

    /// <summary>
    /// Gets the obsolescence message to display when the option is used.
    /// </summary>
    public string? ObsolescenceMessage { get; }

    internal bool IsBuiltIn { get; }

    /// <summary>
    /// Gets the obsolescence message for the command line option.
    /// </summary>
    public string? ObsolescenceMessage { get; }

    /// <inheritdoc />
    public override bool Equals(object? obj) => Equals(obj as CommandLineOption);

    /// <inheritdoc/>
    public bool Equals(CommandLineOption? other)
        => other != null &&
            Name == other.Name &&
            Description == other.Description &&
            Arity == other.Arity &&
            IsHidden == other.IsHidden &&
<<<<<<< HEAD
            IsObsolete == other.IsObsolete &&
=======
>>>>>>> 291dccba
            ObsolescenceMessage == other.ObsolescenceMessage;

    /// <inheritdoc />
    public override int GetHashCode()
    {
        HashCode hc = default;
        hc.Add(Name);
        hc.Add(Description);
        hc.Add(Arity.GetHashCode());
        hc.Add(IsHidden);
<<<<<<< HEAD
        hc.Add(IsObsolete);
=======
>>>>>>> 291dccba
        hc.Add(ObsolescenceMessage);
        return hc.ToHashCode();
    }
}<|MERGE_RESOLUTION|>--- conflicted
+++ resolved
@@ -20,14 +20,8 @@
     /// <param name="arity">The arity of the command line option.</param>
     /// <param name="isHidden">Indicates whether the command line option is hidden.</param>
     /// <param name="isBuiltIn">Indicates whether the command line option is built-in.</param>
-<<<<<<< HEAD
-    /// <param name="isObsolete">Indicates whether the command line option is obsolete.</param>
-    /// <param name="obsolescenceMessage">The obsolescence message to display when the option is used.</param>
-    internal CommandLineOption(string name, string description, ArgumentArity arity, bool isHidden, bool isBuiltIn, bool isObsolete = false, string? obsolescenceMessage = null)
-=======
     /// <param name="obsolescenceMessage">The obsolescence message for the command line option.</param>
     internal CommandLineOption(string name, string description, ArgumentArity arity, bool isHidden, bool isBuiltIn, string? obsolescenceMessage = null)
->>>>>>> 291dccba
     {
         Guard.NotNullOrWhiteSpace(name);
         Guard.NotNullOrWhiteSpace(description);
@@ -44,10 +38,6 @@
         Arity = arity;
         IsHidden = isHidden;
         IsBuiltIn = isBuiltIn;
-<<<<<<< HEAD
-        IsObsolete = isObsolete;
-        ObsolescenceMessage = obsolescenceMessage;
-=======
         ObsolescenceMessage = obsolescenceMessage;
     }
 
@@ -66,7 +56,6 @@
     public CommandLineOption(string name, string description, ArgumentArity arity, bool isHidden, string? obsolescenceMessage = null)
         : this(name, description, arity, isHidden, isBuiltIn: false, obsolescenceMessage)
     {
->>>>>>> 291dccba
     }
 
     /// <summary>
@@ -81,29 +70,7 @@
     /// to correctly handle the --internal- prefix.
     /// </remarks>
     public CommandLineOption(string name, string description, ArgumentArity arity, bool isHidden)
-<<<<<<< HEAD
-        : this(name, description, arity, isHidden, isBuiltIn: false, isObsolete: false, obsolescenceMessage: null)
-    {
-    }
-
-    /// <summary>
-    /// Initializes a new instance of the <see cref="CommandLineOption"/> class.
-    /// </summary>
-    /// <param name="name">The name of the command line option.</param>
-    /// <param name="description">The description of the command line option.</param>
-    /// <param name="arity">The arity of the command line option.</param>
-    /// <param name="isHidden">Indicates whether the command line option is hidden.</param>
-    /// <param name="isObsolete">Indicates whether the command line option is obsolete.</param>
-    /// <param name="obsolescenceMessage">The obsolescence message to display when the option is used.</param>
-    /// <remarks>
-    /// This ctor is public and used by non built-in extension, we need to know if the extension is built-in or not
-    /// to correctly handle the --internal- prefix.
-    /// </remarks>
-    public CommandLineOption(string name, string description, ArgumentArity arity, bool isHidden, bool isObsolete, string? obsolescenceMessage)
-        : this(name, description, arity, isHidden, isBuiltIn: false, isObsolete: isObsolete, obsolescenceMessage: obsolescenceMessage)
-=======
         : this(name, description, arity, isHidden, isBuiltIn: false, null)
->>>>>>> 291dccba
     {
     }
 
@@ -154,10 +121,6 @@
             Description == other.Description &&
             Arity == other.Arity &&
             IsHidden == other.IsHidden &&
-<<<<<<< HEAD
-            IsObsolete == other.IsObsolete &&
-=======
->>>>>>> 291dccba
             ObsolescenceMessage == other.ObsolescenceMessage;
 
     /// <inheritdoc />
@@ -168,10 +131,6 @@
         hc.Add(Description);
         hc.Add(Arity.GetHashCode());
         hc.Add(IsHidden);
-<<<<<<< HEAD
-        hc.Add(IsObsolete);
-=======
->>>>>>> 291dccba
         hc.Add(ObsolescenceMessage);
         return hc.ToHashCode();
     }
