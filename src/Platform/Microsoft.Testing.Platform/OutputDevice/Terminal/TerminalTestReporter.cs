--- conflicted
+++ resolved
@@ -169,20 +169,10 @@
         string key = $"{assembly}|{targetFramework}|{architecture}|{executionId}";
         return _assemblies.GetOrAdd(key, _ =>
         {
-<<<<<<< HEAD
-            return asm;
-        }
-
-        IStopwatch sw = CreateStopwatch();
-        var assemblyRun = new TestProgressState(_counter++, assembly, targetFramework, architecture, sw);
-        int slotIndex = _terminalWithProgress.AddWorker(assemblyRun);
-        assemblyRun.SlotIndex = slotIndex;
-=======
             IStopwatch sw = CreateStopwatch();
-            var assemblyRun = new TestProgressState(assembly, targetFramework, architecture, sw);
+            var assemblyRun = new TestProgressState(_counter++, assembly, targetFramework, architecture, sw);
             int slotIndex = _terminalWithProgress.AddWorker(assemblyRun);
             assemblyRun.SlotIndex = slotIndex;
->>>>>>> 52bcabf4
 
             return assemblyRun;
         });
