--- conflicted
+++ resolved
@@ -117,11 +117,7 @@
 
     private TestProgressState GetOrAddAssemblyRun()
     {
-<<<<<<< HEAD
-        if (_options is { ShowAssembly: true, ShowAssemblyStartAndComplete: true })
-=======
         if (_testProgressState is not null)
->>>>>>> 4d3722ae
         {
             return _testProgressState;
         }
@@ -633,40 +629,6 @@
         assemblyRun.Stopwatch.Stop();
 
         _terminalWithProgress.RemoveWorker(assemblyRun.SlotIndex);
-<<<<<<< HEAD
-
-        if (!_isDiscovery && _options is { ShowAssembly: true, ShowAssemblyStartAndComplete: true })
-        {
-            _terminalWithProgress.WriteToTerminal(terminal => AppendAssemblySummary(assemblyRun, terminal));
-        }
-
-        if (exitCode is null or 0)
-        {
-            // Report nothing, we don't want to report on success, because then we will also report on test-discovery etc.
-            return;
-        }
-
-        _terminalWithProgress.WriteToTerminal(terminal =>
-        {
-            AppendExecutableSummary(terminal, exitCode, outputData, errorData);
-            terminal.AppendLine();
-        });
-    }
-
-    private static void AppendExecutableSummary(ITerminal terminal, int? exitCode, string? outputData, string? errorData)
-    {
-        terminal.AppendLine();
-        terminal.Append(PlatformResources.ExitCode);
-        terminal.Append(": ");
-        terminal.AppendLine(exitCode?.ToString(CultureInfo.CurrentCulture) ?? "<null>");
-        terminal.Append(PlatformResources.StandardOutput);
-        terminal.AppendLine(":");
-        terminal.AppendLine(RoslynString.IsNullOrWhiteSpace(outputData) ? string.Empty : outputData);
-        terminal.Append(PlatformResources.StandardError);
-        terminal.AppendLine(":");
-        terminal.AppendLine(RoslynString.IsNullOrWhiteSpace(errorData) ? string.Empty : errorData);
-=======
->>>>>>> 4d3722ae
     }
 
     private static string? NormalizeSpecialCharacters(string? text)
