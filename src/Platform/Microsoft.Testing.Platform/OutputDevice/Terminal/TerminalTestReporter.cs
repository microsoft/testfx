﻿// Copyright (c) Microsoft Corporation. All rights reserved.
// Licensed under the MIT license. See LICENSE file in the project root for full license information.

using Microsoft.Testing.Platform.Helpers;
using Microsoft.Testing.Platform.Resources;
using Microsoft.Testing.Platform.Services;

namespace Microsoft.Testing.Platform.OutputDevice.Terminal;

/// <summary>
/// Terminal test reporter that outputs test progress and is capable of writing ANSI or non-ANSI output via the given terminal.
/// </summary>
[UnsupportedOSPlatform("browser")]
internal sealed partial class TerminalTestReporter : IDisposable
{
    /// <summary>
    /// The two directory separator characters to be passed to methods like <see cref="string.IndexOfAny(char[])"/>.
    /// </summary>
    private static readonly string[] NewLineStrings = ["\r\n", "\n"];

    internal const string SingleIndentation = "  ";

    internal const string DoubleIndentation = $"{SingleIndentation}{SingleIndentation}";

    internal Func<IStopwatch> CreateStopwatch { get; set; } = SystemStopwatch.StartNew;

    internal event EventHandler OnProgressStartUpdate
    {
        add => _terminalWithProgress.OnProgressStartUpdate += value;
        remove => _terminalWithProgress.OnProgressStartUpdate -= value;
    }

    internal event EventHandler OnProgressStopUpdate
    {
        add => _terminalWithProgress.OnProgressStopUpdate += value;
        remove => _terminalWithProgress.OnProgressStopUpdate -= value;
    }

    private readonly string _assembly;
    private readonly string? _targetFramework;
    private readonly string? _architecture;
    private readonly ITestApplicationCancellationTokenSource _testApplicationCancellationTokenSource;

    private readonly List<TestRunArtifact> _artifacts = [];

    private readonly TerminalTestReporterOptions _options;

    private readonly TestProgressStateAwareTerminal _terminalWithProgress;
    private readonly Lock _lock = new();

    private readonly uint? _originalConsoleMode;

    private TestProgressState? _testProgressState;

    private bool _isDiscovery;
    private DateTimeOffset? _testExecutionStartTime;

    private DateTimeOffset? _testExecutionEndTime;

    private int _buildErrorsCount;

    private bool WasCancelled
    {
        get => field || _testApplicationCancellationTokenSource.CancellationToken.IsCancellationRequested;
        set => field = value;
    }

    private bool? _shouldShowPassedTests;

    private int _counter;

    /// <summary>
    /// Initializes a new instance of the <see cref="TerminalTestReporter"/> class with custom terminal and manual refresh for testing.
    /// </summary>
    public TerminalTestReporter(
        string assembly,
        string? targetFramework,
        string? architecture,
        IConsole console,
        ITestApplicationCancellationTokenSource testApplicationCancellationTokenSource,
        TerminalTestReporterOptions options)
    {
        _assembly = assembly;
        _targetFramework = targetFramework;
        _architecture = architecture;
        _testApplicationCancellationTokenSource = testApplicationCancellationTokenSource;
        _options = options;

        Func<bool?> showProgress = _options.ShowProgress;
        TestProgressStateAwareTerminal terminalWithProgress;

        // When not writing to ANSI we write the progress to screen and leave it there so we don't want to write it more often than every few seconds.
        int nonAnsiUpdateCadenceInMs = 3_000;
        // When writing to ANSI we update the progress in place and it should look responsive so we update every half second, because we only show seconds on the screen, so it is good enough.
        int ansiUpdateCadenceInMs = 500;
        if (!_options.UseAnsi || _options.ForceAnsi is false)
        {
            terminalWithProgress = new TestProgressStateAwareTerminal(new NonAnsiTerminal(console), showProgress, writeProgressImmediatelyAfterOutput: false, updateEvery: nonAnsiUpdateCadenceInMs);
        }
        else
        {
            if (_options.UseCIAnsi)
            {
                // We are told externally that we are in CI, use simplified ANSI mode.
                terminalWithProgress = new TestProgressStateAwareTerminal(new SimpleAnsiTerminal(console), showProgress, writeProgressImmediatelyAfterOutput: true, updateEvery: nonAnsiUpdateCadenceInMs);
            }
            else
            {
                // We are not in CI, or in CI non-compatible with simple ANSI, autodetect terminal capabilities
                (bool consoleAcceptsAnsiCodes, bool _, uint? originalConsoleMode) = NativeMethods.QueryIsScreenAndTryEnableAnsiColorCodes();
                _originalConsoleMode = originalConsoleMode;
                terminalWithProgress = consoleAcceptsAnsiCodes || _options.ForceAnsi is true
                    ? new TestProgressStateAwareTerminal(new AnsiTerminal(console), showProgress, writeProgressImmediatelyAfterOutput: true, updateEvery: ansiUpdateCadenceInMs)
                        : new TestProgressStateAwareTerminal(new NonAnsiTerminal(console), showProgress, writeProgressImmediatelyAfterOutput: false, updateEvery: nonAnsiUpdateCadenceInMs);
            }
        }

        _terminalWithProgress = terminalWithProgress;
    }

    public void TestExecutionStarted(DateTimeOffset testStartTime, int workerCount, bool isDiscovery)
    {
        _isDiscovery = isDiscovery;
        _testExecutionStartTime = testStartTime;
        _terminalWithProgress.StartShowingProgress(workerCount);
    }

    public void AssemblyRunStarted()
        => GetOrAddAssemblyRun();

    private TestProgressState GetOrAddAssemblyRun()
    {
        if (_testProgressState is not null)
        {
            return _testProgressState;
        }

        lock (_lock)
        {
            if (_testProgressState is not null)
            {
                return _testProgressState;
            }

            IStopwatch sw = CreateStopwatch();
            var assemblyRun = new TestProgressState(Interlocked.Increment(ref _counter), _assembly, _targetFramework, _architecture, sw);
            int slotIndex = _terminalWithProgress.AddWorker(assemblyRun);
            assemblyRun.SlotIndex = slotIndex;
            _testProgressState = assemblyRun;
            return assemblyRun;
        }
    }

    public void TestExecutionCompleted(DateTimeOffset endTime)
    {
        _testExecutionEndTime = endTime;
        _terminalWithProgress.StopShowingProgress();

        _terminalWithProgress.WriteToTerminal(_isDiscovery ? AppendTestDiscoverySummary : AppendTestRunSummary);

        NativeMethods.RestoreConsoleMode(_originalConsoleMode);
        _buildErrorsCount = 0;
        _testExecutionStartTime = null;
        _testExecutionEndTime = null;
    }

    private void AppendTestRunSummary(ITerminal terminal)
    {
        IEnumerable<IGrouping<bool, TestRunArtifact>> artifactGroups = _artifacts.GroupBy(a => a.OutOfProcess);
        if (artifactGroups.Any())
        {
            // Add extra empty line when we will be writing any artifacts, to split it from previous output.
            terminal.AppendLine();
        }

        foreach (IGrouping<bool, TestRunArtifact> artifactGroup in artifactGroups)
        {
            terminal.Append(SingleIndentation);
            terminal.AppendLine(artifactGroup.Key ? PlatformResources.OutOfProcessArtifactsProduced : PlatformResources.InProcessArtifactsProduced);
            foreach (TestRunArtifact artifact in artifactGroup)
            {
                terminal.Append(DoubleIndentation);
                terminal.Append("- ");
                if (!RoslynString.IsNullOrWhiteSpace(artifact.TestName))
                {
                    terminal.Append(PlatformResources.ForTest);
                    terminal.Append(" '");
                    terminal.Append(artifact.TestName);
                    terminal.Append("': ");
                }

                terminal.AppendLink(artifact.Path, lineNumber: null);
                terminal.AppendLine();
            }
        }

        terminal.AppendLine();

        int totalTests = _testProgressState?.TotalTests ?? 0;
        int totalFailedTests = _testProgressState?.FailedTests ?? 0;
        int totalSkippedTests = _testProgressState?.SkippedTests ?? 0;

        bool notEnoughTests = totalTests < _options.MinimumExpectedTests;
        bool allTestsWereSkipped = totalTests == 0 || totalTests == totalSkippedTests;
        bool anyTestFailed = totalFailedTests > 0;
        bool runFailed = anyTestFailed || notEnoughTests || allTestsWereSkipped || WasCancelled;
        terminal.SetColor(runFailed ? TerminalColor.DarkRed : TerminalColor.DarkGreen);

        terminal.Append(PlatformResources.TestRunSummary);
        terminal.Append(' ');

        if (WasCancelled)
        {
            terminal.Append(PlatformResources.Aborted);
        }
        else if (notEnoughTests)
        {
            terminal.Append(string.Format(CultureInfo.CurrentCulture, PlatformResources.MinimumExpectedTestsPolicyViolation, totalTests, _options.MinimumExpectedTests));
        }
        else if (allTestsWereSkipped)
        {
            terminal.Append(PlatformResources.ZeroTestsRan);
        }
        else if (anyTestFailed)
        {
            terminal.Append($"{PlatformResources.Failed}!");
        }
        else
        {
            terminal.Append($"{PlatformResources.Passed}!");
        }

        terminal.SetColor(TerminalColor.DarkGray);
        terminal.Append(" - ");
        terminal.ResetColor();
        AppendAssemblyLinkTargetFrameworkAndArchitecture(terminal);

        terminal.AppendLine();

        int total = _testProgressState?.TotalTests ?? 0;
        int failed = _testProgressState?.FailedTests ?? 0;
        int passed = _testProgressState?.PassedTests ?? 0;
        int skipped = _testProgressState?.SkippedTests ?? 0;
        TimeSpan runDuration = _testExecutionStartTime != null && _testExecutionEndTime != null ? (_testExecutionEndTime - _testExecutionStartTime).Value : TimeSpan.Zero;

        bool colorizeFailed = failed > 0;
        bool colorizePassed = passed > 0 && _buildErrorsCount == 0 && failed == 0;
        bool colorizeSkipped = skipped > 0 && skipped == total && _buildErrorsCount == 0 && failed == 0;

        string totalText = $"{SingleIndentation}total: {total}";
        string failedText = $"{SingleIndentation}failed: {failed}";
        string passedText = $"{SingleIndentation}succeeded: {passed}";
        string skippedText = $"{SingleIndentation}skipped: {skipped}";
        string durationText = $"{SingleIndentation}duration: ";

        terminal.ResetColor();
        terminal.AppendLine(totalText);
        if (colorizeFailed)
        {
            terminal.SetColor(TerminalColor.DarkRed);
        }

        terminal.AppendLine(failedText);

        if (colorizeFailed)
        {
            terminal.ResetColor();
        }

        if (colorizePassed)
        {
            terminal.SetColor(TerminalColor.DarkGreen);
        }

        terminal.AppendLine(passedText);

        if (colorizePassed)
        {
            terminal.ResetColor();
        }

        if (colorizeSkipped)
        {
            terminal.SetColor(TerminalColor.DarkYellow);
        }

        terminal.AppendLine(skippedText);

        if (colorizeSkipped)
        {
            terminal.ResetColor();
        }

        terminal.Append(durationText);
        AppendLongDuration(terminal, runDuration, wrapInParentheses: false, colorize: false);
        terminal.AppendLine();
    }

    internal void TestCompleted(
       string testNodeUid,
       string displayName,
       TestOutcome outcome,
       TimeSpan duration,
       string? informativeMessage,
       string? errorMessage,
       Exception? exception,
       string? expected,
       string? actual,
       string? standardOutput,
       string? errorOutput)
    {
        FlatException[] flatExceptions = ExceptionFlattener.Flatten(errorMessage, exception);
        TestCompleted(
            testNodeUid,
            displayName,
            outcome,
            duration,
            informativeMessage,
            flatExceptions,
            expected,
            actual,
            standardOutput,
            errorOutput);
    }

    private void TestCompleted(
        string testNodeUid,
        string displayName,
        TestOutcome outcome,
        TimeSpan duration,
        string? informativeMessage,
        FlatException[] exceptions,
        string? expected,
        string? actual,
        string? standardOutput,
        string? errorOutput)
    {
        if (_testProgressState is null)
        {
            throw ApplicationStateGuard.Unreachable();
        }

        TestProgressState asm = _testProgressState;

        if (_options.ShowActiveTests)
        {
            asm.TestNodeResultsState?.RemoveRunningTestNode(testNodeUid);
        }

        switch (outcome)
        {
            case TestOutcome.Error:
            case TestOutcome.Timeout:
            case TestOutcome.Canceled:
            case TestOutcome.Fail:
                asm.FailedTests++;
                asm.TotalTests++;
                break;
            case TestOutcome.Passed:
                asm.PassedTests++;
                asm.TotalTests++;
                break;
            case TestOutcome.Skipped:
                asm.SkippedTests++;
                asm.TotalTests++;
                break;
        }

        _terminalWithProgress.UpdateWorker(asm.SlotIndex);
        if (outcome != TestOutcome.Passed || GetShowPassedTests())
        {
            _terminalWithProgress.WriteToTerminal(terminal => RenderTestCompleted(
                terminal,
                displayName,
                outcome,
                duration,
                informativeMessage,
                exceptions,
                expected,
                actual,
                standardOutput,
                errorOutput));
        }
    }

    private bool GetShowPassedTests()
    {
        _shouldShowPassedTests ??= _options.ShowPassedTests();
        return _shouldShowPassedTests.Value;
    }

    private void RenderTestCompleted(
        ITerminal terminal,
        string displayName,
        TestOutcome outcome,
        TimeSpan duration,
        string? informativeMessage,
        FlatException[] flatExceptions,
        string? expected,
        string? actual,
        string? standardOutput,
        string? errorOutput)
    {
        if (outcome == TestOutcome.Passed && !GetShowPassedTests())
        {
            return;
        }

        TerminalColor color = outcome switch
        {
            TestOutcome.Error or TestOutcome.Fail or TestOutcome.Canceled or TestOutcome.Timeout => TerminalColor.DarkRed,
            TestOutcome.Skipped => TerminalColor.DarkYellow,
            TestOutcome.Passed => TerminalColor.DarkGreen,
            _ => throw new NotSupportedException(),
        };
        string outcomeText = outcome switch
        {
            TestOutcome.Fail or TestOutcome.Error => PlatformResources.FailedLowercase,
            TestOutcome.Skipped => PlatformResources.SkippedLowercase,
            TestOutcome.Canceled or TestOutcome.Timeout => $"{PlatformResources.FailedLowercase} ({PlatformResources.CancelledLowercase})",
            TestOutcome.Passed => PlatformResources.PassedLowercase,
            _ => throw new NotSupportedException(),
        };

        terminal.SetColor(color);
        terminal.Append(outcomeText);
        terminal.ResetColor();
        terminal.Append(' ');
        terminal.Append(NormalizeSpecialCharacters(displayName, true));
        terminal.SetColor(TerminalColor.DarkGray);
        terminal.Append(' ');
        AppendLongDuration(terminal, duration);

        terminal.AppendLine();

        AppendIndentedLine(terminal, informativeMessage, SingleIndentation);
        FormatErrorMessage(terminal, flatExceptions, outcome, 0);
        FormatExpectedAndActual(terminal, expected, actual);
        FormatStackTrace(terminal, flatExceptions, 0);
        FormatInnerExceptions(terminal, flatExceptions);
        FormatStandardAndErrorOutput(terminal, standardOutput, errorOutput);
    }

    private static void FormatInnerExceptions(ITerminal terminal, FlatException[] exceptions)
    {
        if (exceptions.Length == 0)
        {
            return;
        }

        for (int i = 1; i < exceptions.Length; i++)
        {
            terminal.SetColor(TerminalColor.DarkRed);
            terminal.Append(SingleIndentation);
            terminal.Append("--->");
            FormatErrorMessage(terminal, exceptions, TestOutcome.Error, i);
            FormatStackTrace(terminal, exceptions, i);
        }
    }

    private static void FormatErrorMessage(ITerminal terminal, FlatException[] exceptions, TestOutcome outcome, int index)
    {
        string? firstErrorMessage = GetStringFromIndexOrDefault(exceptions, e => e.ErrorMessage, index);
        string? firstErrorType = GetStringFromIndexOrDefault(exceptions, e => e.ErrorType, index);
        string? firstStackTrace = GetStringFromIndexOrDefault(exceptions, e => e.StackTrace, index);
        if (RoslynString.IsNullOrWhiteSpace(firstErrorMessage) && RoslynString.IsNullOrWhiteSpace(firstErrorType) && RoslynString.IsNullOrWhiteSpace(firstStackTrace))
        {
            return;
        }

        terminal.SetColor(TerminalColor.DarkRed);

        if (firstStackTrace is null)
        {
            AppendIndentedLine(terminal, firstErrorMessage, SingleIndentation);
        }
        else if (outcome == TestOutcome.Fail)
        {
            // For failed tests, we don't prefix the message with the exception type because it is most likely an assertion specific exception like AssertionFailedException, and we prefer to show that without the exception type to avoid additional noise.
            AppendIndentedLine(terminal, firstErrorMessage, SingleIndentation);
        }
        else
        {
            AppendIndentedLine(terminal, $"{firstErrorType}: {firstErrorMessage}", SingleIndentation);
        }

        terminal.ResetColor();
    }

    private static string? GetStringFromIndexOrDefault(FlatException[] exceptions, Func<FlatException, string?> property, int index) =>
        exceptions.Length >= index + 1 ? property(exceptions[index]) : null;

    private static void FormatExpectedAndActual(ITerminal terminal, string? expected, string? actual)
    {
        if (RoslynString.IsNullOrWhiteSpace(expected) && RoslynString.IsNullOrWhiteSpace(actual))
        {
            return;
        }

        terminal.SetColor(TerminalColor.DarkRed);
        terminal.Append(SingleIndentation);
        terminal.AppendLine(PlatformResources.Expected);
        AppendIndentedLine(terminal, expected, DoubleIndentation);
        terminal.Append(SingleIndentation);
        terminal.AppendLine(PlatformResources.Actual);
        AppendIndentedLine(terminal, actual, DoubleIndentation);
        terminal.ResetColor();
    }

    private static void FormatStackTrace(ITerminal terminal, FlatException[] exceptions, int index)
    {
        string? stackTrace = GetStringFromIndexOrDefault(exceptions, e => e.StackTrace, index);
        if (RoslynString.IsNullOrWhiteSpace(stackTrace))
        {
            return;
        }

        terminal.SetColor(TerminalColor.DarkGray);

        string[] lines = stackTrace.Split(NewLineStrings, StringSplitOptions.None);
        foreach (string line in lines)
        {
            AppendStackFrame(terminal, line);
        }

        terminal.ResetColor();
    }

    private static void FormatStandardAndErrorOutput(ITerminal terminal, string? standardOutput, string? standardError)
    {
        if (RoslynString.IsNullOrWhiteSpace(standardOutput) && RoslynString.IsNullOrWhiteSpace(standardError))
        {
            return;
        }

        terminal.SetColor(TerminalColor.DarkGray);
        terminal.Append(SingleIndentation);
        terminal.AppendLine(PlatformResources.StandardOutput);
        string? standardOutputWithoutSpecialChars = NormalizeSpecialCharacters(standardOutput, normalizeWhitespaceCharacters: false);
        AppendIndentedLine(terminal, standardOutputWithoutSpecialChars, DoubleIndentation);
        terminal.Append(SingleIndentation);
        terminal.AppendLine(PlatformResources.StandardError);
        string? standardErrorWithoutSpecialChars = NormalizeSpecialCharacters(standardError, normalizeWhitespaceCharacters: false);
        AppendIndentedLine(terminal, standardErrorWithoutSpecialChars, DoubleIndentation);
        terminal.ResetColor();
    }

    private void AppendAssemblyLinkTargetFrameworkAndArchitecture(ITerminal terminal)
    {
        terminal.AppendLink(_assembly, lineNumber: null);
        if (_targetFramework == null && _architecture == null)
        {
            return;
        }

        terminal.Append(" (");
        if (_targetFramework != null)
        {
            terminal.Append(_targetFramework);
            if (_architecture != null)
            {
                terminal.Append('|');
            }
        }

        if (_architecture != null)
        {
            terminal.Append(_architecture);
        }

        terminal.Append(')');
    }

    internal /* for testing */ static void AppendStackFrame(ITerminal terminal, string stackTraceLine)
    {
        terminal.Append(DoubleIndentation);
        Match match = StackTraceHelper.GetFrameRegex().Match(stackTraceLine);
        if (!match.Success)
        {
            terminal.AppendLine(stackTraceLine);
            return;
        }

        bool weHaveFilePathAndCodeLine = !RoslynString.IsNullOrWhiteSpace(match.Groups["code"].Value);
        terminal.Append(PlatformResources.StackFrameAt);
        terminal.Append(' ');

        if (weHaveFilePathAndCodeLine)
        {
            terminal.Append(match.Groups["code"].Value);
        }
        else
        {
            terminal.Append(match.Groups["code1"].Value);
        }

        if (!weHaveFilePathAndCodeLine)
        {
            terminal.AppendLine();
            return;
        }

        terminal.Append(' ');
        terminal.Append(PlatformResources.StackFrameIn);
        terminal.Append(' ');
        if (!RoslynString.IsNullOrWhiteSpace(match.Groups["file"].Value))
        {
            int line = int.TryParse(match.Groups["line"].Value, out int value) ? value : 0;
            terminal.AppendLink(match.Groups["file"].Value, line);

            // AppendLink finishes by resetting color
            terminal.SetColor(TerminalColor.DarkGray);
        }

        terminal.AppendLine();
    }

    private static void AppendIndentedLine(ITerminal terminal, string? message, string indent)
    {
        if (RoslynString.IsNullOrWhiteSpace(message))
        {
            return;
        }

        if (!message.Contains('\n'))
        {
            terminal.Append(indent);
            terminal.AppendLine(message);
            return;
        }

        string[] lines = message.Split(NewLineStrings, StringSplitOptions.None);
        foreach (string line in lines)
        {
            // Here we could check if the messages are longer than then line, and reflow them so a long line is split into multiple
            // and prepended by the respective indentation.
            // But this does not play nicely with ANSI escape codes. And if you
            // run in narrow terminal and then widen it the text does not reflow correctly. And you also have harder time copying
            // values when the assertion message is longer.
            terminal.Append(indent);
            terminal.Append(line);
            terminal.AppendLine();
        }
    }

    internal void AssemblyRunCompleted()
    {
        TestProgressState assemblyRun = GetOrAddAssemblyRun();
        assemblyRun.Stopwatch.Stop();

        _terminalWithProgress.RemoveWorker(assemblyRun.SlotIndex);
    }

    // SearchValues for efficient detection of control characters
#if NET8_0_OR_GREATER
    private static readonly System.Buffers.SearchValues<char> AllControlChars = System.Buffers.SearchValues.Create("\x0000\x0001\x0002\x0003\x0004\x0005\x0006\x0007\x0008\x0009\x000A\x000B\x000C\x000D\x000E\x000F\x0010\x0011\x0012\x0013\x0014\x0015\x0016\x0017\x0018\x0019\x001A\x001B\x001C\x001D\x001E\x001F");
    private static readonly System.Buffers.SearchValues<char> NonWhitespaceControlChars = System.Buffers.SearchValues.Create("\x0000\x0001\x0002\x0003\x0004\x0005\x0006\x0007\x0008\x000B\x000C\x000E\x000F\x0010\x0011\x0012\x0013\x0014\x0015\x0016\x0017\x0018\x0019\x001A\x001B\x001C\x001D\x001E\x001F");
#else
    private static readonly char[] AllControlChars = ['\x0000', '\x0001', '\x0002', '\x0003', '\x0004', '\x0005', '\x0006', '\x0007', '\x0008', '\x0009', '\x000A', '\x000B', '\x000C', '\x000D', '\x000E', '\x000F', '\x0010', '\x0011', '\x0012', '\x0013', '\x0014', '\x0015', '\x0016', '\x0017', '\x0018', '\x0019', '\x001A', '\x001B', '\x001C', '\x001D', '\x001E', '\x001F'];
    private static readonly char[] NonWhitespaceControlChars = ['\x0000', '\x0001', '\x0002', '\x0003', '\x0004', '\x0005', '\x0006', '\x0007', '\x0008', '\x000B', '\x000C', '\x000E', '\x000F', '\x0010', '\x0011', '\x0012', '\x0013', '\x0014', '\x0015', '\x0016', '\x0017', '\x0018', '\x0019', '\x001A', '\x001B', '\x001C', '\x001D', '\x001E', '\x001F'];
#endif

    [return: NotNullIfNotNull(nameof(text))]
    private static string? NormalizeSpecialCharacters(string? text, bool normalizeWhitespaceCharacters)
    {
        if (text is null)
        {
            return null;
        }

#if NET8_0_OR_GREATER
        // Use SearchValues to efficiently check if we need to do any work
        System.Buffers.SearchValues<char> searchValues = normalizeWhitespaceCharacters ? AllControlChars : NonWhitespaceControlChars;
        if (text.AsSpan().IndexOfAny(searchValues) == -1)
        {
            return text; // No control characters found, return original string
        }
#else
        // Use IndexOfAny to check if we need to do any work
        char[] searchChars = normalizeWhitespaceCharacters ? AllControlChars : NonWhitespaceControlChars;
        if (text.IndexOfAny(searchChars) == -1)
        {
            return text; // No control characters found, return original string
        }
#endif

        // Pre-allocate StringBuilder with known capacity
        var sb = new StringBuilder(text.Length);

        foreach (char c in text)
        {
            if (c <= '\x001F') // C0 control characters (U+0000-U+001F)
            {
                // Skip normalization for whitespace characters when not requested
                if (!normalizeWhitespaceCharacters && (c == '\t' || c == '\n' || c == '\r'))
                {
                    sb.Append(c);
                }
                else
                {
                    // Convert to Unicode control picture using bit manipulation (0x2400 + char value)
                    sb.Append((char)(0x2400 + c));
                }
            }
            else
            {
                sb.Append(c);
            }
        }

        return sb.ToString();
    }

    /// <summary>
    /// Appends a long duration in human readable format such as 1h 23m 500ms.
    /// </summary>
    private static void AppendLongDuration(ITerminal terminal, TimeSpan duration, bool wrapInParentheses = true, bool colorize = true)
    {
        if (colorize)
        {
            terminal.SetColor(TerminalColor.DarkGray);
        }

        HumanReadableDurationFormatter.Append(terminal, duration, wrapInParentheses);

        if (colorize)
        {
            terminal.ResetColor();
        }
    }

    public void Dispose() => _terminalWithProgress.Dispose();

    public void ArtifactAdded(bool outOfProcess, string? testName, string path)
        => _artifacts.Add(new TestRunArtifact(outOfProcess, testName, path));

    /// <summary>
    /// Let the user know that cancellation was triggered.
    /// </summary>
    public void StartCancelling()
    {
        WasCancelled = true;
        _terminalWithProgress.WriteToTerminal(terminal =>
        {
            terminal.AppendLine();
            terminal.AppendLine(PlatformResources.CancellingTestSession);
            terminal.AppendLine();
        });
    }

    internal void WriteErrorMessage(string text, int? padding)
    {
        TestProgressState asm = GetOrAddAssemblyRun();
        asm.AddError(text);
        WriteMessage(text, TerminalColor.DarkRed, padding);
    }

    internal void WriteWarningMessage(string text, int? padding)
    {
        TestProgressState asm = GetOrAddAssemblyRun();
        asm.AddWarning(text);
        WriteMessage(text, TerminalColor.DarkYellow, padding);
    }

    internal void WriteErrorMessage(Exception exception)
        => WriteErrorMessage(exception.ToString(), padding: null);

    public void WriteMessage(string text, SystemConsoleColor? color = null, int? padding = null)
        => WriteMessage(text, color is not null ? ToTerminalColor(color.ConsoleColor) : null, padding);

    private void WriteMessage(string text, TerminalColor? color = null, int? padding = null)
        => _terminalWithProgress.WriteToTerminal(terminal =>
        {
            if (color.HasValue)
            {
                terminal.SetColor(color.Value);
            }

            if (padding == null)
            {
                terminal.AppendLine(text);
            }
            else
            {
                AppendIndentedLine(terminal, text, new string(' ', padding.Value));
            }

<<<<<<< HEAD
            terminal.ResetColor();
        });
    }

    internal void WriteErrorMessage(Exception exception)
        => WriteErrorMessage(exception.ToString(), padding: null);

    public void WriteMessage(string text, SystemConsoleColor? color = null, int? padding = null)
        => _terminalWithProgress.WriteToTerminal(terminal =>
        {
            if (color is not null)
            {
                terminal.SetColor(ToTerminalColor(color.ConsoleColor));
            }

            if (padding == null)
            {
                terminal.AppendLine(text);
            }
            else
            {
                AppendIndentedLine(terminal, text, new string(' ', padding.Value));
            }

            if (color is not null)
            {
=======
            if (color.HasValue)
            {
>>>>>>> 8ce2d7df
                terminal.ResetColor();
            }
        });

    internal void TestDiscovered(string displayName)
    {
        if (_testProgressState is null)
        {
            throw ApplicationStateGuard.Unreachable();
        }

        TestProgressState asm = _testProgressState;
        if (_isDiscovery)
        {
            // TODO: add mode for discovered tests to the progress bar, to get rid of the hack here that allows updating the
            // progress, but also breaks the total counts if not done only in discovery.
            asm.PassedTests++;
            asm.TotalTests++;
        }

        asm.DiscoveredTestDisplayNames.Add(NormalizeSpecialCharacters(displayName, true));

        _terminalWithProgress.UpdateWorker(asm.SlotIndex);
    }

    public void AppendTestDiscoverySummary(ITerminal terminal)
    {
        TestProgressState? assembly = _testProgressState;
        terminal.AppendLine();

        int totalTests = assembly?.TotalTests ?? 0;
        bool runFailed = WasCancelled;

        if (assembly is not null)
        {
            foreach (string displayName in assembly.DiscoveredTestDisplayNames)
            {
                terminal.Append(SingleIndentation);
                terminal.AppendLine(displayName);
            }
        }

        terminal.AppendLine();

        terminal.SetColor(runFailed ? TerminalColor.DarkRed : TerminalColor.DarkGreen);
        terminal.Append(string.Format(CultureInfo.CurrentCulture, PlatformResources.TestDiscoverySummarySingular, totalTests));

        terminal.SetColor(TerminalColor.DarkGray);
        terminal.Append(" - ");
        terminal.ResetColor();
        AppendAssemblyLinkTargetFrameworkAndArchitecture(terminal);

        terminal.ResetColor();
        terminal.AppendLine();

        if (WasCancelled)
        {
            terminal.Append(PlatformResources.Aborted);
            terminal.AppendLine();
        }

        string durationText = $"{SingleIndentation}duration: ";
        TimeSpan runDuration = _testExecutionStartTime != null && _testExecutionEndTime != null ? (_testExecutionEndTime - _testExecutionStartTime).Value : TimeSpan.Zero;
        terminal.Append(durationText);
        AppendLongDuration(terminal, runDuration, wrapInParentheses: false, colorize: false);
        terminal.AppendLine();
    }

    private static TerminalColor ToTerminalColor(ConsoleColor consoleColor)
        => consoleColor switch
        {
            ConsoleColor.Black => TerminalColor.Black,
            ConsoleColor.DarkBlue => TerminalColor.DarkBlue,
            ConsoleColor.DarkGreen => TerminalColor.DarkGreen,
            ConsoleColor.DarkCyan => TerminalColor.DarkCyan,
            ConsoleColor.DarkRed => TerminalColor.DarkRed,
            ConsoleColor.DarkMagenta => TerminalColor.DarkMagenta,
            ConsoleColor.DarkYellow => TerminalColor.DarkYellow,
            ConsoleColor.DarkGray => TerminalColor.DarkGray,
            ConsoleColor.Gray => TerminalColor.Gray,
            ConsoleColor.Blue => TerminalColor.Blue,
            ConsoleColor.Green => TerminalColor.Green,
            ConsoleColor.Cyan => TerminalColor.Cyan,
            ConsoleColor.Red => TerminalColor.Red,
            ConsoleColor.Magenta => TerminalColor.Magenta,
            ConsoleColor.Yellow => TerminalColor.Yellow,
            ConsoleColor.White => TerminalColor.White,
            _ => TerminalColor.Default,
        };

    public void TestInProgress(
        string testNodeUid,
        string displayName)
    {
        if (_testProgressState is null)
        {
            throw ApplicationStateGuard.Unreachable();
        }

        TestProgressState asm = _testProgressState;
        if (_options.ShowActiveTests)
        {
            asm.TestNodeResultsState ??= new(Interlocked.Increment(ref _counter));
            asm.TestNodeResultsState.AddRunningTestNode(
                Interlocked.Increment(ref _counter), testNodeUid, NormalizeSpecialCharacters(displayName, true), CreateStopwatch());
        }

        _terminalWithProgress.UpdateWorker(asm.SlotIndex);
    }
}<|MERGE_RESOLUTION|>--- conflicted
+++ resolved
@@ -785,37 +785,8 @@
                 AppendIndentedLine(terminal, text, new string(' ', padding.Value));
             }
 
-<<<<<<< HEAD
-            terminal.ResetColor();
-        });
-    }
-
-    internal void WriteErrorMessage(Exception exception)
-        => WriteErrorMessage(exception.ToString(), padding: null);
-
-    public void WriteMessage(string text, SystemConsoleColor? color = null, int? padding = null)
-        => _terminalWithProgress.WriteToTerminal(terminal =>
-        {
-            if (color is not null)
-            {
-                terminal.SetColor(ToTerminalColor(color.ConsoleColor));
-            }
-
-            if (padding == null)
-            {
-                terminal.AppendLine(text);
-            }
-            else
-            {
-                AppendIndentedLine(terminal, text, new string(' ', padding.Value));
-            }
-
-            if (color is not null)
-            {
-=======
             if (color.HasValue)
             {
->>>>>>> 8ce2d7df
                 terminal.ResetColor();
             }
         });
