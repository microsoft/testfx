--- conflicted
+++ resolved
@@ -53,11 +53,7 @@
             ?? new TestHostTestFrameworkInvoker(ServiceProvider);
 
         ServiceProvider.TryAddService(new Services.TestSessionContext(abortRun));
-<<<<<<< HEAD
-        ITestFramework testFrameworkAdapter = await _buildTestFrameworkAsync(new(
-=======
         ITestFramework testFramework = await _buildTestFrameworkAsync(
->>>>>>> e9abb78d
             ServiceProvider,
             new ConsoleTestExecutionRequestFactory(ServiceProvider.GetCommandLineOptions(), testExecutionFilterFactory),
             testAdapterInvoker,
