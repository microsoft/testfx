--- conflicted
+++ resolved
@@ -27,22 +27,18 @@
         await logger.LogInformationAsync($"Running test orchestrator '{testHostOrchestrator.Uid}'").ConfigureAwait(false);
         try
         {
-<<<<<<< HEAD
             foreach (ITestHostOrchestratorApplicationLifetime orchestratorLifetime in _serviceProvider.GetServicesInternal<ITestHostOrchestratorApplicationLifetime>())
             {
-                await orchestratorLifetime.BeforeRunAsync(applicationCancellationToken.CancellationToken);
+                await orchestratorLifetime.BeforeRunAsync(applicationCancellationToken.CancellationToken).ConfigureAwait(false);
             }
 
-            exitCode = await testHostOrchestrator.OrchestrateTestHostExecutionAsync();
+            exitCode = await testHostOrchestrator.OrchestrateTestHostExecutionAsync().ConfigureAwait(false);
 
             foreach (ITestHostOrchestratorApplicationLifetime orchestratorLifetime in _serviceProvider.GetServicesInternal<ITestHostOrchestratorApplicationLifetime>())
             {
-                await orchestratorLifetime.AfterRunAsync(exitCode, applicationCancellationToken.CancellationToken);
-                await DisposeHelper.DisposeAsync(orchestratorLifetime);
+                await orchestratorLifetime.AfterRunAsync(exitCode, applicationCancellationToken.CancellationToken).ConfigureAwait(false);
+                await DisposeHelper.DisposeAsync(orchestratorLifetime).ConfigureAwait(false);
             }
-=======
-            exitCode = await testHostOrchestrator.OrchestrateTestHostExecutionAsync().ConfigureAwait(false);
->>>>>>> 41337cfc
         }
         catch (OperationCanceledException) when (applicationCancellationToken.CancellationToken.IsCancellationRequested)
         {
