﻿// Copyright (c) Microsoft Corporation. All rights reserved.
// Licensed under the MIT license. See LICENSE file in the project root for full license information.

using Microsoft.Testing.Internal.Framework;
using Microsoft.Testing.Platform.Builder;
using Microsoft.Testing.Platform.Capabilities.TestFramework;
using Microsoft.Testing.Platform.CommandLine;
using Microsoft.Testing.Platform.Configurations;
using Microsoft.Testing.Platform.Extensions;
using Microsoft.Testing.Platform.Extensions.TestFramework;
using Microsoft.Testing.Platform.Extensions.TestHost;
using Microsoft.Testing.Platform.Extensions.TestHostOrchestrator;
using Microsoft.Testing.Platform.Helpers;
using Microsoft.Testing.Platform.IPC;
using Microsoft.Testing.Platform.IPC.Models;
using Microsoft.Testing.Platform.IPC.Serializers;
using Microsoft.Testing.Platform.Logging;
using Microsoft.Testing.Platform.Messages;
using Microsoft.Testing.Platform.OutputDevice;
using Microsoft.Testing.Platform.OutputDevice.Terminal;
using Microsoft.Testing.Platform.Requests;
using Microsoft.Testing.Platform.ServerMode;
using Microsoft.Testing.Platform.Services;
using Microsoft.Testing.Platform.Telemetry;
using Microsoft.Testing.Platform.TestHost;
using Microsoft.Testing.Platform.TestHostControllers;
using Microsoft.Testing.Platform.Tools;

namespace Microsoft.Testing.Platform.Hosts;

internal sealed class TestHostBuilder(IFileSystem fileSystem, IRuntimeFeature runtimeFeature, IEnvironment environment, IProcessHandler processHandler, ITestApplicationModuleInfo testApplicationModuleInfo) : ITestHostBuilder
{
    private readonly IFileSystem _fileSystem = fileSystem;
    private readonly ITestApplicationModuleInfo _testApplicationModuleInfo = testApplicationModuleInfo;
    private readonly PlatformOutputDeviceManager _outputDisplay = new();

    public ITestFrameworkManager? TestFramework { get; set; }

    public ITestHostManager TestHost { get; } = new TestHostManager();

    public IConfigurationManager Configuration { get; } = new ConfigurationManager(fileSystem, testApplicationModuleInfo);

    public ILoggingManager Logging { get; } = new LoggingManager();

    public ICommandLineManager CommandLine { get; } = new CommandLineManager(runtimeFeature, testApplicationModuleInfo);

    public ITelemetryManager Telemetry { get; } = new TelemetryManager();

    public ITestHostControllersManager TestHostControllers { get; } = new TestHostControllersManager();

    public IToolsManager Tools { get; } = new ToolsManager();

    public ITestHostOrchestratorManager TestHostOrchestratorManager { get; } = new TestHostOrchestratorManager();

    public async Task<ITestHost> BuildAsync(
        ApplicationLoggingState loggingState,
        TestApplicationOptions testApplicationOptions,
        IUnhandledExceptionsHandler unhandledExceptionsHandler,
        DateTimeOffset createBuilderStart)
    {
        // ============= SETUP COMMON SERVICE USED IN ALL MODES ===============//
        ApplicationStateGuard.Ensure(TestFramework is not null);

        SystemClock systemClock = new();
        DateTimeOffset buildBuilderStart = systemClock.UtcNow;

        // Note: These metrics should be populated with the builder configuration,
        //       and the overall state of the system.
        Dictionary<string, object> builderMetrics = new()
        {
            [TelemetryProperties.HostProperties.CreateBuilderStart] = createBuilderStart,
            [TelemetryProperties.HostProperties.BuildBuilderStart] = buildBuilderStart,
        };
        SystemEnvironment systemEnvironment = new();

        // Default service provider bag
        ServiceProvider serviceProvider = new();

        // Add the service provider to the service collection
        if (loggingState.FileLoggerProvider is not null)
        {
            serviceProvider.TryAddService(loggingState.FileLoggerProvider);
        }

        // Add required non-skippable system "services"
        serviceProvider.TryAddService(loggingState);
        serviceProvider.TryAddService(systemEnvironment);
        SystemConsole systemConsole = new();
        serviceProvider.TryAddService(systemConsole);
        SystemTask systemTask = new();
        serviceProvider.TryAddService(systemTask);
        serviceProvider.TryAddService(runtimeFeature);
        serviceProvider.TryAddService(processHandler);
        serviceProvider.TryAddService(_fileSystem);
        serviceProvider.TryAddService(_testApplicationModuleInfo);
        TestHostControllerInfo testHostControllerInfo = new(loggingState.CommandLineParseResult);
        serviceProvider.TryAddService(testHostControllerInfo);

        serviceProvider.TryAddService(systemClock);
        SystemMonitor systemMonitor = new();
        serviceProvider.TryAddService(systemMonitor);
        SystemMonitorAsyncFactory systemMonitorAsyncFactory = new();
        serviceProvider.TryAddService(systemMonitorAsyncFactory);

        PlatformInformation platformInformation = new();
        serviceProvider.AddService(platformInformation);

        ILogger? logger = null;
        if (loggingState.FileLoggerProvider is not null)
        {
            logger = loggingState.FileLoggerProvider.CreateLogger(GetType().ToString());
            FileLoggerInformation fileLoggerInformation = new(loggingState.FileLoggerProvider.SyncFlush, new(loggingState.FileLoggerProvider.FileLogger.FileName), loggingState.LogLevel);
            serviceProvider.TryAddService(fileLoggerInformation);
        }

        if (logger is not null)
        {
            await logger.LogInformationAsync($"Setting RegisterEnvironmentVariablesConfigurationSource: '{testApplicationOptions.Configuration.ConfigurationSources.RegisterEnvironmentVariablesConfigurationSource}'").ConfigureAwait(false);
        }

        // By default the env var configuration source is enabled, check if we have to disable it.
        if (testApplicationOptions.Configuration.ConfigurationSources.RegisterEnvironmentVariablesConfigurationSource)
        {
            Configuration.AddConfigurationSource(() => new EnvironmentVariablesConfigurationSource(systemEnvironment));
        }

        // Add the default json configuration source, this will read the standard test platform json configuration file.
        Configuration.AddConfigurationSource(() => new JsonConfigurationSource(_testApplicationModuleInfo, _fileSystem, loggingState.FileLoggerProvider));

        // Build the IConfiguration - we need special treatment because the configuration is needed by extensions.
        var configuration = (AggregatedConfiguration)await ((ConfigurationManager)Configuration).BuildAsync(loggingState.FileLoggerProvider, loggingState.CommandLineParseResult).ConfigureAwait(false);
        serviceProvider.TryAddService(configuration);

        // Current test platform is picky on unhandled exception, we will tear down the process in that case.
        // This mode can be too aggressive especially compared to the old framework, so we allow the user to disable it if their suite
        // relies on unhandled exception.
        IEnvironment environment = serviceProvider.GetEnvironment();

        // Check the config file, by default is not specified the policy is false.
        _ = bool.TryParse(configuration[PlatformConfigurationConstants.PlatformExitProcessOnUnhandledException]!, out bool isFileConfiguredToFailFast);

        // Check the environment variable, it wins on all the other configuration.
        string? environmentSetting = environment.GetEnvironmentVariable(EnvironmentVariableConstants.TESTINGPLATFORM_EXIT_PROCESS_ON_UNHANDLED_EXCEPTION);
        bool? isEnvConfiguredToFailFast = null;
        if (environmentSetting is "1" or "0")
        {
            isEnvConfiguredToFailFast = environmentSetting == "1";
        }

        // Environment variable has priority over the config file.
        // If the environment variable is not set, we check the config file.
        bool exitProcessOnUnhandledException = isEnvConfiguredToFailFast is not null ? environmentSetting == "1" : isFileConfiguredToFailFast;

        if (logger is not null)
        {
            await logger.LogInformationAsync($"Setting PlatformExitProcessOnUnhandledException: '{exitProcessOnUnhandledException}', config file: {isFileConfiguredToFailFast} environment variable: {isEnvConfiguredToFailFast}").ConfigureAwait(false);
        }

        if (exitProcessOnUnhandledException)
        {
            unhandledExceptionsHandler.Subscribe();
        }

        UnhandledExceptionsPolicy unhandledExceptionsPolicy = new(fastFailOnFailure: exitProcessOnUnhandledException);
        serviceProvider.AddService(unhandledExceptionsPolicy);

        // Add the lifetime application implementation
        CTRLPlusCCancellationTokenSource testApplicationCancellationTokenSource = new(
            systemConsole,
            loggingState.FileLoggerProvider?.CreateLogger(nameof(CTRLPlusCCancellationTokenSource)));
        serviceProvider.AddService(testApplicationCancellationTokenSource, throwIfSameInstanceExit: true);

        // Create command line proxy and add to the service provider.
        CommandLineOptionsProxy commandLineOptionsProxy = new();
        serviceProvider.TryAddService(commandLineOptionsProxy);

        // Add the logger factory proxy to the service provider.
        LoggerFactoryProxy loggerFactoryProxy = new();
        serviceProvider.TryAddService(loggerFactoryProxy);

        // Add Terminal options provider
        CommandLine.AddProvider(() => new TerminalTestReporterCommandLineOptionsProvider());

        // Build the command line service - we need special treatment because is possible that an extension query it during the creation.
        // Add Retry default argument commandlines
        CommandLineHandler commandLineHandler = await ((CommandLineManager)CommandLine).BuildAsync(loggingState.CommandLineParseResult, serviceProvider).ConfigureAwait(false);

        // Set the concrete command line options to the proxy.
        commandLineOptionsProxy.SetCommandLineOptions(commandLineHandler);

        // This is needed by output device.
        var policiesService = new StopPoliciesService(testApplicationCancellationTokenSource);
        serviceProvider.AddService(policiesService);

        bool hasServerFlag = commandLineHandler.TryGetOptionArgumentList(PlatformCommandLineProvider.ServerOptionKey, out string[]? protocolName);
        bool isJsonRpcProtocol = protocolName is null || protocolName.Length == 0 || protocolName[0].Equals(PlatformCommandLineProvider.JsonRpcProtocolName, StringComparison.OrdinalIgnoreCase);

        ProxyOutputDevice proxyOutputDevice = await _outputDisplay.BuildAsync(serviceProvider, hasServerFlag && isJsonRpcProtocol).ConfigureAwait(false);

        // Add FileLoggerProvider if needed
        if (loggingState.FileLoggerProvider is not null)
        {
            Logging.AddProvider((_, _) => loggingState.FileLoggerProvider);
        }

        // Get the command line options
        ICommandLineOptions commandLineOptions = serviceProvider.GetCommandLineOptions();

        // Build the logger factory.
        ILoggerFactory loggerFactory = await ((LoggingManager)Logging).BuildAsync(serviceProvider, loggingState.LogLevel, systemMonitor).ConfigureAwait(false);

        // Set the concrete logger factory
        loggerFactoryProxy.SetLoggerFactory(loggerFactory);

        // Initialize the output device if needed.
        if (await proxyOutputDevice.OriginalOutputDevice.IsEnabledAsync().ConfigureAwait(false))
        {
            await proxyOutputDevice.OriginalOutputDevice.TryInitializeAsync().ConfigureAwait(false);
        }

        // Add the platform output device to the service provider for both modes.
        serviceProvider.TryAddService(proxyOutputDevice);
        serviceProvider.TryAddService(proxyOutputDevice.OriginalOutputDevice);

        // Create the test framework capabilities
        ITestFrameworkCapabilities testFrameworkCapabilities = TestFramework.TestFrameworkCapabilitiesFactory(serviceProvider);
        if (testFrameworkCapabilities is IAsyncInitializableExtension testFrameworkCapabilitiesAsyncInitializable)
        {
            await testFrameworkCapabilitiesAsyncInitializable.InitializeAsync().ConfigureAwait(false);
        }

        // Register the test framework capabilities to be used by services
        serviceProvider.AddService(testFrameworkCapabilities);

        // If command line is not valid we return immediately.
        ValidationResult commandLineValidationResult = await CommandLineOptionsValidator.ValidateAsync(
            loggingState.CommandLineParseResult,
            commandLineHandler.SystemCommandLineOptionsProviders,
            commandLineHandler.ExtensionsCommandLineOptionsProviders,
            commandLineHandler).ConfigureAwait(false);

        if (!loggingState.CommandLineParseResult.HasTool && !commandLineValidationResult.IsValid)
        {
            await DisplayBannerIfEnabledAsync(loggingState, proxyOutputDevice, testFrameworkCapabilities).ConfigureAwait(false);
            await proxyOutputDevice.DisplayAsync(commandLineHandler, new ErrorMessageOutputDeviceData(commandLineValidationResult.ErrorMessage)).ConfigureAwait(false);
            await commandLineHandler.PrintHelpAsync(proxyOutputDevice).ConfigureAwait(false);
            return new InformativeCommandLineTestHost(ExitCodes.InvalidCommandLine, serviceProvider);
        }

        // Register as ICommandLineOptions.
        serviceProvider.TryAddService(commandLineHandler);

        // setting the timeout
        if (commandLineOptions.IsOptionSet(PlatformCommandLineProvider.TimeoutOptionKey) && commandLineOptions.TryGetOptionArgumentList(PlatformCommandLineProvider.TimeoutOptionKey, out string[]? args))
        {
            string arg = args[0];
            int size = arg.Length;
            if (!float.TryParse(arg[..(size - 1)], NumberStyles.Float, CultureInfo.InvariantCulture, out float value))
            {
                throw ApplicationStateGuard.Unreachable();
            }

            TimeSpan timeout = char.ToLowerInvariant(arg[size - 1]) switch
            {
                'h' => TimeSpan.FromHours(value),
                'm' => TimeSpan.FromMinutes(value),
                's' => TimeSpan.FromSeconds(value),
                _ => throw ApplicationStateGuard.Unreachable(),
            };

            testApplicationCancellationTokenSource.CancelAfter(timeout);
        }

        // At this point we start to build extensions so we need to have all the information complete for the usage,
        // here we ensure to override the result directory if user passed the argument --results-directory in command line.
        // After this check users can get the result directory using IConfiguration["platformOptions:resultDirectory"] or the
        // extension method helper serviceProvider.GetConfiguration()
        await configuration.CheckTestResultsDirectoryOverrideAndCreateItAsync(loggingState.FileLoggerProvider).ConfigureAwait(false);

        // Display banner now because we need capture the output in case of MSBuild integration and we want to forward
        // to file disc also the banner, so at this point we need to have all services and configuration(result directory) built.
        await DisplayBannerIfEnabledAsync(loggingState, proxyOutputDevice, testFrameworkCapabilities).ConfigureAwait(false);

        // Add global telemetry service.
        // Add at this point or the telemetry banner appearance order will be wrong, we want the testing app banner before the telemetry banner.
        ITelemetryCollector telemetryService = await ((TelemetryManager)Telemetry).BuildAsync(serviceProvider, loggerFactory, testApplicationOptions).ConfigureAwait(false);
        serviceProvider.TryAddService(telemetryService);
        AddApplicationMetadata(serviceProvider, builderMetrics);

        // Subscribe to the process if the option is set.
        if (commandLineOptions.IsOptionSet(PlatformCommandLineProvider.ExitOnProcessExitOptionKey))
        {
            NonCooperativeParentProcessListener nonCooperativeParentProcessListener = new(commandLineOptions, environment);

            // Add to the service provider for cleanup.
            serviceProvider.AddService(nonCooperativeParentProcessListener);
        }

        // Register the ITestApplicationResult
        TestApplicationResult testApplicationResult = new(
            proxyOutputDevice,
            serviceProvider.GetCommandLineOptions(),
            serviceProvider.GetEnvironment(),
            policiesService);
        serviceProvider.AddService(testApplicationResult);

        // ============= SETUP COMMON SERVICE USED IN ALL MODES END ===============//

        // ============= SELECT AND RUN THE ACTUAL MODE ===============//

        // ======= TOOLS MODE ======== //
        // Add the platform output device to the service provider.
        var toolsServiceProvider = (ServiceProvider)serviceProvider.Clone();
        toolsServiceProvider.TryAddService(proxyOutputDevice);
        IReadOnlyList<ITool> toolsInformation = await ((ToolsManager)Tools).BuildAsync(toolsServiceProvider).ConfigureAwait(false);
        if (loggingState.CommandLineParseResult.HasTool)
        {
            // Add the platform output device to the service provider.
            serviceProvider.TryAddService(proxyOutputDevice);

            ToolsTestHost toolsTestHost = new(toolsInformation, serviceProvider, commandLineHandler, proxyOutputDevice);

            await LogTestHostCreatedAsync(
                serviceProvider,
                mode: TelemetryProperties.ApplicationMode.Tool,
                metrics: builderMetrics,
                stop: systemClock.UtcNow).ConfigureAwait(false);

            return toolsTestHost;
        }

        var pushOnlyProtocol = new DotnetTestConnection(commandLineHandler, processHandler, environment, _testApplicationModuleInfo, testApplicationCancellationTokenSource);
        await pushOnlyProtocol.AfterCommonServiceSetupAsync().ConfigureAwait(false);
        if (pushOnlyProtocol.IsServerMode)
        {
            serviceProvider.AddService(pushOnlyProtocol);
        }

        // If --help is invoked we return
        if (commandLineHandler.IsHelpInvoked())
        {
            if (pushOnlyProtocol.IsServerMode)
            {
                await pushOnlyProtocol.HelpInvokedAsync().ConfigureAwait(false);
            }
            else
            {
                await commandLineHandler.PrintHelpAsync(proxyOutputDevice, toolsInformation).ConfigureAwait(false);
            }

            return new InformativeCommandLineTestHost(0, serviceProvider);
        }

        // If --info is invoked we return
        if (commandLineHandler.IsInfoInvoked())
        {
            await commandLineHandler.PrintInfoAsync(proxyOutputDevice, toolsInformation).ConfigureAwait(false);
            return new InformativeCommandLineTestHost(0, serviceProvider);
        }

        // ======= TEST HOST ORCHESTRATOR ======== //
        TestHostOrchestratorConfiguration testHostOrchestratorConfiguration = await TestHostOrchestratorManager.BuildAsync(serviceProvider).ConfigureAwait(false);
        if (testHostOrchestratorConfiguration.TestHostOrchestrators.Length > 0 && !commandLineHandler.IsOptionSet(PlatformCommandLineProvider.DiscoverTestsOptionKey))
        {
            policiesService.ProcessRole = TestProcessRole.TestHostOrchestrator;
<<<<<<< HEAD
            await proxyOutputDevice.HandleProcessRoleAsync(TestProcessRole.TestHostOrchestrator);

            // Build and register the test application lifecycle callbacks.
            ITestHostOrchestratorApplicationLifetime[] orchestratorLifetimes =
                await ((TestHostOrchestratorManager)TestHostOrchestratorManager).BuildTestHostOrchestratorApplicationLifetimesAsync(serviceProvider);
            serviceProvider.AddServices(orchestratorLifetimes);

=======
            await proxyOutputDevice.HandleProcessRoleAsync(TestProcessRole.TestHostOrchestrator).ConfigureAwait(false);
>>>>>>> 41337cfc
            return new TestHostOrchestratorHost(testHostOrchestratorConfiguration, serviceProvider);
        }

        // ======= TEST HOST CONTROLLER MODE ======== //
        // Check if we're in the test host or we should check test controllers extensions
        // Environment variable check should not be needed but in case we will rollback to use only env var we will need it.
        if ((!testHostControllerInfo.HasTestHostController ||
            systemEnvironment.GetEnvironmentVariable($"{EnvironmentVariableConstants.TESTINGPLATFORM_TESTHOSTCONTROLLER_SKIPEXTENSION}_{testHostControllerInfo.GetTestHostControllerPID()}") != "1")
            && !commandLineHandler.IsOptionSet(PlatformCommandLineProvider.DiscoverTestsOptionKey))
        {
            PassiveNode? passiveNode = null;
            if (hasServerFlag && isJsonRpcProtocol)
            {
                // Build the IMessageHandlerFactory for the PassiveNode
                IMessageHandlerFactory messageHandlerFactory = ServerModeManager.Build(serviceProvider);
                passiveNode = new PassiveNode(
                    messageHandlerFactory,
                    testApplicationCancellationTokenSource,
                    processHandler,
                    systemMonitorAsyncFactory,
                    loggerFactory.CreateLogger<PassiveNode>());
            }

            // Clone the service provider to avoid to add the message bus proxy to the main service provider.
            var testHostControllersServiceProvider = (ServiceProvider)serviceProvider.Clone();

            // Add the platform output device to the service provider.
            testHostControllersServiceProvider.TryAddService(proxyOutputDevice);

            // Add the message bus proxy specific for the launchers.
            testHostControllersServiceProvider.TryAddService(new MessageBusProxy());
            TestHostControllerConfiguration testHostControllers = await ((TestHostControllersManager)TestHostControllers).BuildAsync(testHostControllersServiceProvider).ConfigureAwait(false);
            if (testHostControllers.RequireProcessRestart)
            {
                testHostControllerInfo.IsCurrentProcessTestHostController = true;
                policiesService.ProcessRole = TestProcessRole.TestHostController;
                await proxyOutputDevice.HandleProcessRoleAsync(TestProcessRole.TestHostController).ConfigureAwait(false);
                TestHostControllersTestHost testHostControllersTestHost = new(testHostControllers, testHostControllersServiceProvider, passiveNode, systemEnvironment, loggerFactory, systemClock);

                await LogTestHostCreatedAsync(
                    serviceProvider,
                    mode: TelemetryProperties.ApplicationMode.TestHostControllers,
                    metrics: builderMetrics,
                    stop: systemClock.UtcNow).ConfigureAwait(false);

                return testHostControllersTestHost;
            }
        }

        // ======= TEST HOST MODE ======== //
        policiesService.ProcessRole = TestProcessRole.TestHost;
        await proxyOutputDevice.HandleProcessRoleAsync(TestProcessRole.TestHost).ConfigureAwait(false);

        // Setup the test host working folder.
        // Out of the test host controller extension the current working directory is the test host working directory.
        string? currentWorkingDirectory = configuration[PlatformConfigurationConstants.PlatformCurrentWorkingDirectory];
        ApplicationStateGuard.Ensure(currentWorkingDirectory is not null);

        testHostControllerInfo.IsCurrentProcessTestHostController = false;

        // If we're under test controllers and currently we're inside the started test host we connect to the out of process
        // test controller manager.
        NamedPipeClient? testControllerConnection = await ConnectToTestHostProcessMonitorIfAvailableAsync(
            processHandler,
            testApplicationCancellationTokenSource,
            loggerFactory.CreateLogger(nameof(ConnectToTestHostProcessMonitorIfAvailableAsync)),
            testHostControllerInfo,
            configuration,
            systemEnvironment).ConfigureAwait(false);

        // Build and register the test application lifecycle callbacks.
        ITestApplicationLifecycleCallbacks[] testApplicationLifecycleCallback =
            await ((TestHostManager)TestHost).BuildTestApplicationLifecycleCallbackAsync(serviceProvider).ConfigureAwait(false);
        serviceProvider.AddServices(testApplicationLifecycleCallback);

        // ServerMode and Console mode uses different host
        if (hasServerFlag && isJsonRpcProtocol)
        {
            // Build the server mode with the user preferences
            IMessageHandlerFactory messageHandlerFactory = ServerModeManager.Build(serviceProvider);

            // Build the test host
            // note that we pass the BuildTestFrameworkAsync as callback because server mode will call it per-request
            // this is not needed in console mode where we have only 1 request.
            ServerTestHost serverTestHost =
                new(serviceProvider, BuildTestFrameworkAsync, messageHandlerFactory, (TestFrameworkManager)TestFramework, (TestHostManager)TestHost);

            // If needed we wrap the host inside the TestHostControlledHost to automatically handle the shutdown of the connected pipe.
            ITestHost actualTestHost = testControllerConnection is not null
                ? new TestHostControlledHost(testControllerConnection, serverTestHost, testApplicationCancellationTokenSource.CancellationToken)
                : serverTestHost;

            // Log Telemetry
            await LogTestHostCreatedAsync(
                serviceProvider,
                mode: TelemetryProperties.ApplicationMode.Server,
                metrics: builderMetrics,
                stop: systemClock.UtcNow).ConfigureAwait(false);

            return actualTestHost;
        }
        else
        {
            // Add custom ITestExecutionFilterFactory to the service list if available
            ActionResult<ITestExecutionFilterFactory> testExecutionFilterFactoryResult = await ((TestHostManager)TestHost).TryBuildTestExecutionFilterFactoryAsync(serviceProvider).ConfigureAwait(false);
            if (testExecutionFilterFactoryResult.IsSuccess)
            {
                serviceProvider.TryAddService(testExecutionFilterFactoryResult.Result);
            }

            // Add custom ITestExecutionFilterFactory to the service list if available
            ActionResult<ITestFrameworkInvoker> testAdapterInvokerBuilderResult = await ((TestHostManager)TestHost).TryBuildTestAdapterInvokerAsync(serviceProvider).ConfigureAwait(false);
            if (testAdapterInvokerBuilderResult.IsSuccess)
            {
                serviceProvider.TryAddService(testAdapterInvokerBuilderResult.Result);
            }

            // Override hot reload telemetry if needed
            ITelemetryInformation telemetryInformation = serviceProvider.GetTelemetryInformation();
            if (telemetryInformation.IsEnabled)
            {
                builderMetrics[TelemetryProperties.HostProperties.IsHotReloadPropertyName] = serviceProvider.GetRuntimeFeature().IsHotReloadEnabled.AsTelemetryBool();
            }

            // Build the test host
            ConsoleTestHost consoleHost = CreateConsoleTestHost(
                serviceProvider,
                BuildTestFrameworkAsync,
                (TestFrameworkManager)TestFramework,
                (TestHostManager)TestHost);

            // If needed we wrap the host inside the TestHostControlledHost to automatically handle the shutdown of the connected pipe.
            ITestHost actualTestHost = testControllerConnection is not null
                ? new TestHostControlledHost(testControllerConnection, consoleHost, testApplicationCancellationTokenSource.CancellationToken)
                : consoleHost;

            // Log Telemetry
#pragma warning disable SA1118 // Parameter should not span multiple lines
            await LogTestHostCreatedAsync(
                serviceProvider,
                mode: TelemetryProperties.ApplicationMode.Console,
                metrics: builderMetrics,
                stop: systemClock.UtcNow).ConfigureAwait(false);
#pragma warning restore SA1118 // Parameter should not span multiple lines

            return actualTestHost;
        }
    }

    private static async Task<NamedPipeClient?> ConnectToTestHostProcessMonitorIfAvailableAsync(
        IProcessHandler processHandler,
        CTRLPlusCCancellationTokenSource testApplicationCancellationTokenSource,
        ILogger logger,
        TestHostControllerInfo testHostControllerInfo,
        AggregatedConfiguration configuration,
        SystemEnvironment environment)
    {
        if (!testHostControllerInfo.HasTestHostController)
        {
            return null;
        }

        string pipeEnvironmentVariable = $"{EnvironmentVariableConstants.TESTINGPLATFORM_TESTHOSTCONTROLLER_PIPENAME}_{testHostControllerInfo.GetTestHostControllerPID()}";
        string pipeName = environment.GetEnvironmentVariable(pipeEnvironmentVariable) ?? throw new InvalidOperationException($"Unexpected null pipe name from environment variable '{EnvironmentVariableConstants.TESTINGPLATFORM_TESTHOSTCONTROLLER_PIPENAME}'");

        // RemoveVariable the environment variable so that it doesn't get passed to the eventually children processes
        environment.SetEnvironmentVariable(pipeEnvironmentVariable, string.Empty);

        // Create client to connect to the monitor
        NamedPipeClient client = new(pipeName);
        client.RegisterAllSerializers();

        // Connect to the monitor
        await logger.LogDebugAsync($"Connecting to named pipe '{pipeName}'").ConfigureAwait(false);
        string? seconds = configuration[PlatformConfigurationConstants.PlatformTestHostControllersManagerNamedPipeClientConnectTimeoutSeconds];

        // Default timeout is 30 seconds
        int timeoutSeconds = seconds is null ? TimeoutHelper.DefaultHangTimeoutSeconds : int.Parse(seconds, CultureInfo.InvariantCulture);
        await logger.LogDebugAsync($"Setting PlatformTestHostControllersManagerNamedPipeClientConnectTimeoutSeconds '{timeoutSeconds}'").ConfigureAwait(false);
        using CancellationTokenSource timeout = new(TimeSpan.FromSeconds(timeoutSeconds));
        await client.ConnectAsync(timeout.Token).ConfigureAwait(false);
        await logger.LogDebugAsync($"Connected to named pipe '{pipeName}'").ConfigureAwait(false);

        // Send the PID
        using IProcess currentProcess = processHandler.GetCurrentProcess();
        await client.RequestReplyAsync<TestHostProcessPIDRequest, VoidResponse>(
            new TestHostProcessPIDRequest(currentProcess.Id),
            testApplicationCancellationTokenSource.CancellationToken).ConfigureAwait(false);
        return client;
    }

    private void AddApplicationMetadata(IServiceProvider serviceProvider, Dictionary<string, object> builderMetadata)
    {
        ITelemetryInformation telemetryInformation = serviceProvider.GetTelemetryInformation();
        if (!telemetryInformation.IsEnabled)
        {
            return;
        }

        builderMetadata[TelemetryProperties.HostProperties.IsNativeAotPropertyName] = (!serviceProvider.GetRuntimeFeature().IsDynamicCodeSupported).AsTelemetryBool();
        builderMetadata[TelemetryProperties.HostProperties.IsHotReloadPropertyName] = serviceProvider.GetRuntimeFeature().IsHotReloadEnabled.AsTelemetryBool();

        AssemblyInformationalVersionAttribute? version = Assembly.GetExecutingAssembly().GetCustomAttribute<AssemblyInformationalVersionAttribute>();
        builderMetadata[TelemetryProperties.HostProperties.TestingPlatformVersionPropertyName] = version?.InformationalVersion ?? "unknown";

        string moduleName = Path.GetFileName(_testApplicationModuleInfo.TryGetCurrentTestApplicationFullPath())
            ?? _testApplicationModuleInfo.TryGetAssemblyName()
            ?? "unknown";

        builderMetadata[TelemetryProperties.HostProperties.TestHostPropertyName] = Sha256Hasher.HashWithNormalizedCasing(moduleName);
        builderMetadata[TelemetryProperties.HostProperties.FrameworkDescriptionPropertyName] = RuntimeInformation.FrameworkDescription;
        builderMetadata[TelemetryProperties.HostProperties.ProcessArchitecturePropertyName] = RuntimeInformation.ProcessArchitecture;
        builderMetadata[TelemetryProperties.HostProperties.OSArchitecturePropertyName] = RuntimeInformation.OSArchitecture;
        builderMetadata[TelemetryProperties.HostProperties.OSDescriptionPropertyName] = RuntimeInformation.OSDescription;
#if NETCOREAPP
        builderMetadata[TelemetryProperties.HostProperties.RuntimeIdentifierPropertyName] = RuntimeInformation.RuntimeIdentifier;
#endif

        builderMetadata[TelemetryProperties.HostProperties.IsDebugBuild] =
#if DEBUG
            TelemetryProperties.True;
#else
                TelemetryProperties.False;
#endif

        builderMetadata[TelemetryProperties.HostProperties.IsDebuggerAttached] = Debugger.IsAttached.AsTelemetryBool();
    }

    private static async Task LogTestHostCreatedAsync(
        IServiceProvider serviceProvider,
        string mode,
        Dictionary<string, object> metrics,
        DateTimeOffset stop)
    {
        ITelemetryCollector telemetryService = serviceProvider.GetTelemetryCollector();
        ITelemetryInformation telemetryInformation = serviceProvider.GetTelemetryInformation();
        if (telemetryInformation.IsEnabled)
        {
            Dictionary<string, object> metricsObj = new(metrics)
            {
                [TelemetryProperties.HostProperties.ApplicationModePropertyName] = mode,

                // The incoming dictionary already has the start parts of those events. We report stop here because that is where
                // we send the data, and that is potentially very close to the build being finished, so we rather report the data a bit
                // earlier than splitting them over multiple events.
                [TelemetryProperties.HostProperties.BuildBuilderStop] = stop,
                [TelemetryProperties.HostProperties.CreateBuilderStop] = stop,
            };
            await telemetryService.LogEventAsync(TelemetryEvents.TestHostBuiltEventName, metricsObj).ConfigureAwait(false);
        }
    }

    private static async Task<ITestFramework> BuildTestFrameworkAsync(TestFrameworkBuilderData testFrameworkBuilderData)
    {
        // Add the message bus proxy
        ServiceProvider serviceProvider = testFrameworkBuilderData.ServiceProvider;
        serviceProvider.AddService(testFrameworkBuilderData.MessageBusProxy);

        // Check if we're connected to the dotnet test pipe
        IPushOnlyProtocolConsumer? pushOnlyProtocolDataConsumer = null;
        IPushOnlyProtocol? pushOnlyProtocol = serviceProvider.GetService<IPushOnlyProtocol>();

        if (pushOnlyProtocol?.IsServerMode == true)
        {
            pushOnlyProtocolDataConsumer = await pushOnlyProtocol.GetDataConsumerAsync().ConfigureAwait(false);
        }

        // Build and register "common non special" services - we need special treatment because extensions can start to log during the
        // creations and we could lose interesting diagnostic information.
        List<IDataConsumer> dataConsumersBuilder = [];

        await RegisterAsServiceOrConsumerOrBothAsync(testFrameworkBuilderData.PlatformOutputDisplayService, serviceProvider, dataConsumersBuilder).ConfigureAwait(false);
        await RegisterAsServiceOrConsumerOrBothAsync(testFrameworkBuilderData.TestExecutionRequestFactory, serviceProvider, dataConsumersBuilder).ConfigureAwait(false);
        await RegisterAsServiceOrConsumerOrBothAsync(testFrameworkBuilderData.TestExecutionRequestInvoker, serviceProvider, dataConsumersBuilder).ConfigureAwait(false);
        await RegisterAsServiceOrConsumerOrBothAsync(testFrameworkBuilderData.TestExecutionFilterFactory, serviceProvider, dataConsumersBuilder).ConfigureAwait(false);

        // Create the test framework adapter
        ITestFrameworkCapabilities testFrameworkCapabilities = serviceProvider.GetTestFrameworkCapabilities();
        ITestFramework testFramework = testFrameworkBuilderData.TestFrameworkManager.TestFrameworkFactory(testFrameworkCapabilities, serviceProvider);
        await testFramework.TryInitializeAsync().ConfigureAwait(false);

        serviceProvider.AllowTestAdapterFrameworkRegistration = true;
        try
        {
            await RegisterAsServiceOrConsumerOrBothAsync(new TestFrameworkProxy(testFramework), serviceProvider, dataConsumersBuilder).ConfigureAwait(false);
        }
        finally
        {
            serviceProvider.AllowTestAdapterFrameworkRegistration = false;
        }

        // Prepare the session lifetime handlers for the notifications
        List<ITestSessionLifetimeHandler> testSessionLifetimeHandlers = [];

        // When we run a discovery request we don't want to run any user extensions, the only needed extension is the test adapter that will "discover" tests.
        if (!testFrameworkBuilderData.IsForDiscoveryRequest)
        {
            // We keep the bag of the already created composite service factory to reuse the instance.
            List<ICompositeExtensionFactory> newBuiltCompositeServices = [];
            (IExtension Consumer, int RegistrationOrder)[] consumers = await testFrameworkBuilderData.TestSessionManager.BuildDataConsumersAsync(serviceProvider, newBuiltCompositeServices).ConfigureAwait(false);
            (IExtension TestSessionLifetimeHandler, int RegistrationOrder)[] sessionLifeTimeHandlers = await testFrameworkBuilderData.TestSessionManager.BuildTestSessionLifetimeHandleAsync(serviceProvider, newBuiltCompositeServices).ConfigureAwait(false);

            // Register the test session lifetime handlers for the notifications
            testSessionLifetimeHandlers.AddRange(sessionLifeTimeHandlers.OrderBy(x => x.RegistrationOrder).Select(x => (ITestSessionLifetimeHandler)x.TestSessionLifetimeHandler));

            // Keep the registration order
            foreach ((IExtension Extension, int _) testhostExtension in consumers.Union(sessionLifeTimeHandlers).OrderBy(x => x.RegistrationOrder))
            {
                if (testhostExtension.Extension is IDataConsumer)
                {
                    await RegisterAsServiceOrConsumerOrBothAsync(testhostExtension.Extension, serviceProvider, dataConsumersBuilder).ConfigureAwait(false);
                }
                else
                {
                    await AddServiceIfNotSkippedAsync(testhostExtension.Extension, serviceProvider).ConfigureAwait(false);
                }
            }
        }

        // In server mode where we don't shutdown the process at the end of the run we need a way to use a "per-call" consumer to be able to link the
        // node updates to the correct request id.
        foreach (IDataConsumer consumerService in testFrameworkBuilderData.ServerPerCallConsumers)
        {
            if (consumerService is ITestSessionLifetimeHandler handler)
            {
                testSessionLifetimeHandlers.Add(handler);
            }

            await RegisterAsServiceOrConsumerOrBothAsync(consumerService, serviceProvider, dataConsumersBuilder).ConfigureAwait(false);
        }

        // Register the test session lifetime handlers container

        // We register the lifetime handler if we're connected to the dotnet test pipe
        if (pushOnlyProtocolDataConsumer is not null)
        {
            testSessionLifetimeHandlers.Add(pushOnlyProtocolDataConsumer);
        }

        TestSessionLifetimeHandlersContainer testSessionLifetimeHandlersContainer = new(testSessionLifetimeHandlers);
        serviceProvider.AddService(testSessionLifetimeHandlersContainer);

        // Allow the ITestApplicationProcessExitCode to subscribe as IDataConsumer
        ITestApplicationProcessExitCode testApplicationResult = serviceProvider.GetRequiredService<ITestApplicationProcessExitCode>();
        await RegisterAsServiceOrConsumerOrBothAsync(testApplicationResult, serviceProvider, dataConsumersBuilder).ConfigureAwait(false);

        // We register the data consumer handler if we're connected to the dotnet test pipe
        if (pushOnlyProtocolDataConsumer is not null)
        {
            dataConsumersBuilder.Add(pushOnlyProtocolDataConsumer);
        }

        var abortForMaxFailedTestsExtension = new AbortForMaxFailedTestsExtension(
            serviceProvider.GetCommandLineOptions(),
            serviceProvider.GetTestFrameworkCapabilities().GetCapability<IGracefulStopTestExecutionCapability>(),
            serviceProvider.GetRequiredService<IStopPoliciesService>(),
            serviceProvider.GetTestApplicationCancellationTokenSource());

        if (await abortForMaxFailedTestsExtension.IsEnabledAsync().ConfigureAwait(false))
        {
            dataConsumersBuilder.Add(abortForMaxFailedTestsExtension);
        }

        IDataConsumer[] dataConsumerServices = [.. dataConsumersBuilder];

        AsynchronousMessageBus concreteMessageBusService = new(
            dataConsumerServices,
            serviceProvider.GetTestApplicationCancellationTokenSource(),
            serviceProvider.GetTask(),
            serviceProvider.GetLoggerFactory(),
            serviceProvider.GetEnvironment());
        await concreteMessageBusService.InitAsync().ConfigureAwait(false);
        testFrameworkBuilderData.MessageBusProxy.SetBuiltMessageBus(concreteMessageBusService);

        return testFramework;
    }

    private static ConsoleTestHost CreateConsoleTestHost(
        ServiceProvider serviceProvider,
        Func<TestFrameworkBuilderData, Task<ITestFramework>> buildTestFrameworkAsync,
        TestFrameworkManager testFrameworkManager,
        TestHostManager testHostManager)
        => new(serviceProvider, buildTestFrameworkAsync, testFrameworkManager, testHostManager);

    private static async Task AddServiceIfNotSkippedAsync(object service, ServiceProvider serviceProvider)
    {
        if (service is IExtension extension)
        {
            if (await extension.IsEnabledAsync().ConfigureAwait(false))
            {
                serviceProvider.TryAddService(service);
            }
        }
        else
        {
            serviceProvider.TryAddService(service);
        }
    }

    private static async Task RegisterAsServiceOrConsumerOrBothAsync(object service, ServiceProvider serviceProvider,
        List<IDataConsumer> dataConsumersBuilder)
    {
        if (service is IDataConsumer dataConsumer)
        {
            if (!await dataConsumer.IsEnabledAsync().ConfigureAwait(false))
            {
                return;
            }

            dataConsumersBuilder.Add(dataConsumer);
        }

        if (service is IOutputDevice)
        {
            return;
        }

        await AddServiceIfNotSkippedAsync(service, serviceProvider).ConfigureAwait(false);
    }

    private async Task DisplayBannerIfEnabledAsync(ApplicationLoggingState loggingState, ProxyOutputDevice outputDevice,
        ITestFrameworkCapabilities testFrameworkCapabilities)
    {
        bool isNoBannerSet = loggingState.CommandLineParseResult.IsOptionSet(PlatformCommandLineProvider.NoBannerOptionKey);
        string? noBannerEnvironmentVar = environment.GetEnvironmentVariable(EnvironmentVariableConstants.TESTINGPLATFORM_NOBANNER);
        string? dotnetNoLogoEnvironmentVar = environment.GetEnvironmentVariable(EnvironmentVariableConstants.DOTNET_NOLOGO);
        if (!isNoBannerSet && !(noBannerEnvironmentVar is "1" or "true") && !(dotnetNoLogoEnvironmentVar is "1" or "true"))
        {
            IBannerMessageOwnerCapability? bannerMessageOwnerCapability = testFrameworkCapabilities.GetCapability<IBannerMessageOwnerCapability>();
            string? bannerMessage = bannerMessageOwnerCapability is not null
                ? await bannerMessageOwnerCapability.GetBannerMessageAsync().ConfigureAwait(false)
                : null;

            await outputDevice.DisplayBannerAsync(bannerMessage).ConfigureAwait(false);
        }
    }
}<|MERGE_RESOLUTION|>--- conflicted
+++ resolved
@@ -363,17 +363,13 @@
         if (testHostOrchestratorConfiguration.TestHostOrchestrators.Length > 0 && !commandLineHandler.IsOptionSet(PlatformCommandLineProvider.DiscoverTestsOptionKey))
         {
             policiesService.ProcessRole = TestProcessRole.TestHostOrchestrator;
-<<<<<<< HEAD
-            await proxyOutputDevice.HandleProcessRoleAsync(TestProcessRole.TestHostOrchestrator);
+            await proxyOutputDevice.HandleProcessRoleAsync(TestProcessRole.TestHostOrchestrator).ConfigureAwait(false);
 
             // Build and register the test application lifecycle callbacks.
             ITestHostOrchestratorApplicationLifetime[] orchestratorLifetimes =
-                await ((TestHostOrchestratorManager)TestHostOrchestratorManager).BuildTestHostOrchestratorApplicationLifetimesAsync(serviceProvider);
+                await ((TestHostOrchestratorManager)TestHostOrchestratorManager).BuildTestHostOrchestratorApplicationLifetimesAsync(serviceProvider).ConfigureAwait(false);
             serviceProvider.AddServices(orchestratorLifetimes);
 
-=======
-            await proxyOutputDevice.HandleProcessRoleAsync(TestProcessRole.TestHostOrchestrator).ConfigureAwait(false);
->>>>>>> 41337cfc
             return new TestHostOrchestratorHost(testHostOrchestratorConfiguration, serviceProvider);
         }
 
