﻿// Copyright (c) Microsoft Corporation. All rights reserved.
// Licensed under the MIT license. See LICENSE file in the project root for full license information.

using System.Diagnostics;
using System.Globalization;
using System.Reflection;
using System.Runtime.InteropServices;

using Microsoft.Testing.Internal.Framework;
using Microsoft.Testing.Platform.Builder;
using Microsoft.Testing.Platform.Capabilities.TestFramework;
using Microsoft.Testing.Platform.CommandLine;
using Microsoft.Testing.Platform.Configurations;
using Microsoft.Testing.Platform.Extensions;
using Microsoft.Testing.Platform.Extensions.TestFramework;
using Microsoft.Testing.Platform.Extensions.TestHost;
using Microsoft.Testing.Platform.Extensions.TestHostOrchestrator;
using Microsoft.Testing.Platform.Helpers;
using Microsoft.Testing.Platform.IPC;
using Microsoft.Testing.Platform.IPC.Models;
using Microsoft.Testing.Platform.IPC.Serializers;
using Microsoft.Testing.Platform.Logging;
using Microsoft.Testing.Platform.Messages;
using Microsoft.Testing.Platform.OutputDevice;
using Microsoft.Testing.Platform.OutputDevice.Terminal;
using Microsoft.Testing.Platform.Requests;
using Microsoft.Testing.Platform.ServerMode;
using Microsoft.Testing.Platform.Services;
using Microsoft.Testing.Platform.Telemetry;
using Microsoft.Testing.Platform.TestHost;
using Microsoft.Testing.Platform.TestHostControllers;
using Microsoft.Testing.Platform.Tools;

namespace Microsoft.Testing.Platform.Hosts;

internal class TestHostBuilder(IFileSystem fileSystem, IRuntimeFeature runtimeFeature, IEnvironment environment, IProcessHandler processHandler, ITestApplicationModuleInfo testApplicationModuleInfo) : ITestHostBuilder
{
    private readonly IFileSystem _fileSystem = fileSystem;
    private readonly ITestApplicationModuleInfo _testApplicationModuleInfo = testApplicationModuleInfo;

    public ITestFrameworkManager? TestFramework { get; set; }

    public ITestHostManager TestHost { get; } = new TestHostManager();

    public IConfigurationManager Configuration { get; } = new ConfigurationManager(fileSystem, testApplicationModuleInfo);

    public ILoggingManager Logging { get; } = new LoggingManager();

    public IPlatformOutputDeviceManager OutputDisplay { get; } = new PlatformOutputDeviceManager();

    public ICommandLineManager CommandLine { get; } = new CommandLineManager(runtimeFeature, testApplicationModuleInfo);

    public ITelemetryManager Telemetry { get; } = new TelemetryManager();

    public IServerModeManager ServerMode { get; } = new ServerModeManager();

    public ITestHostControllersManager TestHostControllers { get; } = new TestHostControllersManager();

    public IToolsManager Tools { get; } = new ToolsManager();

    public ITestHostOrchestratorManager TestHostOrchestratorManager { get; } = new TestHostOrchestratorManager();

    public async Task<ITestHost> BuildAsync(
        ApplicationLoggingState loggingState,
        TestApplicationOptions testApplicationOptions,
        IUnhandledExceptionsHandler unhandledExceptionsHandler,
        DateTimeOffset createBuilderStart)
    {
        // ============= SETUP COMMON SERVICE USED IN ALL MODES ===============//
        ApplicationStateGuard.Ensure(TestFramework is not null);

        SystemClock systemClock = new();
        DateTimeOffset buildBuilderStart = systemClock.UtcNow;

        // Note: These metrics should be populated with the builder configuration,
        //       and the overall state of the system.
        Dictionary<string, object> builderMetrics = new()
        {
            [TelemetryProperties.HostProperties.CreateBuilderStart] = createBuilderStart,
            [TelemetryProperties.HostProperties.BuildBuilderStart] = buildBuilderStart,
        };
        SystemEnvironment systemEnvironment = new();

        // Default service provider bag
        ServiceProvider serviceProvider = new();

        // Add the service provider to the service collection
        if (loggingState.FileLoggerProvider is not null)
        {
            serviceProvider.TryAddService(loggingState.FileLoggerProvider);
        }

        // Add required non-skippable system "services"
        serviceProvider.TryAddService(loggingState);
        serviceProvider.TryAddService(systemEnvironment);
        SystemConsole systemConsole = new();
        serviceProvider.TryAddService(systemConsole);
        SystemTask systemTask = new();
        serviceProvider.TryAddService(systemTask);
        serviceProvider.TryAddService(runtimeFeature);
        serviceProvider.TryAddService(processHandler);
        serviceProvider.TryAddService(_fileSystem);
        serviceProvider.TryAddService(_testApplicationModuleInfo);
        TestHostControllerInfo testHostControllerInfo = new(loggingState.CommandLineParseResult);
        serviceProvider.TryAddService(testHostControllerInfo);

        serviceProvider.TryAddService(systemClock);
        SystemMonitor systemMonitor = new();
        serviceProvider.TryAddService(systemMonitor);
        SystemMonitorAsyncFactory systemMonitorAsyncFactory = new();
        serviceProvider.TryAddService(systemMonitorAsyncFactory);

        PlatformInformation platformInformation = new();
        serviceProvider.AddService(platformInformation);

        ILogger? logger = null;
        if (loggingState.FileLoggerProvider is not null)
        {
            logger = loggingState.FileLoggerProvider.CreateLogger(GetType().ToString());
            FileLoggerInformation fileLoggerInformation = new(loggingState.FileLoggerProvider.SyncFlush, new(loggingState.FileLoggerProvider.FileLogger.FileName), loggingState.LogLevel);
            serviceProvider.TryAddService(fileLoggerInformation);
        }

        if (logger is not null)
        {
            await logger.LogInformationAsync($"Setting RegisterEnvironmentVariablesConfigurationSource: '{testApplicationOptions.Configuration.ConfigurationSources.RegisterEnvironmentVariablesConfigurationSource}'");
        }

        // By default the env var configuration source is enabled, check if we have to disable it.
        if (testApplicationOptions.Configuration.ConfigurationSources.RegisterEnvironmentVariablesConfigurationSource)
        {
            Configuration.AddConfigurationSource(() => new EnvironmentVariablesConfigurationSource(systemEnvironment));
        }

        // Add the default json configuration source, this will read the standard test platform json configuration file.
        Configuration.AddConfigurationSource(() => new JsonConfigurationSource(_testApplicationModuleInfo, _fileSystem, loggingState.FileLoggerProvider));

        // Build the IConfiguration - we need special treatment because the configuration is needed by extensions.
        var configuration = (AggregatedConfiguration)await ((ConfigurationManager)Configuration).BuildAsync(loggingState.FileLoggerProvider);
        serviceProvider.TryAddService(configuration);

        // Current test platform is picky on unhandled exception, we will tear down the process in that case.
        // This mode can be too aggressive especially compared to the old framework, so we allow the user to disable it if their suite
        // relies on unhandled exception.
        IEnvironment environment = serviceProvider.GetEnvironment();

        // Check the config file, by default is not specified the policy is false.
        _ = bool.TryParse(configuration[PlatformConfigurationConstants.PlatformExitProcessOnUnhandledException]!, out bool isFileConfiguredToFailFast);

        // In VSTest mode we run inside the testhost where we could have expected unhandled exception, so we don't want to fail fast.
        bool isVsTestAdapterMode = loggingState.CommandLineParseResult.IsOptionSet(PlatformCommandLineProvider.VSTestAdapterModeOptionKey);

        // Check the environment variable, it wins on all the other configuration.
        string? environmentSetting = environment.GetEnvironmentVariable(EnvironmentVariableConstants.TESTINGPLATFORM_EXIT_PROCESS_ON_UNHANDLED_EXCEPTION);
        bool? isEnvConfiguredToFailFast = null;
        if (environmentSetting is "1" or "0")
        {
            isEnvConfiguredToFailFast = environmentSetting == "1";
        }

        // Environment variable has priority over the config file.
        // In both case we don't want to fail fast in VSTest mode.
        bool exitProcessOnUnhandledException = false;

        // If we are in VSTest mode we don't want to fail fast.
        if (!isVsTestAdapterMode)
        {
            // If the environment variable is not set, we check the config file.
            exitProcessOnUnhandledException = isEnvConfiguredToFailFast is not null ? environmentSetting == "1" : isFileConfiguredToFailFast;
        }

        if (logger is not null)
        {
            await logger.LogInformationAsync($"Setting PlatformExitProcessOnUnhandledException: '{exitProcessOnUnhandledException}', config file: {isFileConfiguredToFailFast} environment variable: {isEnvConfiguredToFailFast} VSTest mode: {isVsTestAdapterMode}");
        }

        if (exitProcessOnUnhandledException)
        {
            unhandledExceptionsHandler.Subscribe();
        }

        UnhandledExceptionsPolicy unhandledExceptionsPolicy = new(fastFailOnFailure: exitProcessOnUnhandledException);
        serviceProvider.AddService(unhandledExceptionsPolicy);

        // Add the lifetime application implementation
        CTRLPlusCCancellationTokenSource testApplicationCancellationTokenSource = new(
            systemConsole,
            loggingState.FileLoggerProvider?.CreateLogger(nameof(CTRLPlusCCancellationTokenSource)));
        serviceProvider.AddService(testApplicationCancellationTokenSource, throwIfSameInstanceExit: true);

        // Create command line proxy and add to the service provider.
        CommandLineOptionsProxy commandLineOptionsProxy = new();
        serviceProvider.TryAddService(commandLineOptionsProxy);

        // Add the logger factory proxy to the service provider.
        LoggerFactoryProxy loggerFactoryProxy = new();
        serviceProvider.TryAddService(loggerFactoryProxy);

        // Add output display proxy, needed by command line manager.
        // We don't add to the service right now because we need special treatment between console/server mode.
        IPlatformOutputDevice platformOutputDevice = ((PlatformOutputDeviceManager)OutputDisplay).Build(serviceProvider);

        // Add Terminal options provider
        CommandLine.AddProvider(() => new TerminalTestReporterCommandLineOptionsProvider());

        // Build the command line service - we need special treatment because is possible that an extension query it during the creation.
        // Add Retry default argument commandlines
        CommandLineHandler commandLineHandler = await ((CommandLineManager)CommandLine).BuildAsync(loggingState.CommandLineParseResult);

        // Set the concrete command line options to the proxy.
        commandLineOptionsProxy.SetCommandLineOptions(commandLineHandler);

        // Add FileLoggerProvider if needed
        if (loggingState.FileLoggerProvider is not null)
        {
            Logging.AddProvider((_, _) => loggingState.FileLoggerProvider);
        }

        // Get the command line options
        ICommandLineOptions commandLineOptions = serviceProvider.GetCommandLineOptions();

        // Register the server mode log forwarder if needed. We follow the console --diagnostic behavior.
        bool hasServerFlag = commandLineHandler.TryGetOptionArgumentList(PlatformCommandLineProvider.ServerOptionKey, out string[]? protocolName);
        bool isJsonRpcProtocol = protocolName is null || protocolName.Length == 0 || protocolName[0].Equals(PlatformCommandLineProvider.JsonRpcProtocolName, StringComparison.OrdinalIgnoreCase);
        if (hasServerFlag && isJsonRpcProtocol)
        {
            ServerLoggerForwarderProvider serverLoggerProxy = new(loggingState.LogLevel, serviceProvider);
            serviceProvider.AddService(serverLoggerProxy);
            Logging.AddProvider((logLevel, services) => serverLoggerProxy);
        }

        // Build the logger factory.
        ILoggerFactory loggerFactory = await ((LoggingManager)Logging).BuildAsync(serviceProvider, loggingState.LogLevel, systemMonitor);

        // Set the concrete logger factory
        loggerFactoryProxy.SetLoggerFactory(loggerFactory);

        // Initialize the output device if needed.
        if (await platformOutputDevice.IsEnabledAsync())
        {
            await platformOutputDevice.TryInitializeAsync();
        }
        else
        {
            // If for some reason the custom output is not enabled we opt-in the default terminal output device.
            platformOutputDevice = PlatformOutputDeviceManager.GetDefaultTerminalOutputDevice(serviceProvider);
            await platformOutputDevice.TryInitializeAsync();
        }

        // Add the platform output device to the service provider for both modes.
        serviceProvider.TryAddService(platformOutputDevice);

        // Create the test framework capabilities
        ITestFrameworkCapabilities testFrameworkCapabilities = TestFramework.TestFrameworkCapabilitiesFactory(serviceProvider);
        if (testFrameworkCapabilities is IAsyncInitializableExtension testFrameworkCapabilitiesAsyncInitializable)
        {
            await testFrameworkCapabilitiesAsyncInitializable.InitializeAsync();
        }

        // If command line is not valid we return immediately.
        ValidationResult commandLineValidationResult = await CommandLineOptionsValidator.ValidateAsync(
            loggingState.CommandLineParseResult,
            commandLineHandler.SystemCommandLineOptionsProviders,
            commandLineHandler.ExtensionsCommandLineOptionsProviders,
            commandLineHandler);

        // Register the test framework capabilities to be used by services
        serviceProvider.AddService(testFrameworkCapabilities);

        if (!loggingState.CommandLineParseResult.HasTool && !commandLineValidationResult.IsValid)
        {
            await DisplayBannerIfEnabledAsync(loggingState, platformOutputDevice, testFrameworkCapabilities);
            await platformOutputDevice.DisplayAsync(commandLineHandler, FormattedTextOutputDeviceDataBuilder.CreateRedConsoleColorText(commandLineValidationResult.ErrorMessage));
<<<<<<< HEAD
            await commandLineHandler.PrintHelpAsync();
            return new InformativeCommandLineTestHost(ExitCodes.InvalidCommandLine, serviceProvider);
=======
            await commandLineHandler.PrintHelpAsync(platformOutputDevice);
            return new InformativeCommandLineTestHost(ExitCodes.InvalidCommandLine);
>>>>>>> 983ada5a
        }

        // Register as ICommandLineOptions.
        serviceProvider.TryAddService(commandLineHandler);

        // setting the timeout
        if (commandLineOptions.IsOptionSet(PlatformCommandLineProvider.TimeoutOptionKey) && commandLineOptions.TryGetOptionArgumentList(PlatformCommandLineProvider.TimeoutOptionKey, out string[]? args))
        {
            string arg = args[0];
            int size = arg.Length;
            if (!float.TryParse(arg[..(size - 1)], out float value))
            {
                throw ApplicationStateGuard.Unreachable();
            }

            TimeSpan timeout = char.ToLowerInvariant(arg[size - 1]) switch
            {
                'h' => TimeSpan.FromHours(value),
                'm' => TimeSpan.FromMinutes(value),
                's' => TimeSpan.FromSeconds(value),
                _ => throw ApplicationStateGuard.Unreachable(),
            };

            testApplicationCancellationTokenSource.CancelAfter(timeout);
        }

        // At this point we start to build extensions so we need to have all the information complete for the usage,
        // here we ensure to override the result directory if user passed the argument --results-directory in command line.
        // After this check users can get the result directory using IConfiguration["platformOptions:resultDirectory"] or the
        // extension method helper serviceProvider.GetConfiguration()
        await configuration.CheckTestResultsDirectoryOverrideAndCreateItAsync(commandLineOptions, loggingState.FileLoggerProvider);

        // Display banner now because we need capture the output in case of MSBuild integration and we want to forward
        // to file disc also the banner, so at this point we need to have all services and configuration(result directory) built.
        await DisplayBannerIfEnabledAsync(loggingState, platformOutputDevice, testFrameworkCapabilities);

        // Add global telemetry service.
        // Add at this point or the telemetry banner appearance order will be wrong, we want the testing app banner before the telemetry banner.
        ITelemetryCollector telemetryService = await ((TelemetryManager)Telemetry).BuildAsync(serviceProvider, loggerFactory, testApplicationOptions);
        serviceProvider.TryAddService(telemetryService);
        AddApplicationMetadata(serviceProvider, builderMetrics);

        // Subscribe to the process if the option is set.
        if (commandLineOptions.IsOptionSet(PlatformCommandLineProvider.ExitOnProcessExitOptionKey))
        {
            NonCooperativeParentProcessListener nonCooperativeParentProcessListener = new(commandLineOptions, environment);

            // Add to the service provider for cleanup.
            serviceProvider.AddService(nonCooperativeParentProcessListener);
        }

        // ============= SETUP COMMON SERVICE USED IN ALL MODES END ===============//

        // ============= SELECT AND RUN THE ACTUAL MODE ===============//

        // ======= TOOLS MODE ======== //
        // Add the platform output device to the service provider.
        var toolsServiceProvider = (ServiceProvider)serviceProvider.Clone();
        toolsServiceProvider.TryAddService(platformOutputDevice);
        IReadOnlyList<ITool> toolsInformation = await ((ToolsManager)Tools).BuildAsync(toolsServiceProvider);
        if (loggingState.CommandLineParseResult.HasTool)
        {
            // Add the platform output device to the service provider.
            serviceProvider.TryAddService(platformOutputDevice);

            ToolsTestHost toolsTestHost = new(toolsInformation, serviceProvider, commandLineHandler, platformOutputDevice);

            await LogTestHostCreatedAsync(
                serviceProvider,
                mode: TelemetryProperties.ApplicationMode.Tool,
                metrics: builderMetrics,
                stop: systemClock.UtcNow);

            return toolsTestHost;
        }

        DotnetTestConnection dotnetTestConnection = new(serviceProvider, testApplicationCancellationTokenSource);
        bool isConnectedToDotnetTest = await dotnetTestConnection.TryConnectToDotnetTestPipeIfAvailableAsync();

        if (isConnectedToDotnetTest)
        {
            serviceProvider.AddService(dotnetTestConnection);
        }

        // If --help is invoked we return
        if (commandLineHandler.IsHelpInvoked())
        {
            if (isConnectedToDotnetTest)
            {
                await dotnetTestConnection.SendCommandLineOptionsToDotnetTestPipeAsync();
            }
            else
            {
                await commandLineHandler.PrintHelpAsync(platformOutputDevice, toolsInformation);
            }

            return new InformativeCommandLineTestHost(0, serviceProvider);
        }

        // If --info is invoked we return
        if (commandLineHandler.IsInfoInvoked())
        {
<<<<<<< HEAD
            await commandLineHandler.PrintInfoAsync(toolsInformation);
            return new InformativeCommandLineTestHost(0, serviceProvider);
=======
            await commandLineHandler.PrintInfoAsync(platformOutputDevice, toolsInformation);
            return new InformativeCommandLineTestHost(0, dotnetTestPipeClient);
>>>>>>> 983ada5a
        }

        // ======= TEST HOST ORCHESTRATOR ======== //
        TestHostOrchestratorConfiguration testHostOrchestratorConfiguration = await TestHostOrchestratorManager.BuildAsync(serviceProvider);
        if (testHostOrchestratorConfiguration.TestHostOrchestrators.Length > 0)
        {
            return new TestHostOrchestratorHost(testHostOrchestratorConfiguration, serviceProvider);
        }

        // ======= TEST HOST CONTROLLER MODE ======== //
        // Check if we're in the test host or we should check test controllers extensions
        // Environment variable check should not be needed but in case we will rollback to use only env var we will need it.
        if (!testHostControllerInfo.HasTestHostController ||
            systemEnvironment.GetEnvironmentVariable($"{EnvironmentVariableConstants.TESTINGPLATFORM_TESTHOSTCONTROLLER_SKIPEXTENSION}_{testHostControllerInfo.GetTestHostControllerPID(true)}") != "1")
        {
            // Clone the service provider to avoid to add the message bus proxy to the main service provider.
            var testHostControllersServiceProvider = (ServiceProvider)serviceProvider.Clone();

            // Add the platform output device to the service provider.
            testHostControllersServiceProvider.TryAddService(platformOutputDevice);

            // Add the message bus proxy specific for the launchers.
            testHostControllersServiceProvider.TryAddService(new MessageBusProxy());
            TestHostControllerConfiguration testHostControllers = await ((TestHostControllersManager)TestHostControllers).BuildAsync(testHostControllersServiceProvider);
            if (testHostControllers.RequireProcessRestart)
            {
                testHostControllerInfo.IsCurrentProcessTestHostController = true;
                TestHostControllersTestHost testHostControllersTestHost = new(testHostControllers, testHostControllersServiceProvider, systemEnvironment, loggerFactory, systemClock);

                await LogTestHostCreatedAsync(
                    serviceProvider,
                    mode: TelemetryProperties.ApplicationMode.TestHostControllers,
                    metrics: builderMetrics,
                    stop: systemClock.UtcNow);

                return testHostControllersTestHost;
            }
        }

        // ======= TEST HOST MODE ======== //

        // Setup the test host working folder.
        // Out of the test host controller extension the current working directory is the test host working directory.
        string? currentWorkingDirectory = configuration[PlatformConfigurationConstants.PlatformCurrentWorkingDirectory];
        ApplicationStateGuard.Ensure(currentWorkingDirectory is not null);
        configuration.SetTestHostWorkingDirectory(currentWorkingDirectory);

        testHostControllerInfo.IsCurrentProcessTestHostController = false;

        // If we're under test controllers and currently we're inside the started test host we connect to the out of process
        // test controller manager.
        NamedPipeClient? testControllerConnection = await ConnectToTestHostProcessMonitorIfAvailableAsync(
            processHandler,
            testApplicationCancellationTokenSource,
            loggerFactory.CreateLogger(nameof(ConnectToTestHostProcessMonitorIfAvailableAsync)),
            testHostControllerInfo,
            configuration,
            systemEnvironment);

        // Build and register the test application lifecycle callbacks.
        ITestApplicationLifecycleCallbacks[] testApplicationLifecycleCallback =
            await ((TestHostManager)TestHost).BuildTestApplicationLifecycleCallbackAsync(serviceProvider);
        serviceProvider.AddServices(testApplicationLifecycleCallback);

        // ServerMode and Console mode uses different host
        if (hasServerFlag && isJsonRpcProtocol)
        {
            // Build the server mode with the user preferences
            IMessageHandlerFactory messageHandlerFactory = ((ServerModeManager)ServerMode).Build(serviceProvider);

            // Build the test host
            // note that we pass the BuildTestFrameworkAsync as callback because server mode will call it per-request
            // this is not needed in console mode where we have only 1 request.
            ServerTestHost serverTestHost =
                new(serviceProvider, BuildTestFrameworkAsync, messageHandlerFactory, (TestFrameworkManager)TestFramework, (TestHostManager)TestHost);

            // If needed we wrap the host inside the TestHostControlledHost to automatically handle the shutdown of the connected pipe.
            ITestHost actualTestHost = testControllerConnection is not null
                ? new TestHostControlledHost(testControllerConnection, serverTestHost, testApplicationCancellationTokenSource.CancellationToken)
                : serverTestHost;

            // Log Telemetry
            await LogTestHostCreatedAsync(
                serviceProvider,
                mode: TelemetryProperties.ApplicationMode.Server,
                metrics: builderMetrics,
                stop: systemClock.UtcNow);

            return actualTestHost;
        }
        else
        {
            // Add custom ITestExecutionFilterFactory to the service list if available
            ActionResult<ITestExecutionFilterFactory> testExecutionFilterFactoryResult = await ((TestHostManager)TestHost).TryBuildTestExecutionFilterFactoryAsync(serviceProvider);
            if (testExecutionFilterFactoryResult.IsSuccess)
            {
                serviceProvider.TryAddService(testExecutionFilterFactoryResult.Result);
            }

            // Add custom ITestExecutionFilterFactory to the service list if available
            ActionResult<ITestFrameworkInvoker> testAdapterInvokerBuilderResult = await ((TestHostManager)TestHost).TryBuildTestAdapterInvokerAsync(serviceProvider);
            if (testAdapterInvokerBuilderResult.IsSuccess)
            {
                serviceProvider.TryAddService(testAdapterInvokerBuilderResult.Result);
            }

            // Override hot reload telemetry if needed
            ITelemetryInformation telemetryInformation = serviceProvider.GetTelemetryInformation();
            if (telemetryInformation.IsEnabled)
            {
                builderMetrics[TelemetryProperties.HostProperties.IsHotReloadPropertyName] = serviceProvider.GetRuntimeFeature().IsHotReloadEnabled.AsTelemetryBool();
            }

            // Build the test host
            ConsoleTestHost consoleHost = CreateConsoleTestHost(
                serviceProvider,
                BuildTestFrameworkAsync,
                (TestFrameworkManager)TestFramework,
                (TestHostManager)TestHost,
                _testApplicationModuleInfo);

            // If needed we wrap the host inside the TestHostControlledHost to automatically handle the shutdown of the connected pipe.
            ITestHost actualTestHost = testControllerConnection is not null
                ? new TestHostControlledHost(testControllerConnection, consoleHost, testApplicationCancellationTokenSource.CancellationToken)
                : consoleHost;

            // Log Telemetry
#pragma warning disable SA1118 // Parameter should not span multiple lines
            await LogTestHostCreatedAsync(
                serviceProvider,
                mode: loggingState.CommandLineParseResult.IsOptionSet(PlatformCommandLineProvider.VSTestAdapterModeOptionKey)
                    ? TelemetryProperties.ApplicationMode.VSTestAdapterMode
                    : TelemetryProperties.ApplicationMode.Console,
                metrics: builderMetrics,
                stop: systemClock.UtcNow);
#pragma warning restore SA1118 // Parameter should not span multiple lines

            return actualTestHost;
        }
    }

    private static async Task<NamedPipeClient?> ConnectToTestHostProcessMonitorIfAvailableAsync(
        IProcessHandler processHandler,
        CTRLPlusCCancellationTokenSource testApplicationCancellationTokenSource,
        ILogger logger,
        TestHostControllerInfo testHostControllerInfo,
        AggregatedConfiguration configuration,
        SystemEnvironment environment)
    {
        if (!testHostControllerInfo.HasTestHostController)
        {
            return null;
        }

        string pipeEnvironmentVariable = $"{EnvironmentVariableConstants.TESTINGPLATFORM_TESTHOSTCONTROLLER_PIPENAME}_{testHostControllerInfo.GetTestHostControllerPID(true)}";
        string pipeName = environment.GetEnvironmentVariable(pipeEnvironmentVariable) ?? throw new InvalidOperationException($"Unexpected null pipe name from environment variable '{EnvironmentVariableConstants.TESTINGPLATFORM_TESTHOSTCONTROLLER_PIPENAME}'");

        // RemoveVariable the environment variable so that it doesn't get passed to the eventually children processes
        environment.SetEnvironmentVariable(pipeEnvironmentVariable, string.Empty);

        // Create client to connect to the monitor
        NamedPipeClient client = new(pipeName);
        client.RegisterAllSerializers();

        // Connect to the monitor
        await logger.LogDebugAsync($"Connecting to named pipe '{pipeName}'");
        string? seconds = configuration[PlatformConfigurationConstants.PlatformTestHostControllersManagerNamedPipeClientConnectTimeoutSeconds];

        // Default timeout is 30 seconds
        int timeoutSeconds = seconds is null ? TimeoutHelper.DefaultHangTimeoutSeconds : int.Parse(seconds, CultureInfo.InvariantCulture);
        await logger.LogDebugAsync($"Setting PlatformTestHostControllersManagerNamedPipeClientConnectTimeoutSeconds '{timeoutSeconds}'");
        using CancellationTokenSource timeout = new(TimeSpan.FromSeconds(timeoutSeconds));
        await client.ConnectAsync(timeout.Token);
        await logger.LogDebugAsync($"Connected to named pipe '{pipeName}'");

        // Send the PID
        using IProcess currentProcess = processHandler.GetCurrentProcess();
        await client.RequestReplyAsync<TestHostProcessPIDRequest, VoidResponse>(
            new TestHostProcessPIDRequest(currentProcess.Id),
            testApplicationCancellationTokenSource.CancellationToken);
        return client;
    }

    protected virtual void AddApplicationMetadata(IServiceProvider serviceProvider, Dictionary<string, object> builderMetadata)
    {
        ITelemetryInformation telemetryInformation = serviceProvider.GetTelemetryInformation();
        if (!telemetryInformation.IsEnabled)
        {
            return;
        }

        builderMetadata[TelemetryProperties.HostProperties.IsNativeAotPropertyName] = (!serviceProvider.GetRuntimeFeature().IsDynamicCodeSupported).AsTelemetryBool();
        builderMetadata[TelemetryProperties.HostProperties.IsHotReloadPropertyName] = serviceProvider.GetRuntimeFeature().IsHotReloadEnabled.AsTelemetryBool();

        AssemblyInformationalVersionAttribute? version = Assembly.GetExecutingAssembly().GetCustomAttribute<AssemblyInformationalVersionAttribute>();
        builderMetadata[TelemetryProperties.HostProperties.TestingPlatformVersionPropertyName] = version?.InformationalVersion ?? "unknown";

        string moduleName = Path.GetFileName(_testApplicationModuleInfo.GetCurrentTestApplicationFullPath());
        builderMetadata[TelemetryProperties.HostProperties.TestHostPropertyName] = Sha256Hasher.HashWithNormalizedCasing(moduleName);
        builderMetadata[TelemetryProperties.HostProperties.FrameworkDescriptionPropertyName] = RuntimeInformation.FrameworkDescription;
        builderMetadata[TelemetryProperties.HostProperties.ProcessArchitecturePropertyName] = RuntimeInformation.ProcessArchitecture;
        builderMetadata[TelemetryProperties.HostProperties.OSArchitecturePropertyName] = RuntimeInformation.OSArchitecture;
        builderMetadata[TelemetryProperties.HostProperties.OSDescriptionPropertyName] = RuntimeInformation.OSDescription;
#if NETCOREAPP
        builderMetadata[TelemetryProperties.HostProperties.RuntimeIdentifierPropertyName] = RuntimeInformation.RuntimeIdentifier;
#endif

        builderMetadata[TelemetryProperties.HostProperties.IsDebugBuild] =
#if DEBUG
            TelemetryProperties.True;
#else
                TelemetryProperties.False;
#endif

        builderMetadata[TelemetryProperties.HostProperties.IsDebuggerAttached] = Debugger.IsAttached.AsTelemetryBool();
    }

    private static async Task LogTestHostCreatedAsync(
        IServiceProvider serviceProvider,
        string mode,
        Dictionary<string, object> metrics,
        DateTimeOffset stop)
    {
        ITelemetryCollector telemetryService = serviceProvider.GetTelemetryCollector();
        ITelemetryInformation telemetryInformation = serviceProvider.GetTelemetryInformation();
        if (telemetryInformation.IsEnabled)
        {
            Dictionary<string, object> metricsObj = new(metrics)
            {
                [TelemetryProperties.HostProperties.ApplicationModePropertyName] = mode,

                // The incoming dictionary already has the start parts of those events. We report stop here because that is where
                // we send the data, and that is potentially very close to the build being finished, so we rather report the data a bit
                // earlier than splitting them over multiple events.
                [TelemetryProperties.HostProperties.BuildBuilderStop] = stop,
                [TelemetryProperties.HostProperties.CreateBuilderStop] = stop,
            };
            await telemetryService.LogEventAsync(TelemetryEvents.TestHostBuiltEventName, metricsObj);
        }
    }

    private async Task<ITestFramework> BuildTestFrameworkAsync(TestFrameworkBuilderData testFrameworkBuilderData)
    {
        // Add the message bus proxy
        ServiceProvider serviceProvider = testFrameworkBuilderData.ServiceProvider;
        serviceProvider.AddService(testFrameworkBuilderData.MessageBusProxy);

        // Check if we're connected to the dotnet test pipe
        DotnetTestDataConsumer? dotnetTestDataConsumer = null;
        DotnetTestConnection? dotnetTestConnection = serviceProvider.GetService<DotnetTestConnection>();

        if (dotnetTestConnection?.IsConnected == true)
        {
            dotnetTestDataConsumer = new DotnetTestDataConsumer(serviceProvider);
        }

        // Build and register "common non special" services - we need special treatment because extensions can start to log during the
        // creations and we could lose interesting diagnostic information.
        List<IDataConsumer> dataConsumersBuilder = [];

        await RegisterAsServiceOrConsumerOrBothAsync(testFrameworkBuilderData.PlatformOutputDisplayService, serviceProvider, dataConsumersBuilder);
        await RegisterAsServiceOrConsumerOrBothAsync(testFrameworkBuilderData.TestExecutionRequestFactory, serviceProvider, dataConsumersBuilder);
        await RegisterAsServiceOrConsumerOrBothAsync(testFrameworkBuilderData.TestExecutionRequestInvoker, serviceProvider, dataConsumersBuilder);
        await RegisterAsServiceOrConsumerOrBothAsync(testFrameworkBuilderData.TestExecutionFilterFactory, serviceProvider, dataConsumersBuilder);

        // Create the test framework adapter
        ITestFrameworkCapabilities testFrameworkCapabilities = serviceProvider.GetTestFrameworkCapabilities();
        ITestFramework testFramework = testFrameworkBuilderData.TestFrameworkManager.TestFrameworkFactory(testFrameworkCapabilities, serviceProvider);
        await testFramework.TryInitializeAsync();

        serviceProvider.AllowTestAdapterFrameworkRegistration = true;
        try
        {
            await RegisterAsServiceOrConsumerOrBothAsync(new TestFrameworkProxy(testFramework), serviceProvider, dataConsumersBuilder);
        }
        finally
        {
            serviceProvider.AllowTestAdapterFrameworkRegistration = false;
        }

        // Virtual callback that allows to the VSTest mode to register custom services needed by the bridge.
        AfterTestAdapterCreation(serviceProvider);

        // Prepare the session lifetime handlers for the notifications
        List<ITestSessionLifetimeHandler> testSessionLifetimeHandlers = [];

        // When we run a discovery request we don't want to run any user extensions, the only needed extension is the test adapter that will "discover" tests.
        if (!testFrameworkBuilderData.IsForDiscoveryRequest)
        {
            // We keep the bag of the already created composite service factory to reuse the instance.
            List<ICompositeExtensionFactory> newBuiltCompositeServices = [];
            (IExtension Consumer, int RegistrationOrder)[] consumers = await testFrameworkBuilderData.TestSessionManager.BuildDataConsumersAsync(serviceProvider, newBuiltCompositeServices);
            (IExtension TestSessionLifetimeHandler, int RegistrationOrder)[] sessionLifeTimeHandlers = await testFrameworkBuilderData.TestSessionManager.BuildTestSessionLifetimeHandleAsync(serviceProvider, newBuiltCompositeServices);

            // Register the test session lifetime handlers for the notifications
            testSessionLifetimeHandlers.AddRange(sessionLifeTimeHandlers.OrderBy(x => x.RegistrationOrder).Select(x => (ITestSessionLifetimeHandler)x.TestSessionLifetimeHandler));

            // Keep the registration order
            foreach ((IExtension Extension, int _) testhostExtension in consumers.Union(sessionLifeTimeHandlers).OrderBy(x => x.RegistrationOrder))
            {
                if (testhostExtension.Extension is IDataConsumer)
                {
                    await RegisterAsServiceOrConsumerOrBothAsync(testhostExtension.Extension, serviceProvider, dataConsumersBuilder);
                }
                else
                {
                    await AddServiceIfNotSkippedAsync(testhostExtension.Extension, serviceProvider);
                }
            }
        }

        // In server mode where we don't shutdown the process at the end of the run we need a way to use a "per-call" consumer to be able to link the
        // node updates to the correct request id.
        foreach (IDataConsumer consumerService in testFrameworkBuilderData.ServerPerCallConsumers)
        {
            if (consumerService is ITestSessionLifetimeHandler handler)
            {
                testSessionLifetimeHandlers.Add(handler);
            }

            await RegisterAsServiceOrConsumerOrBothAsync(consumerService, serviceProvider, dataConsumersBuilder);
        }

        // Register the test session lifetime handlers container

        // We register the lifetime handler if we're connected to the dotnet test pipe
        if (dotnetTestDataConsumer is not null)
        {
            testSessionLifetimeHandlers.Add(dotnetTestDataConsumer);
        }

        TestSessionLifetimeHandlersContainer testSessionLifetimeHandlersContainer = new(testSessionLifetimeHandlers);
        serviceProvider.AddService(testSessionLifetimeHandlersContainer);

        // Register the ITestApplicationResult
        TestApplicationResult testApplicationResult = new(
            testFrameworkBuilderData.PlatformOutputDisplayService,
            serviceProvider.GetTestApplicationCancellationTokenSource(),
            serviceProvider.GetCommandLineOptions(),
            serviceProvider.GetEnvironment());
        await RegisterAsServiceOrConsumerOrBothAsync(testApplicationResult, serviceProvider, dataConsumersBuilder);

        // We register the data consumer handler if we're connected to the dotnet test pipe
        if (dotnetTestDataConsumer is not null)
        {
            dataConsumersBuilder.Add(dotnetTestDataConsumer);
        }

        IDataConsumer[] dataConsumerServices = dataConsumersBuilder.ToArray();

        // Build the message hub
        // If we're running discovery command line we don't want to process any messages coming from the adapter so we filter out all extensions
        // adding a custom message bus that will simply forward to the output display for better performance
        if (serviceProvider.GetCommandLineOptions().IsOptionSet(PlatformCommandLineProvider.DiscoverTestsOptionKey))
        {
            ListTestsMessageBus concreteMessageBusService = new(
                serviceProvider.GetTestFramework(),
                serviceProvider.GetTestApplicationCancellationTokenSource(),
                serviceProvider.GetLoggerFactory(),
                serviceProvider.GetOutputDevice(),
                serviceProvider.GetAsyncMonitorFactory(),
                serviceProvider.GetEnvironment(),
                serviceProvider.GetTestApplicationProcessExitCode());
            await concreteMessageBusService.InitAsync();
            testFrameworkBuilderData.MessageBusProxy.SetBuiltMessageBus(concreteMessageBusService);
        }
        else
        {
            AsynchronousMessageBus concreteMessageBusService = new(
                dataConsumerServices,
                serviceProvider.GetTestApplicationCancellationTokenSource(),
                serviceProvider.GetTask(),
                serviceProvider.GetLoggerFactory(),
                serviceProvider.GetEnvironment());
            await concreteMessageBusService.InitAsync();
            testFrameworkBuilderData.MessageBusProxy.SetBuiltMessageBus(concreteMessageBusService);
        }

        return testFramework;
    }

    protected virtual ConsoleTestHost CreateConsoleTestHost(
        ServiceProvider serviceProvider,
        Func<TestFrameworkBuilderData, Task<ITestFramework>> buildTestFrameworkAsync,
        TestFrameworkManager testFrameworkManager,
        TestHostManager testHostManager,
        ITestApplicationModuleInfo testApplicationModuleInfo)
        => new(serviceProvider, buildTestFrameworkAsync, testFrameworkManager, testHostManager);

    protected virtual bool SkipAddingService(object service) => false;

    protected virtual void AfterTestAdapterCreation(ServiceProvider serviceProvider)
    {
    }

    private async Task AddServiceIfNotSkippedAsync(object service, ServiceProvider serviceProvider)
    {
        if (!SkipAddingService(service))
        {
            if (service is IExtension extension)
            {
                if (await extension.IsEnabledAsync())
                {
                    serviceProvider.TryAddService(service);
                }
            }
            else
            {
                serviceProvider.TryAddService(service);
            }
        }
    }

    private async Task RegisterAsServiceOrConsumerOrBothAsync(object service, ServiceProvider serviceProvider,
        List<IDataConsumer> dataConsumersBuilder)
    {
        if (service is IDataConsumer dataConsumer)
        {
            if (!await dataConsumer.IsEnabledAsync())
            {
                return;
            }

            dataConsumersBuilder.Add(dataConsumer);
        }

        if (service is IOutputDevice)
        {
            return;
        }

        await AddServiceIfNotSkippedAsync(service, serviceProvider);
    }

    private async Task DisplayBannerIfEnabledAsync(ApplicationLoggingState loggingState, IPlatformOutputDevice platformOutputDevice,
        ITestFrameworkCapabilities testFrameworkCapabilities)
    {
        bool isNoBannerSet = loggingState.CommandLineParseResult.IsOptionSet(PlatformCommandLineProvider.NoBannerOptionKey);
        string? noBannerEnvironmentVar = environment.GetEnvironmentVariable(EnvironmentVariableConstants.TESTINGPLATFORM_NOBANNER);
        string? dotnetNoLogoEnvironmentVar = environment.GetEnvironmentVariable(EnvironmentVariableConstants.DOTNET_NOLOGO);
        if (!isNoBannerSet && !(noBannerEnvironmentVar is "1" or "true") && !(dotnetNoLogoEnvironmentVar is "1" or "true"))
        {
            IBannerMessageOwnerCapability? bannerMessageOwnerCapability = testFrameworkCapabilities.GetCapability<IBannerMessageOwnerCapability>();
            string? bannerMessage = bannerMessageOwnerCapability is not null
                ? await bannerMessageOwnerCapability.GetBannerMessageAsync()
                : null;
            await platformOutputDevice.DisplayBannerAsync(bannerMessage);
        }
    }
}<|MERGE_RESOLUTION|>--- conflicted
+++ resolved
@@ -271,13 +271,8 @@
         {
             await DisplayBannerIfEnabledAsync(loggingState, platformOutputDevice, testFrameworkCapabilities);
             await platformOutputDevice.DisplayAsync(commandLineHandler, FormattedTextOutputDeviceDataBuilder.CreateRedConsoleColorText(commandLineValidationResult.ErrorMessage));
-<<<<<<< HEAD
-            await commandLineHandler.PrintHelpAsync();
+            await commandLineHandler.PrintHelpAsync(platformOutputDevice);
             return new InformativeCommandLineTestHost(ExitCodes.InvalidCommandLine, serviceProvider);
-=======
-            await commandLineHandler.PrintHelpAsync(platformOutputDevice);
-            return new InformativeCommandLineTestHost(ExitCodes.InvalidCommandLine);
->>>>>>> 983ada5a
         }
 
         // Register as ICommandLineOptions.
@@ -380,13 +375,8 @@
         // If --info is invoked we return
         if (commandLineHandler.IsInfoInvoked())
         {
-<<<<<<< HEAD
-            await commandLineHandler.PrintInfoAsync(toolsInformation);
+            await commandLineHandler.PrintInfoAsync(platformOutputDevice, toolsInformation);
             return new InformativeCommandLineTestHost(0, serviceProvider);
-=======
-            await commandLineHandler.PrintInfoAsync(platformOutputDevice, toolsInformation);
-            return new InformativeCommandLineTestHost(0, dotnetTestPipeClient);
->>>>>>> 983ada5a
         }
 
         // ======= TEST HOST ORCHESTRATOR ======== //
