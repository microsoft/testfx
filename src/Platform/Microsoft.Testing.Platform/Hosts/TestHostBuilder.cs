﻿// Copyright (c) Microsoft Corporation. All rights reserved.
// Licensed under the MIT license. See LICENSE file in the project root for full license information.

using System.Diagnostics;
using System.Globalization;
using System.Reflection;
using System.Runtime.InteropServices;

using Microsoft.Testing.Internal.Framework;
using Microsoft.Testing.Platform.Builder;
using Microsoft.Testing.Platform.Capabilities.TestFramework;
using Microsoft.Testing.Platform.CommandLine;
using Microsoft.Testing.Platform.Configurations;
using Microsoft.Testing.Platform.Extensions;
using Microsoft.Testing.Platform.Extensions.CommandLine;
using Microsoft.Testing.Platform.Extensions.TestFramework;
using Microsoft.Testing.Platform.Extensions.TestHost;
using Microsoft.Testing.Platform.Extensions.TestHostOrchestrator;
using Microsoft.Testing.Platform.Helpers;
using Microsoft.Testing.Platform.IPC;
using Microsoft.Testing.Platform.IPC.Models;
using Microsoft.Testing.Platform.IPC.Serializers;
using Microsoft.Testing.Platform.Logging;
using Microsoft.Testing.Platform.Messages;
using Microsoft.Testing.Platform.OutputDevice;
using Microsoft.Testing.Platform.Requests;
using Microsoft.Testing.Platform.ServerMode;
using Microsoft.Testing.Platform.Services;
using Microsoft.Testing.Platform.Telemetry;
using Microsoft.Testing.Platform.TestHost;
using Microsoft.Testing.Platform.TestHostControllers;
using Microsoft.Testing.Platform.Tools;

namespace Microsoft.Testing.Platform.Hosts;

internal class TestHostBuilder(IFileSystem fileSystem, IRuntimeFeature runtimeFeature, IEnvironment environment, IProcessHandler processHandler, ITestApplicationModuleInfo testApplicationModuleInfo) : ITestHostBuilder
{
    private const string ServerOptionValue = "dotnettestcli";

    private readonly IFileSystem _fileSystem = fileSystem;
    private readonly ITestApplicationModuleInfo _testApplicationModuleInfo = testApplicationModuleInfo;

    public ITestFrameworkManager? TestFramework { get; set; }

    public ITestHostManager TestHost { get; } = new TestHostManager();

    public IConfigurationManager Configuration { get; } = new ConfigurationManager(fileSystem, testApplicationModuleInfo);

    public ILoggingManager Logging { get; } = new LoggingManager();

    public IPlatformOutputDeviceManager OutputDisplay { get; } = new PlatformOutputDeviceManager();

    public ICommandLineManager CommandLine { get; } = new CommandLineManager(runtimeFeature, environment, processHandler, testApplicationModuleInfo);

    public ITelemetryManager Telemetry { get; } = new TelemetryManager();

    public IServerModeManager ServerMode { get; } = new ServerModeManager();

    public ITestHostControllersManager TestHostControllers { get; } = new TestHostControllersManager();

    public IToolsManager Tools { get; } = new ToolsManager();

    public ITestHostOrchestratorManager TestHostOrchestratorManager { get; } = new TestHostOrchestratorManager();

    public async Task<ITestHost> BuildAsync(
        ApplicationLoggingState loggingState,
        TestApplicationOptions testApplicationOptions,
        IUnhandledExceptionsHandler unhandledExceptionsHandler,
        DateTimeOffset createBuilderStart)
    {
        // ============= SETUP COMMON SERVICE USED IN ALL MODES ===============//
        ApplicationStateGuard.Ensure(TestFramework is not null);

        SystemClock systemClock = new();
        DateTimeOffset buildBuilderStart = systemClock.UtcNow;

        // Note: These metrics should be populated with the builder configuration,
        //       and the overall state of the system.
        Dictionary<string, object> builderMetrics = new()
        {
            [TelemetryProperties.HostProperties.CreateBuilderStart] = createBuilderStart,
            [TelemetryProperties.HostProperties.BuildBuilderStart] = buildBuilderStart,
        };
        SystemEnvironment systemEnvironment = new();

        // Default service provider bag
        ServiceProvider serviceProvider = new();

        // Add the service provider to the service collection
        if (loggingState.FileLoggerProvider is not null)
        {
            serviceProvider.TryAddService(loggingState.FileLoggerProvider);
        }

        // Add required non-skippable system "services"
        serviceProvider.TryAddService(loggingState);
        serviceProvider.TryAddService(systemEnvironment);
        SystemConsole systemConsole = new();
        serviceProvider.TryAddService(systemConsole);
        SystemTask systemTask = new();
        serviceProvider.TryAddService(systemTask);
        serviceProvider.TryAddService(runtimeFeature);
        serviceProvider.TryAddService(processHandler);
        serviceProvider.TryAddService(_fileSystem);
        serviceProvider.TryAddService(_testApplicationModuleInfo);
        TestHostControllerInfo testHostControllerInfo = new(loggingState.CommandLineParseResult);
        serviceProvider.TryAddService(testHostControllerInfo);

        serviceProvider.TryAddService(systemClock);
        SystemMonitor systemMonitor = new();
        serviceProvider.TryAddService(systemMonitor);
        SystemMonitorAsyncFactory systemMonitorAsyncFactory = new();
        serviceProvider.TryAddService(systemMonitorAsyncFactory);

        PlatformInformation platformInformation = new();
        serviceProvider.AddService(platformInformation);

        ILogger? logger = null;
        if (loggingState.FileLoggerProvider is not null)
        {
            logger = loggingState.FileLoggerProvider.CreateLogger(GetType().ToString());
        }

        if (logger is not null)
        {
            await logger.LogInformationAsync($"Setting RegisterEnvironmentVariablesConfigurationSource: '{testApplicationOptions.Configuration.ConfigurationSources.RegisterEnvironmentVariablesConfigurationSource}'");
        }

        // By default the env var configuration source is enabled, check if we have to disable it.
        if (testApplicationOptions.Configuration.ConfigurationSources.RegisterEnvironmentVariablesConfigurationSource)
        {
            Configuration.AddConfigurationSource(() => new EnvironmentVariablesConfigurationSource(systemEnvironment));
        }

        // Add the default json configuration source, this will read the standard test platform json configuration file.
        Configuration.AddConfigurationSource(() => new JsonConfigurationSource(_testApplicationModuleInfo, _fileSystem, loggingState.FileLoggerProvider));

        // Build the IConfiguration - we need special treatment because the configuration is needed by extensions.
        var configuration = (AggregatedConfiguration)await ((ConfigurationManager)Configuration).BuildAsync(loggingState.FileLoggerProvider);
        serviceProvider.TryAddService(configuration);

        // Current test platform is picky on unhandled exception, we will tear down the process in that case.
        // This mode can be too aggressive especially compared to the old framework, so we allow the user to disable it if their suite
        // relies on unhandled exception.
        IEnvironment environment = serviceProvider.GetEnvironment();

        // Check the config file, by default is not specified the policy is false.
        _ = bool.TryParse(configuration[PlatformConfigurationConstants.PlatformExitProcessOnUnhandledException]!, out bool isFileConfiguredToFailFast);

        // In VSTest mode we run inside the testhost where we could have expected unhandled exception, so we don't want to fail fast.
        bool isVsTestAdapterMode = loggingState.CommandLineParseResult.IsOptionSet(PlatformCommandLineProvider.VSTestAdapterModeOptionKey);

        // Check the environment variable, it wins on all the other configuration.
        string? environmentSetting = environment.GetEnvironmentVariable(EnvironmentVariableConstants.TESTINGPLATFORM_EXIT_PROCESS_ON_UNHANDLED_EXCEPTION);
        bool? isEnvConfiguredToFailFast = null;
        if (environmentSetting is "1" or "0")
        {
            isEnvConfiguredToFailFast = environmentSetting == "1";
        }

        // Environment variable has priority over the config file.
        // In both case we don't want to fail fast in VSTest mode.
        bool exitProcessOnUnhandledException = false;

        // If we are in VSTest mode we don't want to fail fast.
        if (!isVsTestAdapterMode)
        {
            // If the environment variable is not set, we check the config file.
            exitProcessOnUnhandledException = isEnvConfiguredToFailFast is not null ? environmentSetting == "1" : isFileConfiguredToFailFast;
        }

        if (logger is not null)
        {
            await logger.LogInformationAsync($"Setting PlatformExitProcessOnUnhandledException: '{exitProcessOnUnhandledException}', config file: {isFileConfiguredToFailFast} environment variable: {isEnvConfiguredToFailFast} VSTest mode: {isVsTestAdapterMode}");
        }

        if (exitProcessOnUnhandledException)
        {
            unhandledExceptionsHandler.Subscribe();
        }

        UnhandledExceptionsPolicy unhandledExceptionsPolicy = new(fastFailOnFailure: exitProcessOnUnhandledException);
        serviceProvider.AddService(unhandledExceptionsPolicy);

        // Add the lifetime application implementation
        CTRLPlusCCancellationTokenSource testApplicationCancellationTokenSource = new(
            systemConsole,
            loggingState.FileLoggerProvider?.CreateLogger(nameof(CTRLPlusCCancellationTokenSource)));
        serviceProvider.AddService(testApplicationCancellationTokenSource, throwIfSameInstanceExit: true);

        // Add output display proxy, needed by command line manager.
        // We don't add to the service right now because we need special treatment between console/server mode.
        IPlatformOutputDevice platformOutputDevice = await ((PlatformOutputDeviceManager)OutputDisplay).BuildAsync(serviceProvider, loggingState);

        // Add the platform output device to the service provider for both modes.
        serviceProvider.TryAddService(platformOutputDevice);

        // Build the command line service - we need special treatment because is possible that an extension query it during the creation.
        // Add Retry default argument commandlines
        CommandLineHandler commandLineHandler = await ((CommandLineManager)CommandLine).BuildAsync(platformOutputDevice, loggingState.CommandLineParseResult);

        // Create the test framework capabilities
        ITestFrameworkCapabilities testFrameworkCapabilities = TestFramework.TestFrameworkCapabilitiesFactory(serviceProvider);
        if (testFrameworkCapabilities is IAsyncInitializableExtension testFrameworkCapabilitiesAsyncInitializable)
        {
            await testFrameworkCapabilitiesAsyncInitializable.InitializeAsync();
        }

        // Register the test framework capabilities to be used by services
        serviceProvider.AddService(testFrameworkCapabilities);

        // If command line is not valid we return immediately.
        ValidationResult commandLineValidationResult = await CommandLineOptionsValidator.ValidateAsync(
            loggingState.CommandLineParseResult,
            commandLineHandler.SystemCommandLineOptionsProviders,
            commandLineHandler.ExtensionsCommandLineOptionsProviders,
            commandLineHandler);

        if (!loggingState.CommandLineParseResult.HasTool && !commandLineValidationResult.IsValid)
        {
            await DisplayBannerIfEnabledAsync(loggingState, platformOutputDevice, testFrameworkCapabilities);
            await platformOutputDevice.DisplayAsync(commandLineHandler, FormattedTextOutputDeviceDataBuilder.CreateRedConsoleColorText(commandLineValidationResult.ErrorMessage));
            await commandLineHandler.PrintHelpAsync();
            return new InformativeCommandLineTestHost(ExitCodes.InvalidCommandLine);
        }

        // Register as ICommandLineOptions.
        serviceProvider.TryAddService(commandLineHandler);

        // Add FileLoggerProvider if needed
        if (loggingState.FileLoggerProvider is not null)
        {
            Logging.AddProvider((_, _) => loggingState.FileLoggerProvider);
        }

        // Register the server mode log forwarder if needed. We follow the console --diagnostic behavior.
        ICommandLineOptions commandLineOptions = serviceProvider.GetCommandLineOptions();
        if (commandLineOptions.IsOptionSet(PlatformCommandLineProvider.ServerOptionKey) && loggingState.FileLoggerProvider is not null)
        {
            ServerLoggerForwarderProvider serverLoggerProxy = new(loggingState.LogLevel, serviceProvider);
            serviceProvider.AddService(serverLoggerProxy);
            Logging.AddProvider((logLevel, services) => serverLoggerProxy);
        }

        // Build the logger factory.
        ILoggerFactory loggerFactory = await ((LoggingManager)Logging).BuildAsync(serviceProvider, loggingState.LogLevel, systemMonitor);
        serviceProvider.TryAddService(loggerFactory);

        // At this point we start to build extensions so we need to have all the information complete for the usage,
        // here we ensure to override the result directory if user passed the argument --results-directory in command line.
        // After this check users can get the result directory using IConfiguration["testingPlatform:resultDirectory"] or the
        // extension method helper serviceProvider.GetConfiguration()
        await configuration.CheckTestResultsDirectoryOverrideAndCreateItAsync(commandLineOptions, loggingState.FileLoggerProvider);

        // Display banner now because we need capture the output in case of MSBuild integration and we want to forward
        // to file disc also the banner, so at this point we need to have all services and configuration(result directory) built.
        await DisplayBannerIfEnabledAsync(loggingState, platformOutputDevice, testFrameworkCapabilities);

        // Add global telemetry service.
        // Add at this point or the telemetry banner appearance order will be wrong, we want the testing app banner before the telemetry banner.
        ITelemetryCollector telemetryService = await ((TelemetryManager)Telemetry).BuildAsync(serviceProvider, loggerFactory, testApplicationOptions);
        serviceProvider.TryAddService(telemetryService);
        AddApplicationMetadata(serviceProvider, builderMetrics);

        // Subscribe to the process if the option is set.
        if (commandLineOptions.IsOptionSet(PlatformCommandLineProvider.ExitOnProcessExitOptionKey))
        {
            NonCooperativeParentProcessListener nonCooperativeParentProcessListener = new(commandLineOptions, environment);

            // Add to the service provider for cleanup.
            serviceProvider.AddService(nonCooperativeParentProcessListener);
        }

        // ============= SETUP COMMON SERVICE USED IN ALL MODES END ===============//

        // ============= SELECT AND RUN THE ACTUAL MODE ===============//

        // ======= TOOLS MODE ======== //
        // Add the platform output device to the service provider.
        var toolsServiceProvider = (ServiceProvider)serviceProvider.Clone();
        toolsServiceProvider.TryAddService(platformOutputDevice);
        ToolsInformation toolsInformation = await ((ToolsManager)Tools).BuildAsync(toolsServiceProvider);
        if (loggingState.CommandLineParseResult.HasTool)
        {
            // Add the platform output device to the service provider.
            serviceProvider.TryAddService(platformOutputDevice);

            ToolsTestHost toolsTestHost = new(toolsInformation, serviceProvider, commandLineHandler, platformOutputDevice);

            await LogTestHostCreatedAsync(
                serviceProvider,
                mode: TelemetryProperties.ApplicationMode.Tool,
                metrics: builderMetrics,
                stop: systemClock.UtcNow);

            return toolsTestHost;
        }

        NamedPipeClient? dotnetTestPipeClient = await ConnectToDotnetTestPipeIfAvailableAsync(commandLineHandler, testApplicationCancellationTokenSource);

        // If --help is invoked we return
        if (commandLineHandler.IsHelpInvoked())
        {
            if (dotnetTestPipeClient is not null)
            {
                await SendCommandLineOptionsToDotnetTestPipeAsync(dotnetTestPipeClient, commandLineHandler, testApplicationCancellationTokenSource.CancellationToken);
            }
            else
            {
                await commandLineHandler.PrintHelpAsync(toolsInformation.Tools);
            }

            return new InformativeCommandLineTestHost(0, dotnetTestPipeClient);
        }

        // If --info is invoked we return
        if (commandLineHandler.IsInfoInvoked())
        {
            await commandLineHandler.PrintInfoAsync(toolsInformation.Tools);
            return new InformativeCommandLineTestHost(0, dotnetTestPipeClient);
        }

        // ======= TEST HOST ORCHESTRATOR ======== //
        TestHostOrchestratorConfiguration testHostOrchestratorConfiguration = await TestHostOrchestratorManager.BuildAsync(serviceProvider);
        if (testHostOrchestratorConfiguration.TestHostOrchestrators.Length > 0)
        {
            return new TestHostOrchestratorHost(testHostOrchestratorConfiguration, serviceProvider);
        }

        // ======= TEST HOST CONTROLLER MODE ======== //
        // Check if we're in the test host or we should check test controllers extensions
        // Environment variable check should not be needed but in case we will rollback to use only env var we will need it.
        if (!testHostControllerInfo.HasTestHostController ||
            systemEnvironment.GetEnvironmentVariable($"{EnvironmentVariableConstants.TESTINGPLATFORM_TESTHOSTCONTROLLER_SKIPEXTENSION}_{testHostControllerInfo.GetTestHostControllerPID(true)}") != "1")
        {
            // Clone the service provider to avoid to add the message bus proxy to the main service provider.
            var testHostControllersServiceProvider = (ServiceProvider)serviceProvider.Clone();

            // Add the platform output device to the service provider.
            testHostControllersServiceProvider.TryAddService(platformOutputDevice);

            // Add the message bus proxy specific for the launchers.
            testHostControllersServiceProvider.TryAddService(new MessageBusProxy());
            TestHostControllerConfiguration testHostControllers = await ((TestHostControllersManager)TestHostControllers).BuildAsync(testHostControllersServiceProvider);
            if (testHostControllers.RequireProcessRestart)
            {
<<<<<<< HEAD
                TestHostControllersTestHost testHostControllersTestHost = new(testHostControllers, testHostControllersServiceProvider, systemEnvironment, loggerFactory, systemClock, dotnetTestPipeClient, _testApplicationModuleInfo);
=======
                TestHostControllersTestHost testHostControllersTestHost = new(testHostControllers, testHostControllersServiceProvider, systemEnvironment, loggerFactory, systemClock, dotnetTestPipeClient);
>>>>>>> c7f1128e

                await LogTestHostCreatedAsync(
                    serviceProvider,
                    mode: TelemetryProperties.ApplicationMode.TestHostControllers,
                    metrics: builderMetrics,
                    stop: systemClock.UtcNow);

                return testHostControllersTestHost;
            }
        }

        // ======= TEST HOST MODE ======== //

        // Setup the test host working folder.
        // Out of the test host controller extension the current working directory is the test host working directory.
        string? currentWorkingDirectory = configuration[PlatformConfigurationConstants.PlatformCurrentWorkingDirectory];
        ApplicationStateGuard.Ensure(currentWorkingDirectory is not null);
        configuration.SetTestHostWorkingDirectory(currentWorkingDirectory);

        // If we're under test controllers and currently we're inside the started test host we connect to the out of process
        // test controller manager.
        NamedPipeClient? testControllerConnection = await ConnectToTestHostProcessMonitorIfAvailableAsync(
            processHandler,
            testApplicationCancellationTokenSource,
            loggerFactory.CreateLogger(nameof(ConnectToTestHostProcessMonitorIfAvailableAsync)),
            testHostControllerInfo,
            configuration,
            systemEnvironment);

        // Build and register the test application lifecycle callbacks.
        ITestApplicationLifecycleCallbacks[] testApplicationLifecycleCallback =
            await ((TestHostManager)TestHost).BuildTestApplicationLifecycleCallbackAsync(serviceProvider);
        serviceProvider.AddServices(testApplicationLifecycleCallback);

        // ServerMode and Console mode uses different host
        if (commandLineHandler.IsOptionSet(PlatformCommandLineProvider.ServerOptionKey) && !TestHostBuilder.HasDotnetTestServerOption(commandLineHandler))
        {
            // Build the server mode with the user preferences
            IMessageHandlerFactory messageHandlerFactory = ((ServerModeManager)ServerMode).Build(serviceProvider);

            // Build the test host
            // note that we pass the BuildTestFrameworkAsync as callback because server mode will call it per-request
            // this is not needed in console mode where we have only 1 request.
            ServerTestHost serverTestHost =
                new(serviceProvider, BuildTestFrameworkAsync, messageHandlerFactory, (TestFrameworkManager)TestFramework, (TestHostManager)TestHost);

            // If needed we wrap the host inside the TestHostControlledHost to automatically handle the shutdown of the connected pipe.
            ITestHost? actualTestHost = testControllerConnection is not null
                ? new TestHostControlledHost(testControllerConnection, serverTestHost, testApplicationCancellationTokenSource.CancellationToken)
                : serverTestHost;

            // Log Telemetry
            await LogTestHostCreatedAsync(
                serviceProvider,
                mode: TelemetryProperties.ApplicationMode.Server,
                metrics: builderMetrics,
                stop: systemClock.UtcNow);

            return actualTestHost;
        }
        else
        {
            // Add custom ITestExecutionFilterFactory to the service list if available
            ActionResult<ITestExecutionFilterFactory> testExecutionFilterFactoryResult = await ((TestHostManager)TestHost).TryBuildTestExecutionFilterFactoryAsync(serviceProvider);
            if (testExecutionFilterFactoryResult.IsSuccess)
            {
                serviceProvider.TryAddService(testExecutionFilterFactoryResult.Result);
            }

            // Add custom ITestExecutionFilterFactory to the service list if available
            ActionResult<ITestFrameworkInvoker> testAdapterInvokerBuilderResult = await ((TestHostManager)TestHost).TryBuildTestAdapterInvokerAsync(serviceProvider);
            if (testAdapterInvokerBuilderResult.IsSuccess)
            {
                serviceProvider.TryAddService(testAdapterInvokerBuilderResult.Result);
            }

            // Override hot reload telemetry if needed
            ITelemetryInformation telemetryInformation = serviceProvider.GetTelemetryInformation();
            if (telemetryInformation.IsEnabled)
            {
                builderMetrics[TelemetryProperties.HostProperties.IsHotReloadPropertyName] = serviceProvider.GetRuntimeFeature().IsHotReloadEnabled.AsTelemetryBool();
            }

            // Build the test host
            ConsoleTestHost consoleHost = CreateConsoleTestHost(
                serviceProvider,
                BuildTestFrameworkAsync,
                (TestFrameworkManager)TestFramework,
                (TestHostManager)TestHost,
                dotnetTestPipeClient,
                _testApplicationModuleInfo);

            // If needed we wrap the host inside the TestHostControlledHost to automatically handle the shutdown of the connected pipe.
            ITestHost? actualTestHost = testControllerConnection is not null
                ? new TestHostControlledHost(testControllerConnection, consoleHost, testApplicationCancellationTokenSource.CancellationToken)
                : consoleHost;

            // Log Telemetry
#pragma warning disable SA1118 // Parameter should not span multiple lines
            await LogTestHostCreatedAsync(
                serviceProvider,
                mode: loggingState.CommandLineParseResult.IsOptionSet(PlatformCommandLineProvider.VSTestAdapterModeOptionKey)
                    ? TelemetryProperties.ApplicationMode.VSTestAdapterMode
                    : TelemetryProperties.ApplicationMode.Console,
                metrics: builderMetrics,
                stop: systemClock.UtcNow);
#pragma warning restore SA1118 // Parameter should not span multiple lines

            return actualTestHost;
        }
    }

    private async Task SendCommandLineOptionsToDotnetTestPipeAsync(NamedPipeClient namedPipeClient, CommandLineHandler commandLineHandler, CancellationToken cancellationToken)
    {
        List<CommandLineOptionMessage> commandLineHelpOptions = new();
        foreach (ICommandLineOptionsProvider commandLineOptionProvider in commandLineHandler.CommandLineOptionsProviders)
        {
            foreach (CommandLineOption commandLineOption in commandLineOptionProvider.GetCommandLineOptions())
            {
                commandLineHelpOptions.Add(new CommandLineOptionMessage(
                    commandLineOption.Name,
                    commandLineOption.Description,
                    commandLineOption.IsHidden,
                    commandLineOption.IsBuiltIn));
            }
        }

        await namedPipeClient.RequestReplyAsync<CommandLineOptionMessages, VoidResponse>(new CommandLineOptionMessages(_testApplicationModuleInfo.GetCurrentTestApplicationFullPath(), commandLineHelpOptions.OrderBy(option => option.Name).ToArray()), cancellationToken);
    }

    private static async Task<NamedPipeClient?> ConnectToDotnetTestPipeIfAvailableAsync(CommandLineHandler commandLineHandler, CTRLPlusCCancellationTokenSource cancellationTokenSource)
    {
        NamedPipeClient? namedPipeClient = null;

        // If we are in server mode and the pipe name is provided
        // then, we need to connect to the pipe server.
        if (HasDotnetTestServerOption(commandLineHandler) &&
            commandLineHandler.TryGetOptionArgumentList(PlatformCommandLineProvider.DotNetTestPipeOptionKey, out string[]? arguments))
        {
            namedPipeClient = new(arguments[0]);
            namedPipeClient.RegisterAllSerializers();

            await namedPipeClient.ConnectAsync(cancellationTokenSource.CancellationToken);
        }

        return namedPipeClient;
    }

    private static bool HasDotnetTestServerOption(CommandLineHandler commandLineHandler) =>
        commandLineHandler.TryGetOptionArgumentList(PlatformCommandLineProvider.ServerOptionKey, out string[]? serverArgs) &&
        serverArgs.Length == 1 &&
        serverArgs[0].Equals(ServerOptionValue, StringComparison.Ordinal);

    private static async Task<NamedPipeClient?> ConnectToTestHostProcessMonitorIfAvailableAsync(
        IProcessHandler processHandler,
        CTRLPlusCCancellationTokenSource testApplicationCancellationTokenSource,
        ILogger logger,
        TestHostControllerInfo testHostControllerInfo,
        AggregatedConfiguration configuration,
        SystemEnvironment environment)
    {
        if (!testHostControllerInfo.HasTestHostController)
        {
            return null;
        }

        string pipeEnvironmentVariable = $"{EnvironmentVariableConstants.TESTINGPLATFORM_TESTHOSTCONTROLLER_PIPENAME}_{testHostControllerInfo.GetTestHostControllerPID(true)}";
        string? pipeName = environment.GetEnvironmentVariable(pipeEnvironmentVariable) ?? throw new InvalidOperationException($"Unexpected null pipe name from environment variable '{EnvironmentVariableConstants.TESTINGPLATFORM_TESTHOSTCONTROLLER_PIPENAME}'");

        // RemoveVariable the environment variable so that it doesn't get passed to the eventually children processes
        environment.SetEnvironmentVariable(pipeEnvironmentVariable, string.Empty);

        // Create client to connect to the monitor
        NamedPipeClient client = new(pipeName);
        client.RegisterAllSerializers();

        // Connect to the monitor
        await logger.LogDebugAsync($"Connecting to named pipe '{pipeName}'");
        string? seconds = configuration[PlatformConfigurationConstants.PlatformTestHostControllersManagerNamedPipeClientConnectTimeoutSeconds];

        // Default timeout is 30 seconds
        int timeoutSeconds = seconds is null ? TimeoutHelper.DefaultHangTimeoutSeconds : int.Parse(seconds, CultureInfo.InvariantCulture);
        await logger.LogDebugAsync($"Setting PlatformTestHostControllersManagerNamedPipeClientConnectTimeoutSeconds '{timeoutSeconds}'");
        using CancellationTokenSource timeout = new(TimeSpan.FromSeconds(timeoutSeconds));
        await client.ConnectAsync(timeout.Token);
        await logger.LogDebugAsync($"Connected to named pipe '{pipeName}'");

        // Send the PID
        using IProcess currentProcess = processHandler.GetCurrentProcess();
        await client.RequestReplyAsync<TestHostProcessPIDRequest, VoidResponse>(
            new TestHostProcessPIDRequest(currentProcess.Id),
            testApplicationCancellationTokenSource.CancellationToken);
        return client;
    }

    protected virtual void AddApplicationMetadata(IServiceProvider serviceProvider, Dictionary<string, object> builderMetadata)
    {
        ITelemetryInformation telemetryInformation = serviceProvider.GetTelemetryInformation();
        if (!telemetryInformation.IsEnabled)
        {
            return;
        }

        builderMetadata[TelemetryProperties.HostProperties.IsNativeAotPropertyName] = (!serviceProvider.GetRuntimeFeature().IsDynamicCodeSupported).AsTelemetryBool();
        builderMetadata[TelemetryProperties.HostProperties.IsHotReloadPropertyName] = serviceProvider.GetRuntimeFeature().IsHotReloadEnabled.AsTelemetryBool();

        AssemblyInformationalVersionAttribute? version = Assembly.GetExecutingAssembly().GetCustomAttribute<AssemblyInformationalVersionAttribute>();
        builderMetadata[TelemetryProperties.HostProperties.TestingPlatformVersionPropertyName] = version?.InformationalVersion ?? "unknown";

        string moduleName = Path.GetFileName(_testApplicationModuleInfo.GetCurrentTestApplicationFullPath());
        builderMetadata[TelemetryProperties.HostProperties.TestHostPropertyName] = Sha256Hasher.HashWithNormalizedCasing(moduleName);
        builderMetadata[TelemetryProperties.HostProperties.FrameworkDescriptionPropertyName] = RuntimeInformation.FrameworkDescription;
        builderMetadata[TelemetryProperties.HostProperties.ProcessArchitecturePropertyName] = RuntimeInformation.ProcessArchitecture;
        builderMetadata[TelemetryProperties.HostProperties.OSArchitecturePropertyName] = RuntimeInformation.OSArchitecture;
        builderMetadata[TelemetryProperties.HostProperties.OSDescriptionPropertyName] = RuntimeInformation.OSDescription;
#if NETCOREAPP
        builderMetadata[TelemetryProperties.HostProperties.RuntimeIdentifierPropertyName] = RuntimeInformation.RuntimeIdentifier;
#endif

        builderMetadata[TelemetryProperties.HostProperties.IsDebugBuild] =
#if DEBUG
            TelemetryProperties.True;
#else
                TelemetryProperties.False;
#endif

        builderMetadata[TelemetryProperties.HostProperties.IsDebuggerAttached] = Debugger.IsAttached.AsTelemetryBool();
    }

    private static async Task LogTestHostCreatedAsync(
        IServiceProvider serviceProvider,
        string mode,
        Dictionary<string, object> metrics,
        DateTimeOffset stop)
    {
        ITelemetryCollector telemetryService = serviceProvider.GetTelemetryCollector();
        ITelemetryInformation telemetryInformation = serviceProvider.GetTelemetryInformation();
        if (telemetryInformation.IsEnabled)
        {
            Dictionary<string, object> metricsObj = new(metrics)
            {
                [TelemetryProperties.HostProperties.ApplicationModePropertyName] = mode,

                // The incoming dictionary already has the start parts of those events. We report stop here because that is where
                // we send the data, and that is potentially very close to the build being finished, so we rather report the data a bit
                // earlier than splitting them over multiple events.
                [TelemetryProperties.HostProperties.BuildBuilderStop] = stop,
                [TelemetryProperties.HostProperties.CreateBuilderStop] = stop,
            };
            await telemetryService.LogEventAsync(TelemetryEvents.TestHostBuiltEventName, metricsObj);
        }
    }

    private async Task<ITestFramework> BuildTestFrameworkAsync(TestFrameworkBuilderData testFrameworkBuilderData)
    {
        // Add the message bus proxy
        ServiceProvider serviceProvider = testFrameworkBuilderData.ServiceProvider;
        serviceProvider.AddService(testFrameworkBuilderData.MessageBusProxy);

        // Check if we're connected to the dotnet test pipe
        DotnetTestDataConsumer? dotnetTestDataConsumer = null;
        if (testFrameworkBuilderData.DotnetTestPipeClient is not null)
        {
            dotnetTestDataConsumer = new DotnetTestDataConsumer(testFrameworkBuilderData.DotnetTestPipeClient, _testApplicationModuleInfo);
        }

        // Build and register "common non special" services - we need special treatment because extensions can start to log during the
        // creations and we could lose interesting diagnostic information.
        List<IDataConsumer> dataConsumersBuilder = [];

        await RegisterAsServiceOrConsumerOrBothAsync(testFrameworkBuilderData.PlatformOutputDisplayService, serviceProvider, dataConsumersBuilder);
        await RegisterAsServiceOrConsumerOrBothAsync(testFrameworkBuilderData.TestExecutionRequestFactory, serviceProvider, dataConsumersBuilder);
        await RegisterAsServiceOrConsumerOrBothAsync(testFrameworkBuilderData.TestExecutionRequestInvoker, serviceProvider, dataConsumersBuilder);
        await RegisterAsServiceOrConsumerOrBothAsync(testFrameworkBuilderData.TestExecutionFilterFactory, serviceProvider, dataConsumersBuilder);

        // Create the test framework adapter
        ITestFrameworkCapabilities testFrameworkCapabilities = serviceProvider.GetTestFrameworkCapabilities();
        ITestFramework testFramework = testFrameworkBuilderData.TestFrameworkManager.TestFrameworkFactory(testFrameworkCapabilities, serviceProvider);
        await testFramework.TryInitializeAsync();

        serviceProvider.AllowTestAdapterFrameworkRegistration = true;
        try
        {
            await RegisterAsServiceOrConsumerOrBothAsync(new TestFrameworkProxy(testFramework), serviceProvider, dataConsumersBuilder);
        }
        finally
        {
            serviceProvider.AllowTestAdapterFrameworkRegistration = false;
        }

        // Virtual callback that allows to the VSTest mode to register custom services needed by the bridge.
        AfterTestAdapterCreation(serviceProvider);

        // Prepare the session lifetime handlers for the notifications
        List<ITestSessionLifetimeHandler> testSessionLifetimeHandlers = [];

        // When we run a discovery request we don't want to run any user extensions, the only needed extension is the test adapter that will "discover" tests.
        if (!testFrameworkBuilderData.IsForDiscoveryRequest)
        {
            // We keep the bag of the already created composite service factory to reuse the instance.
            List<ICompositeExtensionFactory> newBuiltCompositeServices = [];
            (IExtension Consumer, int RegistrationOrder)[] consumers = await testFrameworkBuilderData.TestSessionManager.BuildDataConsumersAsync(serviceProvider, newBuiltCompositeServices);
            (IExtension TestSessionLifetimeHandler, int RegistrationOrder)[] sessionLifeTimeHandlers = await testFrameworkBuilderData.TestSessionManager.BuildTestSessionLifetimeHandleAsync(serviceProvider, newBuiltCompositeServices);

            // Register the test session lifetime handlers for the notifications
            testSessionLifetimeHandlers.AddRange(sessionLifeTimeHandlers.OrderBy(x => x.RegistrationOrder).Select(x => (ITestSessionLifetimeHandler)x.TestSessionLifetimeHandler));

            // Keep the registration order
            foreach ((IExtension Extension, int _) testhostExtension in consumers.Union(sessionLifeTimeHandlers).OrderBy(x => x.RegistrationOrder))
            {
                if (testhostExtension.Extension is IDataConsumer)
                {
                    await RegisterAsServiceOrConsumerOrBothAsync(testhostExtension.Extension, serviceProvider, dataConsumersBuilder);
                }
                else
                {
                    await AddServiceIfNotSkippedAsync(testhostExtension.Extension, serviceProvider);
                }
            }
        }

        // In server mode where we don't shutdown the process at the end of the run we need a way to use a "per-call" consumer to be able to link the
        // node updates to the correct request id.
        foreach (IDataConsumer consumerService in testFrameworkBuilderData.ServerPerCallConsumers)
        {
            if (consumerService is ITestSessionLifetimeHandler handler)
            {
                testSessionLifetimeHandlers.Add(handler);
            }

            await RegisterAsServiceOrConsumerOrBothAsync(consumerService, serviceProvider, dataConsumersBuilder);
        }

        // Register the test session lifetime handlers container

        // We register the lifetime handler if we're connected to the dotnet test pipe
        if (dotnetTestDataConsumer is not null)
        {
            testSessionLifetimeHandlers.Add(dotnetTestDataConsumer);
        }

        TestSessionLifetimeHandlersContainer testSessionLifetimeHandlersContainer = new(testSessionLifetimeHandlers);
        serviceProvider.AddService(testSessionLifetimeHandlersContainer);

        // Register the ITestApplicationResult
        TestApplicationResult testApplicationResult = new(
            testFrameworkBuilderData.PlatformOutputDisplayService,
            serviceProvider.GetTestApplicationCancellationTokenSource(),
            serviceProvider.GetCommandLineOptions(),
            serviceProvider.GetEnvironment());
        await RegisterAsServiceOrConsumerOrBothAsync(testApplicationResult, serviceProvider, dataConsumersBuilder);

        // We register the data consumer handler if we're connected to the dotnet test pipe
        if (dotnetTestDataConsumer is not null)
        {
            dataConsumersBuilder.Add(dotnetTestDataConsumer);
        }

        IDataConsumer[] dataConsumerServices = dataConsumersBuilder.ToArray();

        // Build the message hub
        // If we're running discovery command line we don't want to process any messages coming from the adapter so we filter out all extensions
        // adding a custom message bus that will simply forward to the output display for better performance
        if (serviceProvider.GetCommandLineOptions().IsOptionSet(PlatformCommandLineProvider.DiscoverTestsOptionKey))
        {
            ListTestsMessageBus concreteMessageBusService = new(
                serviceProvider.GetTestFramework(),
                serviceProvider.GetTestApplicationCancellationTokenSource(),
                serviceProvider.GetLoggerFactory(),
                serviceProvider.GetOutputDevice(),
                serviceProvider.GetAsyncMonitorFactory(),
                serviceProvider.GetEnvironment(),
                serviceProvider.GetTestApplicationProcessExitCode());
            await concreteMessageBusService.InitAsync();
            testFrameworkBuilderData.MessageBusProxy.SetBuiltMessageBus(concreteMessageBusService);
        }
        else
        {
            AsynchronousMessageBus concreteMessageBusService = new(
                dataConsumerServices,
                serviceProvider.GetTestApplicationCancellationTokenSource(),
                serviceProvider.GetTask(),
                serviceProvider.GetLoggerFactory(),
                serviceProvider.GetEnvironment());
            await concreteMessageBusService.InitAsync();
            testFrameworkBuilderData.MessageBusProxy.SetBuiltMessageBus(concreteMessageBusService);
        }

        return testFramework;
    }

    protected virtual ConsoleTestHost CreateConsoleTestHost(
        ServiceProvider serviceProvider,
        Func<TestFrameworkBuilderData, Task<ITestFramework>> buildTestFrameworkAsync,
        TestFrameworkManager testFrameworkManager,
        TestHostManager testHostManager,
        NamedPipeClient? dotnetTestPipeClient,
        ITestApplicationModuleInfo testApplicationModuleInfo)
        => new(serviceProvider, buildTestFrameworkAsync, testFrameworkManager, testHostManager, dotnetTestPipeClient, testApplicationModuleInfo);

    protected virtual bool SkipAddingService(object service) => false;

    protected virtual void AfterTestAdapterCreation(ServiceProvider serviceProvider)
    {
    }

    private async Task AddServiceIfNotSkippedAsync(object service, ServiceProvider serviceProvider)
    {
        if (!SkipAddingService(service))
        {
            if (service is IExtension extension)
            {
                if (await extension.IsEnabledAsync())
                {
                    serviceProvider.TryAddService(service);
                }
            }
            else
            {
                serviceProvider.TryAddService(service);
            }
        }
    }

    private async Task RegisterAsServiceOrConsumerOrBothAsync(object service, ServiceProvider serviceProvider,
        List<IDataConsumer> dataConsumersBuilder)
    {
        if (service is IDataConsumer dataConsumer)
        {
            if (!await dataConsumer.IsEnabledAsync())
            {
                return;
            }

            dataConsumersBuilder.Add(dataConsumer);
        }

        if (service is IOutputDevice)
        {
            return;
        }

        await AddServiceIfNotSkippedAsync(service, serviceProvider);
    }

    private async Task DisplayBannerIfEnabledAsync(ApplicationLoggingState loggingState, IPlatformOutputDevice platformOutputDevice,
        ITestFrameworkCapabilities testFrameworkCapabilities)
    {
        bool isNoBannerSet = loggingState.CommandLineParseResult.IsOptionSet(PlatformCommandLineProvider.NoBannerOptionKey);
        string? noBannerEnvironmentVar = environment.GetEnvironmentVariable(EnvironmentVariableConstants.TESTINGPLATFORM_NOBANNER);
        string? dotnetNoLogoEnvironmentVar = environment.GetEnvironmentVariable(EnvironmentVariableConstants.DOTNET_NOLOGO);
        if (!isNoBannerSet && !(noBannerEnvironmentVar is "1" or "true") && !(dotnetNoLogoEnvironmentVar is "1" or "true"))
        {
            IBannerMessageOwnerCapability? bannerMessageOwnerCapability = testFrameworkCapabilities.GetCapability<IBannerMessageOwnerCapability>();
            string? bannerMessage = bannerMessageOwnerCapability is not null
                ? await bannerMessageOwnerCapability.GetBannerMessageAsync()
                : null;
            await platformOutputDevice.DisplayBannerAsync(bannerMessage);
        }
    }
}<|MERGE_RESOLUTION|>--- conflicted
+++ resolved
@@ -344,11 +344,7 @@
             TestHostControllerConfiguration testHostControllers = await ((TestHostControllersManager)TestHostControllers).BuildAsync(testHostControllersServiceProvider);
             if (testHostControllers.RequireProcessRestart)
             {
-<<<<<<< HEAD
-                TestHostControllersTestHost testHostControllersTestHost = new(testHostControllers, testHostControllersServiceProvider, systemEnvironment, loggerFactory, systemClock, dotnetTestPipeClient, _testApplicationModuleInfo);
-=======
                 TestHostControllersTestHost testHostControllersTestHost = new(testHostControllers, testHostControllersServiceProvider, systemEnvironment, loggerFactory, systemClock, dotnetTestPipeClient);
->>>>>>> c7f1128e
 
                 await LogTestHostCreatedAsync(
                     serviceProvider,
@@ -747,7 +743,7 @@
         TestHostManager testHostManager,
         NamedPipeClient? dotnetTestPipeClient,
         ITestApplicationModuleInfo testApplicationModuleInfo)
-        => new(serviceProvider, buildTestFrameworkAsync, testFrameworkManager, testHostManager, dotnetTestPipeClient, testApplicationModuleInfo);
+        => new(serviceProvider, buildTestFrameworkAsync, testFrameworkManager, testHostManager, dotnetTestPipeClient);
 
     protected virtual bool SkipAddingService(object service) => false;
 
