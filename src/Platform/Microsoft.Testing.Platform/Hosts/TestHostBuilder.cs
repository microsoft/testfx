--- conflicted
+++ resolved
@@ -303,11 +303,7 @@
         // to file disc also the banner, so at this point we need to have all services and configuration(result directory) built.
         await DisplayBannerIfEnabledAsync(loggingState, proxyOutputDevice, testFrameworkCapabilities, testApplicationCancellationTokenSource.CancellationToken).ConfigureAwait(false);
 
-<<<<<<< HEAD
-        // Check for obsolete options and display warnings after the banner
-=======
         // Check for obsolete options and display warnings
->>>>>>> fe6f4485
         await CommandLineOptionsValidator.CheckForObsoleteOptionsAsync(
             loggingState.CommandLineParseResult,
             commandLineHandler.SystemCommandLineOptionsProviders,
