--- conflicted
+++ resolved
@@ -30,7 +30,6 @@
     private readonly TestHostControllerConfiguration _testHostsInformation;
     private readonly IEnvironment _environment;
     private readonly IClock _clock;
-    private readonly NamedPipeClient? _dotnetTestPipeClient;
     private readonly ILoggerFactory _loggerFactory;
     private readonly ILogger<TestHostControllersTestHost> _logger;
     private readonly ManualResetEventSlim _waitForPid = new(false);
@@ -40,18 +39,12 @@
     private int? _testHostPID;
 
     public TestHostControllersTestHost(TestHostControllerConfiguration testHostsInformation, ServiceProvider serviceProvider, IEnvironment environment,
-<<<<<<< HEAD
-        ILoggerFactory loggerFactory, IClock clock, NamedPipeClient? dotnetTestPipeClient = null, ITestApplicationModuleInfo? testApplicationModuleInfo = null)
-        : base(serviceProvider, dotnetTestPipeClient, testApplicationModuleInfo)
-=======
         ILoggerFactory loggerFactory, IClock clock, NamedPipeClient? dotnetTestPipeClient = null)
-        : base(serviceProvider)
->>>>>>> c7f1128e
+        : base(serviceProvider, dotnetTestPipeClient)
     {
         _testHostsInformation = testHostsInformation;
         _environment = environment;
         _clock = clock;
-        _dotnetTestPipeClient = dotnetTestPipeClient;
         _loggerFactory = loggerFactory;
         _logger = _loggerFactory.CreateLogger<TestHostControllersTestHost>();
     }
@@ -137,9 +130,9 @@
             }
 
             // We register the DotnetTestDataConsumer as last to ensure that it will be the last one to consume the data.
-            if (_dotnetTestPipeClient is not null)
-            {
-                dataConsumersBuilder.Add(new DotnetTestDataConsumer(_dotnetTestPipeClient));
+            if (DotnetTestPipeClient is not null)
+            {
+                dataConsumersBuilder.Add(new DotnetTestDataConsumer(DotnetTestPipeClient, testApplicationModuleInfo));
             }
 
             AsynchronousMessageBus concreteMessageBusService = new(
