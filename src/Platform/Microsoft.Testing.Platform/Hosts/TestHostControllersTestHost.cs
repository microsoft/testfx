--- conflicted
+++ resolved
@@ -112,11 +112,7 @@
                 EnvironmentVariables =
                 {
                     { $"{EnvironmentVariableConstants.TESTINGPLATFORM_TESTHOSTCONTROLLER_CORRELATIONID}_{currentPID}", processCorrelationId },
-<<<<<<< HEAD
                     { $"{EnvironmentVariableConstants.TESTINGPLATFORM_TESTHOSTCONTROLLER_PARENTPID}_{currentPID}", currentProcess?.Id.ToString(CultureInfo.InvariantCulture) ?? "null pid" },
-=======
-                    { $"{EnvironmentVariableConstants.TESTINGPLATFORM_TESTHOSTCONTROLLER_PARENTPID}_{currentPID}", process.GetCurrentProcess().Id.ToString(CultureInfo.InvariantCulture) ?? "null pid" },
->>>>>>> 72207da7
                     { $"{EnvironmentVariableConstants.TESTINGPLATFORM_TESTHOSTCONTROLLER_SKIPEXTENSION}_{currentPID}", "1" },
                     { $"{EnvironmentVariableConstants.TESTINGPLATFORM_TESTHOSTCONTROLLER_PIPENAME}_{currentPID}", testHostControllerIpc.PipeName.Name },
                 },
