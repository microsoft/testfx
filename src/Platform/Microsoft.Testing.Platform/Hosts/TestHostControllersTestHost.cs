﻿// Copyright (c) Microsoft Corporation. All rights reserved.
// Licensed under the MIT license. See LICENSE file in the project root for full license information.

using System.Diagnostics;
using System.Globalization;
using System.Text;

using Microsoft.Testing.Platform.CommandLine;
using Microsoft.Testing.Platform.Configurations;
using Microsoft.Testing.Platform.Extensions;
using Microsoft.Testing.Platform.Extensions.OutputDevice;
using Microsoft.Testing.Platform.Extensions.TestHost;
using Microsoft.Testing.Platform.Extensions.TestHostControllers;
using Microsoft.Testing.Platform.Helpers;
using Microsoft.Testing.Platform.IPC;
using Microsoft.Testing.Platform.IPC.Models;
using Microsoft.Testing.Platform.IPC.Serializers;
using Microsoft.Testing.Platform.Logging;
using Microsoft.Testing.Platform.Messages;
using Microsoft.Testing.Platform.OutputDevice;
using Microsoft.Testing.Platform.Resources;
using Microsoft.Testing.Platform.Services;
using Microsoft.Testing.Platform.Telemetry;
using Microsoft.Testing.Platform.TestHostControllers;

namespace Microsoft.Testing.Platform.Hosts;

internal sealed class TestHostControllersTestHost : CommonTestHost, ITestHost, IDisposable, IOutputDeviceDataProducer
{
    private readonly TestHostControllerConfiguration _testHostsInformation;
    private readonly IEnvironment _environment;
    private readonly IClock _clock;
    private readonly ILoggerFactory _loggerFactory;
    private readonly ILogger<TestHostControllersTestHost> _logger;
    private readonly ManualResetEventSlim _waitForPid = new(false);

    private bool _testHostGracefullyClosed;
    private int? _testHostExitCode;
    private int? _testHostPID;

    public TestHostControllersTestHost(TestHostControllerConfiguration testHostsInformation, ServiceProvider serviceProvider, IEnvironment environment,
        ILoggerFactory loggerFactory, IClock clock)
        : base(serviceProvider)
    {
        _testHostsInformation = testHostsInformation;
        _environment = environment;
        _clock = clock;
        _loggerFactory = loggerFactory;
        _logger = _loggerFactory.CreateLogger<TestHostControllersTestHost>();
    }

    public string Uid => nameof(TestHostControllersTestHost);

    public string Version => AppVersion.DefaultSemVer;

    public string DisplayName => string.Empty;

    public string Description => string.Empty;

    protected override bool RunTestApplicationLifecycleCallbacks => false;

    public Task<bool> IsEnabledAsync() => Task.FromResult(false);

    protected override async Task<int> InternalRunAsync()
    {
        int exitCode;
        CancellationToken abortRun = ServiceProvider.GetTestApplicationCancellationTokenSource().CancellationToken;
        DateTimeOffset consoleRunStart = _clock.UtcNow;
        var consoleRunStarted = Stopwatch.StartNew();
        IEnvironment environment = ServiceProvider.GetEnvironment();
        IProcessHandler process = ServiceProvider.GetProcessHandler();
        int currentPID = process.GetCurrentProcess().Id;
        ITestApplicationModuleInfo testApplicationModuleInfo = ServiceProvider.GetTestApplicationModuleInfo();
        ExecutableInfo executableInfo = testApplicationModuleInfo.GetCurrentExecutableInfo();
        string testApplicationFullPath = testApplicationModuleInfo.GetCurrentTestApplicationFullPath();
        ITelemetryCollector telemetry = ServiceProvider.GetTelemetryCollector();
        ITelemetryInformation telemetryInformation = ServiceProvider.GetTelemetryInformation();
        string? extensionInformation = null;
        IPlatformOutputDevice platformOutputDevice = ServiceProvider.GetPlatformOutputDevice();
        IConfiguration configuration = ServiceProvider.GetConfiguration();
        try
        {
            string processIdString = process.GetCurrentProcess().Id.ToString(CultureInfo.InvariantCulture);
            List<string> partialCommandLine = new(executableInfo.Arguments)
            {
                $"--{PlatformCommandLineProvider.TestHostControllerPIDOptionKey}",
                processIdString,
            };
            CommandLineInfo finalCommandLine = new(executableInfo.FileName, partialCommandLine, testApplicationFullPath);

            // Prepare the environment variables used by the test host
            string processCorrelationId = Guid.NewGuid().ToString("N");
<<<<<<< HEAD
=======
            processStartInfo.EnvironmentVariables.Add($"{EnvironmentVariableConstants.TESTINGPLATFORM_TESTHOSTCONTROLLER_CORRELATIONID}_{currentPID}", processCorrelationId);
            processStartInfo.EnvironmentVariables.Add($"{EnvironmentVariableConstants.TESTINGPLATFORM_TESTHOSTCONTROLLER_PARENTPID}_{currentPID}", processIdString);
            processStartInfo.EnvironmentVariables.Add($"{EnvironmentVariableConstants.TESTINGPLATFORM_TESTHOSTCONTROLLER_SKIPEXTENSION}_{currentPID}", "1");
>>>>>>> 019b2958
            await _logger.LogDebugAsync($"{EnvironmentVariableConstants.TESTINGPLATFORM_TESTHOSTCONTROLLER_CORRELATIONID}_{currentPID} '{processCorrelationId}'");

            NamedPipeServer testHostControllerIpc = new(
                $"MONITORTOHOST_{Guid.NewGuid():N}",
                HandleRequestAsync,
                _environment,
                _loggerFactory.CreateLogger<NamedPipeServer>(),
                ServiceProvider.GetTask(), abortRun);
            testHostControllerIpc.RegisterAllSerializers();

#if NET8_0_OR_GREATER
            IEnumerable<string> arguments = finalCommandLine.Arguments;
#else
            string arguments = string.Join(" ", finalCommandLine.Arguments);
#endif
            ProcessStartInfo processStartInfo = new(
                finalCommandLine.FileName,
                arguments)
            {
                EnvironmentVariables =
                {
                    { $"{EnvironmentVariableConstants.TESTINGPLATFORM_TESTHOSTCONTROLLER_CORRELATIONID}_{currentPID}", processCorrelationId },
                    { $"{EnvironmentVariableConstants.TESTINGPLATFORM_TESTHOSTCONTROLLER_PARENTPID}_{currentPID}", process.GetCurrentProcess()?.Id.ToString(CultureInfo.InvariantCulture) ?? "null pid" },
                    { $"{EnvironmentVariableConstants.TESTINGPLATFORM_TESTHOSTCONTROLLER_SKIPEXTENSION}_{currentPID}", "1" },
                    { $"{EnvironmentVariableConstants.TESTINGPLATFORM_TESTHOSTCONTROLLER_PIPENAME}_{currentPID}", testHostControllerIpc.PipeName.Name },
                },
#if !NETCOREAPP
                UseShellExecute = false,
#endif
            };

            List<IDataConsumer> dataConsumersBuilder = [];
            if (_testHostsInformation.DataConsumer.Length > 0)
            {
                dataConsumersBuilder.AddRange(_testHostsInformation.DataConsumer);
            }

            IPlatformOutputDevice? display = ServiceProvider.GetServiceInternal<IPlatformOutputDevice>();
            if (display is IDataConsumer dataConsumerDisplay)
            {
                dataConsumersBuilder.Add(dataConsumerDisplay);
            }

            AsynchronousMessageBus concreteMessageBusService = new(
                dataConsumersBuilder.ToArray(),
                ServiceProvider.GetTestApplicationCancellationTokenSource(),
                ServiceProvider.GetTask(),
                ServiceProvider.GetLoggerFactory(),
                ServiceProvider.GetEnvironment());
            await concreteMessageBusService.InitAsync();
            ((MessageBusProxy)ServiceProvider.GetMessageBus()).SetBuiltMessageBus(concreteMessageBusService);

            // Apply the ITestHostEnvironmentVariableProvider
            if (_testHostsInformation.EnvironmentVariableProviders.Length > 0)
            {
                SystemEnvironmentVariableProvider systemEnvironmentVariableProvider = new(environment);
                EnvironmentVariables environmentVariables = new(_loggerFactory)
                {
                    CurrentProvider = systemEnvironmentVariableProvider,
                };
                await systemEnvironmentVariableProvider.UpdateAsync(environmentVariables);

                foreach (ITestHostEnvironmentVariableProvider environmentVariableProvider in _testHostsInformation.EnvironmentVariableProviders)
                {
                    environmentVariables.CurrentProvider = environmentVariableProvider;
                    await environmentVariableProvider.UpdateAsync(environmentVariables);
                }

                environmentVariables.CurrentProvider = null;

                List<(IExtension, string)> failedValidations = [];
                foreach (ITestHostEnvironmentVariableProvider hostEnvironmentVariableProvider in _testHostsInformation.EnvironmentVariableProviders)
                {
                    ValidationResult variableResult = await hostEnvironmentVariableProvider.ValidateTestHostEnvironmentVariablesAsync(environmentVariables);
                    if (!variableResult.IsValid)
                    {
                        failedValidations.Add((hostEnvironmentVariableProvider, variableResult.ErrorMessage));
                    }
                }

                if (failedValidations.Count > 0)
                {
                    StringBuilder displayErrorMessageBuilder = new();
                    StringBuilder logErrorMessageBuilder = new();
                    displayErrorMessageBuilder.AppendLine(PlatformResources.GlobalValidationOfTestHostEnvironmentVariablesFailedErrorMessage);
                    logErrorMessageBuilder.AppendLine("The following 'ITestHostEnvironmentVariableProvider' providers rejected the final environment variables setup:");
                    foreach ((IExtension extension, string errorMessage) in failedValidations)
                    {
                        displayErrorMessageBuilder.AppendLine(string.Format(CultureInfo.InvariantCulture, PlatformResources.EnvironmentVariableProviderFailedWithError, extension.DisplayName, extension.Uid, errorMessage));
                        displayErrorMessageBuilder.AppendLine(CultureInfo.InvariantCulture, $"Provider '{extension.DisplayName}' (UID: {extension.Uid}) failed with error: {errorMessage}");
                    }

                    await platformOutputDevice.DisplayAsync(this, FormattedTextOutputDeviceDataBuilder.CreateRedConsoleColorText(displayErrorMessageBuilder.ToString()));
                    await _logger.LogErrorAsync(logErrorMessageBuilder.ToString());
                    return ExitCodes.InvalidPlatformSetup;
                }

                foreach (EnvironmentVariable envVar in environmentVariables.GetAll())
                {
                    processStartInfo.EnvironmentVariables[envVar.Variable] = envVar.Value;
                }
            }

            // Apply the ITestHostProcessLifetimeHandler.BeforeTestHostProcessStartAsync
            if (_testHostsInformation.LifetimeHandlers.Length > 0)
            {
                foreach (ITestHostProcessLifetimeHandler lifetimeHandler in _testHostsInformation.LifetimeHandlers)
                {
                    await lifetimeHandler.BeforeTestHostProcessStartAsync(abortRun);
                }
            }

            // Launch the test host process
            string testHostProcessStartupTime = _clock.UtcNow.ToString("HH:mm:ss.fff", CultureInfo.InvariantCulture);
            processStartInfo.EnvironmentVariables.Add($"{EnvironmentVariableConstants.TESTINGPLATFORM_TESTHOSTCONTROLLER_TESTHOSTPROCESSSTARTTIME}_{currentPID}", testHostProcessStartupTime);
            await _logger.LogDebugAsync($"{EnvironmentVariableConstants.TESTINGPLATFORM_TESTHOSTCONTROLLER_TESTHOSTPROCESSSTARTTIME}_{currentPID} '{testHostProcessStartupTime}'");
            await _logger.LogDebugAsync($"Starting test host process");
            IProcess testHostProcess = process.Start(processStartInfo)
                ?? throw new InvalidOperationException(string.Format(CultureInfo.InvariantCulture, PlatformResources.CannotStartProcessErrorMessage, processStartInfo.FileName));

            testHostProcess.Exited += (sender, e) =>
            {
                var processExited = sender as Process;
                _logger.LogDebug($"Test host process exited, PID: '{processExited?.Id}'");
            };

            await _logger.LogDebugAsync($"Started test host process '{testHostProcess.Id}' HasExited: {testHostProcess.HasExited}");

            string? seconds = configuration[PlatformConfigurationConstants.PlatformTestHostControllersManagerSingleConnectionNamedPipeServerWaitConnectionTimeoutSeconds];
            int timeoutSeconds = seconds is null ? TimeoutHelper.DefaultHangTimeoutSeconds : int.Parse(seconds, CultureInfo.InvariantCulture);
            await _logger.LogDebugAsync($"Setting PlatformTestHostControllersManagerSingleConnectionNamedPipeServerWaitConnectionTimeoutSeconds '{timeoutSeconds}'");

            // Wait for the test host controller to connect
            using (CancellationTokenSource timeout = new(TimeSpan.FromSeconds(timeoutSeconds)))
            using (var linkedToken = CancellationTokenSource.CreateLinkedTokenSource(timeout.Token, abortRun))
            {
                await _logger.LogDebugAsync($"Wait connection from the test host process");
                await testHostControllerIpc.WaitConnectionAsync(linkedToken.Token);
            }

            // Wait for the test host controller to send the PID of the test host process
            using (CancellationTokenSource timeout = new(TimeoutHelper.DefaultHangTimeSpanTimeout))
            {
                _waitForPid.Wait(timeout.Token);
            }

            await _logger.LogDebugAsync($"Fire OnTestHostProcessStartedAsync");

            if (_testHostPID is null)
            {
                throw ApplicationStateGuard.Unreachable();
            }

            if (_testHostsInformation.LifetimeHandlers.Length > 0)
            {
                // We don't block the host during the 'OnTestHostProcessStartedAsync' by-design, if 'ITestHostProcessLifetimeHandler' extensions needs
                // to block the execution of the test host should add an in-process extension like an 'ITestApplicationLifecycleCallbacks' and
                // wait for a connection/signal to return.
                TestHostProcessInformation testHostProcessInformation = new(_testHostPID.Value);
                foreach (ITestHostProcessLifetimeHandler lifetimeHandler in _testHostsInformation.LifetimeHandlers)
                {
                    await lifetimeHandler.OnTestHostProcessStartedAsync(testHostProcessInformation, abortRun);
                }
            }

            await _logger.LogDebugAsync($"Wait for test host process exit");
#if !NETCOREAPP
            testHostProcess.WaitForExit();
#else
            await testHostProcess.WaitForExitAsync();
#endif

            if (_testHostsInformation.LifetimeHandlers.Length > 0)
            {
                await _logger.LogDebugAsync($"Fire OnTestHostProcessExitedAsync testHostGracefullyClosed: {_testHostGracefullyClosed}");
                var messageBusProxy = (MessageBusProxy)ServiceProvider.GetMessageBus();

                ApplicationStateGuard.Ensure(_testHostPID is not null);
                TestHostProcessInformation testHostProcessInformation = new(_testHostPID.Value, testHostProcess.ExitCode, _testHostGracefullyClosed);
                foreach (ITestHostProcessLifetimeHandler lifetimeHandler in _testHostsInformation.LifetimeHandlers)
                {
                    await lifetimeHandler.OnTestHostProcessExitedAsync(testHostProcessInformation, abortRun);

                    // OnTestHostProcess could produce information that needs to be handled by others.
                    await messageBusProxy.DrainDataAsync();
                }

                // We disable after the drain because it's possible that the drain will produce more messages
                await messageBusProxy.DrainDataAsync();
                await messageBusProxy.DisableAsync();
            }

            await platformOutputDevice.DisplayAfterSessionEndRunAsync();

            // We collect info about the extensions before the dispose to avoid possible issue with cleanup.
            if (telemetryInformation.IsEnabled)
            {
                extensionInformation = await ExtensionInformationCollector.CollectAndSerializeToJsonAsync(ServiceProvider);
            }

            // If we have a process in the middle between the test host controller and the test host process we need to keep it into account.
            exitCode = _testHostExitCode ??
                (abortRun.IsCancellationRequested
                    ? ExitCodes.TestSessionAborted
                    : (!_testHostGracefullyClosed ? ExitCodes.TestHostProcessExitedNonGracefully : throw ApplicationStateGuard.Unreachable()));

            if (!_testHostGracefullyClosed && !abortRun.IsCancellationRequested)
            {
                await platformOutputDevice.DisplayAsync(this, FormattedTextOutputDeviceDataBuilder.CreateRedConsoleColorText(string.Format(CultureInfo.InvariantCulture, PlatformResources.TestProcessDidNotExitGracefullyErrorMessage, exitCode)));
            }

            await _logger.LogInformationAsync($"TestHostControllersTestHost ended with exit code '{exitCode}' (real test host exit code '{testHostProcess?.ExitCode}')' in '{consoleRunStarted.Elapsed}'");
            await DisposeHelper.DisposeAsync(testHostControllerIpc);
        }
        finally
        {
            await DisposeServicesAsync();
        }

        if (telemetryInformation.IsEnabled)
        {
            ApplicationStateGuard.Ensure(extensionInformation is not null);
            DateTimeOffset consoleRunStop = _clock.UtcNow;
            await telemetry.LogEventAsync(TelemetryEvents.TestHostControllersTestHostExitEventName, new Dictionary<string, object>
            {
                [TelemetryProperties.HostProperties.RunStart] = consoleRunStart,
                [TelemetryProperties.HostProperties.RunStop] = consoleRunStop,
                [TelemetryProperties.HostProperties.ExitCodePropertyName] = exitCode.ToString(CultureInfo.InvariantCulture),
                [TelemetryProperties.HostProperties.HasExitedGracefullyPropertyName] = _testHostGracefullyClosed.AsTelemetryBool(),
                [TelemetryProperties.HostProperties.ExtensionsPropertyName] = extensionInformation,
            });
        }

        return exitCode;
    }

    private async Task DisposeServicesAsync()
    {
        List<object> alreadyDisposed = [];
        foreach (ITestHostProcessLifetimeHandler service in _testHostsInformation.LifetimeHandlers)
        {
            await DisposeHelper.DisposeAsync(service);
            alreadyDisposed.Add(service);
        }

        foreach (ITestHostEnvironmentVariableProvider service in _testHostsInformation.EnvironmentVariableProviders)
        {
            await DisposeHelper.DisposeAsync(service);
            alreadyDisposed.Add(service);
        }

        await DisposeServiceProviderAsync(ServiceProvider, alreadyDisposed: alreadyDisposed);
    }

    private Task<IResponse> HandleRequestAsync(IRequest request)
    {
        try
        {
            switch (request)
            {
                case TestHostProcessExitRequest testHostProcessExitRequest:
                    _testHostExitCode = testHostProcessExitRequest.ExitCode;
                    _testHostGracefullyClosed = true;
                    return Task.FromResult((IResponse)VoidResponse.CachedInstance);

                case TestHostProcessPIDRequest testHostProcessPIDRequest:
                    _testHostPID = testHostProcessPIDRequest.PID;
                    _waitForPid.Set();
                    return Task.FromResult((IResponse)VoidResponse.CachedInstance);

                default:
                    throw new NotSupportedException($"Request '{request}' not supported");
            }
        }
        catch (Exception ex)
        {
            _environment.FailFast($"[TestHostControllersTestHost] Unhandled exception:\n{ex}", ex);
            throw;
        }
    }

    public void Dispose()
        => _waitForPid.Dispose();
}<|MERGE_RESOLUTION|>--- conflicted
+++ resolved
@@ -90,12 +90,6 @@
 
             // Prepare the environment variables used by the test host
             string processCorrelationId = Guid.NewGuid().ToString("N");
-<<<<<<< HEAD
-=======
-            processStartInfo.EnvironmentVariables.Add($"{EnvironmentVariableConstants.TESTINGPLATFORM_TESTHOSTCONTROLLER_CORRELATIONID}_{currentPID}", processCorrelationId);
-            processStartInfo.EnvironmentVariables.Add($"{EnvironmentVariableConstants.TESTINGPLATFORM_TESTHOSTCONTROLLER_PARENTPID}_{currentPID}", processIdString);
-            processStartInfo.EnvironmentVariables.Add($"{EnvironmentVariableConstants.TESTINGPLATFORM_TESTHOSTCONTROLLER_SKIPEXTENSION}_{currentPID}", "1");
->>>>>>> 019b2958
             await _logger.LogDebugAsync($"{EnvironmentVariableConstants.TESTINGPLATFORM_TESTHOSTCONTROLLER_CORRELATIONID}_{currentPID} '{processCorrelationId}'");
 
             NamedPipeServer testHostControllerIpc = new(
