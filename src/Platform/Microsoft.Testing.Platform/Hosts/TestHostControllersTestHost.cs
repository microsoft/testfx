--- conflicted
+++ resolved
@@ -87,26 +87,6 @@
                 processIdString,
             };
 
-<<<<<<< HEAD
-            ProcessStartInfo processStartInfo = new()
-            {
-                FileName = executableInfo.FileName,
-#if !NETCOREAPP
-                UseShellExecute = false,
-#endif
-            };
-
-            foreach (string argument in partialCommandLine)
-            {
-#if !NETCOREAPP
-                processStartInfo.Arguments += argument + " ";
-#else
-                processStartInfo.ArgumentList.Add(argument);
-#endif
-            }
-
-=======
->>>>>>> f12c8286
             // Prepare the environment variables used by the test host
             string processCorrelationId = Guid.NewGuid().ToString("N");
             await _logger.LogDebugAsync($"{EnvironmentVariableConstants.TESTINGPLATFORM_TESTHOSTCONTROLLER_CORRELATIONID}_{currentPID} '{processCorrelationId}'");
@@ -120,12 +100,12 @@
             testHostControllerIpc.RegisterAllSerializers();
 
 #if NET8_0_OR_GREATER
-            IEnumerable<string> arguments = finalCommandLine.Arguments;
+            IEnumerable<string> arguments = partialCommandLine;
 #else
-            string arguments = string.Join(" ", finalCommandLine.Arguments);
+            string arguments = string.Join(" ", partialCommandLine);
 #endif
             ProcessStartInfo processStartInfo = new(
-                finalCommandLine.FileName,
+                executableInfo.FileName,
                 arguments)
             {
                 EnvironmentVariables =
