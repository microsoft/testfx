﻿// Copyright (c) Microsoft Corporation. All rights reserved.
// Licensed under the MIT license. See LICENSE file in the project root for full license information.

using Microsoft.Testing.Platform.Extensions.Messages;
using Microsoft.Testing.Platform.Logging;

namespace Microsoft.Testing.Platform.ServerMode;

<<<<<<< HEAD
internal abstract record RpcMessage();
=======
internal abstract record RpcMessage
{
}
>>>>>>> c33b8aaf

/// <summary>
/// A request is a message for which the server should return a corresponding
/// <see cref="ErrorMessage"/> or <see cref="ResponseMessage"/>.
/// </summary>
internal record RequestMessage(int Id, string Method, object? Params) : RpcMessage;

/// <summary>
/// A notification message is a message that notifies the server of an event.
/// There's no corresponding response that the server should send back and as such
/// no Id is specified when sending a notification.
/// </summary>
internal record NotificationMessage(string Method, object? Params) : RpcMessage;

/// <summary>
/// An error message is sent if some exception was thrown when processing the request.
/// </summary>
internal record ErrorMessage(int Id, int ErrorCode, string Message, object? Data) : RpcMessage;

/// <summary>
/// An response message is sent if a request is handled successfully.
/// </summary>
/// <remarks>
/// If the RPC handler returns a <see cref="Task"/> the <paramref name="Result"/>
/// will be returned as <c>null</c>.
/// </remarks>
internal record ResponseMessage(int Id, object? Result) : RpcMessage;

internal record InitializeRequestArgs(int ProcessId, ClientInfo ClientInfo, ClientCapabilities Capabilities);

internal record InitializeResponseArgs(ServerInfo ServerInfo, ServerCapabilities Capabilities);

internal record RequestArgsBase(Guid RunId, ICollection<TestNode>? TestNodes, string? GraphFilter);

internal record DiscoverRequestArgs(Guid RunId, ICollection<TestNode>? TestNodes, string? GraphFilter) :
    RequestArgsBase(RunId, TestNodes, GraphFilter);

internal record ResponseArgsBase;

internal record DiscoverResponseArgs : ResponseArgsBase;

internal record RunRequestArgs(Guid RunId, ICollection<TestNode>? TestNodes, string? GraphFilter) :
    RequestArgsBase(RunId, TestNodes, GraphFilter);

internal record RunResponseArgs(Artifact[] Artifacts) : ResponseArgsBase;

internal record Artifact(string Uri, string Producer, string Type, string DisplayName, string? Description = null);

internal record CancelRequestArgs(int CancelRequestId);

internal record ExitRequestArgs;

internal record ClientInfo(string Name, string Version);

internal record ClientCapabilities(bool DebuggerProvider);

internal record ClientTestingCapabilities(bool DebuggerProvider);

internal record ServerInfo(string Name, string Version);

internal record ServerCapabilities(ServerTestingCapabilities TestingCapabilities);

internal record ServerTestingCapabilities(
    bool SupportsDiscovery,
    bool MultiRequestSupport,
    bool VSTestProviderSupport);

internal record TestNodeStateChangedEventArgs(Guid RunId, TestNodeUpdateMessage[]? Changes);

internal record LogEventArgs(ServerLogMessage LogMessage);

internal record TelemetryEventArgs(string EventName, IDictionary<string, object> Metrics);

internal record ProcessInfoArgs(string Program, string? Args, string? WorkingDirectory, IDictionary<string, string?>? EnvironmentVariables);

internal record AttachDebuggerInfoArgs(int ProcessId);<|MERGE_RESOLUTION|>--- conflicted
+++ resolved
@@ -6,13 +6,7 @@
 
 namespace Microsoft.Testing.Platform.ServerMode;
 
-<<<<<<< HEAD
 internal abstract record RpcMessage();
-=======
-internal abstract record RpcMessage
-{
-}
->>>>>>> c33b8aaf
 
 /// <summary>
 /// A request is a message for which the server should return a corresponding
