--- conflicted
+++ resolved
@@ -31,17 +31,13 @@
 
         // Deserializer always expected fieldCount to be present.
         // We must write the count even if Properties is null or empty.
-        WriteShort(stream, (ushort)(handshakeMessage.Properties?.Count ?? 0));
+        WriteUShort(stream, (ushort)(handshakeMessage.Properties?.Count ?? 0));
 
         if (handshakeMessage.Properties is null)
         {
             return;
         }
 
-<<<<<<< HEAD
-=======
-        WriteUShort(stream, (ushort)handshakeMessage.Properties.Count);
->>>>>>> 534a33a0
         foreach ((byte key, string value) in handshakeMessage.Properties)
         {
             WriteField(stream, key);
