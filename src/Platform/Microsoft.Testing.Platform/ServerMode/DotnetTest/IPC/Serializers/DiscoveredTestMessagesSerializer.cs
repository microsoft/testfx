--- conflicted
+++ resolved
@@ -45,7 +45,6 @@
         string? executionId = null;
         string? instanceId = null;
         List<DiscoveredTestMessage>? discoveredTestMessages = null;
-        string? instanceId = null;
 
         ushort fieldCount = ReadShort(stream);
 
@@ -68,10 +67,6 @@
                     discoveredTestMessages = ReadDiscoveredTestMessagesPayload(stream);
                     break;
 
-                case DiscoveredTestMessagesFieldsId.InstanceId:
-                    instanceId = ReadStringValue(stream, fieldSize);
-                    break;
-
                 default:
                     // If we don't recognize the field id, skip the payload corresponding to that field
                     SetPosition(stream, stream.Position + fieldSize);
@@ -79,11 +74,7 @@
             }
         }
 
-<<<<<<< HEAD
         return new DiscoveredTestMessages(executionId, instanceId, discoveredTestMessages is null ? [] : [.. discoveredTestMessages]);
-=======
-        return new DiscoveredTestMessages(executionId, discoveredTestMessages is null ? [] : [.. discoveredTestMessages], instanceId);
->>>>>>> 5ab7ebe1
     }
 
     private static List<DiscoveredTestMessage> ReadDiscoveredTestMessagesPayload(Stream stream)
@@ -135,7 +126,6 @@
         WriteField(stream, DiscoveredTestMessagesFieldsId.ExecutionId, discoveredTestMessages.ExecutionId);
         WriteField(stream, DiscoveredTestMessagesFieldsId.InstanceId, discoveredTestMessages.InstanceId);
         WriteDiscoveredTestMessagesPayload(stream, discoveredTestMessages.DiscoveredMessages);
-        WriteField(stream, DiscoveredTestMessagesFieldsId.InstanceId, discoveredTestMessages.InstanceId);
     }
 
     private static void WriteDiscoveredTestMessagesPayload(Stream stream, DiscoveredTestMessage[]? discoveredTestMessageList)
@@ -168,13 +158,8 @@
 
     private static ushort GetFieldCount(DiscoveredTestMessages discoveredTestMessages) =>
         (ushort)((discoveredTestMessages.ExecutionId is null ? 0 : 1) +
-<<<<<<< HEAD
         (discoveredTestMessages.InstanceId is null ? 0 : 1) +
         (IsNullOrEmpty(discoveredTestMessages.DiscoveredMessages) ? 0 : 1));
-=======
-        (IsNullOrEmpty(discoveredTestMessages.DiscoveredMessages) ? 0 : 1) +
-        (discoveredTestMessages.InstanceId is null ? 0 : 1));
->>>>>>> 5ab7ebe1
 
     private static ushort GetFieldCount(DiscoveredTestMessage discoveredTestMessage) =>
         (ushort)((discoveredTestMessage.Uid is null ? 0 : 1) +
