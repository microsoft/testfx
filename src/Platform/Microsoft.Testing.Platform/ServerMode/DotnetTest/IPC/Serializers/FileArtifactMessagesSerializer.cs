--- conflicted
+++ resolved
@@ -61,7 +61,6 @@
         string? executionId = null;
         string? instanceId = null;
         List<FileArtifactMessage>? fileArtifactMessages = null;
-        string? instanceId = null;
 
         ushort fieldCount = ReadShort(stream);
 
@@ -84,10 +83,6 @@
                     fileArtifactMessages = ReadFileArtifactMessagesPayload(stream);
                     break;
 
-                case FileArtifactMessagesFieldsId.InstanceId:
-                    instanceId = ReadStringValue(stream, fieldSize);
-                    break;
-
                 default:
                     // If we don't recognize the field id, skip the payload corresponding to that field
                     SetPosition(stream, stream.Position + fieldSize);
@@ -95,11 +90,7 @@
             }
         }
 
-<<<<<<< HEAD
         return new FileArtifactMessages(executionId, instanceId, fileArtifactMessages is null ? [] : [.. fileArtifactMessages]);
-=======
-        return new FileArtifactMessages(executionId, fileArtifactMessages is null ? [] : [.. fileArtifactMessages], instanceId);
->>>>>>> 5ab7ebe1
     }
 
     private static List<FileArtifactMessage> ReadFileArtifactMessagesPayload(Stream stream)
@@ -167,7 +158,6 @@
         WriteField(stream, FileArtifactMessagesFieldsId.ExecutionId, fileArtifactMessages.ExecutionId);
         WriteField(stream, FileArtifactMessagesFieldsId.InstanceId, fileArtifactMessages.InstanceId);
         WriteFileArtifactMessagesPayload(stream, fileArtifactMessages.FileArtifacts);
-        WriteField(stream, FileArtifactMessagesFieldsId.InstanceId, fileArtifactMessages.InstanceId);
     }
 
     private static void WriteFileArtifactMessagesPayload(Stream stream, FileArtifactMessage[]? fileArtifactMessageList)
@@ -204,13 +194,8 @@
 
     private static ushort GetFieldCount(FileArtifactMessages fileArtifactMessages) =>
         (ushort)((fileArtifactMessages.ExecutionId is null ? 0 : 1) +
-<<<<<<< HEAD
         (fileArtifactMessages.InstanceId is null ? 0 : 1) +
         (IsNullOrEmpty(fileArtifactMessages.FileArtifacts) ? 0 : 1));
-=======
-        (IsNullOrEmpty(fileArtifactMessages.FileArtifacts) ? 0 : 1) +
-        (fileArtifactMessages.InstanceId is null ? 0 : 1));
->>>>>>> 5ab7ebe1
 
     private static ushort GetFieldCount(FileArtifactMessage fileArtifactMessage) =>
         (ushort)((fileArtifactMessage.FullPath is null ? 0 : 1) +
