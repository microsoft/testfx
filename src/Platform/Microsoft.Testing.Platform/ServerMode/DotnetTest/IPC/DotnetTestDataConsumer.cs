﻿// Copyright (c) Microsoft Corporation. All rights reserved.
// Licensed under the MIT license. See LICENSE file in the project root for full license information.

using Microsoft.Testing.Platform.Extensions.Messages;
using Microsoft.Testing.Platform.Helpers;
using Microsoft.Testing.Platform.IPC.Models;
using Microsoft.Testing.Platform.OutputDevice.Terminal;
using Microsoft.Testing.Platform.ServerMode;
using Microsoft.Testing.Platform.TestHost;

namespace Microsoft.Testing.Platform.IPC;

internal sealed class DotnetTestDataConsumer : IPushOnlyProtocolConsumer
{
    private readonly DotnetTestConnection? _dotnetTestConnection;
    private readonly IEnvironment _environment;

    public DotnetTestDataConsumer(DotnetTestConnection dotnetTestConnection, IEnvironment environment)
    {
        _dotnetTestConnection = dotnetTestConnection;
        _environment = environment;
    }

    public Type[] DataTypesConsumed => new[]
    {
        typeof(TestNodeUpdateMessage),
        typeof(SessionFileArtifact),
        typeof(FileArtifact),
        typeof(TestRequestExecutionTimeInfo),
    };

    public string Uid => nameof(DotnetTestDataConsumer);

    public string Version => AppVersion.DefaultSemVer;

    public string DisplayName => nameof(DotnetTestDataConsumer);

    public string Description => "Send information back to the dotnet test";

    private string? ExecutionId => _environment.GetEnvironmentVariable(EnvironmentVariableConstants.TESTINGPLATFORM_DOTNETTEST_EXECUTIONID);

    public async Task ConsumeAsync(IDataProducer dataProducer, IData value, CancellationToken cancellationToken)
    {
        RoslynDebug.Assert(_dotnetTestConnection is not null);

        switch (value)
        {
            case TestNodeUpdateMessage testNodeUpdateMessage:

                TestNodeDetails testNodeDetails = GetTestNodeDetails(testNodeUpdateMessage);

                switch (testNodeDetails.State)
                {
                    case TestStates.Discovered:
                        DiscoveredTestMessages discoveredTestMessages = new(
                            ExecutionId,
                            DotnetTestConnection.InstanceId,
                            new[]
                            {
                                new DiscoveredTestMessage(
                                    testNodeUpdateMessage.TestNode.Uid.Value,
                                    testNodeUpdateMessage.TestNode.DisplayName),
                            });

                        await _dotnetTestConnection.SendMessageAsync(discoveredTestMessages);
                        break;

                    case TestStates.Passed:
                    case TestStates.Skipped:
                        TestResultMessages testResultMessages = new(
                            ExecutionId,
                            DotnetTestConnection.InstanceId,
                            new[]
                            {
                                new SuccessfulTestResultMessage(
                                   testNodeUpdateMessage.TestNode.Uid.Value,
                                   testNodeUpdateMessage.TestNode.DisplayName,
                                   testNodeDetails.State,
                                   testNodeDetails.Duration,
                                   testNodeDetails.Reason ?? string.Empty,
                                   testNodeDetails.StandardOutput ?? string.Empty,
                                   testNodeDetails.StandardError ?? string.Empty,
                                   testNodeUpdateMessage.SessionUid.Value),
                            },
                            Array.Empty<FailedTestResultMessage>());

                        await _dotnetTestConnection.SendMessageAsync(testResultMessages);
                        break;

                    case TestStates.Failed:
                    case TestStates.Error:
                    case TestStates.Timeout:
                    case TestStates.Cancelled:
                        testResultMessages = new(
                            ExecutionId,
                            DotnetTestConnection.InstanceId,
                            Array.Empty<SuccessfulTestResultMessage>(),
                            new[]
                            {
                                new FailedTestResultMessage(
                                   testNodeUpdateMessage.TestNode.Uid.Value,
                                   testNodeUpdateMessage.TestNode.DisplayName,
                                   testNodeDetails.State,
                                   testNodeDetails.Duration,
                                   testNodeDetails.Reason ?? string.Empty,
                                   testNodeDetails.Exceptions,
                                   testNodeDetails.StandardOutput ?? string.Empty,
                                   testNodeDetails.StandardError ?? string.Empty,
                                   testNodeUpdateMessage.SessionUid.Value),
                            });

                        await _dotnetTestConnection.SendMessageAsync(testResultMessages);
                        break;
                }

<<<<<<< HEAD
                foreach (FileArtifactProperty artifact in testNodeUpdateMessage.Properties.OfType<FileArtifactProperty>())
=======
                foreach (FileArtifactProperty artifact in testNodeUpdateMessage.TestNode.Properties.OfType<FileArtifactProperty>())
>>>>>>> b66a5e19
                {
                    FileArtifactMessages testFileArtifactMessages = new(
                        ExecutionId,
                        DotnetTestConnection.InstanceId,
                        new[]
                        {
                        new FileArtifactMessage(
                            artifact.FileInfo.FullName,
                            artifact.DisplayName,
                            artifact.Description ?? string.Empty,
                            testNodeUpdateMessage.TestNode.Uid.Value,
                            testNodeUpdateMessage.TestNode.DisplayName,
<<<<<<< HEAD
                            artifact.SessionUid.Value),
                        });

                    await _dotnetTestConnection.SendMessageAsync(testFileArtifactMessages);
                    break;
=======
                            testNodeUpdateMessage.SessionUid.Value),
                        });

                    await _dotnetTestConnection.SendMessageAsync(testFileArtifactMessages);
>>>>>>> b66a5e19
                }

                break;

            case SessionFileArtifact sessionFileArtifact:
                var fileArtifactMessages = new FileArtifactMessages(
                    ExecutionId,
                    DotnetTestConnection.InstanceId,
                    new[]
                    {
                        new FileArtifactMessage(
                            sessionFileArtifact.FileInfo.FullName,
                            sessionFileArtifact.DisplayName,
                            sessionFileArtifact.Description ?? string.Empty,
                            string.Empty,
                            string.Empty,
                            sessionFileArtifact.SessionUid.Value),
                    });

                await _dotnetTestConnection.SendMessageAsync(fileArtifactMessages);
                break;

            case FileArtifact fileArtifact:
                fileArtifactMessages = new(
                    ExecutionId,
                    DotnetTestConnection.InstanceId,
                    new[]
                    {
                        new FileArtifactMessage(
                            fileArtifact.FileInfo.FullName,
                            fileArtifact.DisplayName,
                            fileArtifact.Description ?? string.Empty,
                            string.Empty,
                            string.Empty,
                            string.Empty),
                    });

                await _dotnetTestConnection.SendMessageAsync(fileArtifactMessages);
                break;
        }
    }

    private static TestNodeDetails GetTestNodeDetails(TestNodeUpdateMessage testNodeUpdateMessage)
    {
        byte? state = null;
        long? duration = null;
        string? reason = string.Empty;
        ExceptionMessage[]? exceptions = null;
        TestNodeStateProperty nodeState = testNodeUpdateMessage.TestNode.Properties.Single<TestNodeStateProperty>();
        string? standardOutput = testNodeUpdateMessage.TestNode.Properties.SingleOrDefault<StandardOutputProperty>()?.StandardOutput;
        string? standardError = testNodeUpdateMessage.TestNode.Properties.SingleOrDefault<StandardErrorProperty>()?.StandardError;

        switch (nodeState)
        {
            case DiscoveredTestNodeStateProperty:
                state = TestStates.Discovered;
                break;

            case PassedTestNodeStateProperty:
                state = TestStates.Passed;
                duration = testNodeUpdateMessage.TestNode.Properties.SingleOrDefault<TimingProperty>()?.GlobalTiming.Duration.Ticks;
                reason = nodeState.Explanation;
                break;

            case SkippedTestNodeStateProperty:
                state = TestStates.Skipped;
                reason = nodeState.Explanation;
                break;

            case FailedTestNodeStateProperty failedTestNodeStateProperty:
                state = TestStates.Failed;
                duration = testNodeUpdateMessage.TestNode.Properties.SingleOrDefault<TimingProperty>()?.GlobalTiming.Duration.Ticks;
                reason = nodeState.Explanation;
                exceptions = FlattenToExceptionMessages(reason, failedTestNodeStateProperty.Exception);
                break;

            case ErrorTestNodeStateProperty errorTestNodeStateProperty:
                state = TestStates.Error;
                duration = testNodeUpdateMessage.TestNode.Properties.SingleOrDefault<TimingProperty>()?.GlobalTiming.Duration.Ticks;
                reason = nodeState.Explanation;
                exceptions = FlattenToExceptionMessages(reason, errorTestNodeStateProperty.Exception);
                break;

            case TimeoutTestNodeStateProperty timeoutTestNodeStateProperty:
                state = TestStates.Timeout;
                duration = testNodeUpdateMessage.TestNode.Properties.SingleOrDefault<TimingProperty>()?.GlobalTiming.Duration.Ticks;
                reason = nodeState.Explanation;
                exceptions = FlattenToExceptionMessages(reason, timeoutTestNodeStateProperty.Exception);
                break;

            case CancelledTestNodeStateProperty cancelledTestNodeStateProperty:
                state = TestStates.Cancelled;
                duration = testNodeUpdateMessage.TestNode.Properties.SingleOrDefault<TimingProperty>()?.GlobalTiming.Duration.Ticks;
                reason = nodeState.Explanation;
                exceptions = FlattenToExceptionMessages(reason, cancelledTestNodeStateProperty.Exception);
                break;
        }

        return new TestNodeDetails(state, duration, reason, exceptions, standardOutput, standardError);

        static ExceptionMessage[]? FlattenToExceptionMessages(string? errorMessage, Exception? exception)
        {
            if (errorMessage is null && exception is null)
            {
                return null;
            }

            FlatException[] exceptions = ExceptionFlattener.Flatten(errorMessage, exception);

            var exceptionMessages = new ExceptionMessage[exceptions.Length];
            for (int i = 0; i < exceptions.Length; i++)
            {
                exceptionMessages[i] = new ExceptionMessage(exceptions[i].ErrorMessage, exceptions[i].ErrorType, exceptions[i].StackTrace);
            }

            return exceptionMessages;
        }
    }

    public sealed record TestNodeDetails(byte? State, long? Duration, string? Reason, ExceptionMessage[]? Exceptions, string? StandardOutput, string? StandardError);

    public Task<bool> IsEnabledAsync() => Task.FromResult(true);

    public async Task OnTestSessionStartingAsync(SessionUid sessionUid, CancellationToken cancellationToken)
    {
        RoslynDebug.Assert(_dotnetTestConnection is not null);

        TestSessionEvent sessionStartEvent = new(
            SessionEventTypes.TestSessionStart,
            sessionUid.Value,
            ExecutionId);

        await _dotnetTestConnection.SendMessageAsync(sessionStartEvent);
    }

    public async Task OnTestSessionFinishingAsync(SessionUid sessionUid, CancellationToken cancellationToken)
    {
        RoslynDebug.Assert(_dotnetTestConnection is not null);

        TestSessionEvent sessionEndEvent = new(
            SessionEventTypes.TestSessionEnd,
            sessionUid.Value,
            ExecutionId);

        await _dotnetTestConnection.SendMessageAsync(sessionEndEvent);
    }
}<|MERGE_RESOLUTION|>--- conflicted
+++ resolved
@@ -113,11 +113,7 @@
                         break;
                 }
 
-<<<<<<< HEAD
-                foreach (FileArtifactProperty artifact in testNodeUpdateMessage.Properties.OfType<FileArtifactProperty>())
-=======
                 foreach (FileArtifactProperty artifact in testNodeUpdateMessage.TestNode.Properties.OfType<FileArtifactProperty>())
->>>>>>> b66a5e19
                 {
                     FileArtifactMessages testFileArtifactMessages = new(
                         ExecutionId,
@@ -130,18 +126,10 @@
                             artifact.Description ?? string.Empty,
                             testNodeUpdateMessage.TestNode.Uid.Value,
                             testNodeUpdateMessage.TestNode.DisplayName,
-<<<<<<< HEAD
-                            artifact.SessionUid.Value),
-                        });
-
-                    await _dotnetTestConnection.SendMessageAsync(testFileArtifactMessages);
-                    break;
-=======
                             testNodeUpdateMessage.SessionUid.Value),
                         });
 
                     await _dotnetTestConnection.SendMessageAsync(testFileArtifactMessages);
->>>>>>> b66a5e19
                 }
 
                 break;
