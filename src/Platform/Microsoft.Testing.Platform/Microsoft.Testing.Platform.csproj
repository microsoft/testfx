--- conflicted
+++ resolved
@@ -68,30 +68,17 @@
   </ItemGroup>
 
   <ItemGroup>
-<<<<<<< HEAD
     <Compile Update="Resources\PlatformResources.Designer.cs">
       <DesignTime>True</DesignTime>
       <AutoGen>True</AutoGen>
       <DependentUpon>PlatformResources.resx</DependentUpon>
-=======
-    <Compile Update="Resources\Resources.Designer.cs">
-      <DesignTime>True</DesignTime>
-      <AutoGen>True</AutoGen>
-      <DependentUpon>Resources.resx</DependentUpon>
->>>>>>> 29485536
     </Compile>
   </ItemGroup>
 
   <ItemGroup>
-<<<<<<< HEAD
     <EmbeddedResource Update="Resources\PlatformResources.resx">
       <Generator>ResXFileCodeGenerator</Generator>
       <LastGenOutput>PlatformResources.Designer.cs</LastGenOutput>
-=======
-    <EmbeddedResource Update="Resources\Resources.resx">
-      <Generator>ResXFileCodeGenerator</Generator>
-      <LastGenOutput>Resources.Designer.cs</LastGenOutput>
->>>>>>> 29485536
     </EmbeddedResource>
   </ItemGroup>
 </Project>