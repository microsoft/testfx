--- conflicted
+++ resolved
@@ -117,30 +117,24 @@
   <resheader name="writer">
     <value>System.Resources.ResXResourceWriter, System.Windows.Forms, Version=4.0.0.0, Culture=neutral, PublicKeyToken=b77a5c561934e089</value>
   </resheader>
-<<<<<<< HEAD
+  <data name="CannotCreateTestExecutionFilterErrorMessage" xml:space="preserve">
+    <value>Failed to create a test execution filter</value>
   <data name="CompositeServiceFactoryInstanceAlreadyRegistered" xml:space="preserve">
     <value>The same instance of 'CompositeExtensonFactory' is already registered</value>
-=======
-  <data name="CannotCreateTestExecutionFilterErrorMessage" xml:space="preserve">
-    <value>Failed to create a test execution filter</value>
->>>>>>> 1d5d1c0b
   </data>
   <data name="ConfigurationManagerCannotFindDefaultJsonConfigurationErrorMessage" xml:space="preserve">
     <value>Could not find the default json configuration</value>
   </data>
-<<<<<<< HEAD
+  <data name="ConsoleTestExecutionFilterFactoryDescription" xml:space="preserve">
+    <value>Creates the right test execution filter for console mode</value>
+  </data>
+  <data name="ConsoleTestExecutionFilterFactoryDisplayName" xml:space="preserve">
+    <value>Console test execution filter factory</value>
   <data name="ExtensionDoesNotImplementGivenInterfaceErrorMessage" xml:space="preserve">
     <value>Extension of type '{0}' is not implementing the required '{1}' interface</value>
   </data>
   <data name="ExtensionWithSameUidAlreadyRegisteredErrorMessage" xml:space="preserve">
     <value>Another extension with same the same UID '{0}' has already been registered. Registered extension is of type '{1}'</value>
-=======
-  <data name="ConsoleTestExecutionFilterFactoryDescription" xml:space="preserve">
-    <value>Creates the right test execution filter for console mode</value>
-  </data>
-  <data name="ConsoleTestExecutionFilterFactoryDisplayName" xml:space="preserve">
-    <value>Console test execution filter factory</value>
->>>>>>> 1d5d1c0b
   </data>
   <data name="JsonConfigurationFileParserDuplicateKeyErrorMessage" xml:space="preserve">
     <value>A duplicate key '{0}' was found</value>
@@ -190,10 +184,6 @@
   <data name="TestApplicationVSTestModeTooManyBuilders" xml:space="preserve">
     <value>VSTest mode only supports a single TestApplicationBuilder per process</value>
   </data>
-<<<<<<< HEAD
-  <data name="TEstExecutionFilterFactoryFactoryAlreadySetErrorMessage" xml:space="preserve">
-    <value>An 'ITestExecutionFilterFactory' factory is already set</value>
-=======
   <data name="TestHostAdapterInvokerFailedTestSessionErrorMessage" xml:space="preserve">
     <value>Test adapter test session failure</value>
   </data>
@@ -218,6 +208,7 @@
   </data>
   <data name="TreeNodeFilterUnexpectedSlashOperatorErrorMessage" xml:space="preserve">
     <value>Filter contains an unexpected '/' operator inside a parenthesized expression</value>
->>>>>>> 1d5d1c0b
+  <data name="TEstExecutionFilterFactoryFactoryAlreadySetErrorMessage" xml:space="preserve">
+    <value>An 'ITestExecutionFilterFactory' factory is already set</value>
   </data>
 </root>