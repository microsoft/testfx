--- conflicted
+++ resolved
@@ -386,16 +386,12 @@
         <target state="translated">使用可能なテストを一覧表示します。</target>
         <note />
       </trans-unit>
-<<<<<<< HEAD
       <trans-unit id="PlatformCommandLineDotnetTestPipe">
         <source>dotnet test pipe.</source>
         <target state="new">dotnet test pipe.</target>
         <note />
       </trans-unit>
-      <trans-unit id="PlatformCommandLineExitOnProcessExitInvalidDependantProcess">
-=======
       <trans-unit id="PlatformCommandLineExitOnProcessExitInvalidDependentProcess">
->>>>>>> 3c32cea3
         <source>Invalid PID '{0}'
 {1}</source>
         <target state="translated">PID '{0}'
