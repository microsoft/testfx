<<<<<<< HEAD
<?xml version='1.0' encoding='utf-8'?>
<ns0:xliff xmlns:ns0="urn:oasis:names:tc:xliff:document:1.2" xmlns:xsi="http://www.w3.org/2001/XMLSchema-instance" version="1.2" xsi:schemaLocation="urn:oasis:names:tc:xliff:document:1.2 xliff-core-1.2-transitional.xsd">
  <ns0:file datatype="xml" source-language="en" target-language="pl" original="../PlatformResources.resx">
    <ns0:body>
      <ns0:trans-unit id="AbortForMaxFailedTestsCapabilityNotAvailable">
        <ns0:source>The current test framework does not implement 'IGracefulStopTestExecutionCapability' which is required for '--maximum-failed-tests' feature.</ns0:source>
        <ns0:target state="translated">Bieżąca platforma testowa nie implementuje interfejsu "IGracefulStopTestExecutionCapability", który jest wymagany dla funkcji "--maximum-failed-tests".</ns0:target>
        <ns0:note />
      </ns0:trans-unit>
      <ns0:trans-unit id="AbortForMaxFailedTestsDescription">
        <ns0:source>Extension used to support '--maximum-failed-tests'. When a given failures threshold is reached, the test run will be aborted.</ns0:source>
        <ns0:target state="translated">Rozszerzenie używane do obsługi "--maximum-failed-tests". Po osiągnięciu podanego progu niepowodzeń przebieg testu zostanie przerwany.</ns0:target>
        <ns0:note />
      </ns0:trans-unit>
      <ns0:trans-unit id="Aborted">
        <ns0:source>Aborted</ns0:source>
        <ns0:target state="translated">Przerwano</ns0:target>
        <ns0:note />
      </ns0:trans-unit>
      <ns0:trans-unit id="Actual">
        <ns0:source>Actual</ns0:source>
        <ns0:target state="translated">Rzeczywiste</ns0:target>
        <ns0:note />
      </ns0:trans-unit>
      <ns0:trans-unit id="CancelledLowercase">
        <ns0:source>canceled</ns0:source>
        <ns0:target state="translated">anulowane</ns0:target>
        <ns0:note />
      </ns0:trans-unit>
      <ns0:trans-unit id="CancellingTestSession">
        <ns0:source>Canceling the test session...</ns0:source>
        <ns0:target state="translated">Trwa anulowanie sesji testowej...</ns0:target>
        <ns0:note />
      </ns0:trans-unit>
      <ns0:trans-unit id="CannotCreateTestExecutionFilterErrorMessage">
        <ns0:source>Failed to create a test execution filter</ns0:source>
        <ns0:target state="translated">Nie można utworzyć filtru wykonywania testu</ns0:target>
        <ns0:note />
      </ns0:trans-unit>
      <ns0:trans-unit id="CannotCreateUniqueLogFileErrorMessage">
        <ns0:source>Failed to create a unique log file after 3 seconds. Lastly tried file name is '{0}'.</ns0:source>
        <ns0:target state="translated">Nie można utworzyć unikatowego pliku dziennika po 3 s. Ostatnio wypróbowana nazwa pliku to „{0}”.</ns0:target>
        <ns0:note />
      </ns0:trans-unit>
      <ns0:trans-unit id="CannotRemoveEnvironmentVariableAtThisStageErrorMessage">
        <ns0:source>Cannot remove environment variables at this stage</ns0:source>
        <ns0:target state="translated">Nie można usunąć zmiennych środowiskowych na tym etapie</ns0:target>
        <ns0:note />
      </ns0:trans-unit>
      <ns0:trans-unit id="CannotRemoveEnvironmentVariableItIsLockedErrorMessage">
        <ns0:source>Extension '{0}' tried to remove environment variable '{1}' but it was locked by extension '{2}'</ns0:source>
        <ns0:target state="translated">Rozszerzenie „{0}” próbowało usunąć zmienną środowiskową „{1}”, ale zostało zablokowane przez rozszerzenie „{2}”</ns0:target>
        <ns0:note />
      </ns0:trans-unit>
      <ns0:trans-unit id="CannotSetEnvironmentVariableAtThisStageErrorMessage">
        <ns0:source>Cannot set environment variables at this stage</ns0:source>
        <ns0:target state="translated">Nie można ustawić zmiennych środowiskowych na tym etapie</ns0:target>
        <ns0:note />
      </ns0:trans-unit>
      <ns0:trans-unit id="CannotSetEnvironmentVariableItIsLockedErrorMessage">
        <ns0:source>Extension '{0}' tried to set environment variable '{1}' but it was locked by extension '{2}'</ns0:source>
        <ns0:target state="translated">Rozszerzenie „{0}” próbowało ustawić zmienną środowiskową „{1}”,ale zostało zablokowane przez rozszerzenie „{2}”</ns0:target>
        <ns0:note />
      </ns0:trans-unit>
      <ns0:trans-unit id="CannotStartProcessErrorMessage">
        <ns0:source>Cannot start process '{0}'</ns0:source>
        <ns0:target state="translated">Nie można uruchomić procesu „{0}”</ns0:target>
        <ns0:note />
      </ns0:trans-unit>
      <ns0:trans-unit id="CommandLineInvalidArgumentsForOption">
        <ns0:source>Option '--{0}' has invalid arguments: {1}</ns0:source>
        <ns0:target state="translated">Opcja „--{0}” ma nieprawidłowe argumenty: {1}</ns0:target>
        <ns0:note />
      </ns0:trans-unit>
      <ns0:trans-unit id="CommandLineInvalidArityErrorMessage">
        <ns0:source>Invalid arity, maximum must be greater than minimum</ns0:source>
        <ns0:target state="translated">Nieprawidłowa liczba argumentów, wartość maksymalna musi być większa od wartości minimalnej</ns0:target>
        <ns0:note />
      </ns0:trans-unit>
      <ns0:trans-unit id="CommandLineInvalidConfiguration">
        <ns0:source>Invalid configuration for provider '{0}' (UID: {1}). Error: {2}</ns0:source>
        <ns0:target state="translated">Nieprawidłowa konfiguracja dla dostawcy „{0}” (UID: {1}). Błąd: {2}</ns0:target>
        <ns0:note />
      </ns0:trans-unit>
      <ns0:trans-unit id="CommandLineInvalidOptionName">
        <ns0:source>Invalid option name '{0}', it must contain only letter and '-' (e.g. my-option)</ns0:source>
        <ns0:target state="translated">Nieprawidłowa nazwa opcji „{0}”, może zawierać tylko literę i znak „-” (np. moja-opcja)</ns0:target>
        <ns0:note />
      </ns0:trans-unit>
      <ns0:trans-unit id="CommandLineOptionExpectsAtLeastArguments">
        <ns0:source>Option '--{0}' from provider '{1}' (UID: {2}) expects at least {3} arguments</ns0:source>
        <ns0:target state="translated">Opcja „--{0}” od dostawcy„{1}” (UID: {2}) oczekuje co najmniej {3} argumentów</ns0:target>
        <ns0:note />
      </ns0:trans-unit>
      <ns0:trans-unit id="CommandLineOptionExpectsAtMostArguments">
        <ns0:source>Option '--{0}' from provider '{1}' (UID: {2}) expects at most {3} arguments</ns0:source>
        <ns0:target state="translated">Opcja „--{0}” od dostawcy„{1}” (UID: {2}) oczekuje co najwyżej {3} argumentów</ns0:target>
        <ns0:note />
      </ns0:trans-unit>
      <ns0:trans-unit id="CommandLineOptionExpectsNoArguments">
        <ns0:source>Option '--{0}' from provider '{1}' (UID: {2}) expects no arguments</ns0:source>
        <ns0:target state="translated">Opcja „--{0}” od dostawcy„{1}” (UID: {2}) nie oczekuje żadnych argumentów</ns0:target>
        <ns0:note />
      </ns0:trans-unit>
      <ns0:trans-unit id="CommandLineOptionIsDeclaredByMultipleProviders">
        <ns0:source>Option '--{0}' is declared by multiple extensions: '{1}'</ns0:source>
        <ns0:target state="translated">Opcja „--{0}” jest deklarowana przez wiele rozszerzeń: „{1}”</ns0:target>
        <ns0:note />
      </ns0:trans-unit>
      <ns0:trans-unit id="CommandLineOptionIsDeclaredByMultipleProvidersWorkaround">
        <ns0:source>You can fix the previous option clash by overriding the option name using the configuration file</ns0:source>
        <ns0:target state="translated">Możesz naprawić konflikt poprzedniej opcji, przesłaniając nazwę opcji przy użyciu pliku konfiguracji</ns0:target>
        <ns0:note />
      </ns0:trans-unit>
      <ns0:trans-unit id="CommandLineOptionIsReserved">
        <ns0:source>Option '--{0}' is reserved and cannot be used by providers: '{0}'</ns0:source>
        <ns0:target state="translated">Opcja „--{0}” jest zastrzeżona i nie może być używana przez dostawców: „{0}”</ns0:target>
        <ns0:note />
      </ns0:trans-unit>
      <ns0:trans-unit id="CommandLineOptionObsoleteWarning">
        <ns0:source>Warning: Option '--{0}' is obsolete. {1}</ns0:source>
        <ns0:target state="new">Warning: Option '--{0}' is obsolete. {1}</ns0:target>
        <ns0:note />
      </ns0:trans-unit>
      <ns0:trans-unit id="CommandLineOptionIsUsingReservedPrefix">
        <ns0:source>Option `--{0}` from provider '{1}' (UID: {2}) is using the reserved prefix '--internal'</ns0:source>
        <ns0:target state="translated">Opcja „--{0}” od dostawcy „{1}” (UID: {2}) używa zastrzeżonego prefiksu „--internal”</ns0:target>
        <ns0:note />
      </ns0:trans-unit>
      <ns0:trans-unit id="CommandLineOptionsNotReady">
        <ns0:source>The ICommandLineOptions has not been built yet.</ns0:source>
        <ns0:target state="translated">Obiekt ICommandLineOptions nie został jeszcze skompilowany.</ns0:target>
        <ns0:note />
      </ns0:trans-unit>
      <ns0:trans-unit id="CommandLineParserFailedToReadResponseFile">
        <ns0:source>Failed to read response file '{0}'. {1}.</ns0:source>
        <ns0:target state="translated">Niepowodzenie odczytu pliku odpowiedzi „{0}”. {1}.</ns0:target>
        <ns0:note>{1} is the exception</ns0:note>
      </ns0:trans-unit>
      <ns0:trans-unit id="CommandLineParserResponseFileNotFound">
        <ns0:source>The response file '{0}' was not found</ns0:source>
        <ns0:target state="translated">Nie znaleziono pliku odpowiedzi „{0}”</ns0:target>
        <ns0:note />
      </ns0:trans-unit>
      <ns0:trans-unit id="CommandLineParserUnexpectedArgument">
        <ns0:source>Unexpected argument {0}</ns0:source>
        <ns0:target state="translated">Nieoczekiwany argument {0}</ns0:target>
        <ns0:note />
      </ns0:trans-unit>
      <ns0:trans-unit id="CommandLineParserUnexpectedSingleQuoteInArgument">
        <ns0:source>Unexpected single quote in argument: {0}</ns0:source>
        <ns0:target state="translated">Nieoczekiwany pojedynczy cudzysłów w argumencie: {0}</ns0:target>
        <ns0:note />
      </ns0:trans-unit>
      <ns0:trans-unit id="CommandLineParserUnexpectedSingleQuoteInArgumentForOption">
        <ns0:source>Unexpected single quote in argument: {0} for option '--{1}'</ns0:source>
        <ns0:target state="translated">Nieoczekiwany pojedynczy cudzysłów w argumencie: {0} dla opcji „--{1}”</ns0:target>
        <ns0:note />
      </ns0:trans-unit>
      <ns0:trans-unit id="CommandLineUnknownOption">
        <ns0:source>Unknown option '--{0}'</ns0:source>
        <ns0:target state="translated">Nieznana opcja: „--{0}”</ns0:target>
        <ns0:note />
      </ns0:trans-unit>
      <ns0:trans-unit id="CompositeServiceFactoryInstanceAlreadyRegistered">
        <ns0:source>The same instance of 'CompositeExtensonFactory' is already registered</ns0:source>
        <ns0:target state="translated">To samo wystąpienie elementu „CompositeExtensonFactory” jest już zarejestrowane</ns0:target>
        <ns0:note />
      </ns0:trans-unit>
      <ns0:trans-unit id="ConfigurationFileNotFound">
        <ns0:source>The configuration file '{0}' specified with '--config-file' could not be found.</ns0:source>
        <ns0:target state="translated">Nie można odnaleźć pliku konfiguracji „{0}” określonego za pomocą parametru „--config-file”.</ns0:target>
        <ns0:note />
      </ns0:trans-unit>
      <ns0:trans-unit id="ConfigurationManagerCannotFindDefaultJsonConfigurationErrorMessage">
        <ns0:source>Could not find the default json configuration</ns0:source>
        <ns0:target state="translated">Nie można odnaleźć domyślnej konfiguracji JSON</ns0:target>
        <ns0:note />
      </ns0:trans-unit>
      <ns0:trans-unit id="ConnectingToClientHost">
        <ns0:source>Connecting to client host '{0}' port '{1}'</ns0:source>
        <ns0:target state="translated">Łączenie z hostem klienta „{0}” na porcie „{1}”</ns0:target>
        <ns0:note />
      </ns0:trans-unit>
      <ns0:trans-unit id="ConsoleIsAlreadyInBatchingMode">
        <ns0:source>Console is already in batching mode.</ns0:source>
        <ns0:target state="translated">Konsola jest już w trybie dzielenia na partie.</ns0:target>
        <ns0:note>Exception that is thrown when console is already collecting input into a batch (into a string builder), and code asks to enable batching mode again.</ns0:note>
      </ns0:trans-unit>
      <ns0:trans-unit id="ConsoleTestExecutionFilterFactoryDescription">
        <ns0:source>Creates the right test execution filter for console mode</ns0:source>
        <ns0:target state="translated">Tworzy odpowiedni filtr wykonywania testu dla trybu konsoli</ns0:target>
        <ns0:note />
      </ns0:trans-unit>
      <ns0:trans-unit id="ConsoleTestExecutionFilterFactoryDisplayName">
        <ns0:source>Console test execution filter factory</ns0:source>
        <ns0:target state="translated">Fabryka filtrów wykonywania testów konsoli</ns0:target>
        <ns0:note />
      </ns0:trans-unit>
      <ns0:trans-unit id="CouldNotFindDirectoryErrorMessage">
        <ns0:source>Could not find directory '{0}'</ns0:source>
        <ns0:target state="translated">Nie można odnaleźć katalogu „{0}”.</ns0:target>
        <ns0:note />
      </ns0:trans-unit>
      <ns0:trans-unit id="DiagnosticFileLevelWithAsyncFlush">
        <ns0:source>Diagnostic file (level '{0}' with async flush): {1}</ns0:source>
        <ns0:target state="translated">Plik diagnostyczny (poziom „{0}” z asynchronicznym opróżnianiem): {1}</ns0:target>
        <ns0:note>0 level such as verbose,
1 path to file</ns0:note>
      </ns0:trans-unit>
      <ns0:trans-unit id="DiagnosticFileLevelWithFlush">
        <ns0:source>Diagnostic file (level '{0}' with sync flush): {1}</ns0:source>
        <ns0:target state="translated">Plik diagnostyczny (poziom „{0}” z synchronicznym opróżnianiem): {1}</ns0:target>
        <ns0:note>0 level such as verbose,
1 path to file</ns0:note>
      </ns0:trans-unit>
      <ns0:trans-unit id="DiscoveredTestsInAssembly">
        <ns0:source>Discovered {0} test(s) in assembly</ns0:source>
        <ns0:target state="translated">W zestawie odnaleziono następującą liczbę testów: {0}</ns0:target>
        <ns0:note>0 is count, the sentence is followed by the path of the assebly</ns0:note>
      </ns0:trans-unit>
      <ns0:trans-unit id="DiscoveringTestsFrom">
        <ns0:source>Discovering tests from</ns0:source>
        <ns0:target state="translated">Odnajdywanie testów w</ns0:target>
        <ns0:note />
      </ns0:trans-unit>
      <ns0:trans-unit id="DurationLowercase">
        <ns0:source>duration</ns0:source>
        <ns0:target state="translated">czas trwania</ns0:target>
        <ns0:note />
      </ns0:trans-unit>
      <ns0:trans-unit id="EnvironmentVariableProviderFailedWithError">
        <ns0:source>Provider '{0}' (UID: {1}) failed with error: {2}</ns0:source>
        <ns0:target state="translated">Dostawca „{0}” (UID:{1}) nie powiódł się z powodu błędu: {2}</ns0:target>
        <ns0:note />
      </ns0:trans-unit>
      <ns0:trans-unit id="ExceptionDuringCancellationWarningMessage">
        <ns0:source>Exception during the cancellation of request id '{0}'</ns0:source>
        <ns0:target state="translated">Wyjątek podczas anulowania '{0}' identyfikatora żądania</ns0:target>
        <ns0:note>{0} is the request id</ns0:note>
      </ns0:trans-unit>
      <ns0:trans-unit id="ExitCode">
        <ns0:source>Exit code</ns0:source>
        <ns0:target state="translated">Kod zakończenia</ns0:target>
        <ns0:note />
      </ns0:trans-unit>
      <ns0:trans-unit id="Expected">
        <ns0:source>Expected</ns0:source>
        <ns0:target state="translated">Oczekiwane</ns0:target>
        <ns0:note />
      </ns0:trans-unit>
      <ns0:trans-unit id="ExtensionDoesNotImplementGivenInterfaceErrorMessage">
        <ns0:source>Extension of type '{0}' is not implementing the required '{1}' interface</ns0:source>
        <ns0:target state="translated">Rozszerzenie typu „{0}” nie implementuje wymaganego interfejsu „{1}”.</ns0:target>
        <ns0:note />
      </ns0:trans-unit>
      <ns0:trans-unit id="ExtensionWithSameUidAlreadyRegisteredErrorMessage">
        <ns0:source>Extensions with the same UID '{0}' have already been registered. Registered extensions are of types: {1}</ns0:source>
        <ns0:target state="translated">Rozszerzenia o tym samym identyfikatorze UID „{0}” zostały już zarejestrowane. Zarejestrowane rozszerzenia są typu: {1}</ns0:target>
        <ns0:note />
      </ns0:trans-unit>
      <ns0:trans-unit id="Failed">
        <ns0:source>Failed</ns0:source>
        <ns0:target state="translated">Niepowodzenie</ns0:target>
        <ns0:note />
      </ns0:trans-unit>
      <ns0:trans-unit id="FailedLowercase">
        <ns0:source>failed</ns0:source>
        <ns0:target state="translated">zakończone niepowodzeniem</ns0:target>
        <ns0:note />
      </ns0:trans-unit>
      <ns0:trans-unit id="FailedToWriteLogToChannelErrorMessage">
        <ns0:source>Failed to write the log to the channel. Missed log content:
{0}</ns0:source>
        <ns0:target state="translated">Nie można zapisać dziennika w kanale. Pominięta zawartość dziennika:
{0}</ns0:target>
        <ns0:note />
      </ns0:trans-unit>
      <ns0:trans-unit id="FailedWithErrors">
        <ns0:source>failed with {0} error(s)</ns0:source>
        <ns0:target state="translated">zakończono niepowodzeniem, z następującą liczbą błędów: {0}</ns0:target>
        <ns0:note />
      </ns0:trans-unit>
      <ns0:trans-unit id="FailedWithErrorsAndWarnings">
        <ns0:source>failed with {0} error(s) and {1} warning(s)</ns0:source>
        <ns0:target state="translated">zakończono niepowodzeniem, z błędami w liczbie: {0} i ostrzeżeniami w liczbie: {1}</ns0:target>
        <ns0:note />
      </ns0:trans-unit>
      <ns0:trans-unit id="FailedWithWarnings">
        <ns0:source>failed with {0} warning(s)</ns0:source>
        <ns0:target state="translated">zakończono niepowodzeniem, z ostrzeżeniami w liczbie: {0}</ns0:target>
        <ns0:note />
      </ns0:trans-unit>
      <ns0:trans-unit id="FinishedTestSession">
        <ns0:source>Finished test session.</ns0:source>
        <ns0:target state="translated">Zakończono sesję testą.</ns0:target>
        <ns0:note />
      </ns0:trans-unit>
      <ns0:trans-unit id="ForTest">
        <ns0:source>For test</ns0:source>
        <ns0:target state="translated">Na potrzeby testu</ns0:target>
        <ns0:note>is followed by test name</ns0:note>
      </ns0:trans-unit>
      <ns0:trans-unit id="FromFile">
        <ns0:source>from</ns0:source>
        <ns0:target state="translated">z</ns0:target>
        <ns0:note>from followed by a file name to point to the file from which test is originating</ns0:note>
      </ns0:trans-unit>
      <ns0:trans-unit id="GlobalValidationOfTestHostEnvironmentVariablesFailedErrorMessage">
        <ns0:source>The following 'ITestHostEnvironmentVariableProvider' providers rejected the final environment variables setup:</ns0:source>
        <ns0:target state="translated">Następujący dostawcy „ITestHostEnvironmentVariableProvider” odrzucili końcową konfigurację zmiennych środowiskowych:</ns0:target>
        <ns0:note />
      </ns0:trans-unit>
      <ns0:trans-unit id="HelpApplicationUsage">
        <ns0:source>Usage {0} [option providers] [extension option providers]</ns0:source>
        <ns0:target state="translated">Użycie {0} [option providers] [extension option providers]</ns0:target>
        <ns0:note />
      </ns0:trans-unit>
      <ns0:trans-unit id="HelpExecuteTestApplication">
        <ns0:source>Execute a .NET Test Application.</ns0:source>
        <ns0:target state="translated">Wykonaj aplikację testową platformy .NET.</ns0:target>
        <ns0:note />
      </ns0:trans-unit>
      <ns0:trans-unit id="HelpExtensionOptions">
        <ns0:source>Extension options:</ns0:source>
        <ns0:target state="translated">Opcje rozszerzenia:</ns0:target>
        <ns0:note />
      </ns0:trans-unit>
      <ns0:trans-unit id="HelpNoExtensionRegistered">
        <ns0:source>    No extension registered.</ns0:source>
        <ns0:target state="translated">    Nie zarejestrowano żadnego rozszerzenia.</ns0:target>
        <ns0:note />
      </ns0:trans-unit>
      <ns0:trans-unit id="HelpOptions">
        <ns0:source>Options:</ns0:source>
        <ns0:target state="translated">Opcje:</ns0:target>
        <ns0:note />
      </ns0:trans-unit>
      <ns0:trans-unit id="HelpTestApplicationRunner">
        <ns0:source>&lt;test application runner&gt;</ns0:source>
        <ns0:target state="translated">&lt;test application runner&gt;</ns0:target>
        <ns0:note />
      </ns0:trans-unit>
      <ns0:trans-unit id="InProcessArtifactsProduced">
        <ns0:source>In process file artifacts produced:</ns0:source>
        <ns0:target state="translated">Wygenerowane artefakty pliku w trakcie procesu:</ns0:target>
        <ns0:note />
      </ns0:trans-unit>
      <ns0:trans-unit id="InternalLoopAsyncDidNotExitSuccessfullyErrorMessage">
        <ns0:source>Method '{0}' did not exit successfully</ns0:source>
        <ns0:target state="translated">Metoda „{0}” nie zakończyła się pomyślnie</ns0:target>
        <ns0:note />
      </ns0:trans-unit>
      <ns0:trans-unit id="InvalidCommandLineArguments">
        <ns0:source>Invalid command line arguments:</ns0:source>
        <ns0:target state="translated">Nieprawidłowe argumenty wiersza polecenia:</ns0:target>
        <ns0:note />
      </ns0:trans-unit>
      <ns0:trans-unit id="JsonConfigurationFileParserDuplicateKeyErrorMessage">
        <ns0:source>A duplicate key '{0}' was found</ns0:source>
        <ns0:target state="translated">Znaleziono zduplikowany klucz „{0}”</ns0:target>
        <ns0:note />
      </ns0:trans-unit>
      <ns0:trans-unit id="JsonConfigurationFileParserTopLevelElementIsNotAnObjectErrorMessage">
        <ns0:source>Top-level JSON element must be an object. Instead, '{0}' was found</ns0:source>
        <ns0:target state="translated">Element JSON najwyższego poziomu musi być obiektem. Zamiast tego znaleziono element „{0}”</ns0:target>
        <ns0:note />
      </ns0:trans-unit>
      <ns0:trans-unit id="JsonConfigurationFileParserUnsupportedTokenErrorMessage">
        <ns0:source>Unsupported JSON token '{0}' was found</ns0:source>
        <ns0:target state="translated">Znaleziono nieobsługiwany token JSON „{0}”</ns0:target>
        <ns0:note />
      </ns0:trans-unit>
      <ns0:trans-unit id="JsonRpcTcpServerDescription">
        <ns0:source>JsonRpc server implementation based on the test platform protocol specification.</ns0:source>
        <ns0:target state="translated">Implementacja serwera JsonRpc na podstawie specyfikacji protokołu platformy testowej.</ns0:target>
        <ns0:note />
      </ns0:trans-unit>
      <ns0:trans-unit id="JsonRpcTcpServerToSingleClientDescription">
        <ns0:source>JsonRpc server to client handshake, implementation based on the test platform protocol specification.</ns0:source>
        <ns0:target state="translated">Serwer JsonRpc do uzgadniania klienta, implementacja oparta na specyfikacji protokołu platformy testowej.</ns0:target>
        <ns0:note />
      </ns0:trans-unit>
      <ns0:trans-unit id="LoggerFactoryNotReady">
        <ns0:source>The ILoggerFactory has not been built yet.</ns0:source>
        <ns0:target state="translated">Obiekt ILoggerFactory nie został jeszcze skompilowany.</ns0:target>
        <ns0:note />
      </ns0:trans-unit>
      <ns0:trans-unit id="MaxFailedTestsMustBePositive">
        <ns0:source>The option '--maximum-failed-tests' must be a positive integer. The value '{0}' is not valid.</ns0:source>
        <ns0:target state="translated">Opcja "--maximum-failed-tests" musi być dodatnią liczbą całkowitą. Wartość '{0}' jest nieprawidłowa.</ns0:target>
        <ns0:note />
      </ns0:trans-unit>
      <ns0:trans-unit id="MessageBusNotReady">
        <ns0:source>The message bus has not been built yet or is no more usable at this stage.</ns0:source>
        <ns0:target state="translated">Magistrala komunikatów nie została jeszcze zbudowana lub nie można jej już na tym etapie użyteczna.</ns0:target>
        <ns0:note />
      </ns0:trans-unit>
      <ns0:trans-unit id="MinimumExpectedTestsPolicyViolation">
        <ns0:source>Minimum expected tests policy violation, tests ran {0}, minimum expected {1}</ns0:source>
        <ns0:target state="translated">Minimalne oczekiwane naruszenie zasad testów, uruchomione testy: {0}, oczekiwane minimum: {1}</ns0:target>
        <ns0:note>{0}, {1} number of tests</ns0:note>
      </ns0:trans-unit>
      <ns0:trans-unit id="MissingClientPortFoJsonRpc">
        <ns0:source>Expected --client-port when jsonRpc protocol is used.</ns0:source>
        <ns0:target state="translated">Oczekiwano parametru --client-port, gdy jest używany protokół jsonRpc.</ns0:target>
        <ns0:note />
      </ns0:trans-unit>
      <ns0:trans-unit id="ActiveTestsRunning_MoreTestsCount">
        <ns0:source>and {0} more</ns0:source>
        <ns0:target state="translated">i {0} więcej</ns0:target>
        <ns0:note />
      </ns0:trans-unit>
      <ns0:trans-unit id="ActiveTestsRunning_FullTestsCount">
        <ns0:source>{0} tests running</ns0:source>
        <ns0:target state="translated">testy {0} uruchomione</ns0:target>
        <ns0:note />
      </ns0:trans-unit>
      <ns0:trans-unit id="NoSerializerRegisteredWithIdErrorMessage">
        <ns0:source>No serializer registered with ID '{0}'</ns0:source>
        <ns0:target state="translated">Nie zarejestrowano serializatora z identyfikatorem „{0}”</ns0:target>
        <ns0:note />
      </ns0:trans-unit>
      <ns0:trans-unit id="NoSerializerRegisteredWithTypeErrorMessage">
        <ns0:source>No serializer registered with type '{0}'</ns0:source>
        <ns0:target state="translated">Nie zarejestrowano serializatora z typem „{0}”</ns0:target>
        <ns0:note />
      </ns0:trans-unit>
      <ns0:trans-unit id="NotAvailable">
        <ns0:source>Not available</ns0:source>
        <ns0:target state="translated">Niedostępne</ns0:target>
        <ns0:note />
      </ns0:trans-unit>
      <ns0:trans-unit id="NotFound">
        <ns0:source>Not found</ns0:source>
        <ns0:target state="translated">Nie znaleziono</ns0:target>
        <ns0:note />
      </ns0:trans-unit>
      <ns0:trans-unit id="OnlyOneFilterSupported">
        <ns0:source>Passing both '--treenode-filter' and '--filter-uid' is unsupported.</ns0:source>
        <ns0:target state="translated">Przekazywanie obu parametrów „--treenode-filter” i „--filter-uid” jest nieobsługiwane.</ns0:target>
        <ns0:note />
      </ns0:trans-unit>
      <ns0:trans-unit id="OutOfProcessArtifactsProduced">
        <ns0:source>Out of process file artifacts produced:</ns0:source>
        <ns0:target state="translated">Wygenerowane artefakty pliku poza procesem:</ns0:target>
        <ns0:note />
      </ns0:trans-unit>
      <ns0:trans-unit id="Passed">
        <ns0:source>Passed</ns0:source>
        <ns0:target state="translated">Powodzenie</ns0:target>
        <ns0:note />
      </ns0:trans-unit>
      <ns0:trans-unit id="PassedLowercase">
        <ns0:source>passed</ns0:source>
        <ns0:target state="translated">zakończone powodzeniem</ns0:target>
        <ns0:note />
      </ns0:trans-unit>
      <ns0:trans-unit id="PlatformCommandLineClientHostOptionDescription">
        <ns0:source>Specify the hostname of the client.</ns0:source>
        <ns0:target state="translated">Określ nazwę hosta klienta.</ns0:target>
        <ns0:note />
      </ns0:trans-unit>
      <ns0:trans-unit id="PlatformCommandLineClientPortOptionDescription">
        <ns0:source>Specify the port of the client.</ns0:source>
        <ns0:target state="translated">Określ port klienta.</ns0:target>
        <ns0:note />
      </ns0:trans-unit>
      <ns0:trans-unit id="PlatformCommandLineConfigFileOptionDescription">
        <ns0:source>Specifies a testconfig.json file.</ns0:source>
        <ns0:target state="translated">Określa plik testconfig.json.</ns0:target>
        <ns0:note />
      </ns0:trans-unit>
      <ns0:trans-unit id="PlatformCommandLineDebugAttachOptionDescription">
        <ns0:source>Allows to pause execution in order to attach to the process for debug purposes.</ns0:source>
        <ns0:target state="translated">Umożliwia wstrzymanie wykonywania w celu dołączenia do procesu na potrzeby debugowania.</ns0:target>
        <ns0:note />
      </ns0:trans-unit>
      <ns0:trans-unit id="PlatformCommandLineDiagnosticFileLoggerSynchronousWriteOptionDescription">
        <ns0:source>Force the built-in file logger to write the log synchronously.
=======
﻿<?xml version="1.0" encoding="utf-8"?>
<xliff xmlns="urn:oasis:names:tc:xliff:document:1.2" xmlns:xsi="http://www.w3.org/2001/XMLSchema-instance" version="1.2" xsi:schemaLocation="urn:oasis:names:tc:xliff:document:1.2 xliff-core-1.2-transitional.xsd">
  <file datatype="xml" source-language="en" target-language="pl" original="../PlatformResources.resx">
    <body>
      <trans-unit id="AbortForMaxFailedTestsCapabilityNotAvailable">
        <source>The current test framework does not implement 'IGracefulStopTestExecutionCapability' which is required for '--maximum-failed-tests' feature.</source>
        <target state="translated">Bieżąca platforma testowa nie implementuje interfejsu "IGracefulStopTestExecutionCapability", który jest wymagany dla funkcji "--maximum-failed-tests".</target>
        <note />
      </trans-unit>
      <trans-unit id="AbortForMaxFailedTestsDescription">
        <source>Extension used to support '--maximum-failed-tests'. When a given failures threshold is reached, the test run will be aborted.</source>
        <target state="translated">Rozszerzenie używane do obsługi "--maximum-failed-tests". Po osiągnięciu podanego progu niepowodzeń przebieg testu zostanie przerwany.</target>
        <note />
      </trans-unit>
      <trans-unit id="Aborted">
        <source>Aborted</source>
        <target state="translated">Przerwano</target>
        <note />
      </trans-unit>
      <trans-unit id="Actual">
        <source>Actual</source>
        <target state="translated">Rzeczywiste</target>
        <note />
      </trans-unit>
      <trans-unit id="CancelledLowercase">
        <source>canceled</source>
        <target state="translated">anulowane</target>
        <note />
      </trans-unit>
      <trans-unit id="CancellingTestSession">
        <source>Canceling the test session...</source>
        <target state="translated">Trwa anulowanie sesji testowej...</target>
        <note />
      </trans-unit>
      <trans-unit id="CannotCreateTestExecutionFilterErrorMessage">
        <source>Failed to create a test execution filter</source>
        <target state="translated">Nie można utworzyć filtru wykonywania testu</target>
        <note />
      </trans-unit>
      <trans-unit id="CannotCreateUniqueLogFileErrorMessage">
        <source>Failed to create a unique log file after 3 seconds. Lastly tried file name is '{0}'.</source>
        <target state="translated">Nie można utworzyć unikatowego pliku dziennika po 3 s. Ostatnio wypróbowana nazwa pliku to „{0}”.</target>
        <note />
      </trans-unit>
      <trans-unit id="CannotRemoveEnvironmentVariableAtThisStageErrorMessage">
        <source>Cannot remove environment variables at this stage</source>
        <target state="translated">Nie można usunąć zmiennych środowiskowych na tym etapie</target>
        <note />
      </trans-unit>
      <trans-unit id="CannotRemoveEnvironmentVariableItIsLockedErrorMessage">
        <source>Extension '{0}' tried to remove environment variable '{1}' but it was locked by extension '{2}'</source>
        <target state="translated">Rozszerzenie „{0}” próbowało usunąć zmienną środowiskową „{1}”, ale zostało zablokowane przez rozszerzenie „{2}”</target>
        <note />
      </trans-unit>
      <trans-unit id="CannotSetEnvironmentVariableAtThisStageErrorMessage">
        <source>Cannot set environment variables at this stage</source>
        <target state="translated">Nie można ustawić zmiennych środowiskowych na tym etapie</target>
        <note />
      </trans-unit>
      <trans-unit id="CannotSetEnvironmentVariableItIsLockedErrorMessage">
        <source>Extension '{0}' tried to set environment variable '{1}' but it was locked by extension '{2}'</source>
        <target state="translated">Rozszerzenie „{0}” próbowało ustawić zmienną środowiskową „{1}”,ale zostało zablokowane przez rozszerzenie „{2}”</target>
        <note />
      </trans-unit>
      <trans-unit id="CannotStartProcessErrorMessage">
        <source>Cannot start process '{0}'</source>
        <target state="translated">Nie można uruchomić procesu „{0}”</target>
        <note />
      </trans-unit>
      <trans-unit id="CommandLineInvalidArgumentsForOption">
        <source>Option '--{0}' has invalid arguments: {1}</source>
        <target state="translated">Opcja „--{0}” ma nieprawidłowe argumenty: {1}</target>
        <note />
      </trans-unit>
      <trans-unit id="CommandLineInvalidArityErrorMessage">
        <source>Invalid arity, maximum must be greater than minimum</source>
        <target state="translated">Nieprawidłowa liczba argumentów, wartość maksymalna musi być większa od wartości minimalnej</target>
        <note />
      </trans-unit>
      <trans-unit id="CommandLineInvalidConfiguration">
        <source>Invalid configuration for provider '{0}' (UID: {1}). Error: {2}</source>
        <target state="translated">Nieprawidłowa konfiguracja dla dostawcy „{0}” (UID: {1}). Błąd: {2}</target>
        <note />
      </trans-unit>
      <trans-unit id="CommandLineInvalidOptionName">
        <source>Invalid option name '{0}', it must contain only letter and '-' (e.g. my-option)</source>
        <target state="translated">Nieprawidłowa nazwa opcji „{0}”, może zawierać tylko literę i znak „-” (np. moja-opcja)</target>
        <note />
      </trans-unit>
      <trans-unit id="CommandLineOptionExpectsAtLeastArguments">
        <source>Option '--{0}' from provider '{1}' (UID: {2}) expects at least {3} arguments</source>
        <target state="translated">Opcja „--{0}” od dostawcy„{1}” (UID: {2}) oczekuje co najmniej {3} argumentów</target>
        <note />
      </trans-unit>
      <trans-unit id="CommandLineOptionExpectsAtMostArguments">
        <source>Option '--{0}' from provider '{1}' (UID: {2}) expects at most {3} arguments</source>
        <target state="translated">Opcja „--{0}” od dostawcy„{1}” (UID: {2}) oczekuje co najwyżej {3} argumentów</target>
        <note />
      </trans-unit>
      <trans-unit id="CommandLineOptionExpectsNoArguments">
        <source>Option '--{0}' from provider '{1}' (UID: {2}) expects no arguments</source>
        <target state="translated">Opcja „--{0}” od dostawcy„{1}” (UID: {2}) nie oczekuje żadnych argumentów</target>
        <note />
      </trans-unit>
      <trans-unit id="CommandLineOptionIsDeclaredByMultipleProviders">
        <source>Option '--{0}' is declared by multiple extensions: '{1}'</source>
        <target state="translated">Opcja „--{0}” jest deklarowana przez wiele rozszerzeń: „{1}”</target>
        <note />
      </trans-unit>
      <trans-unit id="CommandLineOptionIsDeclaredByMultipleProvidersWorkaround">
        <source>You can fix the previous option clash by overriding the option name using the configuration file</source>
        <target state="translated">Możesz naprawić konflikt poprzedniej opcji, przesłaniając nazwę opcji przy użyciu pliku konfiguracji</target>
        <note />
      </trans-unit>
      <trans-unit id="CommandLineOptionIsReserved">
        <source>Option '--{0}' is reserved and cannot be used by providers: '{0}'</source>
        <target state="translated">Opcja „--{0}” jest zastrzeżona i nie może być używana przez dostawców: „{0}”</target>
        <note />
      </trans-unit>
      <trans-unit id="CommandLineOptionObsoleteWarning">
        <source>Warning: Option '--{0}' is obsolete. {1}</source>
        <target state="translated">Ostrzeżenie: opcja „--{0}” jest przestarzała. {1}</target>
        <note />
      </trans-unit>
      <trans-unit id="CommandLineOptionIsUsingReservedPrefix">
        <source>Option `--{0}` from provider '{1}' (UID: {2}) is using the reserved prefix '--internal'</source>
        <target state="translated">Opcja „--{0}” od dostawcy „{1}” (UID: {2}) używa zastrzeżonego prefiksu „--internal”</target>
        <note />
      </trans-unit>
      <trans-unit id="CommandLineOptionsNotReady">
        <source>The ICommandLineOptions has not been built yet.</source>
        <target state="translated">Obiekt ICommandLineOptions nie został jeszcze skompilowany.</target>
        <note />
      </trans-unit>
      <trans-unit id="CommandLineParserFailedToReadResponseFile">
        <source>Failed to read response file '{0}'. {1}.</source>
        <target state="translated">Niepowodzenie odczytu pliku odpowiedzi „{0}”. {1}.</target>
        <note>{1} is the exception</note>
      </trans-unit>
      <trans-unit id="CommandLineParserResponseFileNotFound">
        <source>The response file '{0}' was not found</source>
        <target state="translated">Nie znaleziono pliku odpowiedzi „{0}”</target>
        <note />
      </trans-unit>
      <trans-unit id="CommandLineParserUnexpectedArgument">
        <source>Unexpected argument {0}</source>
        <target state="translated">Nieoczekiwany argument {0}</target>
        <note />
      </trans-unit>
      <trans-unit id="CommandLineParserUnexpectedSingleQuoteInArgument">
        <source>Unexpected single quote in argument: {0}</source>
        <target state="translated">Nieoczekiwany pojedynczy cudzysłów w argumencie: {0}</target>
        <note />
      </trans-unit>
      <trans-unit id="CommandLineParserUnexpectedSingleQuoteInArgumentForOption">
        <source>Unexpected single quote in argument: {0} for option '--{1}'</source>
        <target state="translated">Nieoczekiwany pojedynczy cudzysłów w argumencie: {0} dla opcji „--{1}”</target>
        <note />
      </trans-unit>
      <trans-unit id="CommandLineUnknownOption">
        <source>Unknown option '--{0}'</source>
        <target state="translated">Nieznana opcja: „--{0}”</target>
        <note />
      </trans-unit>
      <trans-unit id="CompositeServiceFactoryInstanceAlreadyRegistered">
        <source>The same instance of 'CompositeExtensonFactory' is already registered</source>
        <target state="translated">To samo wystąpienie elementu „CompositeExtensonFactory” jest już zarejestrowane</target>
        <note />
      </trans-unit>
      <trans-unit id="ConfigurationFileNotFound">
        <source>The configuration file '{0}' specified with '--config-file' could not be found.</source>
        <target state="translated">Nie można odnaleźć pliku konfiguracji „{0}” określonego za pomocą parametru „--config-file”.</target>
        <note />
      </trans-unit>
      <trans-unit id="ConfigurationManagerCannotFindDefaultJsonConfigurationErrorMessage">
        <source>Could not find the default json configuration</source>
        <target state="translated">Nie można odnaleźć domyślnej konfiguracji JSON</target>
        <note />
      </trans-unit>
      <trans-unit id="ConnectingToClientHost">
        <source>Connecting to client host '{0}' port '{1}'</source>
        <target state="translated">Łączenie z hostem klienta „{0}” na porcie „{1}”</target>
        <note />
      </trans-unit>
      <trans-unit id="ConsoleIsAlreadyInBatchingMode">
        <source>Console is already in batching mode.</source>
        <target state="translated">Konsola jest już w trybie dzielenia na partie.</target>
        <note>Exception that is thrown when console is already collecting input into a batch (into a string builder), and code asks to enable batching mode again.</note>
      </trans-unit>
      <trans-unit id="ConsoleTestExecutionFilterFactoryDescription">
        <source>Creates the right test execution filter for console mode</source>
        <target state="translated">Tworzy odpowiedni filtr wykonywania testu dla trybu konsoli</target>
        <note />
      </trans-unit>
      <trans-unit id="ConsoleTestExecutionFilterFactoryDisplayName">
        <source>Console test execution filter factory</source>
        <target state="translated">Fabryka filtrów wykonywania testów konsoli</target>
        <note />
      </trans-unit>
      <trans-unit id="CouldNotFindDirectoryErrorMessage">
        <source>Could not find directory '{0}'</source>
        <target state="translated">Nie można odnaleźć katalogu „{0}”.</target>
        <note />
      </trans-unit>
      <trans-unit id="DiagnosticFileLevelWithAsyncFlush">
        <source>Diagnostic file (level '{0}' with async flush): {1}</source>
        <target state="translated">Plik diagnostyczny (poziom „{0}” z asynchronicznym opróżnianiem): {1}</target>
        <note>0 level such as verbose,
1 path to file</note>
      </trans-unit>
      <trans-unit id="DiagnosticFileLevelWithFlush">
        <source>Diagnostic file (level '{0}' with sync flush): {1}</source>
        <target state="translated">Plik diagnostyczny (poziom „{0}” z synchronicznym opróżnianiem): {1}</target>
        <note>0 level such as verbose,
1 path to file</note>
      </trans-unit>
      <trans-unit id="DiscoveredTestsInAssembly">
        <source>Discovered {0} test(s) in assembly</source>
        <target state="translated">W zestawie odnaleziono następującą liczbę testów: {0}</target>
        <note>0 is count, the sentence is followed by the path of the assebly</note>
      </trans-unit>
      <trans-unit id="DiscoveringTestsFrom">
        <source>Discovering tests from</source>
        <target state="translated">Odnajdywanie testów w</target>
        <note />
      </trans-unit>
      <trans-unit id="DurationLowercase">
        <source>duration</source>
        <target state="translated">czas trwania</target>
        <note />
      </trans-unit>
      <trans-unit id="EnvironmentVariableProviderFailedWithError">
        <source>Provider '{0}' (UID: {1}) failed with error: {2}</source>
        <target state="translated">Dostawca „{0}” (UID:{1}) nie powiódł się z powodu błędu: {2}</target>
        <note />
      </trans-unit>
      <trans-unit id="ExceptionDuringCancellationWarningMessage">
        <source>Exception during the cancellation of request id '{0}'</source>
        <target state="translated">Wyjątek podczas anulowania '{0}' identyfikatora żądania</target>
        <note>{0} is the request id</note>
      </trans-unit>
      <trans-unit id="ExitCode">
        <source>Exit code</source>
        <target state="translated">Kod zakończenia</target>
        <note />
      </trans-unit>
      <trans-unit id="Expected">
        <source>Expected</source>
        <target state="translated">Oczekiwane</target>
        <note />
      </trans-unit>
      <trans-unit id="ExtensionDoesNotImplementGivenInterfaceErrorMessage">
        <source>Extension of type '{0}' is not implementing the required '{1}' interface</source>
        <target state="translated">Rozszerzenie typu „{0}” nie implementuje wymaganego interfejsu „{1}”.</target>
        <note />
      </trans-unit>
      <trans-unit id="ExtensionWithSameUidAlreadyRegisteredErrorMessage">
        <source>Extensions with the same UID '{0}' have already been registered. Registered extensions are of types: {1}</source>
        <target state="translated">Rozszerzenia o tym samym identyfikatorze UID „{0}” zostały już zarejestrowane. Zarejestrowane rozszerzenia są typu: {1}</target>
        <note />
      </trans-unit>
      <trans-unit id="Failed">
        <source>Failed</source>
        <target state="translated">Niepowodzenie</target>
        <note />
      </trans-unit>
      <trans-unit id="FailedLowercase">
        <source>failed</source>
        <target state="translated">zakończone niepowodzeniem</target>
        <note />
      </trans-unit>
      <trans-unit id="FailedToWriteLogToChannelErrorMessage">
        <source>Failed to write the log to the channel. Missed log content:
{0}</source>
        <target state="translated">Nie można zapisać dziennika w kanale. Pominięta zawartość dziennika:
{0}</target>
        <note />
      </trans-unit>
      <trans-unit id="FailedWithErrors">
        <source>failed with {0} error(s)</source>
        <target state="translated">zakończono niepowodzeniem, z następującą liczbą błędów: {0}</target>
        <note />
      </trans-unit>
      <trans-unit id="FailedWithErrorsAndWarnings">
        <source>failed with {0} error(s) and {1} warning(s)</source>
        <target state="translated">zakończono niepowodzeniem, z błędami w liczbie: {0} i ostrzeżeniami w liczbie: {1}</target>
        <note />
      </trans-unit>
      <trans-unit id="FailedWithWarnings">
        <source>failed with {0} warning(s)</source>
        <target state="translated">zakończono niepowodzeniem, z ostrzeżeniami w liczbie: {0}</target>
        <note />
      </trans-unit>
      <trans-unit id="FinishedTestSession">
        <source>Finished test session.</source>
        <target state="translated">Zakończono sesję testą.</target>
        <note />
      </trans-unit>
      <trans-unit id="ForTest">
        <source>For test</source>
        <target state="translated">Na potrzeby testu</target>
        <note>is followed by test name</note>
      </trans-unit>
      <trans-unit id="FromFile">
        <source>from</source>
        <target state="translated">z</target>
        <note>from followed by a file name to point to the file from which test is originating</note>
      </trans-unit>
      <trans-unit id="GlobalValidationOfTestHostEnvironmentVariablesFailedErrorMessage">
        <source>The following 'ITestHostEnvironmentVariableProvider' providers rejected the final environment variables setup:</source>
        <target state="translated">Następujący dostawcy „ITestHostEnvironmentVariableProvider” odrzucili końcową konfigurację zmiennych środowiskowych:</target>
        <note />
      </trans-unit>
      <trans-unit id="HelpApplicationUsage">
        <source>Usage {0} [option providers] [extension option providers]</source>
        <target state="translated">Użycie {0} [option providers] [extension option providers]</target>
        <note />
      </trans-unit>
      <trans-unit id="HelpExecuteTestApplication">
        <source>Execute a .NET Test Application.</source>
        <target state="translated">Wykonaj aplikację testową platformy .NET.</target>
        <note />
      </trans-unit>
      <trans-unit id="HelpExtensionOptions">
        <source>Extension options:</source>
        <target state="translated">Opcje rozszerzenia:</target>
        <note />
      </trans-unit>
      <trans-unit id="HelpNoExtensionRegistered">
        <source>    No extension registered.</source>
        <target state="translated">    Nie zarejestrowano żadnego rozszerzenia.</target>
        <note />
      </trans-unit>
      <trans-unit id="HelpOptions">
        <source>Options:</source>
        <target state="translated">Opcje:</target>
        <note />
      </trans-unit>
      <trans-unit id="HelpTestApplicationRunner">
        <source>&lt;test application runner&gt;</source>
        <target state="translated">&lt;test application runner&gt;</target>
        <note />
      </trans-unit>
      <trans-unit id="InProcessArtifactsProduced">
        <source>In process file artifacts produced:</source>
        <target state="translated">Wygenerowane artefakty pliku w trakcie procesu:</target>
        <note />
      </trans-unit>
      <trans-unit id="InternalLoopAsyncDidNotExitSuccessfullyErrorMessage">
        <source>Method '{0}' did not exit successfully</source>
        <target state="translated">Metoda „{0}” nie zakończyła się pomyślnie</target>
        <note />
      </trans-unit>
      <trans-unit id="InvalidCommandLineArguments">
        <source>Invalid command line arguments:</source>
        <target state="translated">Nieprawidłowe argumenty wiersza polecenia:</target>
        <note />
      </trans-unit>
      <trans-unit id="JsonConfigurationFileParserDuplicateKeyErrorMessage">
        <source>A duplicate key '{0}' was found</source>
        <target state="translated">Znaleziono zduplikowany klucz „{0}”</target>
        <note />
      </trans-unit>
      <trans-unit id="JsonConfigurationFileParserTopLevelElementIsNotAnObjectErrorMessage">
        <source>Top-level JSON element must be an object. Instead, '{0}' was found</source>
        <target state="translated">Element JSON najwyższego poziomu musi być obiektem. Zamiast tego znaleziono element „{0}”</target>
        <note />
      </trans-unit>
      <trans-unit id="JsonConfigurationFileParserUnsupportedTokenErrorMessage">
        <source>Unsupported JSON token '{0}' was found</source>
        <target state="translated">Znaleziono nieobsługiwany token JSON „{0}”</target>
        <note />
      </trans-unit>
      <trans-unit id="JsonRpcTcpServerDescription">
        <source>JsonRpc server implementation based on the test platform protocol specification.</source>
        <target state="translated">Implementacja serwera JsonRpc na podstawie specyfikacji protokołu platformy testowej.</target>
        <note />
      </trans-unit>
      <trans-unit id="JsonRpcTcpServerToSingleClientDescription">
        <source>JsonRpc server to client handshake, implementation based on the test platform protocol specification.</source>
        <target state="translated">Serwer JsonRpc do uzgadniania klienta, implementacja oparta na specyfikacji protokołu platformy testowej.</target>
        <note />
      </trans-unit>
      <trans-unit id="LoggerFactoryNotReady">
        <source>The ILoggerFactory has not been built yet.</source>
        <target state="translated">Obiekt ILoggerFactory nie został jeszcze skompilowany.</target>
        <note />
      </trans-unit>
      <trans-unit id="MaxFailedTestsMustBePositive">
        <source>The option '--maximum-failed-tests' must be a positive integer. The value '{0}' is not valid.</source>
        <target state="translated">Opcja "--maximum-failed-tests" musi być dodatnią liczbą całkowitą. Wartość '{0}' jest nieprawidłowa.</target>
        <note />
      </trans-unit>
      <trans-unit id="MessageBusNotReady">
        <source>The message bus has not been built yet or is no more usable at this stage.</source>
        <target state="translated">Magistrala komunikatów nie została jeszcze zbudowana lub nie można jej już na tym etapie użyteczna.</target>
        <note />
      </trans-unit>
      <trans-unit id="MinimumExpectedTestsPolicyViolation">
        <source>Minimum expected tests policy violation, tests ran {0}, minimum expected {1}</source>
        <target state="translated">Minimalne oczekiwane naruszenie zasad testów, uruchomione testy: {0}, oczekiwane minimum: {1}</target>
        <note>{0}, {1} number of tests</note>
      </trans-unit>
      <trans-unit id="MissingClientPortFoJsonRpc">
        <source>Expected --client-port when jsonRpc protocol is used.</source>
        <target state="translated">Oczekiwano parametru --client-port, gdy jest używany protokół jsonRpc.</target>
        <note />
      </trans-unit>
      <trans-unit id="ActiveTestsRunning_MoreTestsCount">
        <source>and {0} more</source>
        <target state="translated">i {0} więcej</target>
        <note />
      </trans-unit>
      <trans-unit id="ActiveTestsRunning_FullTestsCount">
        <source>{0} tests running</source>
        <target state="translated">testy {0} uruchomione</target>
        <note />
      </trans-unit>
      <trans-unit id="NoSerializerRegisteredWithIdErrorMessage">
        <source>No serializer registered with ID '{0}'</source>
        <target state="translated">Nie zarejestrowano serializatora z identyfikatorem „{0}”</target>
        <note />
      </trans-unit>
      <trans-unit id="NoSerializerRegisteredWithTypeErrorMessage">
        <source>No serializer registered with type '{0}'</source>
        <target state="translated">Nie zarejestrowano serializatora z typem „{0}”</target>
        <note />
      </trans-unit>
      <trans-unit id="NotAvailable">
        <source>Not available</source>
        <target state="translated">Niedostępne</target>
        <note />
      </trans-unit>
      <trans-unit id="NotFound">
        <source>Not found</source>
        <target state="translated">Nie znaleziono</target>
        <note />
      </trans-unit>
      <trans-unit id="OnlyOneFilterSupported">
        <source>Passing both '--treenode-filter' and '--filter-uid' is unsupported.</source>
        <target state="translated">Przekazywanie obu parametrów „--treenode-filter” i „--filter-uid” jest nieobsługiwane.</target>
        <note />
      </trans-unit>
      <trans-unit id="OutOfProcessArtifactsProduced">
        <source>Out of process file artifacts produced:</source>
        <target state="translated">Wygenerowane artefakty pliku poza procesem:</target>
        <note />
      </trans-unit>
      <trans-unit id="Passed">
        <source>Passed</source>
        <target state="translated">Powodzenie</target>
        <note />
      </trans-unit>
      <trans-unit id="PassedLowercase">
        <source>passed</source>
        <target state="translated">zakończone powodzeniem</target>
        <note />
      </trans-unit>
      <trans-unit id="PlatformCommandLineClientHostOptionDescription">
        <source>Specify the hostname of the client.</source>
        <target state="translated">Określ nazwę hosta klienta.</target>
        <note />
      </trans-unit>
      <trans-unit id="PlatformCommandLineClientPortOptionDescription">
        <source>Specify the port of the client.</source>
        <target state="translated">Określ port klienta.</target>
        <note />
      </trans-unit>
      <trans-unit id="PlatformCommandLineConfigFileOptionDescription">
        <source>Specifies a testconfig.json file.</source>
        <target state="translated">Określa plik testconfig.json.</target>
        <note />
      </trans-unit>
      <trans-unit id="PlatformCommandLineDebugAttachOptionDescription">
        <source>Allows to pause execution in order to attach to the process for debug purposes.</source>
        <target state="translated">Umożliwia wstrzymanie wykonywania w celu dołączenia do procesu na potrzeby debugowania.</target>
        <note />
      </trans-unit>
      <trans-unit id="PlatformCommandLineDiagnosticFileLoggerSynchronousWriteOptionDescription">
        <source>Force the built-in file logger to write the log synchronously.
>>>>>>> ecda9a23
Useful for scenario where you don't want to lose any log (i.e. in case of crash).
Note that this is slowing down the test execution.</ns0:source>
        <ns0:target state="translated">Wymuś synchroniczne zapisywanie dziennika przez wbudowany rejestrator plików.
Przydatne w przypadku scenariusza, w którym nie chcesz utracić żadnego dziennika (tj. w przypadku awarii).
<<<<<<< HEAD
Pamiętaj, że to spowalnia wykonywanie testu.</ns0:target>
        <ns0:note />
      </ns0:trans-unit>
      <ns0:trans-unit id="PlatformCommandLineDiagnosticOptionDescription">
        <ns0:source>Enable the diagnostic logging. The default log level is 'Trace'.
The file will be written in the output directory with the name log_[yyMMddHHmmssfff].diag</ns0:source>
        <ns0:target state="translated">Włącz rejestrowanie diagnostyczne. Domyślny poziom dziennika to „Śledzenie”.
Plik zostanie zapisany w katalogu wyjściowym o nazwie log_[yyMMddHHmmssfff].diag</ns0:target>
        <ns0:note />
      </ns0:trans-unit>
      <ns0:trans-unit id="PlatformCommandLineDiagnosticOptionExpectsSingleArgumentErrorMessage">
        <ns0:source>'--diagnostic-verbosity' expects a single level argument ('Trace', 'Debug', 'Information', 'Warning', 'Error', or 'Critical')</ns0:source>
        <ns0:target state="translated">Element „--diagnostic-verbosity” oczekuje argumentu jednego poziomu („Trace”, „Debug”, „Information”, „Warning”, „Error” lub „Critical”)</ns0:target>
        <ns0:note />
      </ns0:trans-unit>
      <ns0:trans-unit id="PlatformCommandLineDiagnosticOptionIsMissing">
        <ns0:source>'--{0}' requires '--diagnostic' to be provided</ns0:source>
        <ns0:target state="translated">Element „--{0}” wymaga podania parametru „--diagnostic”</ns0:target>
        <ns0:note />
      </ns0:trans-unit>
      <ns0:trans-unit id="PlatformCommandLineDiagnosticOutputDirectoryOptionDescription">
        <ns0:source>Output directory of the diagnostic logging.
If not specified the file will be generated inside the default 'TestResults' directory.</ns0:source>
        <ns0:target state="translated">Katalog wyjściowy rejestrowania diagnostycznego.
W katalogu domyślnym „TestResults” zostanie wygenerowany plik, jeśli nie został określony.</ns0:target>
        <ns0:note />
      </ns0:trans-unit>
      <ns0:trans-unit id="PlatformCommandLineDiagnosticOutputFilePrefixOptionDescription">
        <ns0:source>Prefix for the log file name that will replace '[log]_.'</ns0:source>
        <ns0:target state="translated">Prefiks nazwy pliku dziennika, który zastąpi element „[log]_”.</ns0:target>
        <ns0:note />
      </ns0:trans-unit>
      <ns0:trans-unit id="PlatformCommandLineDiagnosticVerbosityOptionDescription">
        <ns0:source>Define the level of the verbosity for the --diagnostic.
The available values are 'Trace', 'Debug', 'Information', 'Warning', 'Error', and 'Critical'.</ns0:source>
        <ns0:target state="translated">Zdefiniuj poziom szczegółowości dla parametru --diagnostic.
Dostępne wartości to „Trace”, „Debug”, „Information”, „Warning”, „Error” i „Critical”.</ns0:target>
        <ns0:note />
      </ns0:trans-unit>
      <ns0:trans-unit id="PlatformCommandLineDiscoverTestsOptionDescription">
        <ns0:source>List available tests.</ns0:source>
        <ns0:target state="translated">Wyświetl listę dostępnych testów.</ns0:target>
        <ns0:note />
      </ns0:trans-unit>
      <ns0:trans-unit id="PlatformCommandLineDotnetTestPipe">
        <ns0:source>dotnet test pipe.</ns0:source>
        <ns0:target state="translated">potok testu dotnet.</ns0:target>
        <ns0:note />
      </ns0:trans-unit>
      <ns0:trans-unit id="PlatformCommandLineExitOnProcessExitInvalidDependentProcess">
        <ns0:source>Invalid PID '{0}'
{1}</ns0:source>
        <ns0:target state="translated">Nieprawidłowy identyfikator PID „{0}”
{1}</ns0:target>
        <ns0:note />
      </ns0:trans-unit>
      <ns0:trans-unit id="PlatformCommandLineExitOnProcessExitOptionDescription">
        <ns0:source>Exit the test process if dependent process exits. PID must be provided.</ns0:source>
        <ns0:target state="translated">Zakończ proces testowy, jeśli proces zależny zostanie zakończony. Należy podać identyfikator PID.</ns0:target>
        <ns0:note />
      </ns0:trans-unit>
      <ns0:trans-unit id="PlatformCommandLineExitOnProcessExitSingleArgument">
        <ns0:source>'--{0}' expects a single int PID argument</ns0:source>
        <ns0:target state="translated">„--{0}” oczekuje pojedynczego argumentu int identyfikatora PID</ns0:target>
        <ns0:note />
      </ns0:trans-unit>
      <ns0:trans-unit id="PlatformCommandLineFilterUidOptionDescription">
        <ns0:source>Provides a list of test node UIDs to filter by.</ns0:source>
        <ns0:target state="translated">Zawiera listę identyfikatorów UID węzła testowego do filtrowania.</ns0:target>
        <ns0:note />
      </ns0:trans-unit>
      <ns0:trans-unit id="PlatformCommandLineHelpOptionDescription">
        <ns0:source>Show the command line help.</ns0:source>
        <ns0:target state="translated">Pokaż pomoc wiersza polecenia.</ns0:target>
        <ns0:note />
      </ns0:trans-unit>
      <ns0:trans-unit id="PlatformCommandLineIgnoreExitCodeOptionDescription">
        <ns0:source>Do not report non successful exit value for specific exit codes
(e.g. '--ignore-exit-code 8;9' ignore exit code 8 and 9 and will return 0 in these case)</ns0:source>
        <ns0:target state="translated">Nie zgłaszaj wartości zakończenia zakończonego niepowodzeniem dla określonych kodów zakończenia
(np. „--ignore-exit-code 8; 9” ignoruje kod zakończenia 8 i 9 i zwróci wartość 0 w tym przypadku)</ns0:target>
        <ns0:note />
      </ns0:trans-unit>
      <ns0:trans-unit id="PlatformCommandLineInfoOptionDescription">
        <ns0:source>Display .NET test application information.</ns0:source>
        <ns0:target state="translated">Wyświetl informacje o aplikacji testowej platformy .NET.</ns0:target>
        <ns0:note />
      </ns0:trans-unit>
      <ns0:trans-unit id="PlatformCommandLineMaxFailedTestsOptionDescription">
        <ns0:source>Specifies a maximum number of test failures that, when exceeded, will abort the test run.</ns0:source>
        <ns0:target state="translated">Określa maksymalną liczbę niepowodzeń testów, które po przekroczeniu spowoduje przerwanie przebiegu testu.</ns0:target>
        <ns0:note />
      </ns0:trans-unit>
      <ns0:trans-unit id="PlatformCommandLineMinimumExpectedTestsIncompatibleDiscoverTests">
        <ns0:source>'--list-tests' and '--minimum-expected-tests' are incompatible options</ns0:source>
        <ns0:target state="translated">Opcje „--list-tests” i „--minimum-expected-tests” są niezgodne</ns0:target>
        <ns0:note />
      </ns0:trans-unit>
      <ns0:trans-unit id="PlatformCommandLineMinimumExpectedTestsOptionDescription">
        <ns0:source>Specifies the minimum number of tests that are expected to run.</ns0:source>
        <ns0:target state="translated">Określa minimalną liczbę testów, które mają zostać uruchomione.</ns0:target>
        <ns0:note />
      </ns0:trans-unit>
      <ns0:trans-unit id="PlatformCommandLineMinimumExpectedTestsOptionSingleArgument">
        <ns0:source>'--minimum-expected-tests' expects a single non-zero positive integer value
(e.g. '--minimum-expected-tests 10')</ns0:source>
        <ns0:target state="translated">Opcja „--minimum-expected-tests” oczekuje pojedynczej niezerowej dodatniej liczby całkowitej
(np. „--minimum-expected-tests 10”)</ns0:target>
        <ns0:note />
      </ns0:trans-unit>
      <ns0:trans-unit id="PlatformCommandLineNoBannerOptionDescription">
        <ns0:source>Do not display the startup banner, the copyright message or the telemetry banner.</ns0:source>
        <ns0:target state="translated">Nie wyświetlaj baneru startowego, komunikatu o prawach autorskich ani transparentu telemetrii.</ns0:target>
        <ns0:note />
      </ns0:trans-unit>
      <ns0:trans-unit id="PlatformCommandLinePortOptionDescription">
        <ns0:source>Specify the port of the server.</ns0:source>
        <ns0:target state="translated">Określ port serwera.</ns0:target>
        <ns0:note />
      </ns0:trans-unit>
      <ns0:trans-unit id="PlatformCommandLinePortOptionSingleArgument">
        <ns0:source>'--{0}' expects a single valid port as argument</ns0:source>
        <ns0:target state="translated">Opcja „--{0}” oczekuje pojedynczego prawidłowego portu jako argumentu</ns0:target>
        <ns0:note />
      </ns0:trans-unit>
      <ns0:trans-unit id="PlatformCommandLineProviderDescription">
        <ns0:source>Microsoft Testing Platform command line provider</ns0:source>
        <ns0:target state="translated">Dostawca wiersza polecenia platformy testowania firmy Microsoft</ns0:target>
        <ns0:note />
      </ns0:trans-unit>
      <ns0:trans-unit id="PlatformCommandLineProviderDisplayName">
        <ns0:source>Platform command line provider</ns0:source>
        <ns0:target state="translated">Dostawca wiersza polecenia platformy</ns0:target>
        <ns0:note />
      </ns0:trans-unit>
      <ns0:trans-unit id="PlatformCommandLineResultDirectoryOptionDescription">
        <ns0:source>The directory where the test results are going to be placed.
=======
Pamiętaj, że to spowalnia wykonywanie testu.</target>
        <note />
      </trans-unit>
      <trans-unit id="PlatformCommandLineDiagnosticOptionDescription">
        <source>Enable the diagnostic logging. The default log level is 'Trace'.
The file will be written in the output directory with the name log_[yyMMddHHmmssfff].diag</source>
        <target state="translated">Włącz rejestrowanie diagnostyczne. Domyślny poziom dziennika to „Śledzenie”.
Plik zostanie zapisany w katalogu wyjściowym o nazwie log_[yyMMddHHmmssfff].diag</target>
        <note />
      </trans-unit>
      <trans-unit id="PlatformCommandLineDiagnosticOptionExpectsSingleArgumentErrorMessage">
        <source>'--diagnostic-verbosity' expects a single level argument ('Trace', 'Debug', 'Information', 'Warning', 'Error', or 'Critical')</source>
        <target state="translated">Element „--diagnostic-verbosity” oczekuje argumentu jednego poziomu („Trace”, „Debug”, „Information”, „Warning”, „Error” lub „Critical”)</target>
        <note />
      </trans-unit>
      <trans-unit id="PlatformCommandLineDiagnosticOptionIsMissing">
        <source>'--{0}' requires '--diagnostic' to be provided</source>
        <target state="translated">Element „--{0}” wymaga podania parametru „--diagnostic”</target>
        <note />
      </trans-unit>
      <trans-unit id="PlatformCommandLineDiagnosticOutputDirectoryOptionDescription">
        <source>Output directory of the diagnostic logging.
If not specified the file will be generated inside the default 'TestResults' directory.</source>
        <target state="translated">Katalog wyjściowy rejestrowania diagnostycznego.
W katalogu domyślnym „TestResults” zostanie wygenerowany plik, jeśli nie został określony.</target>
        <note />
      </trans-unit>
      <trans-unit id="PlatformCommandLineDiagnosticOutputFilePrefixOptionDescription">
        <source>Prefix for the log file name that will replace '[log]_.'</source>
        <target state="translated">Prefiks nazwy pliku dziennika, który zastąpi element „[log]_”.</target>
        <note />
      </trans-unit>
      <trans-unit id="PlatformCommandLineDiagnosticVerbosityOptionDescription">
        <source>Define the level of the verbosity for the --diagnostic.
The available values are 'Trace', 'Debug', 'Information', 'Warning', 'Error', and 'Critical'.</source>
        <target state="translated">Zdefiniuj poziom szczegółowości dla parametru --diagnostic.
Dostępne wartości to „Trace”, „Debug”, „Information”, „Warning”, „Error” i „Critical”.</target>
        <note />
      </trans-unit>
      <trans-unit id="PlatformCommandLineDiscoverTestsOptionDescription">
        <source>List available tests.</source>
        <target state="translated">Wyświetl listę dostępnych testów.</target>
        <note />
      </trans-unit>
      <trans-unit id="PlatformCommandLineDotnetTestPipe">
        <source>dotnet test pipe.</source>
        <target state="translated">potok testu dotnet.</target>
        <note />
      </trans-unit>
      <trans-unit id="PlatformCommandLineExitOnProcessExitInvalidDependentProcess">
        <source>Invalid PID '{0}'
{1}</source>
        <target state="translated">Nieprawidłowy identyfikator PID „{0}”
{1}</target>
        <note />
      </trans-unit>
      <trans-unit id="PlatformCommandLineExitOnProcessExitNotSupportedInBrowser">
        <source>The '--exit-on-process-exit' option is not supported in browser environments.</source>
        <target state="translated">Opcja „--exit-on-process-exit” nie jest obsługiwana w środowiskach przeglądarki.</target>
        <note />
      </trans-unit>
      <trans-unit id="PlatformCommandLineExitOnProcessExitOptionDescription">
        <source>Exit the test process if dependent process exits. PID must be provided.</source>
        <target state="translated">Zakończ proces testowy, jeśli proces zależny zostanie zakończony. Należy podać identyfikator PID.</target>
        <note />
      </trans-unit>
      <trans-unit id="PlatformCommandLineExitOnProcessExitSingleArgument">
        <source>'--{0}' expects a single int PID argument</source>
        <target state="translated">„--{0}” oczekuje pojedynczego argumentu int identyfikatora PID</target>
        <note />
      </trans-unit>
      <trans-unit id="PlatformCommandLineFilterUidOptionDescription">
        <source>Provides a list of test node UIDs to filter by.</source>
        <target state="translated">Zawiera listę identyfikatorów UID węzła testowego do filtrowania.</target>
        <note />
      </trans-unit>
      <trans-unit id="PlatformCommandLineHelpOptionDescription">
        <source>Show the command line help.</source>
        <target state="translated">Pokaż pomoc wiersza polecenia.</target>
        <note />
      </trans-unit>
      <trans-unit id="PlatformCommandLineIgnoreExitCodeOptionDescription">
        <source>Do not report non successful exit value for specific exit codes
(e.g. '--ignore-exit-code 8;9' ignore exit code 8 and 9 and will return 0 in these case)</source>
        <target state="translated">Nie zgłaszaj wartości zakończenia zakończonego niepowodzeniem dla określonych kodów zakończenia
(np. „--ignore-exit-code 8; 9” ignoruje kod zakończenia 8 i 9 i zwróci wartość 0 w tym przypadku)</target>
        <note />
      </trans-unit>
      <trans-unit id="PlatformCommandLineInfoOptionDescription">
        <source>Display .NET test application information.</source>
        <target state="translated">Wyświetl informacje o aplikacji testowej platformy .NET.</target>
        <note />
      </trans-unit>
      <trans-unit id="PlatformCommandLineMaxFailedTestsOptionDescription">
        <source>Specifies a maximum number of test failures that, when exceeded, will abort the test run.</source>
        <target state="translated">Określa maksymalną liczbę niepowodzeń testów, które po przekroczeniu spowoduje przerwanie przebiegu testu.</target>
        <note />
      </trans-unit>
      <trans-unit id="PlatformCommandLineMinimumExpectedTestsIncompatibleDiscoverTests">
        <source>'--list-tests' and '--minimum-expected-tests' are incompatible options</source>
        <target state="translated">Opcje „--list-tests” i „--minimum-expected-tests” są niezgodne</target>
        <note />
      </trans-unit>
      <trans-unit id="PlatformCommandLineMinimumExpectedTestsOptionDescription">
        <source>Specifies the minimum number of tests that are expected to run.</source>
        <target state="translated">Określa minimalną liczbę testów, które mają zostać uruchomione.</target>
        <note />
      </trans-unit>
      <trans-unit id="PlatformCommandLineMinimumExpectedTestsOptionSingleArgument">
        <source>'--minimum-expected-tests' expects a single non-zero positive integer value
(e.g. '--minimum-expected-tests 10')</source>
        <target state="translated">Opcja „--minimum-expected-tests” oczekuje pojedynczej niezerowej dodatniej liczby całkowitej
(np. „--minimum-expected-tests 10”)</target>
        <note />
      </trans-unit>
      <trans-unit id="PlatformCommandLineNoBannerOptionDescription">
        <source>Do not display the startup banner, the copyright message or the telemetry banner.</source>
        <target state="translated">Nie wyświetlaj baneru startowego, komunikatu o prawach autorskich ani transparentu telemetrii.</target>
        <note />
      </trans-unit>
      <trans-unit id="PlatformCommandLinePortOptionDescription">
        <source>Specify the port of the server.</source>
        <target state="translated">Określ port serwera.</target>
        <note />
      </trans-unit>
      <trans-unit id="PlatformCommandLinePortOptionSingleArgument">
        <source>'--{0}' expects a single valid port as argument</source>
        <target state="translated">Opcja „--{0}” oczekuje pojedynczego prawidłowego portu jako argumentu</target>
        <note />
      </trans-unit>
      <trans-unit id="PlatformCommandLineProviderDescription">
        <source>Microsoft Testing Platform command line provider</source>
        <target state="translated">Dostawca wiersza polecenia platformy testowania firmy Microsoft</target>
        <note />
      </trans-unit>
      <trans-unit id="PlatformCommandLineProviderDisplayName">
        <source>Platform command line provider</source>
        <target state="translated">Dostawca wiersza polecenia platformy</target>
        <note />
      </trans-unit>
      <trans-unit id="PlatformCommandLineResultDirectoryOptionDescription">
        <source>The directory where the test results are going to be placed.
>>>>>>> ecda9a23
If the specified directory doesn't exist, it's created.
The default is TestResults in the directory that contains the test application.</ns0:source>
        <ns0:target state="translated">Katalog, w którym zostaną umieszczone wyniki testów.
Jeśli określony katalog nie istnieje, zostanie on utworzony.
<<<<<<< HEAD
Wartość domyślna to TestResults w katalogu zawierającym aplikację testową.</ns0:target>
        <ns0:note />
      </ns0:trans-unit>
      <ns0:trans-unit id="PlatformCommandLineServerOptionDescription">
        <ns0:source>Enable the server mode.</ns0:source>
        <ns0:target state="translated">Włącz tryb serwera.</ns0:target>
        <ns0:note />
      </ns0:trans-unit>
      <ns0:trans-unit id="PlatformCommandLineSkipBuildersNumberCheckOptionDescription">
        <ns0:source>For testing purposes</ns0:source>
        <ns0:target state="translated">Do celów testowych</ns0:target>
        <ns0:note />
      </ns0:trans-unit>
      <ns0:trans-unit id="PlatformCommandLineTestHostControllerPIDOptionDescription">
        <ns0:source>Eventual parent test host controller PID.</ns0:source>
        <ns0:target state="translated">Identyfikator PID ostatecznego nadrzędnego kontrolera hosta testów.</ns0:target>
        <ns0:note />
      </ns0:trans-unit>
      <ns0:trans-unit id="PlatformCommandLineTimeoutArgumentErrorMessage">
        <ns0:source>'timeout' option should have one argument as string in the format &lt;value&gt;[h|m|s] where 'value' is float</ns0:source>
        <ns0:target state="translated">Opcja „timeout” powinna mieć jeden argument jako ciąg w formacie &lt;value&gt;[h|m|s], gdzie element „value” ma wartość zmiennoprzecinkową</ns0:target>
        <ns0:note />
      </ns0:trans-unit>
      <ns0:trans-unit id="PlatformCommandLineTimeoutOptionDescription">
        <ns0:source>A global test execution timeout.
Takes one argument as string in the format &lt;value&gt;[h|m|s] where 'value' is float.</ns0:source>
        <ns0:target state="translated">Limit czasu wykonywania testu globalnego.
Pobiera jeden argument jako ciąg w formacie &lt;value&gt;[h|m|s], gdzie element „value” ma wartość zmiennoprzecinkową.</ns0:target>
        <ns0:note />
      </ns0:trans-unit>
      <ns0:trans-unit id="ProcessHasNotYetExitedErrorMessage">
        <ns0:source>Process should have exited before we can determine this value</ns0:source>
        <ns0:target state="translated">Proces powinien zakończyć się przed ustaleniem tej wartości</ns0:target>
        <ns0:note />
      </ns0:trans-unit>
      <ns0:trans-unit id="ReachedMaxFailedTestsMessage">
        <ns0:source>Test session is aborting due to reaching failures ('{0}') specified by the '--maximum-failed-tests' option.</ns0:source>
        <ns0:target state="translated">Sesja testowa jest przerywana z powodu błędów ('{0}') określonych przez opcję "--maximum-failed-tests".</ns0:target>
        <ns0:note>{0} is the number of max failed tests.</ns0:note>
      </ns0:trans-unit>
      <ns0:trans-unit id="RetryFailedAfterTriesErrorMessage">
        <ns0:source>Retry failed after {0} times</ns0:source>
        <ns0:target state="translated">Ponowna próba nie powiodła się po {0} razach</ns0:target>
        <ns0:note />
      </ns0:trans-unit>
      <ns0:trans-unit id="RunningTestsFrom">
        <ns0:source>Running tests from</ns0:source>
        <ns0:target state="translated">Uruchamianie testów z</ns0:target>
        <ns0:note />
      </ns0:trans-unit>
      <ns0:trans-unit id="ServerLogMessageDescription">
        <ns0:source>This data represents a server log message</ns0:source>
        <ns0:target state="translated">Te dane reprezentują komunikat dziennika serwera</ns0:target>
        <ns0:note />
      </ns0:trans-unit>
      <ns0:trans-unit id="ServerLogMessageDisplayName">
        <ns0:source>Server log message</ns0:source>
        <ns0:target state="translated">Komunikat dziennika serwera</ns0:target>
        <ns0:note />
      </ns0:trans-unit>
      <ns0:trans-unit id="ServerTestExecutionFilterFactoryDescription">
        <ns0:source>Creates the right test execution filter for server mode</ns0:source>
        <ns0:target state="translated">Tworzy odpowiedni filtr wykonania testu dla trybu serwera</ns0:target>
        <ns0:note />
      </ns0:trans-unit>
      <ns0:trans-unit id="ServerTestExecutionFilterFactoryDisplayName">
        <ns0:source>Server test execution filter factory</ns0:source>
        <ns0:target state="translated">Fabryka filtrów wykonywania testów serwera</ns0:target>
        <ns0:note />
      </ns0:trans-unit>
      <ns0:trans-unit id="ServerTestHostDescription">
        <ns0:source>The 'ITestHost' implementation used when running server mode.</ns0:source>
        <ns0:target state="translated">Implementacja "ITestHost" używana podczas uruchamiania trybu serwera.</ns0:target>
        <ns0:note />
      </ns0:trans-unit>
      <ns0:trans-unit id="ServerTestHostDisplayName">
        <ns0:source>Server mode test host</ns0:source>
        <ns0:target state="translated">Host testów trybu serwera</ns0:target>
        <ns0:note />
      </ns0:trans-unit>
      <ns0:trans-unit id="ServiceProviderCannotFindServiceErrorMessage">
        <ns0:source>Cannot find service of type '{0}'</ns0:source>
        <ns0:target state="translated">Nie można odnaleźć usługi typu „{0}”</ns0:target>
        <ns0:note />
      </ns0:trans-unit>
      <ns0:trans-unit id="ServiceProviderServiceAlreadyRegistered">
        <ns0:source>Instance of type '{0}' is already registered</ns0:source>
        <ns0:target state="translated">Wystąpienie typu „{0}” jest już zarejestrowane</ns0:target>
        <ns0:note />
      </ns0:trans-unit>
      <ns0:trans-unit id="ServiceProviderShouldNotRegisterTestFramework">
        <ns0:source>Instances of type 'ITestFramework' should not be registered through the service provider but through 'ITestApplicationBuilder.RegisterTestFramework'</ns0:source>
        <ns0:target state="translated">Wystąpienia typu „ITestFramework” nie powinny być rejestrowane za pośrednictwem dostawcy usług, ale za pośrednictwem elementu „ITestApplicationBuilder.RegisterTestFramework”</ns0:target>
        <ns0:note />
      </ns0:trans-unit>
      <ns0:trans-unit id="Skipped">
        <ns0:source>Skipped</ns0:source>
        <ns0:target state="translated">Pominięto</ns0:target>
        <ns0:note />
      </ns0:trans-unit>
      <ns0:trans-unit id="SkippedLowercase">
        <ns0:source>skipped</ns0:source>
        <ns0:target state="translated">pominięte</ns0:target>
        <ns0:note />
      </ns0:trans-unit>
      <ns0:trans-unit id="StackFrameAt">
        <ns0:source>at</ns0:source>
        <ns0:target state="translated">o</ns0:target>
        <ns0:note>at that is used for a stack frame location in a stack trace, is followed by a class and method name</ns0:note>
      </ns0:trans-unit>
      <ns0:trans-unit id="StackFrameIn">
        <ns0:source>in</ns0:source>
        <ns0:target state="translated">w</ns0:target>
        <ns0:note>in that is used in stack frame it is followed by file name</ns0:note>
      </ns0:trans-unit>
      <ns0:trans-unit id="StackTrace">
        <ns0:source>Stack Trace</ns0:source>
        <ns0:target state="translated">Śledzenie stosu</ns0:target>
        <ns0:note />
      </ns0:trans-unit>
      <ns0:trans-unit id="StandardError">
        <ns0:source>Error output</ns0:source>
        <ns0:target state="translated">Dane wyjściowe w przypadku błędu</ns0:target>
        <ns0:note />
      </ns0:trans-unit>
      <ns0:trans-unit id="StandardOutput">
        <ns0:source>Standard output</ns0:source>
        <ns0:target state="translated">Standardowe dane wyjściowe</ns0:target>
        <ns0:note />
      </ns0:trans-unit>
      <ns0:trans-unit id="StartingTestSession">
        <ns0:source>Starting test session.</ns0:source>
        <ns0:target state="translated">Rozpoczynanie sesji testowej.</ns0:target>
        <ns0:note />
      </ns0:trans-unit>
      <ns0:trans-unit id="StartingTestSessionWithLogFilePath">
        <ns0:source>Starting test session. The log file path is '{0}'.</ns0:source>
        <ns0:target state="translated">Rozpoczynanie sesji testowej. Ścieżka pliku dziennika jest '{0}'.</ns0:target>
        <ns0:note />
      </ns0:trans-unit>
      <ns0:trans-unit id="SucceededLowercase">
        <ns0:source>succeeded</ns0:source>
        <ns0:target state="translated">zakończone powodzeniem</ns0:target>
        <ns0:note />
      </ns0:trans-unit>
      <ns0:trans-unit id="TEstExecutionFilterFactoryFactoryAlreadySetErrorMessage">
        <ns0:source>An 'ITestExecutionFilterFactory' factory is already set</ns0:source>
        <ns0:target state="translated">Fabryka „ITestExecutionFilterFactory” jest już ustawiona</ns0:target>
        <ns0:note />
      </ns0:trans-unit>
      <ns0:trans-unit id="TelemetryNotice">
        <ns0:source>Telemetry
=======
Wartość domyślna to TestResults w katalogu zawierającym aplikację testową.</target>
        <note />
      </trans-unit>
      <trans-unit id="PlatformCommandLineServerOptionDescription">
        <source>Enable the server mode.</source>
        <target state="translated">Włącz tryb serwera.</target>
        <note />
      </trans-unit>
      <trans-unit id="PlatformCommandLineSkipBuildersNumberCheckOptionDescription">
        <source>For testing purposes</source>
        <target state="translated">Do celów testowych</target>
        <note />
      </trans-unit>
      <trans-unit id="PlatformCommandLineTestHostControllerPIDOptionDescription">
        <source>Eventual parent test host controller PID.</source>
        <target state="translated">Identyfikator PID ostatecznego nadrzędnego kontrolera hosta testów.</target>
        <note />
      </trans-unit>
      <trans-unit id="PlatformCommandLineTimeoutArgumentErrorMessage">
        <source>'timeout' option should have one argument as string in the format &lt;value&gt;[h|m|s] where 'value' is float</source>
        <target state="translated">Opcja „timeout” powinna mieć jeden argument jako ciąg w formacie &lt;value&gt;[h|m|s], gdzie element „value” ma wartość zmiennoprzecinkową</target>
        <note />
      </trans-unit>
      <trans-unit id="PlatformCommandLineTimeoutOptionDescription">
        <source>A global test execution timeout.
Takes one argument as string in the format &lt;value&gt;[h|m|s] where 'value' is float.</source>
        <target state="translated">Limit czasu wykonywania testu globalnego.
Pobiera jeden argument jako ciąg w formacie &lt;value&gt;[h|m|s], gdzie element „value” ma wartość zmiennoprzecinkową.</target>
        <note />
      </trans-unit>
      <trans-unit id="ProcessHasNotYetExitedErrorMessage">
        <source>Process should have exited before we can determine this value</source>
        <target state="translated">Proces powinien zakończyć się przed ustaleniem tej wartości</target>
        <note />
      </trans-unit>
      <trans-unit id="ReachedMaxFailedTestsMessage">
        <source>Test session is aborting due to reaching failures ('{0}') specified by the '--maximum-failed-tests' option.</source>
        <target state="translated">Sesja testowa jest przerywana z powodu błędów ('{0}') określonych przez opcję "--maximum-failed-tests".</target>
        <note>{0} is the number of max failed tests.</note>
      </trans-unit>
      <trans-unit id="RetryFailedAfterTriesErrorMessage">
        <source>Retry failed after {0} times</source>
        <target state="translated">Ponowna próba nie powiodła się po {0} razach</target>
        <note />
      </trans-unit>
      <trans-unit id="RunningTestsFrom">
        <source>Running tests from</source>
        <target state="translated">Uruchamianie testów z</target>
        <note />
      </trans-unit>
      <trans-unit id="ServerLogMessageDescription">
        <source>This data represents a server log message</source>
        <target state="translated">Te dane reprezentują komunikat dziennika serwera</target>
        <note />
      </trans-unit>
      <trans-unit id="ServerLogMessageDisplayName">
        <source>Server log message</source>
        <target state="translated">Komunikat dziennika serwera</target>
        <note />
      </trans-unit>
      <trans-unit id="ServerTestExecutionFilterFactoryDescription">
        <source>Creates the right test execution filter for server mode</source>
        <target state="translated">Tworzy odpowiedni filtr wykonania testu dla trybu serwera</target>
        <note />
      </trans-unit>
      <trans-unit id="ServerTestExecutionFilterFactoryDisplayName">
        <source>Server test execution filter factory</source>
        <target state="translated">Fabryka filtrów wykonywania testów serwera</target>
        <note />
      </trans-unit>
      <trans-unit id="ServerTestHostDescription">
        <source>The 'ITestHost' implementation used when running server mode.</source>
        <target state="translated">Implementacja "ITestHost" używana podczas uruchamiania trybu serwera.</target>
        <note />
      </trans-unit>
      <trans-unit id="ServerTestHostDisplayName">
        <source>Server mode test host</source>
        <target state="translated">Host testów trybu serwera</target>
        <note />
      </trans-unit>
      <trans-unit id="ServiceProviderCannotFindServiceErrorMessage">
        <source>Cannot find service of type '{0}'</source>
        <target state="translated">Nie można odnaleźć usługi typu „{0}”</target>
        <note />
      </trans-unit>
      <trans-unit id="ServiceProviderServiceAlreadyRegistered">
        <source>Instance of type '{0}' is already registered</source>
        <target state="translated">Wystąpienie typu „{0}” jest już zarejestrowane</target>
        <note />
      </trans-unit>
      <trans-unit id="ServiceProviderShouldNotRegisterTestFramework">
        <source>Instances of type 'ITestFramework' should not be registered through the service provider but through 'ITestApplicationBuilder.RegisterTestFramework'</source>
        <target state="translated">Wystąpienia typu „ITestFramework” nie powinny być rejestrowane za pośrednictwem dostawcy usług, ale za pośrednictwem elementu „ITestApplicationBuilder.RegisterTestFramework”</target>
        <note />
      </trans-unit>
      <trans-unit id="Skipped">
        <source>Skipped</source>
        <target state="translated">Pominięto</target>
        <note />
      </trans-unit>
      <trans-unit id="SkippedLowercase">
        <source>skipped</source>
        <target state="translated">pominięte</target>
        <note />
      </trans-unit>
      <trans-unit id="StackFrameAt">
        <source>at</source>
        <target state="translated">o</target>
        <note>at that is used for a stack frame location in a stack trace, is followed by a class and method name</note>
      </trans-unit>
      <trans-unit id="StackFrameIn">
        <source>in</source>
        <target state="translated">w</target>
        <note>in that is used in stack frame it is followed by file name</note>
      </trans-unit>
      <trans-unit id="StackTrace">
        <source>Stack Trace</source>
        <target state="translated">Śledzenie stosu</target>
        <note />
      </trans-unit>
      <trans-unit id="StandardError">
        <source>Error output</source>
        <target state="translated">Dane wyjściowe w przypadku błędu</target>
        <note />
      </trans-unit>
      <trans-unit id="StandardOutput">
        <source>Standard output</source>
        <target state="translated">Standardowe dane wyjściowe</target>
        <note />
      </trans-unit>
      <trans-unit id="StartingTestSession">
        <source>Starting test session.</source>
        <target state="translated">Rozpoczynanie sesji testowej.</target>
        <note />
      </trans-unit>
      <trans-unit id="StartingTestSessionWithLogFilePath">
        <source>Starting test session. The log file path is '{0}'.</source>
        <target state="translated">Rozpoczynanie sesji testowej. Ścieżka pliku dziennika jest '{0}'.</target>
        <note />
      </trans-unit>
      <trans-unit id="SucceededLowercase">
        <source>succeeded</source>
        <target state="translated">zakończone powodzeniem</target>
        <note />
      </trans-unit>
      <trans-unit id="SyncFlushNotSupportedInBrowserErrorMessage">
        <source>Synchronous flush is not supported in browser environments.</source>
        <target state="translated">Opróżnianie synchroniczne nie jest obsługiwane w środowiskach przeglądarki.</target>
        <note />
      </trans-unit>
      <trans-unit id="TEstExecutionFilterFactoryFactoryAlreadySetErrorMessage">
        <source>An 'ITestExecutionFilterFactory' factory is already set</source>
        <target state="translated">Fabryka „ITestExecutionFilterFactory” jest już ustawiona</target>
        <note />
      </trans-unit>
      <trans-unit id="TelemetryNotice">
        <source>Telemetry
>>>>>>> ecda9a23
---------
Microsoft Testing Platform collects usage data in order to help us improve your experience. The data is collected by Microsoft and are not shared with anyone.
You can opt-out of telemetry by setting the TESTINGPLATFORM_TELEMETRY_OPTOUT or DOTNET_CLI_TELEMETRY_OPTOUT environment variable to '1' or 'true' using your favorite shell.

Read more about Microsoft Testing Platform telemetry: https://aka.ms/testingplatform/telemetry</ns0:source>
        <ns0:target state="translated">Telemetria
---------
Platforma testowania firmy Microsoft zbiera dane dotyczące użycia, aby pomóc nam w ulepszaniu środowiska użytkownika. Dane są zbierane przez firmę Microsoft i nie są nikomu udostępniane.
Możesz zrezygnować z telemetrii, ustawiając zmienną środowiskową TESTINGPLATFORM_TELEMETRY_OPTOUT lub DOTNET_CLI_TELEMETRY_OPTOUT na wartość „1” lub „true” przy użyciu ulubionej powłoki.

<<<<<<< HEAD
Więcej informacji o telemetrii platformy testowej firmy Microsoft: https://aka.ms/testingplatform/telemetry</ns0:target>
        <ns0:note />
      </ns0:trans-unit>
      <ns0:trans-unit id="TelemetryProviderAlreadySetErrorMessage">
        <ns0:source>Telemetry provider is already set</ns0:source>
        <ns0:target state="translated">Dostawca telemetrii jest już ustawiony</ns0:target>
        <ns0:note />
      </ns0:trans-unit>
      <ns0:trans-unit id="TerminalNoAnsiOptionDescription">
        <ns0:source>Disable outputting ANSI escape characters to screen.</ns0:source>
        <ns0:target state="translated">Wyłącz wyprowadzanie znaków ucieczki ANSI na ekran.</ns0:target>
        <ns0:note />
      </ns0:trans-unit>
      <ns0:trans-unit id="TerminalNoAnsiOptionObsoleteMessage">
        <ns0:source>Use '--ansi off' instead of '--no-ansi'.</ns0:source>
        <ns0:target state="new">Use '--ansi off' instead of '--no-ansi'.</ns0:target>
        <ns0:note />
      </ns0:trans-unit>
      <ns0:trans-unit id="TerminalAnsiOptionDescription">
        <ns0:source>Control ANSI escape characters output.
  --ansi auto - Auto-detect terminal capabilities (default)
  --ansi on|true|enable|1 - Force enable ANSI escape sequences
  --ansi off|false|disable|0 - Force disable ANSI escape sequences</ns0:source>
        <ns0:target state="new">Control ANSI escape characters output.
  --ansi auto - Auto-detect terminal capabilities (default)
  --ansi on|true|enable|1 - Force enable ANSI escape sequences
  --ansi off|false|disable|0 - Force disable ANSI escape sequences</ns0:target>
        <ns0:note />
      </ns0:trans-unit>
      <ns0:trans-unit id="TerminalAnsiOptionInvalidArgument">
        <ns0:source>--ansi expects a single parameter with value 'auto', 'on', or 'off' (also accepts 'true', 'enable', '1', 'false', 'disable', '0').</ns0:source>
        <ns0:target state="new">--ansi expects a single parameter with value 'auto', 'on', or 'off' (also accepts 'true', 'enable', '1', 'false', 'disable', '0').</ns0:target>
        <ns0:note />
      </ns0:trans-unit>
      <ns0:trans-unit id="TerminalNoProgressOptionDescription">
        <ns0:source>Disable reporting progress to screen.</ns0:source>
        <ns0:target state="translated">Wyłącz raportowanie postępu na ekranie.</ns0:target>
        <ns0:note />
      </ns0:trans-unit>
      <ns0:trans-unit id="TerminalOutputOptionDescription">
        <ns0:source>Output verbosity when reporting tests.
Valid values are 'Normal', 'Detailed'. Default is 'Normal'.</ns0:source>
        <ns0:target state="translated">Szczegółowość danych wyjściowych podczas raportowania testów.
Prawidłowe wartości to „Normalne”, „Szczegółowe”. Wartość domyślna to „Normalne”.</ns0:target>
        <ns0:note />
      </ns0:trans-unit>
      <ns0:trans-unit id="TerminalOutputOptionInvalidArgument">
        <ns0:source>--output expects a single parameter with value 'Normal' or 'Detailed'.</ns0:source>
        <ns0:target state="translated">Parametr --output oczekuje pojedynczego parametru o wartości „Normalne” lub „Szczegółowe”.</ns0:target>
        <ns0:note />
      </ns0:trans-unit>
      <ns0:trans-unit id="TerminalTestReporterDescription">
        <ns0:source>Writes test results to terminal.</ns0:source>
        <ns0:target state="translated">Zapisuje wyniki testu w terminalu.</ns0:target>
        <ns0:note />
      </ns0:trans-unit>
      <ns0:trans-unit id="TerminalTestReporterDisplayName">
        <ns0:source>Terminal test reporter</ns0:source>
        <ns0:target state="translated">Raport testowy terminalu</ns0:target>
        <ns0:note />
      </ns0:trans-unit>
      <ns0:trans-unit id="TestAdapterInvokerFactoryAlreadySetErrorMessage">
        <ns0:source>An 'ITestFrameworkInvoker' factory is already set</ns0:source>
        <ns0:target state="translated">Fabryka „ITestFrameworkInvoker” jest już ustawiona</ns0:target>
        <ns0:note />
      </ns0:trans-unit>
      <ns0:trans-unit id="TestApplicationBuilderApplicationAlreadyRegistered">
        <ns0:source>The application has already been built</ns0:source>
        <ns0:target state="translated">Aplikacja została już skompilowana</ns0:target>
        <ns0:note />
      </ns0:trans-unit>
      <ns0:trans-unit id="TestApplicationBuilderFrameworkAdapterFactoryAlreadyRegisteredErrorMessage">
        <ns0:source>The test framework adapter factory has already been registered</ns0:source>
        <ns0:target state="translated">Fabryka adapterów struktury testowej została już zarejestrowana</ns0:target>
        <ns0:note />
      </ns0:trans-unit>
      <ns0:trans-unit id="TestApplicationBuilderTestFrameworkCapabilitiesAlreadyRegistered">
        <ns0:source>The test framework capabilities factory has already been registered</ns0:source>
        <ns0:target state="translated">Fabryka funkcji struktury testowej została już zarejestrowana</ns0:target>
        <ns0:note />
      </ns0:trans-unit>
      <ns0:trans-unit id="TestApplicationBuilderTestFrameworkNotRegistered">
        <ns0:source>The test framework adapter has not been registered. Use 'ITestApplicationBuilder.RegisterTestFramework' to register it</ns0:source>
        <ns0:target state="translated">Adapter struktury testowej nie został zarejestrowany. Użyj polecenia „ITestApplicationBuilder.RegisterTestFramework”, aby go zarejestrować</ns0:target>
        <ns0:note />
      </ns0:trans-unit>
      <ns0:trans-unit id="TestApplicationResultDescription">
        <ns0:source>Determine the result of the test application execution</ns0:source>
        <ns0:target state="translated">Określ wynik wykonania aplikacji testowej</ns0:target>
        <ns0:note />
      </ns0:trans-unit>
      <ns0:trans-unit id="TestApplicationResultDisplayName">
        <ns0:source>Test application result</ns0:source>
        <ns0:target state="translated">Wynik aplikacji testowej</ns0:target>
        <ns0:note />
      </ns0:trans-unit>
      <ns0:trans-unit id="TestApplicationVSTestModeTooManyBuilders">
        <ns0:source>VSTest mode only supports a single TestApplicationBuilder per process</ns0:source>
        <ns0:target state="translated">Tryb VSTest obsługuje tylko jeden element TestApplicationBuilder na proces</ns0:target>
        <ns0:note />
      </ns0:trans-unit>
      <ns0:trans-unit id="TestDiscoverySummary">
        <ns0:source>Test discovery summary: found {0} test(s) in {1} assemblies.</ns0:source>
        <ns0:target state="translated">Podsumowanie odnajdywania testów: znaleziono testy ({0}) w {1} zestawach.</ns0:target>
        <ns0:note>0 is number of tests, 1 is count of assemblies</ns0:note>
      </ns0:trans-unit>
      <ns0:trans-unit id="TestDiscoverySummarySingular">
        <ns0:source>Test discovery summary: found {0} test(s)</ns0:source>
        <ns0:target state="translated">Podsumowanie odnajdywania testów: znalezione testy: {0}</ns0:target>
        <ns0:note>0 is number of tests</ns0:note>
      </ns0:trans-unit>
      <ns0:trans-unit id="TestFrameworkProxyApiShouldNotBeCalled">
        <ns0:source>Method '{0}' should not have been called on this proxy object</ns0:source>
        <ns0:target state="translated">Metoda „{0}” nie powinna być wywoływana w tym obiekcie proxy</ns0:target>
        <ns0:note />
      </ns0:trans-unit>
      <ns0:trans-unit id="TestHostAdapterInvokerFailedTestSessionErrorMessage">
        <ns0:source>Test adapter test session failure</ns0:source>
        <ns0:target state="translated">Awaria sesji testowej adaptera testowego</ns0:target>
        <ns0:note />
      </ns0:trans-unit>
      <ns0:trans-unit id="TestProcessDidNotExitGracefullyErrorMessage">
        <ns0:source>Test application process didn't exit gracefully, exit code is '{0}'</ns0:source>
        <ns0:target state="translated">Proces aplikacji testowej nie zakończył się pomyślnie, kod zakończenia: „{0}”</ns0:target>
        <ns0:note />
      </ns0:trans-unit>
      <ns0:trans-unit id="TestRunSummary">
        <ns0:source>Test run summary:</ns0:source>
        <ns0:target state="translated">Podsumowanie przebiegu testu:</ns0:target>
        <ns0:note />
      </ns0:trans-unit>
      <ns0:trans-unit id="TimeoutAcquiringSemaphoreErrorMessage">
        <ns0:source>Failed to acquire semaphore before timeout of '{0}' seconds</ns0:source>
        <ns0:target state="translated">Nie można uzyskać semafora przed upływem limitu czasu wynoszącego „{0}” s</ns0:target>
        <ns0:note />
      </ns0:trans-unit>
      <ns0:trans-unit id="TimeoutFlushingLogsErrorMessage">
        <ns0:source>Failed to flush logs before the timeout of '{0}' seconds</ns0:source>
        <ns0:target state="translated">Nie można opróżnić dzienników przed upływem limitu czasu wynoszącego „{0}” s</ns0:target>
        <ns0:note />
      </ns0:trans-unit>
      <ns0:trans-unit id="Total">
        <ns0:source>Total</ns0:source>
        <ns0:target state="translated">Łącznie</ns0:target>
        <ns0:note />
      </ns0:trans-unit>
      <ns0:trans-unit id="TreeNodeFilterCannotContainSlashCharacterErrorMessage">
        <ns0:source>A filter '{0}' should not contain a '/' character</ns0:source>
        <ns0:target state="translated">Filtr „{0}” nie powinien zawierać znaku „/”</ns0:target>
        <ns0:note />
      </ns0:trans-unit>
      <ns0:trans-unit id="TreeNodeFilterDescription">
        <ns0:source>Use a tree filter to filter down the tests to execute</ns0:source>
        <ns0:target state="translated">Użyj filtru drzewa, aby przefiltrować testy do wykonania</ns0:target>
        <ns0:note />
      </ns0:trans-unit>
      <ns0:trans-unit id="TreeNodeFilterEscapeCharacterShouldNotBeLastErrorMessage">
        <ns0:source>An escape character should not terminate the filter string '{0}'</ns0:source>
        <ns0:target state="translated">Znak ucieczki nie powinien kończyć ciągu filtru „{0}”</ns0:target>
        <ns0:note />
      </ns0:trans-unit>
      <ns0:trans-unit id="TreeNodeFilterOnlyLastLevelCanContainMutiLevelWildcardErrorMessage">
        <ns0:source>Only the final filter path can contain '**' wildcard</ns0:source>
        <ns0:target state="translated">Tylko końcowa ścieżka filtru może zawierać symbol wieloznaczny „**”</ns0:target>
        <ns0:note />
      </ns0:trans-unit>
      <ns0:trans-unit id="TreeNodeFilterOperatorNotAllowedErrorMessage">
        <ns0:source>Unexpected operator '&amp;' or '|' within filter expression '{0}'</ns0:source>
        <ns0:target state="translated">Nieoczekiwany operator „&amp;” lub „|” w wyrażeniu filtru „{0}”</ns0:target>
        <ns0:note />
      </ns0:trans-unit>
      <ns0:trans-unit id="TreeNodeFilterPathShouldStartWithSlashErrorMessage">
        <ns0:source>Invalid node path, expected root as first character '{0}'</ns0:source>
        <ns0:target state="translated">Nieprawidłowa ścieżka węzła, oczekiwano głównego jako pierwszego znaku „{0}”</ns0:target>
        <ns0:note />
      </ns0:trans-unit>
      <ns0:trans-unit id="TreeNodeFilterUnbalancedFilterErrorMessage">
        <ns0:source>Filter expression '{0}' contains an unbalanced number of '{1}' '{2}' operators</ns0:source>
        <ns0:target state="translated">Wyrażenie filtru „{0}” zawiera niezrównoważoną liczbę operatorów „{1}” „{2}”</ns0:target>
        <ns0:note>{1} and {2} are () or []</ns0:note>
      </ns0:trans-unit>
      <ns0:trans-unit id="TreeNodeFilterUnexpectedSlashOperatorErrorMessage">
        <ns0:source>Filter contains an unexpected '/' operator inside a parenthesized expression</ns0:source>
        <ns0:target state="translated">Filtr zawiera nieoczekiwany operator „/” wewnątrz wyrażenia w nawiasach</ns0:target>
        <ns0:note />
      </ns0:trans-unit>
      <ns0:trans-unit id="UnexpectedCallTelemetryIsDisabledErrorMessage">
        <ns0:source>Unexpected telemetry call, the telemetry is disabled.</ns0:source>
        <ns0:target state="translated">Nieoczekiwane wywołanie telemetrii, a telemetria jest wyłączona.</ns0:target>
        <ns0:note />
      </ns0:trans-unit>
      <ns0:trans-unit id="UnexpectedExceptionDuringByteConversionErrorMessage">
        <ns0:source>An unexpected exception occurred during byte conversion</ns0:source>
        <ns0:target state="translated">Wystąpił nieoczekiwany wyjątek podczas konwersji bajtów</ns0:target>
        <ns0:note />
      </ns0:trans-unit>
      <ns0:trans-unit id="UnexpectedExceptionInFileLoggerErrorMessage">
        <ns0:source>An unexpected exception occurred in 'FileLogger.WriteLogToFileAsync'.
{0}</ns0:source>
        <ns0:target state="translated">Wystąpił nieoczekiwany wyjątek w elemencie „FileLogger.WriteLogToFileAsync”.
{0}</ns0:target>
        <ns0:note>{0} exception ToString</ns0:note>
      </ns0:trans-unit>
      <ns0:trans-unit id="UnexpectedStateErrorMessage">
        <ns0:source>Unexpected state in file '{0}' at line '{1}'</ns0:source>
        <ns0:target state="translated">Nieoczekiwany stan w pliku „{0}” w wierszu „{1}”</ns0:target>
        <ns0:note />
      </ns0:trans-unit>
      <ns0:trans-unit id="UnobservedTaskExceptionWarningMessage">
        <ns0:source>[ServerTestHost.OnTaskSchedulerUnobservedTaskException] Unhandled exception: {0}</ns0:source>
        <ns0:target state="translated">[ServerTestHost.OnTaskSchedulerUnobservedTaskException] Nieobsługiwany wyjątek: {0}</ns0:target>
        <ns0:note>{0} is the exception that was unhandled/unobserved</ns0:note>
      </ns0:trans-unit>
      <ns0:trans-unit id="UnreachableLocationErrorMessage">
        <ns0:source>This program location is thought to be unreachable. File='{0}' Line={1}</ns0:source>
        <ns0:target state="translated">Ta lokalizacja programu jest uważana za nieosiągalną. Plik=„{0}”, Wiersz={1}</ns0:target>
        <ns0:note />
      </ns0:trans-unit>
      <ns0:trans-unit id="ZeroTestsRan">
        <ns0:source>Zero tests ran</ns0:source>
        <ns0:target state="translated">Uruchomiono zero testów</ns0:target>
        <ns0:note />
      </ns0:trans-unit>
      <ns0:trans-unit id="TotalLowercase">
        <ns0:source>total</ns0:source>
        <ns0:target state="translated">łącznie</ns0:target>
        <ns0:note />
      </ns0:trans-unit>
      <ns0:trans-unit id="ChatClientProviderAlreadyRegistered">
        <ns0:source>A chat client provider has already been registered.</ns0:source>
        <ns0:target state="translated">Dostawca klienta czatu został już zarejestrowany.</ns0:target>
        <ns0:note />
      </ns0:trans-unit>
      <ns0:trans-unit id="InvalidTestApplicationBuilderTypeForAI">
        <ns0:source>AI extensions only work with builders of type 'Microsoft.Testing.Platform.Builder.TestApplicationBuilder'</ns0:source>
        <ns0:target state="translated">Rozszerzenia sztucznej inteligencji działają tylko z konstruktorami typu „Microsoft.Testing.Platform.Builder.TestApplicationBuilder”</ns0:target>
        <ns0:note />
      </ns0:trans-unit>
    </ns0:body>
  </ns0:file>
</ns0:xliff>
=======
Więcej informacji o telemetrii platformy testowej firmy Microsoft: https://aka.ms/testingplatform/telemetry</target>
        <note />
      </trans-unit>
      <trans-unit id="TelemetryProviderAlreadySetErrorMessage">
        <source>Telemetry provider is already set</source>
        <target state="translated">Dostawca telemetrii jest już ustawiony</target>
        <note />
      </trans-unit>
      <trans-unit id="TerminalNoAnsiOptionDescription">
        <source>Disable outputting ANSI escape characters to screen.</source>
        <target state="translated">Wyłącz wyprowadzanie znaków ucieczki ANSI na ekran.</target>
        <note />
      </trans-unit>
      <trans-unit id="TerminalNoProgressOptionDescription">
        <source>Disable reporting progress to screen.</source>
        <target state="translated">Wyłącz raportowanie postępu na ekranie.</target>
        <note />
      </trans-unit>
      <trans-unit id="TerminalOutputOptionDescription">
        <source>Output verbosity when reporting tests.
Valid values are 'Normal', 'Detailed'. Default is 'Normal'.</source>
        <target state="translated">Szczegółowość danych wyjściowych podczas raportowania testów.
Prawidłowe wartości to „Normalne”, „Szczegółowe”. Wartość domyślna to „Normalne”.</target>
        <note />
      </trans-unit>
      <trans-unit id="TerminalOutputOptionInvalidArgument">
        <source>--output expects a single parameter with value 'Normal' or 'Detailed'.</source>
        <target state="translated">Parametr --output oczekuje pojedynczego parametru o wartości „Normalne” lub „Szczegółowe”.</target>
        <note />
      </trans-unit>
      <trans-unit id="TerminalTestReporterDescription">
        <source>Writes test results to terminal.</source>
        <target state="translated">Zapisuje wyniki testu w terminalu.</target>
        <note />
      </trans-unit>
      <trans-unit id="TerminalTestReporterDisplayName">
        <source>Terminal test reporter</source>
        <target state="translated">Raport testowy terminalu</target>
        <note />
      </trans-unit>
      <trans-unit id="TestAdapterInvokerFactoryAlreadySetErrorMessage">
        <source>An 'ITestFrameworkInvoker' factory is already set</source>
        <target state="translated">Fabryka „ITestFrameworkInvoker” jest już ustawiona</target>
        <note />
      </trans-unit>
      <trans-unit id="TestApplicationBuilderApplicationAlreadyRegistered">
        <source>The application has already been built</source>
        <target state="translated">Aplikacja została już skompilowana</target>
        <note />
      </trans-unit>
      <trans-unit id="TestApplicationBuilderFrameworkAdapterFactoryAlreadyRegisteredErrorMessage">
        <source>The test framework adapter factory has already been registered</source>
        <target state="translated">Fabryka adapterów struktury testowej została już zarejestrowana</target>
        <note />
      </trans-unit>
      <trans-unit id="TestApplicationBuilderTestFrameworkCapabilitiesAlreadyRegistered">
        <source>The test framework capabilities factory has already been registered</source>
        <target state="translated">Fabryka funkcji struktury testowej została już zarejestrowana</target>
        <note />
      </trans-unit>
      <trans-unit id="TestApplicationBuilderTestFrameworkNotRegistered">
        <source>The test framework adapter has not been registered. Use 'ITestApplicationBuilder.RegisterTestFramework' to register it</source>
        <target state="translated">Adapter struktury testowej nie został zarejestrowany. Użyj polecenia „ITestApplicationBuilder.RegisterTestFramework”, aby go zarejestrować</target>
        <note />
      </trans-unit>
      <trans-unit id="TestApplicationResultDescription">
        <source>Determine the result of the test application execution</source>
        <target state="translated">Określ wynik wykonania aplikacji testowej</target>
        <note />
      </trans-unit>
      <trans-unit id="TestApplicationResultDisplayName">
        <source>Test application result</source>
        <target state="translated">Wynik aplikacji testowej</target>
        <note />
      </trans-unit>
      <trans-unit id="TestApplicationVSTestModeTooManyBuilders">
        <source>VSTest mode only supports a single TestApplicationBuilder per process</source>
        <target state="translated">Tryb VSTest obsługuje tylko jeden element TestApplicationBuilder na proces</target>
        <note />
      </trans-unit>
      <trans-unit id="TestDiscoverySummary">
        <source>Test discovery summary: found {0} test(s) in {1} assemblies.</source>
        <target state="translated">Podsumowanie odnajdywania testów: znaleziono testy ({0}) w {1} zestawach.</target>
        <note>0 is number of tests, 1 is count of assemblies</note>
      </trans-unit>
      <trans-unit id="TestDiscoverySummarySingular">
        <source>Test discovery summary: found {0} test(s)</source>
        <target state="translated">Podsumowanie odnajdywania testów: znalezione testy: {0}</target>
        <note>0 is number of tests</note>
      </trans-unit>
      <trans-unit id="TestFrameworkProxyApiShouldNotBeCalled">
        <source>Method '{0}' should not have been called on this proxy object</source>
        <target state="translated">Metoda „{0}” nie powinna być wywoływana w tym obiekcie proxy</target>
        <note />
      </trans-unit>
      <trans-unit id="TestHostAdapterInvokerFailedTestSessionErrorMessage">
        <source>Test adapter test session failure</source>
        <target state="translated">Awaria sesji testowej adaptera testowego</target>
        <note />
      </trans-unit>
      <trans-unit id="TestHostControllerProcessRestartNotSupportedOnWebAssembly">
        <source>Test host controller extensions that require process restart are not supported on browser/WebAssembly platforms.</source>
        <target state="translated">Testowe rozszerzenia kontrolera hosta, które wymagają ponownego uruchomienia procesu, nie są obsługiwane na platformach przeglądarki/WebAssembly.</target>
        <note />
      </trans-unit>
      <trans-unit id="TestProcessDidNotExitGracefullyErrorMessage">
        <source>Test application process didn't exit gracefully, exit code is '{0}'</source>
        <target state="translated">Proces aplikacji testowej nie zakończył się pomyślnie, kod zakończenia: „{0}”</target>
        <note />
      </trans-unit>
      <trans-unit id="TestRunSummary">
        <source>Test run summary:</source>
        <target state="translated">Podsumowanie przebiegu testu:</target>
        <note />
      </trans-unit>
      <trans-unit id="TimeoutAcquiringSemaphoreErrorMessage">
        <source>Failed to acquire semaphore before timeout of '{0}' seconds</source>
        <target state="translated">Nie można uzyskać semafora przed upływem limitu czasu wynoszącego „{0}” s</target>
        <note />
      </trans-unit>
      <trans-unit id="TimeoutFlushingLogsErrorMessage">
        <source>Failed to flush logs before the timeout of '{0}' seconds</source>
        <target state="translated">Nie można opróżnić dzienników przed upływem limitu czasu wynoszącego „{0}” s</target>
        <note />
      </trans-unit>
      <trans-unit id="Total">
        <source>Total</source>
        <target state="translated">Łącznie</target>
        <note />
      </trans-unit>
      <trans-unit id="TreeNodeFilterCannotContainSlashCharacterErrorMessage">
        <source>A filter '{0}' should not contain a '/' character</source>
        <target state="translated">Filtr „{0}” nie powinien zawierać znaku „/”</target>
        <note />
      </trans-unit>
      <trans-unit id="TreeNodeFilterDescription">
        <source>Use a tree filter to filter down the tests to execute</source>
        <target state="translated">Użyj filtru drzewa, aby przefiltrować testy do wykonania</target>
        <note />
      </trans-unit>
      <trans-unit id="TreeNodeFilterEscapeCharacterShouldNotBeLastErrorMessage">
        <source>An escape character should not terminate the filter string '{0}'</source>
        <target state="translated">Znak ucieczki nie powinien kończyć ciągu filtru „{0}”</target>
        <note />
      </trans-unit>
      <trans-unit id="TreeNodeFilterOnlyLastLevelCanContainMutiLevelWildcardErrorMessage">
        <source>Only the final filter path can contain '**' wildcard</source>
        <target state="translated">Tylko końcowa ścieżka filtru może zawierać symbol wieloznaczny „**”</target>
        <note />
      </trans-unit>
      <trans-unit id="TreeNodeFilterOperatorNotAllowedErrorMessage">
        <source>Unexpected operator '&amp;' or '|' within filter expression '{0}'</source>
        <target state="translated">Nieoczekiwany operator „&amp;” lub „|” w wyrażeniu filtru „{0}”</target>
        <note />
      </trans-unit>
      <trans-unit id="TreeNodeFilterPathShouldStartWithSlashErrorMessage">
        <source>Invalid node path, expected root as first character '{0}'</source>
        <target state="translated">Nieprawidłowa ścieżka węzła, oczekiwano głównego jako pierwszego znaku „{0}”</target>
        <note />
      </trans-unit>
      <trans-unit id="TreeNodeFilterUnbalancedFilterErrorMessage">
        <source>Filter expression '{0}' contains an unbalanced number of '{1}' '{2}' operators</source>
        <target state="translated">Wyrażenie filtru „{0}” zawiera niezrównoważoną liczbę operatorów „{1}” „{2}”</target>
        <note>{1} and {2} are () or []</note>
      </trans-unit>
      <trans-unit id="TreeNodeFilterUnexpectedSlashOperatorErrorMessage">
        <source>Filter contains an unexpected '/' operator inside a parenthesized expression</source>
        <target state="translated">Filtr zawiera nieoczekiwany operator „/” wewnątrz wyrażenia w nawiasach</target>
        <note />
      </trans-unit>
      <trans-unit id="UnexpectedCallTelemetryIsDisabledErrorMessage">
        <source>Unexpected telemetry call, the telemetry is disabled.</source>
        <target state="translated">Nieoczekiwane wywołanie telemetrii, a telemetria jest wyłączona.</target>
        <note />
      </trans-unit>
      <trans-unit id="UnexpectedExceptionDuringByteConversionErrorMessage">
        <source>An unexpected exception occurred during byte conversion</source>
        <target state="translated">Wystąpił nieoczekiwany wyjątek podczas konwersji bajtów</target>
        <note />
      </trans-unit>
      <trans-unit id="UnexpectedExceptionInFileLoggerErrorMessage">
        <source>An unexpected exception occurred in 'FileLogger.WriteLogToFileAsync'.
{0}</source>
        <target state="translated">Wystąpił nieoczekiwany wyjątek w elemencie „FileLogger.WriteLogToFileAsync”.
{0}</target>
        <note>{0} exception ToString</note>
      </trans-unit>
      <trans-unit id="UnexpectedStateErrorMessage">
        <source>Unexpected state in file '{0}' at line '{1}'</source>
        <target state="translated">Nieoczekiwany stan w pliku „{0}” w wierszu „{1}”</target>
        <note />
      </trans-unit>
      <trans-unit id="UnobservedTaskExceptionWarningMessage">
        <source>[ServerTestHost.OnTaskSchedulerUnobservedTaskException] Unhandled exception: {0}</source>
        <target state="translated">[ServerTestHost.OnTaskSchedulerUnobservedTaskException] Nieobsługiwany wyjątek: {0}</target>
        <note>{0} is the exception that was unhandled/unobserved</note>
      </trans-unit>
      <trans-unit id="UnreachableLocationErrorMessage">
        <source>This program location is thought to be unreachable. File='{0}' Line={1}</source>
        <target state="translated">Ta lokalizacja programu jest uważana za nieosiągalną. Plik=„{0}”, Wiersz={1}</target>
        <note />
      </trans-unit>
      <trans-unit id="WaitDebuggerAttachNotSupportedInBrowserErrorMessage">
        <source>Waiting for debugger to attach (TESTINGPLATFORM_WAIT_ATTACH_DEBUGGER=1) is not supported in browser environments.</source>
        <target state="translated">Oczekiwanie na dołączenie debugera (TESTINGPLATFORM_WAIT_ATTACH_DEBUGGER=1) nie jest obsługiwane w środowiskach przeglądarki.</target>
        <note />
      </trans-unit>
      <trans-unit id="ZeroTestsRan">
        <source>Zero tests ran</source>
        <target state="translated">Uruchomiono zero testów</target>
        <note />
      </trans-unit>
      <trans-unit id="TotalLowercase">
        <source>total</source>
        <target state="translated">łącznie</target>
        <note />
      </trans-unit>
      <trans-unit id="ChatClientProviderAlreadyRegistered">
        <source>A chat client provider has already been registered.</source>
        <target state="translated">Dostawca klienta czatu został już zarejestrowany.</target>
        <note />
      </trans-unit>
      <trans-unit id="InvalidTestApplicationBuilderTypeForAI">
        <source>AI extensions only work with builders of type 'Microsoft.Testing.Platform.Builder.TestApplicationBuilder'</source>
        <target state="translated">Rozszerzenia sztucznej inteligencji działają tylko z konstruktorami typu „Microsoft.Testing.Platform.Builder.TestApplicationBuilder”</target>
        <note />
      </trans-unit>
    </body>
  </file>
</xliff>
>>>>>>> ecda9a23
<|MERGE_RESOLUTION|>--- conflicted
+++ resolved
@@ -1,485 +1,3 @@
-<<<<<<< HEAD
-<?xml version='1.0' encoding='utf-8'?>
-<ns0:xliff xmlns:ns0="urn:oasis:names:tc:xliff:document:1.2" xmlns:xsi="http://www.w3.org/2001/XMLSchema-instance" version="1.2" xsi:schemaLocation="urn:oasis:names:tc:xliff:document:1.2 xliff-core-1.2-transitional.xsd">
-  <ns0:file datatype="xml" source-language="en" target-language="pl" original="../PlatformResources.resx">
-    <ns0:body>
-      <ns0:trans-unit id="AbortForMaxFailedTestsCapabilityNotAvailable">
-        <ns0:source>The current test framework does not implement 'IGracefulStopTestExecutionCapability' which is required for '--maximum-failed-tests' feature.</ns0:source>
-        <ns0:target state="translated">Bieżąca platforma testowa nie implementuje interfejsu "IGracefulStopTestExecutionCapability", który jest wymagany dla funkcji "--maximum-failed-tests".</ns0:target>
-        <ns0:note />
-      </ns0:trans-unit>
-      <ns0:trans-unit id="AbortForMaxFailedTestsDescription">
-        <ns0:source>Extension used to support '--maximum-failed-tests'. When a given failures threshold is reached, the test run will be aborted.</ns0:source>
-        <ns0:target state="translated">Rozszerzenie używane do obsługi "--maximum-failed-tests". Po osiągnięciu podanego progu niepowodzeń przebieg testu zostanie przerwany.</ns0:target>
-        <ns0:note />
-      </ns0:trans-unit>
-      <ns0:trans-unit id="Aborted">
-        <ns0:source>Aborted</ns0:source>
-        <ns0:target state="translated">Przerwano</ns0:target>
-        <ns0:note />
-      </ns0:trans-unit>
-      <ns0:trans-unit id="Actual">
-        <ns0:source>Actual</ns0:source>
-        <ns0:target state="translated">Rzeczywiste</ns0:target>
-        <ns0:note />
-      </ns0:trans-unit>
-      <ns0:trans-unit id="CancelledLowercase">
-        <ns0:source>canceled</ns0:source>
-        <ns0:target state="translated">anulowane</ns0:target>
-        <ns0:note />
-      </ns0:trans-unit>
-      <ns0:trans-unit id="CancellingTestSession">
-        <ns0:source>Canceling the test session...</ns0:source>
-        <ns0:target state="translated">Trwa anulowanie sesji testowej...</ns0:target>
-        <ns0:note />
-      </ns0:trans-unit>
-      <ns0:trans-unit id="CannotCreateTestExecutionFilterErrorMessage">
-        <ns0:source>Failed to create a test execution filter</ns0:source>
-        <ns0:target state="translated">Nie można utworzyć filtru wykonywania testu</ns0:target>
-        <ns0:note />
-      </ns0:trans-unit>
-      <ns0:trans-unit id="CannotCreateUniqueLogFileErrorMessage">
-        <ns0:source>Failed to create a unique log file after 3 seconds. Lastly tried file name is '{0}'.</ns0:source>
-        <ns0:target state="translated">Nie można utworzyć unikatowego pliku dziennika po 3 s. Ostatnio wypróbowana nazwa pliku to „{0}”.</ns0:target>
-        <ns0:note />
-      </ns0:trans-unit>
-      <ns0:trans-unit id="CannotRemoveEnvironmentVariableAtThisStageErrorMessage">
-        <ns0:source>Cannot remove environment variables at this stage</ns0:source>
-        <ns0:target state="translated">Nie można usunąć zmiennych środowiskowych na tym etapie</ns0:target>
-        <ns0:note />
-      </ns0:trans-unit>
-      <ns0:trans-unit id="CannotRemoveEnvironmentVariableItIsLockedErrorMessage">
-        <ns0:source>Extension '{0}' tried to remove environment variable '{1}' but it was locked by extension '{2}'</ns0:source>
-        <ns0:target state="translated">Rozszerzenie „{0}” próbowało usunąć zmienną środowiskową „{1}”, ale zostało zablokowane przez rozszerzenie „{2}”</ns0:target>
-        <ns0:note />
-      </ns0:trans-unit>
-      <ns0:trans-unit id="CannotSetEnvironmentVariableAtThisStageErrorMessage">
-        <ns0:source>Cannot set environment variables at this stage</ns0:source>
-        <ns0:target state="translated">Nie można ustawić zmiennych środowiskowych na tym etapie</ns0:target>
-        <ns0:note />
-      </ns0:trans-unit>
-      <ns0:trans-unit id="CannotSetEnvironmentVariableItIsLockedErrorMessage">
-        <ns0:source>Extension '{0}' tried to set environment variable '{1}' but it was locked by extension '{2}'</ns0:source>
-        <ns0:target state="translated">Rozszerzenie „{0}” próbowało ustawić zmienną środowiskową „{1}”,ale zostało zablokowane przez rozszerzenie „{2}”</ns0:target>
-        <ns0:note />
-      </ns0:trans-unit>
-      <ns0:trans-unit id="CannotStartProcessErrorMessage">
-        <ns0:source>Cannot start process '{0}'</ns0:source>
-        <ns0:target state="translated">Nie można uruchomić procesu „{0}”</ns0:target>
-        <ns0:note />
-      </ns0:trans-unit>
-      <ns0:trans-unit id="CommandLineInvalidArgumentsForOption">
-        <ns0:source>Option '--{0}' has invalid arguments: {1}</ns0:source>
-        <ns0:target state="translated">Opcja „--{0}” ma nieprawidłowe argumenty: {1}</ns0:target>
-        <ns0:note />
-      </ns0:trans-unit>
-      <ns0:trans-unit id="CommandLineInvalidArityErrorMessage">
-        <ns0:source>Invalid arity, maximum must be greater than minimum</ns0:source>
-        <ns0:target state="translated">Nieprawidłowa liczba argumentów, wartość maksymalna musi być większa od wartości minimalnej</ns0:target>
-        <ns0:note />
-      </ns0:trans-unit>
-      <ns0:trans-unit id="CommandLineInvalidConfiguration">
-        <ns0:source>Invalid configuration for provider '{0}' (UID: {1}). Error: {2}</ns0:source>
-        <ns0:target state="translated">Nieprawidłowa konfiguracja dla dostawcy „{0}” (UID: {1}). Błąd: {2}</ns0:target>
-        <ns0:note />
-      </ns0:trans-unit>
-      <ns0:trans-unit id="CommandLineInvalidOptionName">
-        <ns0:source>Invalid option name '{0}', it must contain only letter and '-' (e.g. my-option)</ns0:source>
-        <ns0:target state="translated">Nieprawidłowa nazwa opcji „{0}”, może zawierać tylko literę i znak „-” (np. moja-opcja)</ns0:target>
-        <ns0:note />
-      </ns0:trans-unit>
-      <ns0:trans-unit id="CommandLineOptionExpectsAtLeastArguments">
-        <ns0:source>Option '--{0}' from provider '{1}' (UID: {2}) expects at least {3} arguments</ns0:source>
-        <ns0:target state="translated">Opcja „--{0}” od dostawcy„{1}” (UID: {2}) oczekuje co najmniej {3} argumentów</ns0:target>
-        <ns0:note />
-      </ns0:trans-unit>
-      <ns0:trans-unit id="CommandLineOptionExpectsAtMostArguments">
-        <ns0:source>Option '--{0}' from provider '{1}' (UID: {2}) expects at most {3} arguments</ns0:source>
-        <ns0:target state="translated">Opcja „--{0}” od dostawcy„{1}” (UID: {2}) oczekuje co najwyżej {3} argumentów</ns0:target>
-        <ns0:note />
-      </ns0:trans-unit>
-      <ns0:trans-unit id="CommandLineOptionExpectsNoArguments">
-        <ns0:source>Option '--{0}' from provider '{1}' (UID: {2}) expects no arguments</ns0:source>
-        <ns0:target state="translated">Opcja „--{0}” od dostawcy„{1}” (UID: {2}) nie oczekuje żadnych argumentów</ns0:target>
-        <ns0:note />
-      </ns0:trans-unit>
-      <ns0:trans-unit id="CommandLineOptionIsDeclaredByMultipleProviders">
-        <ns0:source>Option '--{0}' is declared by multiple extensions: '{1}'</ns0:source>
-        <ns0:target state="translated">Opcja „--{0}” jest deklarowana przez wiele rozszerzeń: „{1}”</ns0:target>
-        <ns0:note />
-      </ns0:trans-unit>
-      <ns0:trans-unit id="CommandLineOptionIsDeclaredByMultipleProvidersWorkaround">
-        <ns0:source>You can fix the previous option clash by overriding the option name using the configuration file</ns0:source>
-        <ns0:target state="translated">Możesz naprawić konflikt poprzedniej opcji, przesłaniając nazwę opcji przy użyciu pliku konfiguracji</ns0:target>
-        <ns0:note />
-      </ns0:trans-unit>
-      <ns0:trans-unit id="CommandLineOptionIsReserved">
-        <ns0:source>Option '--{0}' is reserved and cannot be used by providers: '{0}'</ns0:source>
-        <ns0:target state="translated">Opcja „--{0}” jest zastrzeżona i nie może być używana przez dostawców: „{0}”</ns0:target>
-        <ns0:note />
-      </ns0:trans-unit>
-      <ns0:trans-unit id="CommandLineOptionObsoleteWarning">
-        <ns0:source>Warning: Option '--{0}' is obsolete. {1}</ns0:source>
-        <ns0:target state="new">Warning: Option '--{0}' is obsolete. {1}</ns0:target>
-        <ns0:note />
-      </ns0:trans-unit>
-      <ns0:trans-unit id="CommandLineOptionIsUsingReservedPrefix">
-        <ns0:source>Option `--{0}` from provider '{1}' (UID: {2}) is using the reserved prefix '--internal'</ns0:source>
-        <ns0:target state="translated">Opcja „--{0}” od dostawcy „{1}” (UID: {2}) używa zastrzeżonego prefiksu „--internal”</ns0:target>
-        <ns0:note />
-      </ns0:trans-unit>
-      <ns0:trans-unit id="CommandLineOptionsNotReady">
-        <ns0:source>The ICommandLineOptions has not been built yet.</ns0:source>
-        <ns0:target state="translated">Obiekt ICommandLineOptions nie został jeszcze skompilowany.</ns0:target>
-        <ns0:note />
-      </ns0:trans-unit>
-      <ns0:trans-unit id="CommandLineParserFailedToReadResponseFile">
-        <ns0:source>Failed to read response file '{0}'. {1}.</ns0:source>
-        <ns0:target state="translated">Niepowodzenie odczytu pliku odpowiedzi „{0}”. {1}.</ns0:target>
-        <ns0:note>{1} is the exception</ns0:note>
-      </ns0:trans-unit>
-      <ns0:trans-unit id="CommandLineParserResponseFileNotFound">
-        <ns0:source>The response file '{0}' was not found</ns0:source>
-        <ns0:target state="translated">Nie znaleziono pliku odpowiedzi „{0}”</ns0:target>
-        <ns0:note />
-      </ns0:trans-unit>
-      <ns0:trans-unit id="CommandLineParserUnexpectedArgument">
-        <ns0:source>Unexpected argument {0}</ns0:source>
-        <ns0:target state="translated">Nieoczekiwany argument {0}</ns0:target>
-        <ns0:note />
-      </ns0:trans-unit>
-      <ns0:trans-unit id="CommandLineParserUnexpectedSingleQuoteInArgument">
-        <ns0:source>Unexpected single quote in argument: {0}</ns0:source>
-        <ns0:target state="translated">Nieoczekiwany pojedynczy cudzysłów w argumencie: {0}</ns0:target>
-        <ns0:note />
-      </ns0:trans-unit>
-      <ns0:trans-unit id="CommandLineParserUnexpectedSingleQuoteInArgumentForOption">
-        <ns0:source>Unexpected single quote in argument: {0} for option '--{1}'</ns0:source>
-        <ns0:target state="translated">Nieoczekiwany pojedynczy cudzysłów w argumencie: {0} dla opcji „--{1}”</ns0:target>
-        <ns0:note />
-      </ns0:trans-unit>
-      <ns0:trans-unit id="CommandLineUnknownOption">
-        <ns0:source>Unknown option '--{0}'</ns0:source>
-        <ns0:target state="translated">Nieznana opcja: „--{0}”</ns0:target>
-        <ns0:note />
-      </ns0:trans-unit>
-      <ns0:trans-unit id="CompositeServiceFactoryInstanceAlreadyRegistered">
-        <ns0:source>The same instance of 'CompositeExtensonFactory' is already registered</ns0:source>
-        <ns0:target state="translated">To samo wystąpienie elementu „CompositeExtensonFactory” jest już zarejestrowane</ns0:target>
-        <ns0:note />
-      </ns0:trans-unit>
-      <ns0:trans-unit id="ConfigurationFileNotFound">
-        <ns0:source>The configuration file '{0}' specified with '--config-file' could not be found.</ns0:source>
-        <ns0:target state="translated">Nie można odnaleźć pliku konfiguracji „{0}” określonego za pomocą parametru „--config-file”.</ns0:target>
-        <ns0:note />
-      </ns0:trans-unit>
-      <ns0:trans-unit id="ConfigurationManagerCannotFindDefaultJsonConfigurationErrorMessage">
-        <ns0:source>Could not find the default json configuration</ns0:source>
-        <ns0:target state="translated">Nie można odnaleźć domyślnej konfiguracji JSON</ns0:target>
-        <ns0:note />
-      </ns0:trans-unit>
-      <ns0:trans-unit id="ConnectingToClientHost">
-        <ns0:source>Connecting to client host '{0}' port '{1}'</ns0:source>
-        <ns0:target state="translated">Łączenie z hostem klienta „{0}” na porcie „{1}”</ns0:target>
-        <ns0:note />
-      </ns0:trans-unit>
-      <ns0:trans-unit id="ConsoleIsAlreadyInBatchingMode">
-        <ns0:source>Console is already in batching mode.</ns0:source>
-        <ns0:target state="translated">Konsola jest już w trybie dzielenia na partie.</ns0:target>
-        <ns0:note>Exception that is thrown when console is already collecting input into a batch (into a string builder), and code asks to enable batching mode again.</ns0:note>
-      </ns0:trans-unit>
-      <ns0:trans-unit id="ConsoleTestExecutionFilterFactoryDescription">
-        <ns0:source>Creates the right test execution filter for console mode</ns0:source>
-        <ns0:target state="translated">Tworzy odpowiedni filtr wykonywania testu dla trybu konsoli</ns0:target>
-        <ns0:note />
-      </ns0:trans-unit>
-      <ns0:trans-unit id="ConsoleTestExecutionFilterFactoryDisplayName">
-        <ns0:source>Console test execution filter factory</ns0:source>
-        <ns0:target state="translated">Fabryka filtrów wykonywania testów konsoli</ns0:target>
-        <ns0:note />
-      </ns0:trans-unit>
-      <ns0:trans-unit id="CouldNotFindDirectoryErrorMessage">
-        <ns0:source>Could not find directory '{0}'</ns0:source>
-        <ns0:target state="translated">Nie można odnaleźć katalogu „{0}”.</ns0:target>
-        <ns0:note />
-      </ns0:trans-unit>
-      <ns0:trans-unit id="DiagnosticFileLevelWithAsyncFlush">
-        <ns0:source>Diagnostic file (level '{0}' with async flush): {1}</ns0:source>
-        <ns0:target state="translated">Plik diagnostyczny (poziom „{0}” z asynchronicznym opróżnianiem): {1}</ns0:target>
-        <ns0:note>0 level such as verbose,
-1 path to file</ns0:note>
-      </ns0:trans-unit>
-      <ns0:trans-unit id="DiagnosticFileLevelWithFlush">
-        <ns0:source>Diagnostic file (level '{0}' with sync flush): {1}</ns0:source>
-        <ns0:target state="translated">Plik diagnostyczny (poziom „{0}” z synchronicznym opróżnianiem): {1}</ns0:target>
-        <ns0:note>0 level such as verbose,
-1 path to file</ns0:note>
-      </ns0:trans-unit>
-      <ns0:trans-unit id="DiscoveredTestsInAssembly">
-        <ns0:source>Discovered {0} test(s) in assembly</ns0:source>
-        <ns0:target state="translated">W zestawie odnaleziono następującą liczbę testów: {0}</ns0:target>
-        <ns0:note>0 is count, the sentence is followed by the path of the assebly</ns0:note>
-      </ns0:trans-unit>
-      <ns0:trans-unit id="DiscoveringTestsFrom">
-        <ns0:source>Discovering tests from</ns0:source>
-        <ns0:target state="translated">Odnajdywanie testów w</ns0:target>
-        <ns0:note />
-      </ns0:trans-unit>
-      <ns0:trans-unit id="DurationLowercase">
-        <ns0:source>duration</ns0:source>
-        <ns0:target state="translated">czas trwania</ns0:target>
-        <ns0:note />
-      </ns0:trans-unit>
-      <ns0:trans-unit id="EnvironmentVariableProviderFailedWithError">
-        <ns0:source>Provider '{0}' (UID: {1}) failed with error: {2}</ns0:source>
-        <ns0:target state="translated">Dostawca „{0}” (UID:{1}) nie powiódł się z powodu błędu: {2}</ns0:target>
-        <ns0:note />
-      </ns0:trans-unit>
-      <ns0:trans-unit id="ExceptionDuringCancellationWarningMessage">
-        <ns0:source>Exception during the cancellation of request id '{0}'</ns0:source>
-        <ns0:target state="translated">Wyjątek podczas anulowania '{0}' identyfikatora żądania</ns0:target>
-        <ns0:note>{0} is the request id</ns0:note>
-      </ns0:trans-unit>
-      <ns0:trans-unit id="ExitCode">
-        <ns0:source>Exit code</ns0:source>
-        <ns0:target state="translated">Kod zakończenia</ns0:target>
-        <ns0:note />
-      </ns0:trans-unit>
-      <ns0:trans-unit id="Expected">
-        <ns0:source>Expected</ns0:source>
-        <ns0:target state="translated">Oczekiwane</ns0:target>
-        <ns0:note />
-      </ns0:trans-unit>
-      <ns0:trans-unit id="ExtensionDoesNotImplementGivenInterfaceErrorMessage">
-        <ns0:source>Extension of type '{0}' is not implementing the required '{1}' interface</ns0:source>
-        <ns0:target state="translated">Rozszerzenie typu „{0}” nie implementuje wymaganego interfejsu „{1}”.</ns0:target>
-        <ns0:note />
-      </ns0:trans-unit>
-      <ns0:trans-unit id="ExtensionWithSameUidAlreadyRegisteredErrorMessage">
-        <ns0:source>Extensions with the same UID '{0}' have already been registered. Registered extensions are of types: {1}</ns0:source>
-        <ns0:target state="translated">Rozszerzenia o tym samym identyfikatorze UID „{0}” zostały już zarejestrowane. Zarejestrowane rozszerzenia są typu: {1}</ns0:target>
-        <ns0:note />
-      </ns0:trans-unit>
-      <ns0:trans-unit id="Failed">
-        <ns0:source>Failed</ns0:source>
-        <ns0:target state="translated">Niepowodzenie</ns0:target>
-        <ns0:note />
-      </ns0:trans-unit>
-      <ns0:trans-unit id="FailedLowercase">
-        <ns0:source>failed</ns0:source>
-        <ns0:target state="translated">zakończone niepowodzeniem</ns0:target>
-        <ns0:note />
-      </ns0:trans-unit>
-      <ns0:trans-unit id="FailedToWriteLogToChannelErrorMessage">
-        <ns0:source>Failed to write the log to the channel. Missed log content:
-{0}</ns0:source>
-        <ns0:target state="translated">Nie można zapisać dziennika w kanale. Pominięta zawartość dziennika:
-{0}</ns0:target>
-        <ns0:note />
-      </ns0:trans-unit>
-      <ns0:trans-unit id="FailedWithErrors">
-        <ns0:source>failed with {0} error(s)</ns0:source>
-        <ns0:target state="translated">zakończono niepowodzeniem, z następującą liczbą błędów: {0}</ns0:target>
-        <ns0:note />
-      </ns0:trans-unit>
-      <ns0:trans-unit id="FailedWithErrorsAndWarnings">
-        <ns0:source>failed with {0} error(s) and {1} warning(s)</ns0:source>
-        <ns0:target state="translated">zakończono niepowodzeniem, z błędami w liczbie: {0} i ostrzeżeniami w liczbie: {1}</ns0:target>
-        <ns0:note />
-      </ns0:trans-unit>
-      <ns0:trans-unit id="FailedWithWarnings">
-        <ns0:source>failed with {0} warning(s)</ns0:source>
-        <ns0:target state="translated">zakończono niepowodzeniem, z ostrzeżeniami w liczbie: {0}</ns0:target>
-        <ns0:note />
-      </ns0:trans-unit>
-      <ns0:trans-unit id="FinishedTestSession">
-        <ns0:source>Finished test session.</ns0:source>
-        <ns0:target state="translated">Zakończono sesję testą.</ns0:target>
-        <ns0:note />
-      </ns0:trans-unit>
-      <ns0:trans-unit id="ForTest">
-        <ns0:source>For test</ns0:source>
-        <ns0:target state="translated">Na potrzeby testu</ns0:target>
-        <ns0:note>is followed by test name</ns0:note>
-      </ns0:trans-unit>
-      <ns0:trans-unit id="FromFile">
-        <ns0:source>from</ns0:source>
-        <ns0:target state="translated">z</ns0:target>
-        <ns0:note>from followed by a file name to point to the file from which test is originating</ns0:note>
-      </ns0:trans-unit>
-      <ns0:trans-unit id="GlobalValidationOfTestHostEnvironmentVariablesFailedErrorMessage">
-        <ns0:source>The following 'ITestHostEnvironmentVariableProvider' providers rejected the final environment variables setup:</ns0:source>
-        <ns0:target state="translated">Następujący dostawcy „ITestHostEnvironmentVariableProvider” odrzucili końcową konfigurację zmiennych środowiskowych:</ns0:target>
-        <ns0:note />
-      </ns0:trans-unit>
-      <ns0:trans-unit id="HelpApplicationUsage">
-        <ns0:source>Usage {0} [option providers] [extension option providers]</ns0:source>
-        <ns0:target state="translated">Użycie {0} [option providers] [extension option providers]</ns0:target>
-        <ns0:note />
-      </ns0:trans-unit>
-      <ns0:trans-unit id="HelpExecuteTestApplication">
-        <ns0:source>Execute a .NET Test Application.</ns0:source>
-        <ns0:target state="translated">Wykonaj aplikację testową platformy .NET.</ns0:target>
-        <ns0:note />
-      </ns0:trans-unit>
-      <ns0:trans-unit id="HelpExtensionOptions">
-        <ns0:source>Extension options:</ns0:source>
-        <ns0:target state="translated">Opcje rozszerzenia:</ns0:target>
-        <ns0:note />
-      </ns0:trans-unit>
-      <ns0:trans-unit id="HelpNoExtensionRegistered">
-        <ns0:source>    No extension registered.</ns0:source>
-        <ns0:target state="translated">    Nie zarejestrowano żadnego rozszerzenia.</ns0:target>
-        <ns0:note />
-      </ns0:trans-unit>
-      <ns0:trans-unit id="HelpOptions">
-        <ns0:source>Options:</ns0:source>
-        <ns0:target state="translated">Opcje:</ns0:target>
-        <ns0:note />
-      </ns0:trans-unit>
-      <ns0:trans-unit id="HelpTestApplicationRunner">
-        <ns0:source>&lt;test application runner&gt;</ns0:source>
-        <ns0:target state="translated">&lt;test application runner&gt;</ns0:target>
-        <ns0:note />
-      </ns0:trans-unit>
-      <ns0:trans-unit id="InProcessArtifactsProduced">
-        <ns0:source>In process file artifacts produced:</ns0:source>
-        <ns0:target state="translated">Wygenerowane artefakty pliku w trakcie procesu:</ns0:target>
-        <ns0:note />
-      </ns0:trans-unit>
-      <ns0:trans-unit id="InternalLoopAsyncDidNotExitSuccessfullyErrorMessage">
-        <ns0:source>Method '{0}' did not exit successfully</ns0:source>
-        <ns0:target state="translated">Metoda „{0}” nie zakończyła się pomyślnie</ns0:target>
-        <ns0:note />
-      </ns0:trans-unit>
-      <ns0:trans-unit id="InvalidCommandLineArguments">
-        <ns0:source>Invalid command line arguments:</ns0:source>
-        <ns0:target state="translated">Nieprawidłowe argumenty wiersza polecenia:</ns0:target>
-        <ns0:note />
-      </ns0:trans-unit>
-      <ns0:trans-unit id="JsonConfigurationFileParserDuplicateKeyErrorMessage">
-        <ns0:source>A duplicate key '{0}' was found</ns0:source>
-        <ns0:target state="translated">Znaleziono zduplikowany klucz „{0}”</ns0:target>
-        <ns0:note />
-      </ns0:trans-unit>
-      <ns0:trans-unit id="JsonConfigurationFileParserTopLevelElementIsNotAnObjectErrorMessage">
-        <ns0:source>Top-level JSON element must be an object. Instead, '{0}' was found</ns0:source>
-        <ns0:target state="translated">Element JSON najwyższego poziomu musi być obiektem. Zamiast tego znaleziono element „{0}”</ns0:target>
-        <ns0:note />
-      </ns0:trans-unit>
-      <ns0:trans-unit id="JsonConfigurationFileParserUnsupportedTokenErrorMessage">
-        <ns0:source>Unsupported JSON token '{0}' was found</ns0:source>
-        <ns0:target state="translated">Znaleziono nieobsługiwany token JSON „{0}”</ns0:target>
-        <ns0:note />
-      </ns0:trans-unit>
-      <ns0:trans-unit id="JsonRpcTcpServerDescription">
-        <ns0:source>JsonRpc server implementation based on the test platform protocol specification.</ns0:source>
-        <ns0:target state="translated">Implementacja serwera JsonRpc na podstawie specyfikacji protokołu platformy testowej.</ns0:target>
-        <ns0:note />
-      </ns0:trans-unit>
-      <ns0:trans-unit id="JsonRpcTcpServerToSingleClientDescription">
-        <ns0:source>JsonRpc server to client handshake, implementation based on the test platform protocol specification.</ns0:source>
-        <ns0:target state="translated">Serwer JsonRpc do uzgadniania klienta, implementacja oparta na specyfikacji protokołu platformy testowej.</ns0:target>
-        <ns0:note />
-      </ns0:trans-unit>
-      <ns0:trans-unit id="LoggerFactoryNotReady">
-        <ns0:source>The ILoggerFactory has not been built yet.</ns0:source>
-        <ns0:target state="translated">Obiekt ILoggerFactory nie został jeszcze skompilowany.</ns0:target>
-        <ns0:note />
-      </ns0:trans-unit>
-      <ns0:trans-unit id="MaxFailedTestsMustBePositive">
-        <ns0:source>The option '--maximum-failed-tests' must be a positive integer. The value '{0}' is not valid.</ns0:source>
-        <ns0:target state="translated">Opcja "--maximum-failed-tests" musi być dodatnią liczbą całkowitą. Wartość '{0}' jest nieprawidłowa.</ns0:target>
-        <ns0:note />
-      </ns0:trans-unit>
-      <ns0:trans-unit id="MessageBusNotReady">
-        <ns0:source>The message bus has not been built yet or is no more usable at this stage.</ns0:source>
-        <ns0:target state="translated">Magistrala komunikatów nie została jeszcze zbudowana lub nie można jej już na tym etapie użyteczna.</ns0:target>
-        <ns0:note />
-      </ns0:trans-unit>
-      <ns0:trans-unit id="MinimumExpectedTestsPolicyViolation">
-        <ns0:source>Minimum expected tests policy violation, tests ran {0}, minimum expected {1}</ns0:source>
-        <ns0:target state="translated">Minimalne oczekiwane naruszenie zasad testów, uruchomione testy: {0}, oczekiwane minimum: {1}</ns0:target>
-        <ns0:note>{0}, {1} number of tests</ns0:note>
-      </ns0:trans-unit>
-      <ns0:trans-unit id="MissingClientPortFoJsonRpc">
-        <ns0:source>Expected --client-port when jsonRpc protocol is used.</ns0:source>
-        <ns0:target state="translated">Oczekiwano parametru --client-port, gdy jest używany protokół jsonRpc.</ns0:target>
-        <ns0:note />
-      </ns0:trans-unit>
-      <ns0:trans-unit id="ActiveTestsRunning_MoreTestsCount">
-        <ns0:source>and {0} more</ns0:source>
-        <ns0:target state="translated">i {0} więcej</ns0:target>
-        <ns0:note />
-      </ns0:trans-unit>
-      <ns0:trans-unit id="ActiveTestsRunning_FullTestsCount">
-        <ns0:source>{0} tests running</ns0:source>
-        <ns0:target state="translated">testy {0} uruchomione</ns0:target>
-        <ns0:note />
-      </ns0:trans-unit>
-      <ns0:trans-unit id="NoSerializerRegisteredWithIdErrorMessage">
-        <ns0:source>No serializer registered with ID '{0}'</ns0:source>
-        <ns0:target state="translated">Nie zarejestrowano serializatora z identyfikatorem „{0}”</ns0:target>
-        <ns0:note />
-      </ns0:trans-unit>
-      <ns0:trans-unit id="NoSerializerRegisteredWithTypeErrorMessage">
-        <ns0:source>No serializer registered with type '{0}'</ns0:source>
-        <ns0:target state="translated">Nie zarejestrowano serializatora z typem „{0}”</ns0:target>
-        <ns0:note />
-      </ns0:trans-unit>
-      <ns0:trans-unit id="NotAvailable">
-        <ns0:source>Not available</ns0:source>
-        <ns0:target state="translated">Niedostępne</ns0:target>
-        <ns0:note />
-      </ns0:trans-unit>
-      <ns0:trans-unit id="NotFound">
-        <ns0:source>Not found</ns0:source>
-        <ns0:target state="translated">Nie znaleziono</ns0:target>
-        <ns0:note />
-      </ns0:trans-unit>
-      <ns0:trans-unit id="OnlyOneFilterSupported">
-        <ns0:source>Passing both '--treenode-filter' and '--filter-uid' is unsupported.</ns0:source>
-        <ns0:target state="translated">Przekazywanie obu parametrów „--treenode-filter” i „--filter-uid” jest nieobsługiwane.</ns0:target>
-        <ns0:note />
-      </ns0:trans-unit>
-      <ns0:trans-unit id="OutOfProcessArtifactsProduced">
-        <ns0:source>Out of process file artifacts produced:</ns0:source>
-        <ns0:target state="translated">Wygenerowane artefakty pliku poza procesem:</ns0:target>
-        <ns0:note />
-      </ns0:trans-unit>
-      <ns0:trans-unit id="Passed">
-        <ns0:source>Passed</ns0:source>
-        <ns0:target state="translated">Powodzenie</ns0:target>
-        <ns0:note />
-      </ns0:trans-unit>
-      <ns0:trans-unit id="PassedLowercase">
-        <ns0:source>passed</ns0:source>
-        <ns0:target state="translated">zakończone powodzeniem</ns0:target>
-        <ns0:note />
-      </ns0:trans-unit>
-      <ns0:trans-unit id="PlatformCommandLineClientHostOptionDescription">
-        <ns0:source>Specify the hostname of the client.</ns0:source>
-        <ns0:target state="translated">Określ nazwę hosta klienta.</ns0:target>
-        <ns0:note />
-      </ns0:trans-unit>
-      <ns0:trans-unit id="PlatformCommandLineClientPortOptionDescription">
-        <ns0:source>Specify the port of the client.</ns0:source>
-        <ns0:target state="translated">Określ port klienta.</ns0:target>
-        <ns0:note />
-      </ns0:trans-unit>
-      <ns0:trans-unit id="PlatformCommandLineConfigFileOptionDescription">
-        <ns0:source>Specifies a testconfig.json file.</ns0:source>
-        <ns0:target state="translated">Określa plik testconfig.json.</ns0:target>
-        <ns0:note />
-      </ns0:trans-unit>
-      <ns0:trans-unit id="PlatformCommandLineDebugAttachOptionDescription">
-        <ns0:source>Allows to pause execution in order to attach to the process for debug purposes.</ns0:source>
-        <ns0:target state="translated">Umożliwia wstrzymanie wykonywania w celu dołączenia do procesu na potrzeby debugowania.</ns0:target>
-        <ns0:note />
-      </ns0:trans-unit>
-      <ns0:trans-unit id="PlatformCommandLineDiagnosticFileLoggerSynchronousWriteOptionDescription">
-        <ns0:source>Force the built-in file logger to write the log synchronously.
-=======
 ﻿<?xml version="1.0" encoding="utf-8"?>
 <xliff xmlns="urn:oasis:names:tc:xliff:document:1.2" xmlns:xsi="http://www.w3.org/2001/XMLSchema-instance" version="1.2" xsi:schemaLocation="urn:oasis:names:tc:xliff:document:1.2 xliff-core-1.2-transitional.xsd">
   <file datatype="xml" source-language="en" target-language="pl" original="../PlatformResources.resx">
@@ -960,150 +478,10 @@
       </trans-unit>
       <trans-unit id="PlatformCommandLineDiagnosticFileLoggerSynchronousWriteOptionDescription">
         <source>Force the built-in file logger to write the log synchronously.
->>>>>>> ecda9a23
 Useful for scenario where you don't want to lose any log (i.e. in case of crash).
-Note that this is slowing down the test execution.</ns0:source>
-        <ns0:target state="translated">Wymuś synchroniczne zapisywanie dziennika przez wbudowany rejestrator plików.
+Note that this is slowing down the test execution.</source>
+        <target state="translated">Wymuś synchroniczne zapisywanie dziennika przez wbudowany rejestrator plików.
 Przydatne w przypadku scenariusza, w którym nie chcesz utracić żadnego dziennika (tj. w przypadku awarii).
-<<<<<<< HEAD
-Pamiętaj, że to spowalnia wykonywanie testu.</ns0:target>
-        <ns0:note />
-      </ns0:trans-unit>
-      <ns0:trans-unit id="PlatformCommandLineDiagnosticOptionDescription">
-        <ns0:source>Enable the diagnostic logging. The default log level is 'Trace'.
-The file will be written in the output directory with the name log_[yyMMddHHmmssfff].diag</ns0:source>
-        <ns0:target state="translated">Włącz rejestrowanie diagnostyczne. Domyślny poziom dziennika to „Śledzenie”.
-Plik zostanie zapisany w katalogu wyjściowym o nazwie log_[yyMMddHHmmssfff].diag</ns0:target>
-        <ns0:note />
-      </ns0:trans-unit>
-      <ns0:trans-unit id="PlatformCommandLineDiagnosticOptionExpectsSingleArgumentErrorMessage">
-        <ns0:source>'--diagnostic-verbosity' expects a single level argument ('Trace', 'Debug', 'Information', 'Warning', 'Error', or 'Critical')</ns0:source>
-        <ns0:target state="translated">Element „--diagnostic-verbosity” oczekuje argumentu jednego poziomu („Trace”, „Debug”, „Information”, „Warning”, „Error” lub „Critical”)</ns0:target>
-        <ns0:note />
-      </ns0:trans-unit>
-      <ns0:trans-unit id="PlatformCommandLineDiagnosticOptionIsMissing">
-        <ns0:source>'--{0}' requires '--diagnostic' to be provided</ns0:source>
-        <ns0:target state="translated">Element „--{0}” wymaga podania parametru „--diagnostic”</ns0:target>
-        <ns0:note />
-      </ns0:trans-unit>
-      <ns0:trans-unit id="PlatformCommandLineDiagnosticOutputDirectoryOptionDescription">
-        <ns0:source>Output directory of the diagnostic logging.
-If not specified the file will be generated inside the default 'TestResults' directory.</ns0:source>
-        <ns0:target state="translated">Katalog wyjściowy rejestrowania diagnostycznego.
-W katalogu domyślnym „TestResults” zostanie wygenerowany plik, jeśli nie został określony.</ns0:target>
-        <ns0:note />
-      </ns0:trans-unit>
-      <ns0:trans-unit id="PlatformCommandLineDiagnosticOutputFilePrefixOptionDescription">
-        <ns0:source>Prefix for the log file name that will replace '[log]_.'</ns0:source>
-        <ns0:target state="translated">Prefiks nazwy pliku dziennika, który zastąpi element „[log]_”.</ns0:target>
-        <ns0:note />
-      </ns0:trans-unit>
-      <ns0:trans-unit id="PlatformCommandLineDiagnosticVerbosityOptionDescription">
-        <ns0:source>Define the level of the verbosity for the --diagnostic.
-The available values are 'Trace', 'Debug', 'Information', 'Warning', 'Error', and 'Critical'.</ns0:source>
-        <ns0:target state="translated">Zdefiniuj poziom szczegółowości dla parametru --diagnostic.
-Dostępne wartości to „Trace”, „Debug”, „Information”, „Warning”, „Error” i „Critical”.</ns0:target>
-        <ns0:note />
-      </ns0:trans-unit>
-      <ns0:trans-unit id="PlatformCommandLineDiscoverTestsOptionDescription">
-        <ns0:source>List available tests.</ns0:source>
-        <ns0:target state="translated">Wyświetl listę dostępnych testów.</ns0:target>
-        <ns0:note />
-      </ns0:trans-unit>
-      <ns0:trans-unit id="PlatformCommandLineDotnetTestPipe">
-        <ns0:source>dotnet test pipe.</ns0:source>
-        <ns0:target state="translated">potok testu dotnet.</ns0:target>
-        <ns0:note />
-      </ns0:trans-unit>
-      <ns0:trans-unit id="PlatformCommandLineExitOnProcessExitInvalidDependentProcess">
-        <ns0:source>Invalid PID '{0}'
-{1}</ns0:source>
-        <ns0:target state="translated">Nieprawidłowy identyfikator PID „{0}”
-{1}</ns0:target>
-        <ns0:note />
-      </ns0:trans-unit>
-      <ns0:trans-unit id="PlatformCommandLineExitOnProcessExitOptionDescription">
-        <ns0:source>Exit the test process if dependent process exits. PID must be provided.</ns0:source>
-        <ns0:target state="translated">Zakończ proces testowy, jeśli proces zależny zostanie zakończony. Należy podać identyfikator PID.</ns0:target>
-        <ns0:note />
-      </ns0:trans-unit>
-      <ns0:trans-unit id="PlatformCommandLineExitOnProcessExitSingleArgument">
-        <ns0:source>'--{0}' expects a single int PID argument</ns0:source>
-        <ns0:target state="translated">„--{0}” oczekuje pojedynczego argumentu int identyfikatora PID</ns0:target>
-        <ns0:note />
-      </ns0:trans-unit>
-      <ns0:trans-unit id="PlatformCommandLineFilterUidOptionDescription">
-        <ns0:source>Provides a list of test node UIDs to filter by.</ns0:source>
-        <ns0:target state="translated">Zawiera listę identyfikatorów UID węzła testowego do filtrowania.</ns0:target>
-        <ns0:note />
-      </ns0:trans-unit>
-      <ns0:trans-unit id="PlatformCommandLineHelpOptionDescription">
-        <ns0:source>Show the command line help.</ns0:source>
-        <ns0:target state="translated">Pokaż pomoc wiersza polecenia.</ns0:target>
-        <ns0:note />
-      </ns0:trans-unit>
-      <ns0:trans-unit id="PlatformCommandLineIgnoreExitCodeOptionDescription">
-        <ns0:source>Do not report non successful exit value for specific exit codes
-(e.g. '--ignore-exit-code 8;9' ignore exit code 8 and 9 and will return 0 in these case)</ns0:source>
-        <ns0:target state="translated">Nie zgłaszaj wartości zakończenia zakończonego niepowodzeniem dla określonych kodów zakończenia
-(np. „--ignore-exit-code 8; 9” ignoruje kod zakończenia 8 i 9 i zwróci wartość 0 w tym przypadku)</ns0:target>
-        <ns0:note />
-      </ns0:trans-unit>
-      <ns0:trans-unit id="PlatformCommandLineInfoOptionDescription">
-        <ns0:source>Display .NET test application information.</ns0:source>
-        <ns0:target state="translated">Wyświetl informacje o aplikacji testowej platformy .NET.</ns0:target>
-        <ns0:note />
-      </ns0:trans-unit>
-      <ns0:trans-unit id="PlatformCommandLineMaxFailedTestsOptionDescription">
-        <ns0:source>Specifies a maximum number of test failures that, when exceeded, will abort the test run.</ns0:source>
-        <ns0:target state="translated">Określa maksymalną liczbę niepowodzeń testów, które po przekroczeniu spowoduje przerwanie przebiegu testu.</ns0:target>
-        <ns0:note />
-      </ns0:trans-unit>
-      <ns0:trans-unit id="PlatformCommandLineMinimumExpectedTestsIncompatibleDiscoverTests">
-        <ns0:source>'--list-tests' and '--minimum-expected-tests' are incompatible options</ns0:source>
-        <ns0:target state="translated">Opcje „--list-tests” i „--minimum-expected-tests” są niezgodne</ns0:target>
-        <ns0:note />
-      </ns0:trans-unit>
-      <ns0:trans-unit id="PlatformCommandLineMinimumExpectedTestsOptionDescription">
-        <ns0:source>Specifies the minimum number of tests that are expected to run.</ns0:source>
-        <ns0:target state="translated">Określa minimalną liczbę testów, które mają zostać uruchomione.</ns0:target>
-        <ns0:note />
-      </ns0:trans-unit>
-      <ns0:trans-unit id="PlatformCommandLineMinimumExpectedTestsOptionSingleArgument">
-        <ns0:source>'--minimum-expected-tests' expects a single non-zero positive integer value
-(e.g. '--minimum-expected-tests 10')</ns0:source>
-        <ns0:target state="translated">Opcja „--minimum-expected-tests” oczekuje pojedynczej niezerowej dodatniej liczby całkowitej
-(np. „--minimum-expected-tests 10”)</ns0:target>
-        <ns0:note />
-      </ns0:trans-unit>
-      <ns0:trans-unit id="PlatformCommandLineNoBannerOptionDescription">
-        <ns0:source>Do not display the startup banner, the copyright message or the telemetry banner.</ns0:source>
-        <ns0:target state="translated">Nie wyświetlaj baneru startowego, komunikatu o prawach autorskich ani transparentu telemetrii.</ns0:target>
-        <ns0:note />
-      </ns0:trans-unit>
-      <ns0:trans-unit id="PlatformCommandLinePortOptionDescription">
-        <ns0:source>Specify the port of the server.</ns0:source>
-        <ns0:target state="translated">Określ port serwera.</ns0:target>
-        <ns0:note />
-      </ns0:trans-unit>
-      <ns0:trans-unit id="PlatformCommandLinePortOptionSingleArgument">
-        <ns0:source>'--{0}' expects a single valid port as argument</ns0:source>
-        <ns0:target state="translated">Opcja „--{0}” oczekuje pojedynczego prawidłowego portu jako argumentu</ns0:target>
-        <ns0:note />
-      </ns0:trans-unit>
-      <ns0:trans-unit id="PlatformCommandLineProviderDescription">
-        <ns0:source>Microsoft Testing Platform command line provider</ns0:source>
-        <ns0:target state="translated">Dostawca wiersza polecenia platformy testowania firmy Microsoft</ns0:target>
-        <ns0:note />
-      </ns0:trans-unit>
-      <ns0:trans-unit id="PlatformCommandLineProviderDisplayName">
-        <ns0:source>Platform command line provider</ns0:source>
-        <ns0:target state="translated">Dostawca wiersza polecenia platformy</ns0:target>
-        <ns0:note />
-      </ns0:trans-unit>
-      <ns0:trans-unit id="PlatformCommandLineResultDirectoryOptionDescription">
-        <ns0:source>The directory where the test results are going to be placed.
-=======
 Pamiętaj, że to spowalnia wykonywanie testu.</target>
         <note />
       </trans-unit>
@@ -1246,165 +624,10 @@
       </trans-unit>
       <trans-unit id="PlatformCommandLineResultDirectoryOptionDescription">
         <source>The directory where the test results are going to be placed.
->>>>>>> ecda9a23
 If the specified directory doesn't exist, it's created.
-The default is TestResults in the directory that contains the test application.</ns0:source>
-        <ns0:target state="translated">Katalog, w którym zostaną umieszczone wyniki testów.
+The default is TestResults in the directory that contains the test application.</source>
+        <target state="translated">Katalog, w którym zostaną umieszczone wyniki testów.
 Jeśli określony katalog nie istnieje, zostanie on utworzony.
-<<<<<<< HEAD
-Wartość domyślna to TestResults w katalogu zawierającym aplikację testową.</ns0:target>
-        <ns0:note />
-      </ns0:trans-unit>
-      <ns0:trans-unit id="PlatformCommandLineServerOptionDescription">
-        <ns0:source>Enable the server mode.</ns0:source>
-        <ns0:target state="translated">Włącz tryb serwera.</ns0:target>
-        <ns0:note />
-      </ns0:trans-unit>
-      <ns0:trans-unit id="PlatformCommandLineSkipBuildersNumberCheckOptionDescription">
-        <ns0:source>For testing purposes</ns0:source>
-        <ns0:target state="translated">Do celów testowych</ns0:target>
-        <ns0:note />
-      </ns0:trans-unit>
-      <ns0:trans-unit id="PlatformCommandLineTestHostControllerPIDOptionDescription">
-        <ns0:source>Eventual parent test host controller PID.</ns0:source>
-        <ns0:target state="translated">Identyfikator PID ostatecznego nadrzędnego kontrolera hosta testów.</ns0:target>
-        <ns0:note />
-      </ns0:trans-unit>
-      <ns0:trans-unit id="PlatformCommandLineTimeoutArgumentErrorMessage">
-        <ns0:source>'timeout' option should have one argument as string in the format &lt;value&gt;[h|m|s] where 'value' is float</ns0:source>
-        <ns0:target state="translated">Opcja „timeout” powinna mieć jeden argument jako ciąg w formacie &lt;value&gt;[h|m|s], gdzie element „value” ma wartość zmiennoprzecinkową</ns0:target>
-        <ns0:note />
-      </ns0:trans-unit>
-      <ns0:trans-unit id="PlatformCommandLineTimeoutOptionDescription">
-        <ns0:source>A global test execution timeout.
-Takes one argument as string in the format &lt;value&gt;[h|m|s] where 'value' is float.</ns0:source>
-        <ns0:target state="translated">Limit czasu wykonywania testu globalnego.
-Pobiera jeden argument jako ciąg w formacie &lt;value&gt;[h|m|s], gdzie element „value” ma wartość zmiennoprzecinkową.</ns0:target>
-        <ns0:note />
-      </ns0:trans-unit>
-      <ns0:trans-unit id="ProcessHasNotYetExitedErrorMessage">
-        <ns0:source>Process should have exited before we can determine this value</ns0:source>
-        <ns0:target state="translated">Proces powinien zakończyć się przed ustaleniem tej wartości</ns0:target>
-        <ns0:note />
-      </ns0:trans-unit>
-      <ns0:trans-unit id="ReachedMaxFailedTestsMessage">
-        <ns0:source>Test session is aborting due to reaching failures ('{0}') specified by the '--maximum-failed-tests' option.</ns0:source>
-        <ns0:target state="translated">Sesja testowa jest przerywana z powodu błędów ('{0}') określonych przez opcję "--maximum-failed-tests".</ns0:target>
-        <ns0:note>{0} is the number of max failed tests.</ns0:note>
-      </ns0:trans-unit>
-      <ns0:trans-unit id="RetryFailedAfterTriesErrorMessage">
-        <ns0:source>Retry failed after {0} times</ns0:source>
-        <ns0:target state="translated">Ponowna próba nie powiodła się po {0} razach</ns0:target>
-        <ns0:note />
-      </ns0:trans-unit>
-      <ns0:trans-unit id="RunningTestsFrom">
-        <ns0:source>Running tests from</ns0:source>
-        <ns0:target state="translated">Uruchamianie testów z</ns0:target>
-        <ns0:note />
-      </ns0:trans-unit>
-      <ns0:trans-unit id="ServerLogMessageDescription">
-        <ns0:source>This data represents a server log message</ns0:source>
-        <ns0:target state="translated">Te dane reprezentują komunikat dziennika serwera</ns0:target>
-        <ns0:note />
-      </ns0:trans-unit>
-      <ns0:trans-unit id="ServerLogMessageDisplayName">
-        <ns0:source>Server log message</ns0:source>
-        <ns0:target state="translated">Komunikat dziennika serwera</ns0:target>
-        <ns0:note />
-      </ns0:trans-unit>
-      <ns0:trans-unit id="ServerTestExecutionFilterFactoryDescription">
-        <ns0:source>Creates the right test execution filter for server mode</ns0:source>
-        <ns0:target state="translated">Tworzy odpowiedni filtr wykonania testu dla trybu serwera</ns0:target>
-        <ns0:note />
-      </ns0:trans-unit>
-      <ns0:trans-unit id="ServerTestExecutionFilterFactoryDisplayName">
-        <ns0:source>Server test execution filter factory</ns0:source>
-        <ns0:target state="translated">Fabryka filtrów wykonywania testów serwera</ns0:target>
-        <ns0:note />
-      </ns0:trans-unit>
-      <ns0:trans-unit id="ServerTestHostDescription">
-        <ns0:source>The 'ITestHost' implementation used when running server mode.</ns0:source>
-        <ns0:target state="translated">Implementacja "ITestHost" używana podczas uruchamiania trybu serwera.</ns0:target>
-        <ns0:note />
-      </ns0:trans-unit>
-      <ns0:trans-unit id="ServerTestHostDisplayName">
-        <ns0:source>Server mode test host</ns0:source>
-        <ns0:target state="translated">Host testów trybu serwera</ns0:target>
-        <ns0:note />
-      </ns0:trans-unit>
-      <ns0:trans-unit id="ServiceProviderCannotFindServiceErrorMessage">
-        <ns0:source>Cannot find service of type '{0}'</ns0:source>
-        <ns0:target state="translated">Nie można odnaleźć usługi typu „{0}”</ns0:target>
-        <ns0:note />
-      </ns0:trans-unit>
-      <ns0:trans-unit id="ServiceProviderServiceAlreadyRegistered">
-        <ns0:source>Instance of type '{0}' is already registered</ns0:source>
-        <ns0:target state="translated">Wystąpienie typu „{0}” jest już zarejestrowane</ns0:target>
-        <ns0:note />
-      </ns0:trans-unit>
-      <ns0:trans-unit id="ServiceProviderShouldNotRegisterTestFramework">
-        <ns0:source>Instances of type 'ITestFramework' should not be registered through the service provider but through 'ITestApplicationBuilder.RegisterTestFramework'</ns0:source>
-        <ns0:target state="translated">Wystąpienia typu „ITestFramework” nie powinny być rejestrowane za pośrednictwem dostawcy usług, ale za pośrednictwem elementu „ITestApplicationBuilder.RegisterTestFramework”</ns0:target>
-        <ns0:note />
-      </ns0:trans-unit>
-      <ns0:trans-unit id="Skipped">
-        <ns0:source>Skipped</ns0:source>
-        <ns0:target state="translated">Pominięto</ns0:target>
-        <ns0:note />
-      </ns0:trans-unit>
-      <ns0:trans-unit id="SkippedLowercase">
-        <ns0:source>skipped</ns0:source>
-        <ns0:target state="translated">pominięte</ns0:target>
-        <ns0:note />
-      </ns0:trans-unit>
-      <ns0:trans-unit id="StackFrameAt">
-        <ns0:source>at</ns0:source>
-        <ns0:target state="translated">o</ns0:target>
-        <ns0:note>at that is used for a stack frame location in a stack trace, is followed by a class and method name</ns0:note>
-      </ns0:trans-unit>
-      <ns0:trans-unit id="StackFrameIn">
-        <ns0:source>in</ns0:source>
-        <ns0:target state="translated">w</ns0:target>
-        <ns0:note>in that is used in stack frame it is followed by file name</ns0:note>
-      </ns0:trans-unit>
-      <ns0:trans-unit id="StackTrace">
-        <ns0:source>Stack Trace</ns0:source>
-        <ns0:target state="translated">Śledzenie stosu</ns0:target>
-        <ns0:note />
-      </ns0:trans-unit>
-      <ns0:trans-unit id="StandardError">
-        <ns0:source>Error output</ns0:source>
-        <ns0:target state="translated">Dane wyjściowe w przypadku błędu</ns0:target>
-        <ns0:note />
-      </ns0:trans-unit>
-      <ns0:trans-unit id="StandardOutput">
-        <ns0:source>Standard output</ns0:source>
-        <ns0:target state="translated">Standardowe dane wyjściowe</ns0:target>
-        <ns0:note />
-      </ns0:trans-unit>
-      <ns0:trans-unit id="StartingTestSession">
-        <ns0:source>Starting test session.</ns0:source>
-        <ns0:target state="translated">Rozpoczynanie sesji testowej.</ns0:target>
-        <ns0:note />
-      </ns0:trans-unit>
-      <ns0:trans-unit id="StartingTestSessionWithLogFilePath">
-        <ns0:source>Starting test session. The log file path is '{0}'.</ns0:source>
-        <ns0:target state="translated">Rozpoczynanie sesji testowej. Ścieżka pliku dziennika jest '{0}'.</ns0:target>
-        <ns0:note />
-      </ns0:trans-unit>
-      <ns0:trans-unit id="SucceededLowercase">
-        <ns0:source>succeeded</ns0:source>
-        <ns0:target state="translated">zakończone powodzeniem</ns0:target>
-        <ns0:note />
-      </ns0:trans-unit>
-      <ns0:trans-unit id="TEstExecutionFilterFactoryFactoryAlreadySetErrorMessage">
-        <ns0:source>An 'ITestExecutionFilterFactory' factory is already set</ns0:source>
-        <ns0:target state="translated">Fabryka „ITestExecutionFilterFactory” jest już ustawiona</ns0:target>
-        <ns0:note />
-      </ns0:trans-unit>
-      <ns0:trans-unit id="TelemetryNotice">
-        <ns0:source>Telemetry
-=======
 Wartość domyślna to TestResults w katalogu zawierającym aplikację testową.</target>
         <note />
       </trans-unit>
@@ -1562,260 +785,16 @@
       </trans-unit>
       <trans-unit id="TelemetryNotice">
         <source>Telemetry
->>>>>>> ecda9a23
 ---------
 Microsoft Testing Platform collects usage data in order to help us improve your experience. The data is collected by Microsoft and are not shared with anyone.
 You can opt-out of telemetry by setting the TESTINGPLATFORM_TELEMETRY_OPTOUT or DOTNET_CLI_TELEMETRY_OPTOUT environment variable to '1' or 'true' using your favorite shell.
 
-Read more about Microsoft Testing Platform telemetry: https://aka.ms/testingplatform/telemetry</ns0:source>
-        <ns0:target state="translated">Telemetria
+Read more about Microsoft Testing Platform telemetry: https://aka.ms/testingplatform/telemetry</source>
+        <target state="translated">Telemetria
 ---------
 Platforma testowania firmy Microsoft zbiera dane dotyczące użycia, aby pomóc nam w ulepszaniu środowiska użytkownika. Dane są zbierane przez firmę Microsoft i nie są nikomu udostępniane.
 Możesz zrezygnować z telemetrii, ustawiając zmienną środowiskową TESTINGPLATFORM_TELEMETRY_OPTOUT lub DOTNET_CLI_TELEMETRY_OPTOUT na wartość „1” lub „true” przy użyciu ulubionej powłoki.
 
-<<<<<<< HEAD
-Więcej informacji o telemetrii platformy testowej firmy Microsoft: https://aka.ms/testingplatform/telemetry</ns0:target>
-        <ns0:note />
-      </ns0:trans-unit>
-      <ns0:trans-unit id="TelemetryProviderAlreadySetErrorMessage">
-        <ns0:source>Telemetry provider is already set</ns0:source>
-        <ns0:target state="translated">Dostawca telemetrii jest już ustawiony</ns0:target>
-        <ns0:note />
-      </ns0:trans-unit>
-      <ns0:trans-unit id="TerminalNoAnsiOptionDescription">
-        <ns0:source>Disable outputting ANSI escape characters to screen.</ns0:source>
-        <ns0:target state="translated">Wyłącz wyprowadzanie znaków ucieczki ANSI na ekran.</ns0:target>
-        <ns0:note />
-      </ns0:trans-unit>
-      <ns0:trans-unit id="TerminalNoAnsiOptionObsoleteMessage">
-        <ns0:source>Use '--ansi off' instead of '--no-ansi'.</ns0:source>
-        <ns0:target state="new">Use '--ansi off' instead of '--no-ansi'.</ns0:target>
-        <ns0:note />
-      </ns0:trans-unit>
-      <ns0:trans-unit id="TerminalAnsiOptionDescription">
-        <ns0:source>Control ANSI escape characters output.
-  --ansi auto - Auto-detect terminal capabilities (default)
-  --ansi on|true|enable|1 - Force enable ANSI escape sequences
-  --ansi off|false|disable|0 - Force disable ANSI escape sequences</ns0:source>
-        <ns0:target state="new">Control ANSI escape characters output.
-  --ansi auto - Auto-detect terminal capabilities (default)
-  --ansi on|true|enable|1 - Force enable ANSI escape sequences
-  --ansi off|false|disable|0 - Force disable ANSI escape sequences</ns0:target>
-        <ns0:note />
-      </ns0:trans-unit>
-      <ns0:trans-unit id="TerminalAnsiOptionInvalidArgument">
-        <ns0:source>--ansi expects a single parameter with value 'auto', 'on', or 'off' (also accepts 'true', 'enable', '1', 'false', 'disable', '0').</ns0:source>
-        <ns0:target state="new">--ansi expects a single parameter with value 'auto', 'on', or 'off' (also accepts 'true', 'enable', '1', 'false', 'disable', '0').</ns0:target>
-        <ns0:note />
-      </ns0:trans-unit>
-      <ns0:trans-unit id="TerminalNoProgressOptionDescription">
-        <ns0:source>Disable reporting progress to screen.</ns0:source>
-        <ns0:target state="translated">Wyłącz raportowanie postępu na ekranie.</ns0:target>
-        <ns0:note />
-      </ns0:trans-unit>
-      <ns0:trans-unit id="TerminalOutputOptionDescription">
-        <ns0:source>Output verbosity when reporting tests.
-Valid values are 'Normal', 'Detailed'. Default is 'Normal'.</ns0:source>
-        <ns0:target state="translated">Szczegółowość danych wyjściowych podczas raportowania testów.
-Prawidłowe wartości to „Normalne”, „Szczegółowe”. Wartość domyślna to „Normalne”.</ns0:target>
-        <ns0:note />
-      </ns0:trans-unit>
-      <ns0:trans-unit id="TerminalOutputOptionInvalidArgument">
-        <ns0:source>--output expects a single parameter with value 'Normal' or 'Detailed'.</ns0:source>
-        <ns0:target state="translated">Parametr --output oczekuje pojedynczego parametru o wartości „Normalne” lub „Szczegółowe”.</ns0:target>
-        <ns0:note />
-      </ns0:trans-unit>
-      <ns0:trans-unit id="TerminalTestReporterDescription">
-        <ns0:source>Writes test results to terminal.</ns0:source>
-        <ns0:target state="translated">Zapisuje wyniki testu w terminalu.</ns0:target>
-        <ns0:note />
-      </ns0:trans-unit>
-      <ns0:trans-unit id="TerminalTestReporterDisplayName">
-        <ns0:source>Terminal test reporter</ns0:source>
-        <ns0:target state="translated">Raport testowy terminalu</ns0:target>
-        <ns0:note />
-      </ns0:trans-unit>
-      <ns0:trans-unit id="TestAdapterInvokerFactoryAlreadySetErrorMessage">
-        <ns0:source>An 'ITestFrameworkInvoker' factory is already set</ns0:source>
-        <ns0:target state="translated">Fabryka „ITestFrameworkInvoker” jest już ustawiona</ns0:target>
-        <ns0:note />
-      </ns0:trans-unit>
-      <ns0:trans-unit id="TestApplicationBuilderApplicationAlreadyRegistered">
-        <ns0:source>The application has already been built</ns0:source>
-        <ns0:target state="translated">Aplikacja została już skompilowana</ns0:target>
-        <ns0:note />
-      </ns0:trans-unit>
-      <ns0:trans-unit id="TestApplicationBuilderFrameworkAdapterFactoryAlreadyRegisteredErrorMessage">
-        <ns0:source>The test framework adapter factory has already been registered</ns0:source>
-        <ns0:target state="translated">Fabryka adapterów struktury testowej została już zarejestrowana</ns0:target>
-        <ns0:note />
-      </ns0:trans-unit>
-      <ns0:trans-unit id="TestApplicationBuilderTestFrameworkCapabilitiesAlreadyRegistered">
-        <ns0:source>The test framework capabilities factory has already been registered</ns0:source>
-        <ns0:target state="translated">Fabryka funkcji struktury testowej została już zarejestrowana</ns0:target>
-        <ns0:note />
-      </ns0:trans-unit>
-      <ns0:trans-unit id="TestApplicationBuilderTestFrameworkNotRegistered">
-        <ns0:source>The test framework adapter has not been registered. Use 'ITestApplicationBuilder.RegisterTestFramework' to register it</ns0:source>
-        <ns0:target state="translated">Adapter struktury testowej nie został zarejestrowany. Użyj polecenia „ITestApplicationBuilder.RegisterTestFramework”, aby go zarejestrować</ns0:target>
-        <ns0:note />
-      </ns0:trans-unit>
-      <ns0:trans-unit id="TestApplicationResultDescription">
-        <ns0:source>Determine the result of the test application execution</ns0:source>
-        <ns0:target state="translated">Określ wynik wykonania aplikacji testowej</ns0:target>
-        <ns0:note />
-      </ns0:trans-unit>
-      <ns0:trans-unit id="TestApplicationResultDisplayName">
-        <ns0:source>Test application result</ns0:source>
-        <ns0:target state="translated">Wynik aplikacji testowej</ns0:target>
-        <ns0:note />
-      </ns0:trans-unit>
-      <ns0:trans-unit id="TestApplicationVSTestModeTooManyBuilders">
-        <ns0:source>VSTest mode only supports a single TestApplicationBuilder per process</ns0:source>
-        <ns0:target state="translated">Tryb VSTest obsługuje tylko jeden element TestApplicationBuilder na proces</ns0:target>
-        <ns0:note />
-      </ns0:trans-unit>
-      <ns0:trans-unit id="TestDiscoverySummary">
-        <ns0:source>Test discovery summary: found {0} test(s) in {1} assemblies.</ns0:source>
-        <ns0:target state="translated">Podsumowanie odnajdywania testów: znaleziono testy ({0}) w {1} zestawach.</ns0:target>
-        <ns0:note>0 is number of tests, 1 is count of assemblies</ns0:note>
-      </ns0:trans-unit>
-      <ns0:trans-unit id="TestDiscoverySummarySingular">
-        <ns0:source>Test discovery summary: found {0} test(s)</ns0:source>
-        <ns0:target state="translated">Podsumowanie odnajdywania testów: znalezione testy: {0}</ns0:target>
-        <ns0:note>0 is number of tests</ns0:note>
-      </ns0:trans-unit>
-      <ns0:trans-unit id="TestFrameworkProxyApiShouldNotBeCalled">
-        <ns0:source>Method '{0}' should not have been called on this proxy object</ns0:source>
-        <ns0:target state="translated">Metoda „{0}” nie powinna być wywoływana w tym obiekcie proxy</ns0:target>
-        <ns0:note />
-      </ns0:trans-unit>
-      <ns0:trans-unit id="TestHostAdapterInvokerFailedTestSessionErrorMessage">
-        <ns0:source>Test adapter test session failure</ns0:source>
-        <ns0:target state="translated">Awaria sesji testowej adaptera testowego</ns0:target>
-        <ns0:note />
-      </ns0:trans-unit>
-      <ns0:trans-unit id="TestProcessDidNotExitGracefullyErrorMessage">
-        <ns0:source>Test application process didn't exit gracefully, exit code is '{0}'</ns0:source>
-        <ns0:target state="translated">Proces aplikacji testowej nie zakończył się pomyślnie, kod zakończenia: „{0}”</ns0:target>
-        <ns0:note />
-      </ns0:trans-unit>
-      <ns0:trans-unit id="TestRunSummary">
-        <ns0:source>Test run summary:</ns0:source>
-        <ns0:target state="translated">Podsumowanie przebiegu testu:</ns0:target>
-        <ns0:note />
-      </ns0:trans-unit>
-      <ns0:trans-unit id="TimeoutAcquiringSemaphoreErrorMessage">
-        <ns0:source>Failed to acquire semaphore before timeout of '{0}' seconds</ns0:source>
-        <ns0:target state="translated">Nie można uzyskać semafora przed upływem limitu czasu wynoszącego „{0}” s</ns0:target>
-        <ns0:note />
-      </ns0:trans-unit>
-      <ns0:trans-unit id="TimeoutFlushingLogsErrorMessage">
-        <ns0:source>Failed to flush logs before the timeout of '{0}' seconds</ns0:source>
-        <ns0:target state="translated">Nie można opróżnić dzienników przed upływem limitu czasu wynoszącego „{0}” s</ns0:target>
-        <ns0:note />
-      </ns0:trans-unit>
-      <ns0:trans-unit id="Total">
-        <ns0:source>Total</ns0:source>
-        <ns0:target state="translated">Łącznie</ns0:target>
-        <ns0:note />
-      </ns0:trans-unit>
-      <ns0:trans-unit id="TreeNodeFilterCannotContainSlashCharacterErrorMessage">
-        <ns0:source>A filter '{0}' should not contain a '/' character</ns0:source>
-        <ns0:target state="translated">Filtr „{0}” nie powinien zawierać znaku „/”</ns0:target>
-        <ns0:note />
-      </ns0:trans-unit>
-      <ns0:trans-unit id="TreeNodeFilterDescription">
-        <ns0:source>Use a tree filter to filter down the tests to execute</ns0:source>
-        <ns0:target state="translated">Użyj filtru drzewa, aby przefiltrować testy do wykonania</ns0:target>
-        <ns0:note />
-      </ns0:trans-unit>
-      <ns0:trans-unit id="TreeNodeFilterEscapeCharacterShouldNotBeLastErrorMessage">
-        <ns0:source>An escape character should not terminate the filter string '{0}'</ns0:source>
-        <ns0:target state="translated">Znak ucieczki nie powinien kończyć ciągu filtru „{0}”</ns0:target>
-        <ns0:note />
-      </ns0:trans-unit>
-      <ns0:trans-unit id="TreeNodeFilterOnlyLastLevelCanContainMutiLevelWildcardErrorMessage">
-        <ns0:source>Only the final filter path can contain '**' wildcard</ns0:source>
-        <ns0:target state="translated">Tylko końcowa ścieżka filtru może zawierać symbol wieloznaczny „**”</ns0:target>
-        <ns0:note />
-      </ns0:trans-unit>
-      <ns0:trans-unit id="TreeNodeFilterOperatorNotAllowedErrorMessage">
-        <ns0:source>Unexpected operator '&amp;' or '|' within filter expression '{0}'</ns0:source>
-        <ns0:target state="translated">Nieoczekiwany operator „&amp;” lub „|” w wyrażeniu filtru „{0}”</ns0:target>
-        <ns0:note />
-      </ns0:trans-unit>
-      <ns0:trans-unit id="TreeNodeFilterPathShouldStartWithSlashErrorMessage">
-        <ns0:source>Invalid node path, expected root as first character '{0}'</ns0:source>
-        <ns0:target state="translated">Nieprawidłowa ścieżka węzła, oczekiwano głównego jako pierwszego znaku „{0}”</ns0:target>
-        <ns0:note />
-      </ns0:trans-unit>
-      <ns0:trans-unit id="TreeNodeFilterUnbalancedFilterErrorMessage">
-        <ns0:source>Filter expression '{0}' contains an unbalanced number of '{1}' '{2}' operators</ns0:source>
-        <ns0:target state="translated">Wyrażenie filtru „{0}” zawiera niezrównoważoną liczbę operatorów „{1}” „{2}”</ns0:target>
-        <ns0:note>{1} and {2} are () or []</ns0:note>
-      </ns0:trans-unit>
-      <ns0:trans-unit id="TreeNodeFilterUnexpectedSlashOperatorErrorMessage">
-        <ns0:source>Filter contains an unexpected '/' operator inside a parenthesized expression</ns0:source>
-        <ns0:target state="translated">Filtr zawiera nieoczekiwany operator „/” wewnątrz wyrażenia w nawiasach</ns0:target>
-        <ns0:note />
-      </ns0:trans-unit>
-      <ns0:trans-unit id="UnexpectedCallTelemetryIsDisabledErrorMessage">
-        <ns0:source>Unexpected telemetry call, the telemetry is disabled.</ns0:source>
-        <ns0:target state="translated">Nieoczekiwane wywołanie telemetrii, a telemetria jest wyłączona.</ns0:target>
-        <ns0:note />
-      </ns0:trans-unit>
-      <ns0:trans-unit id="UnexpectedExceptionDuringByteConversionErrorMessage">
-        <ns0:source>An unexpected exception occurred during byte conversion</ns0:source>
-        <ns0:target state="translated">Wystąpił nieoczekiwany wyjątek podczas konwersji bajtów</ns0:target>
-        <ns0:note />
-      </ns0:trans-unit>
-      <ns0:trans-unit id="UnexpectedExceptionInFileLoggerErrorMessage">
-        <ns0:source>An unexpected exception occurred in 'FileLogger.WriteLogToFileAsync'.
-{0}</ns0:source>
-        <ns0:target state="translated">Wystąpił nieoczekiwany wyjątek w elemencie „FileLogger.WriteLogToFileAsync”.
-{0}</ns0:target>
-        <ns0:note>{0} exception ToString</ns0:note>
-      </ns0:trans-unit>
-      <ns0:trans-unit id="UnexpectedStateErrorMessage">
-        <ns0:source>Unexpected state in file '{0}' at line '{1}'</ns0:source>
-        <ns0:target state="translated">Nieoczekiwany stan w pliku „{0}” w wierszu „{1}”</ns0:target>
-        <ns0:note />
-      </ns0:trans-unit>
-      <ns0:trans-unit id="UnobservedTaskExceptionWarningMessage">
-        <ns0:source>[ServerTestHost.OnTaskSchedulerUnobservedTaskException] Unhandled exception: {0}</ns0:source>
-        <ns0:target state="translated">[ServerTestHost.OnTaskSchedulerUnobservedTaskException] Nieobsługiwany wyjątek: {0}</ns0:target>
-        <ns0:note>{0} is the exception that was unhandled/unobserved</ns0:note>
-      </ns0:trans-unit>
-      <ns0:trans-unit id="UnreachableLocationErrorMessage">
-        <ns0:source>This program location is thought to be unreachable. File='{0}' Line={1}</ns0:source>
-        <ns0:target state="translated">Ta lokalizacja programu jest uważana za nieosiągalną. Plik=„{0}”, Wiersz={1}</ns0:target>
-        <ns0:note />
-      </ns0:trans-unit>
-      <ns0:trans-unit id="ZeroTestsRan">
-        <ns0:source>Zero tests ran</ns0:source>
-        <ns0:target state="translated">Uruchomiono zero testów</ns0:target>
-        <ns0:note />
-      </ns0:trans-unit>
-      <ns0:trans-unit id="TotalLowercase">
-        <ns0:source>total</ns0:source>
-        <ns0:target state="translated">łącznie</ns0:target>
-        <ns0:note />
-      </ns0:trans-unit>
-      <ns0:trans-unit id="ChatClientProviderAlreadyRegistered">
-        <ns0:source>A chat client provider has already been registered.</ns0:source>
-        <ns0:target state="translated">Dostawca klienta czatu został już zarejestrowany.</ns0:target>
-        <ns0:note />
-      </ns0:trans-unit>
-      <ns0:trans-unit id="InvalidTestApplicationBuilderTypeForAI">
-        <ns0:source>AI extensions only work with builders of type 'Microsoft.Testing.Platform.Builder.TestApplicationBuilder'</ns0:source>
-        <ns0:target state="translated">Rozszerzenia sztucznej inteligencji działają tylko z konstruktorami typu „Microsoft.Testing.Platform.Builder.TestApplicationBuilder”</ns0:target>
-        <ns0:note />
-      </ns0:trans-unit>
-    </ns0:body>
-  </ns0:file>
-</ns0:xliff>
-=======
 Więcej informacji o telemetrii platformy testowej firmy Microsoft: https://aka.ms/testingplatform/telemetry</target>
         <note />
       </trans-unit>
@@ -2045,5 +1024,4 @@
       </trans-unit>
     </body>
   </file>
-</xliff>
->>>>>>> ecda9a23
+</xliff>