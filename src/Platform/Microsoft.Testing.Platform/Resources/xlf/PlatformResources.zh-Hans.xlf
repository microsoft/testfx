<<<<<<< HEAD
<?xml version='1.0' encoding='utf-8'?>
<ns0:xliff xmlns:ns0="urn:oasis:names:tc:xliff:document:1.2" xmlns:xsi="http://www.w3.org/2001/XMLSchema-instance" version="1.2" xsi:schemaLocation="urn:oasis:names:tc:xliff:document:1.2 xliff-core-1.2-transitional.xsd">
  <ns0:file datatype="xml" source-language="en" target-language="zh-Hans" original="../PlatformResources.resx">
    <ns0:body>
      <ns0:trans-unit id="AbortForMaxFailedTestsCapabilityNotAvailable">
        <ns0:source>The current test framework does not implement 'IGracefulStopTestExecutionCapability' which is required for '--maximum-failed-tests' feature.</ns0:source>
        <ns0:target state="translated">当前测试框架未实现 “--maximum-failed-tests” 功能所需的 “IGracefulStopTestExecutionCapability”。</ns0:target>
        <ns0:note />
      </ns0:trans-unit>
      <ns0:trans-unit id="AbortForMaxFailedTestsDescription">
        <ns0:source>Extension used to support '--maximum-failed-tests'. When a given failures threshold is reached, the test run will be aborted.</ns0:source>
        <ns0:target state="translated">用于支持 “--maximum-failed-tests” 的扩展。达到给定失败阈值时，将中止测试运行。</ns0:target>
        <ns0:note />
      </ns0:trans-unit>
      <ns0:trans-unit id="Aborted">
        <ns0:source>Aborted</ns0:source>
        <ns0:target state="translated">已中止</ns0:target>
        <ns0:note />
      </ns0:trans-unit>
      <ns0:trans-unit id="Actual">
        <ns0:source>Actual</ns0:source>
        <ns0:target state="translated">实际</ns0:target>
        <ns0:note />
      </ns0:trans-unit>
      <ns0:trans-unit id="CancelledLowercase">
        <ns0:source>canceled</ns0:source>
        <ns0:target state="translated">已取消</ns0:target>
        <ns0:note />
      </ns0:trans-unit>
      <ns0:trans-unit id="CancellingTestSession">
        <ns0:source>Canceling the test session...</ns0:source>
        <ns0:target state="translated">正在取消测试会话...</ns0:target>
        <ns0:note />
      </ns0:trans-unit>
      <ns0:trans-unit id="CannotCreateTestExecutionFilterErrorMessage">
        <ns0:source>Failed to create a test execution filter</ns0:source>
        <ns0:target state="translated">未能创建测试执行筛选</ns0:target>
        <ns0:note />
      </ns0:trans-unit>
      <ns0:trans-unit id="CannotCreateUniqueLogFileErrorMessage">
        <ns0:source>Failed to create a unique log file after 3 seconds. Lastly tried file name is '{0}'.</ns0:source>
        <ns0:target state="translated">3 秒钟后无法创建唯一的日志文件。最后尝试的文件名为“{0}”。</ns0:target>
        <ns0:note />
      </ns0:trans-unit>
      <ns0:trans-unit id="CannotRemoveEnvironmentVariableAtThisStageErrorMessage">
        <ns0:source>Cannot remove environment variables at this stage</ns0:source>
        <ns0:target state="translated">在此阶段无法移除环境变量</ns0:target>
        <ns0:note />
      </ns0:trans-unit>
      <ns0:trans-unit id="CannotRemoveEnvironmentVariableItIsLockedErrorMessage">
        <ns0:source>Extension '{0}' tried to remove environment variable '{1}' but it was locked by extension '{2}'</ns0:source>
        <ns0:target state="translated">扩展 '{0}' 尝试删除环境变量 '{1}'，但已由扩展 '{2}' 锁定</ns0:target>
        <ns0:note />
      </ns0:trans-unit>
      <ns0:trans-unit id="CannotSetEnvironmentVariableAtThisStageErrorMessage">
        <ns0:source>Cannot set environment variables at this stage</ns0:source>
        <ns0:target state="translated">在此阶段无法设置环境变量</ns0:target>
        <ns0:note />
      </ns0:trans-unit>
      <ns0:trans-unit id="CannotSetEnvironmentVariableItIsLockedErrorMessage">
        <ns0:source>Extension '{0}' tried to set environment variable '{1}' but it was locked by extension '{2}'</ns0:source>
        <ns0:target state="translated">扩展 '{0}' 尝试设置环境变量 '{1}'，但已由扩展 '{2}' 锁定</ns0:target>
        <ns0:note />
      </ns0:trans-unit>
      <ns0:trans-unit id="CannotStartProcessErrorMessage">
        <ns0:source>Cannot start process '{0}'</ns0:source>
        <ns0:target state="translated">无法启动流程 '{0}'</ns0:target>
        <ns0:note />
      </ns0:trans-unit>
      <ns0:trans-unit id="CommandLineInvalidArgumentsForOption">
        <ns0:source>Option '--{0}' has invalid arguments: {1}</ns0:source>
        <ns0:target state="translated">选项“--{0}”具有无效参数: {1}</ns0:target>
        <ns0:note />
      </ns0:trans-unit>
      <ns0:trans-unit id="CommandLineInvalidArityErrorMessage">
        <ns0:source>Invalid arity, maximum must be greater than minimum</ns0:source>
        <ns0:target state="translated">arity 无效，最大值必须大于最小值</ns0:target>
        <ns0:note />
      </ns0:trans-unit>
      <ns0:trans-unit id="CommandLineInvalidConfiguration">
        <ns0:source>Invalid configuration for provider '{0}' (UID: {1}). Error: {2}</ns0:source>
        <ns0:target state="translated">提供程序“{0}”的配置无效 (UID: {1})。错误: {2}</ns0:target>
        <ns0:note />
      </ns0:trans-unit>
      <ns0:trans-unit id="CommandLineInvalidOptionName">
        <ns0:source>Invalid option name '{0}', it must contain only letter and '-' (e.g. my-option)</ns0:source>
        <ns0:target state="translated">选项名称 '{0}' 无效，必须仅包含字母和“-” (例如我的-选项)</ns0:target>
        <ns0:note />
      </ns0:trans-unit>
      <ns0:trans-unit id="CommandLineOptionExpectsAtLeastArguments">
        <ns0:source>Option '--{0}' from provider '{1}' (UID: {2}) expects at least {3} arguments</ns0:source>
        <ns0:target state="translated">提供程序“{1}” (UID: {2}) 中的选项“--{0}”应需要至少 {3} 个参数</ns0:target>
        <ns0:note />
      </ns0:trans-unit>
      <ns0:trans-unit id="CommandLineOptionExpectsAtMostArguments">
        <ns0:source>Option '--{0}' from provider '{1}' (UID: {2}) expects at most {3} arguments</ns0:source>
        <ns0:target state="translated">提供程序“{1}” (UID: {2}) 中的选项“--{0}”应最多需要 {3} 个参数</ns0:target>
        <ns0:note />
      </ns0:trans-unit>
      <ns0:trans-unit id="CommandLineOptionExpectsNoArguments">
        <ns0:source>Option '--{0}' from provider '{1}' (UID: {2}) expects no arguments</ns0:source>
        <ns0:target state="translated">提供程序“{1}”(UID: {2}) 中的选项“--{0}”不需要任何参数</ns0:target>
        <ns0:note />
      </ns0:trans-unit>
      <ns0:trans-unit id="CommandLineOptionIsDeclaredByMultipleProviders">
        <ns0:source>Option '--{0}' is declared by multiple extensions: '{1}'</ns0:source>
        <ns0:target state="translated">选项“--{0}”由多个扩展:“{1}”声明</ns0:target>
        <ns0:note />
      </ns0:trans-unit>
      <ns0:trans-unit id="CommandLineOptionIsDeclaredByMultipleProvidersWorkaround">
        <ns0:source>You can fix the previous option clash by overriding the option name using the configuration file</ns0:source>
        <ns0:target state="translated">可以通过使用配置文件替代选项名称来修复上一个选项冲突</ns0:target>
        <ns0:note />
      </ns0:trans-unit>
      <ns0:trans-unit id="CommandLineOptionIsReserved">
        <ns0:source>Option '--{0}' is reserved and cannot be used by providers: '{0}'</ns0:source>
        <ns0:target state="translated">选项“--{0}”是保留的，提供程序不能使用:“{0}”</ns0:target>
        <ns0:note />
      </ns0:trans-unit>
      <ns0:trans-unit id="CommandLineOptionObsoleteWarning">
        <ns0:source>Warning: Option '--{0}' is obsolete. {1}</ns0:source>
        <ns0:target state="new">Warning: Option '--{0}' is obsolete. {1}</ns0:target>
        <ns0:note />
      </ns0:trans-unit>
      <ns0:trans-unit id="CommandLineOptionIsUsingReservedPrefix">
        <ns0:source>Option `--{0}` from provider '{1}' (UID: {2}) is using the reserved prefix '--internal'</ns0:source>
        <ns0:target state="translated">来自提供程序“{1}” (UID: {2}) 的选项“--{0}”正在使用保留前缀“--internal”</ns0:target>
        <ns0:note />
      </ns0:trans-unit>
      <ns0:trans-unit id="CommandLineOptionsNotReady">
        <ns0:source>The ICommandLineOptions has not been built yet.</ns0:source>
        <ns0:target state="translated">ICommandLineOptions 尚未生成。</ns0:target>
        <ns0:note />
      </ns0:trans-unit>
      <ns0:trans-unit id="CommandLineParserFailedToReadResponseFile">
        <ns0:source>Failed to read response file '{0}'. {1}.</ns0:source>
        <ns0:target state="translated">无法读取响应文件“{0}”。{1}</ns0:target>
        <ns0:note>{1} is the exception</ns0:note>
      </ns0:trans-unit>
      <ns0:trans-unit id="CommandLineParserResponseFileNotFound">
        <ns0:source>The response file '{0}' was not found</ns0:source>
        <ns0:target state="translated">找不到响应文件“{0}”</ns0:target>
        <ns0:note />
      </ns0:trans-unit>
      <ns0:trans-unit id="CommandLineParserUnexpectedArgument">
        <ns0:source>Unexpected argument {0}</ns0:source>
        <ns0:target state="translated">意外的参数 {0}</ns0:target>
        <ns0:note />
      </ns0:trans-unit>
      <ns0:trans-unit id="CommandLineParserUnexpectedSingleQuoteInArgument">
        <ns0:source>Unexpected single quote in argument: {0}</ns0:source>
        <ns0:target state="translated">参数中出现意外的单引号: {0}</ns0:target>
        <ns0:note />
      </ns0:trans-unit>
      <ns0:trans-unit id="CommandLineParserUnexpectedSingleQuoteInArgumentForOption">
        <ns0:source>Unexpected single quote in argument: {0} for option '--{1}'</ns0:source>
        <ns0:target state="translated">选项“--{1}”的参数 {0} 中出现意外的单引号</ns0:target>
        <ns0:note />
      </ns0:trans-unit>
      <ns0:trans-unit id="CommandLineUnknownOption">
        <ns0:source>Unknown option '--{0}'</ns0:source>
        <ns0:target state="translated">未知选项:“--{0}”</ns0:target>
        <ns0:note />
      </ns0:trans-unit>
      <ns0:trans-unit id="CompositeServiceFactoryInstanceAlreadyRegistered">
        <ns0:source>The same instance of 'CompositeExtensonFactory' is already registered</ns0:source>
        <ns0:target state="translated">“CompositeExtensonFactory”的同一实例已注册</ns0:target>
        <ns0:note />
      </ns0:trans-unit>
      <ns0:trans-unit id="ConfigurationFileNotFound">
        <ns0:source>The configuration file '{0}' specified with '--config-file' could not be found.</ns0:source>
        <ns0:target state="translated">找不到使用 ‘--config-file’ 指定的配置文件“{0}”。</ns0:target>
        <ns0:note />
      </ns0:trans-unit>
      <ns0:trans-unit id="ConfigurationManagerCannotFindDefaultJsonConfigurationErrorMessage">
        <ns0:source>Could not find the default json configuration</ns0:source>
        <ns0:target state="translated">找不到默认 json 配置</ns0:target>
        <ns0:note />
      </ns0:trans-unit>
      <ns0:trans-unit id="ConnectingToClientHost">
        <ns0:source>Connecting to client host '{0}' port '{1}'</ns0:source>
        <ns0:target state="translated">正在连接到客户端主机“{0}”的端口“{1}”</ns0:target>
        <ns0:note />
      </ns0:trans-unit>
      <ns0:trans-unit id="ConsoleIsAlreadyInBatchingMode">
        <ns0:source>Console is already in batching mode.</ns0:source>
        <ns0:target state="translated">控制台已处于批处理模式。</ns0:target>
        <ns0:note>Exception that is thrown when console is already collecting input into a batch (into a string builder), and code asks to enable batching mode again.</ns0:note>
      </ns0:trans-unit>
      <ns0:trans-unit id="ConsoleTestExecutionFilterFactoryDescription">
        <ns0:source>Creates the right test execution filter for console mode</ns0:source>
        <ns0:target state="translated">为主机模式创建正确的测试执行筛选</ns0:target>
        <ns0:note />
      </ns0:trans-unit>
      <ns0:trans-unit id="ConsoleTestExecutionFilterFactoryDisplayName">
        <ns0:source>Console test execution filter factory</ns0:source>
        <ns0:target state="translated">主机测试执行筛选工厂</ns0:target>
        <ns0:note />
      </ns0:trans-unit>
      <ns0:trans-unit id="CouldNotFindDirectoryErrorMessage">
        <ns0:source>Could not find directory '{0}'</ns0:source>
        <ns0:target state="translated">找不到目录“{0}”</ns0:target>
        <ns0:note />
      </ns0:trans-unit>
      <ns0:trans-unit id="DiagnosticFileLevelWithAsyncFlush">
        <ns0:source>Diagnostic file (level '{0}' with async flush): {1}</ns0:source>
        <ns0:target state="translated">诊断文件(具有异步刷新的级别“{0}”): {1}</ns0:target>
        <ns0:note>0 level such as verbose,
1 path to file</ns0:note>
      </ns0:trans-unit>
      <ns0:trans-unit id="DiagnosticFileLevelWithFlush">
        <ns0:source>Diagnostic file (level '{0}' with sync flush): {1}</ns0:source>
        <ns0:target state="translated">诊断文件(具有同步刷新的级别“{0}”): {1}</ns0:target>
        <ns0:note>0 level such as verbose,
1 path to file</ns0:note>
      </ns0:trans-unit>
      <ns0:trans-unit id="DiscoveredTestsInAssembly">
        <ns0:source>Discovered {0} test(s) in assembly</ns0:source>
        <ns0:target state="translated">在程序集中发现了 {0} 个测试</ns0:target>
        <ns0:note>0 is count, the sentence is followed by the path of the assebly</ns0:note>
      </ns0:trans-unit>
      <ns0:trans-unit id="DiscoveringTestsFrom">
        <ns0:source>Discovering tests from</ns0:source>
        <ns0:target state="translated">正在发现以下位置中的测试</ns0:target>
        <ns0:note />
      </ns0:trans-unit>
      <ns0:trans-unit id="DurationLowercase">
        <ns0:source>duration</ns0:source>
        <ns0:target state="translated">持续时间</ns0:target>
        <ns0:note />
      </ns0:trans-unit>
      <ns0:trans-unit id="EnvironmentVariableProviderFailedWithError">
        <ns0:source>Provider '{0}' (UID: {1}) failed with error: {2}</ns0:source>
        <ns0:target state="translated">提供程序 '{0}' (UID: {1}) 失败，出现错误: {2}</ns0:target>
        <ns0:note />
      </ns0:trans-unit>
      <ns0:trans-unit id="ExceptionDuringCancellationWarningMessage">
        <ns0:source>Exception during the cancellation of request id '{0}'</ns0:source>
        <ns0:target state="translated">取消请求 ID 期间出现异常 '{0}'</ns0:target>
        <ns0:note>{0} is the request id</ns0:note>
      </ns0:trans-unit>
      <ns0:trans-unit id="ExitCode">
        <ns0:source>Exit code</ns0:source>
        <ns0:target state="translated">退出代码</ns0:target>
        <ns0:note />
      </ns0:trans-unit>
      <ns0:trans-unit id="Expected">
        <ns0:source>Expected</ns0:source>
        <ns0:target state="translated">预期</ns0:target>
        <ns0:note />
      </ns0:trans-unit>
      <ns0:trans-unit id="ExtensionDoesNotImplementGivenInterfaceErrorMessage">
        <ns0:source>Extension of type '{0}' is not implementing the required '{1}' interface</ns0:source>
        <ns0:target state="translated">类型“{0}”的扩展未实现所需的“{1}”接口</ns0:target>
        <ns0:note />
      </ns0:trans-unit>
      <ns0:trans-unit id="ExtensionWithSameUidAlreadyRegisteredErrorMessage">
        <ns0:source>Extensions with the same UID '{0}' have already been registered. Registered extensions are of types: {1}</ns0:source>
        <ns0:target state="translated">已注册具有相同 UID“{0}”的扩展。已注册的扩展类型如下: {1}</ns0:target>
        <ns0:note />
      </ns0:trans-unit>
      <ns0:trans-unit id="Failed">
        <ns0:source>Failed</ns0:source>
        <ns0:target state="translated">失败</ns0:target>
        <ns0:note />
      </ns0:trans-unit>
      <ns0:trans-unit id="FailedLowercase">
        <ns0:source>failed</ns0:source>
        <ns0:target state="translated">失败</ns0:target>
        <ns0:note />
      </ns0:trans-unit>
      <ns0:trans-unit id="FailedToWriteLogToChannelErrorMessage">
        <ns0:source>Failed to write the log to the channel. Missed log content:
{0}</ns0:source>
        <ns0:target state="translated">无法将日志写入通道。遗漏的日志内容: 
{0}</ns0:target>
        <ns0:note />
      </ns0:trans-unit>
      <ns0:trans-unit id="FailedWithErrors">
        <ns0:source>failed with {0} error(s)</ns0:source>
        <ns0:target state="translated">失败并出现 {0} 个错误</ns0:target>
        <ns0:note />
      </ns0:trans-unit>
      <ns0:trans-unit id="FailedWithErrorsAndWarnings">
        <ns0:source>failed with {0} error(s) and {1} warning(s)</ns0:source>
        <ns0:target state="translated">失败，出现 {0} 错误和 {1} 警告</ns0:target>
        <ns0:note />
      </ns0:trans-unit>
      <ns0:trans-unit id="FailedWithWarnings">
        <ns0:source>failed with {0} warning(s)</ns0:source>
        <ns0:target state="translated">失败，出现 {0} 警告</ns0:target>
        <ns0:note />
      </ns0:trans-unit>
      <ns0:trans-unit id="FinishedTestSession">
        <ns0:source>Finished test session.</ns0:source>
        <ns0:target state="translated">已完成测试会话。</ns0:target>
        <ns0:note />
      </ns0:trans-unit>
      <ns0:trans-unit id="ForTest">
        <ns0:source>For test</ns0:source>
        <ns0:target state="translated">用于测试</ns0:target>
        <ns0:note>is followed by test name</ns0:note>
      </ns0:trans-unit>
      <ns0:trans-unit id="FromFile">
        <ns0:source>from</ns0:source>
        <ns0:target state="translated">从</ns0:target>
        <ns0:note>from followed by a file name to point to the file from which test is originating</ns0:note>
      </ns0:trans-unit>
      <ns0:trans-unit id="GlobalValidationOfTestHostEnvironmentVariablesFailedErrorMessage">
        <ns0:source>The following 'ITestHostEnvironmentVariableProvider' providers rejected the final environment variables setup:</ns0:source>
        <ns0:target state="translated">以下 'ITestHostEnvironmentVariableProvider' 提供程序拒绝了最终的环境变量设置:</ns0:target>
        <ns0:note />
      </ns0:trans-unit>
      <ns0:trans-unit id="HelpApplicationUsage">
        <ns0:source>Usage {0} [option providers] [extension option providers]</ns0:source>
        <ns0:target state="translated">使用情况 {0} [选项提供程序] [扩展选项提供程序]</ns0:target>
        <ns0:note />
      </ns0:trans-unit>
      <ns0:trans-unit id="HelpExecuteTestApplication">
        <ns0:source>Execute a .NET Test Application.</ns0:source>
        <ns0:target state="translated">执行 .NET 测试应用。</ns0:target>
        <ns0:note />
      </ns0:trans-unit>
      <ns0:trans-unit id="HelpExtensionOptions">
        <ns0:source>Extension options:</ns0:source>
        <ns0:target state="translated">扩展选项:</ns0:target>
        <ns0:note />
      </ns0:trans-unit>
      <ns0:trans-unit id="HelpNoExtensionRegistered">
        <ns0:source>    No extension registered.</ns0:source>
        <ns0:target state="translated">    未注册任何扩展。</ns0:target>
        <ns0:note />
      </ns0:trans-unit>
      <ns0:trans-unit id="HelpOptions">
        <ns0:source>Options:</ns0:source>
        <ns0:target state="translated">选项:</ns0:target>
        <ns0:note />
      </ns0:trans-unit>
      <ns0:trans-unit id="HelpTestApplicationRunner">
        <ns0:source>&lt;test application runner&gt;</ns0:source>
        <ns0:target state="translated">&lt;test application runner&gt;</ns0:target>
        <ns0:note />
      </ns0:trans-unit>
      <ns0:trans-unit id="InProcessArtifactsProduced">
        <ns0:source>In process file artifacts produced:</ns0:source>
        <ns0:target state="translated">生成的进程内文件项目:</ns0:target>
        <ns0:note />
      </ns0:trans-unit>
      <ns0:trans-unit id="InternalLoopAsyncDidNotExitSuccessfullyErrorMessage">
        <ns0:source>Method '{0}' did not exit successfully</ns0:source>
        <ns0:target state="translated">方法“{0}”未成功退出</ns0:target>
        <ns0:note />
      </ns0:trans-unit>
      <ns0:trans-unit id="InvalidCommandLineArguments">
        <ns0:source>Invalid command line arguments:</ns0:source>
        <ns0:target state="translated">无效的命令行参数:</ns0:target>
        <ns0:note />
      </ns0:trans-unit>
      <ns0:trans-unit id="JsonConfigurationFileParserDuplicateKeyErrorMessage">
        <ns0:source>A duplicate key '{0}' was found</ns0:source>
        <ns0:target state="translated">发现重复的键“{0}”</ns0:target>
        <ns0:note />
      </ns0:trans-unit>
      <ns0:trans-unit id="JsonConfigurationFileParserTopLevelElementIsNotAnObjectErrorMessage">
        <ns0:source>Top-level JSON element must be an object. Instead, '{0}' was found</ns0:source>
        <ns0:target state="translated">顶级 JSON 元素必须是对象。但是找到了“{0}”</ns0:target>
        <ns0:note />
      </ns0:trans-unit>
      <ns0:trans-unit id="JsonConfigurationFileParserUnsupportedTokenErrorMessage">
        <ns0:source>Unsupported JSON token '{0}' was found</ns0:source>
        <ns0:target state="translated">找到不受支持的 JSON 令牌“{0}”</ns0:target>
        <ns0:note />
      </ns0:trans-unit>
      <ns0:trans-unit id="JsonRpcTcpServerDescription">
        <ns0:source>JsonRpc server implementation based on the test platform protocol specification.</ns0:source>
        <ns0:target state="translated">基于测试平台协议规范的 JsonRpc 服务器实现。</ns0:target>
        <ns0:note />
      </ns0:trans-unit>
      <ns0:trans-unit id="JsonRpcTcpServerToSingleClientDescription">
        <ns0:source>JsonRpc server to client handshake, implementation based on the test platform protocol specification.</ns0:source>
        <ns0:target state="translated">基于测试平台协议规范的 JsonRpc 服务器到客户端握手实现。</ns0:target>
        <ns0:note />
      </ns0:trans-unit>
      <ns0:trans-unit id="LoggerFactoryNotReady">
        <ns0:source>The ILoggerFactory has not been built yet.</ns0:source>
        <ns0:target state="translated">尚未生成 ILoggerFactory。</ns0:target>
        <ns0:note />
      </ns0:trans-unit>
      <ns0:trans-unit id="MaxFailedTestsMustBePositive">
        <ns0:source>The option '--maximum-failed-tests' must be a positive integer. The value '{0}' is not valid.</ns0:source>
        <ns0:target state="translated">选项 “--maximum-failed-tests” 必须是正整数。值 '{0}' 无效。</ns0:target>
        <ns0:note />
      </ns0:trans-unit>
      <ns0:trans-unit id="MessageBusNotReady">
        <ns0:source>The message bus has not been built yet or is no more usable at this stage.</ns0:source>
        <ns0:target state="translated">消息总线尚未生成或在此阶段不再可用。</ns0:target>
        <ns0:note />
      </ns0:trans-unit>
      <ns0:trans-unit id="MinimumExpectedTestsPolicyViolation">
        <ns0:source>Minimum expected tests policy violation, tests ran {0}, minimum expected {1}</ns0:source>
        <ns0:target state="translated">最低预期测试策略冲突，测试已运行 {0} 次，最低预期 {1} 次</ns0:target>
        <ns0:note>{0}, {1} number of tests</ns0:note>
      </ns0:trans-unit>
      <ns0:trans-unit id="MissingClientPortFoJsonRpc">
        <ns0:source>Expected --client-port when jsonRpc protocol is used.</ns0:source>
        <ns0:target state="translated">使用 jsonRpc 协议时应为 --client-port。</ns0:target>
        <ns0:note />
      </ns0:trans-unit>
      <ns0:trans-unit id="ActiveTestsRunning_MoreTestsCount">
        <ns0:source>and {0} more</ns0:source>
        <ns0:target state="translated">和其他 {0} 项</ns0:target>
        <ns0:note />
      </ns0:trans-unit>
      <ns0:trans-unit id="ActiveTestsRunning_FullTestsCount">
        <ns0:source>{0} tests running</ns0:source>
        <ns0:target state="translated">正在运行 {0} 测试</ns0:target>
        <ns0:note />
      </ns0:trans-unit>
      <ns0:trans-unit id="NoSerializerRegisteredWithIdErrorMessage">
        <ns0:source>No serializer registered with ID '{0}'</ns0:source>
        <ns0:target state="translated">没有使用 ID“{0}”注册序列化程序</ns0:target>
        <ns0:note />
      </ns0:trans-unit>
      <ns0:trans-unit id="NoSerializerRegisteredWithTypeErrorMessage">
        <ns0:source>No serializer registered with type '{0}'</ns0:source>
        <ns0:target state="translated">没有使用类型“{0}”注册序列化程序</ns0:target>
        <ns0:note />
      </ns0:trans-unit>
      <ns0:trans-unit id="NotAvailable">
        <ns0:source>Not available</ns0:source>
        <ns0:target state="translated">不可用</ns0:target>
        <ns0:note />
      </ns0:trans-unit>
      <ns0:trans-unit id="NotFound">
        <ns0:source>Not found</ns0:source>
        <ns0:target state="translated">未找到</ns0:target>
        <ns0:note />
      </ns0:trans-unit>
      <ns0:trans-unit id="OnlyOneFilterSupported">
        <ns0:source>Passing both '--treenode-filter' and '--filter-uid' is unsupported.</ns0:source>
        <ns0:target state="translated">不支持同时传递“--treenode-filter”和“--filter-uid”。</ns0:target>
        <ns0:note />
      </ns0:trans-unit>
      <ns0:trans-unit id="OutOfProcessArtifactsProduced">
        <ns0:source>Out of process file artifacts produced:</ns0:source>
        <ns0:target state="translated">生成的进程外文件项目:</ns0:target>
        <ns0:note />
      </ns0:trans-unit>
      <ns0:trans-unit id="Passed">
        <ns0:source>Passed</ns0:source>
        <ns0:target state="translated">已通过</ns0:target>
        <ns0:note />
      </ns0:trans-unit>
      <ns0:trans-unit id="PassedLowercase">
        <ns0:source>passed</ns0:source>
        <ns0:target state="translated">已通过</ns0:target>
        <ns0:note />
      </ns0:trans-unit>
      <ns0:trans-unit id="PlatformCommandLineClientHostOptionDescription">
        <ns0:source>Specify the hostname of the client.</ns0:source>
        <ns0:target state="translated">指定客户端的主机名。</ns0:target>
        <ns0:note />
      </ns0:trans-unit>
      <ns0:trans-unit id="PlatformCommandLineClientPortOptionDescription">
        <ns0:source>Specify the port of the client.</ns0:source>
        <ns0:target state="translated">指定客户端的端口。</ns0:target>
        <ns0:note />
      </ns0:trans-unit>
      <ns0:trans-unit id="PlatformCommandLineConfigFileOptionDescription">
        <ns0:source>Specifies a testconfig.json file.</ns0:source>
        <ns0:target state="translated">指定 testconfig.json 文件。</ns0:target>
        <ns0:note />
      </ns0:trans-unit>
      <ns0:trans-unit id="PlatformCommandLineDebugAttachOptionDescription">
        <ns0:source>Allows to pause execution in order to attach to the process for debug purposes.</ns0:source>
        <ns0:target state="translated">允许暂停执行，以便附加到进程以进行调试。</ns0:target>
        <ns0:note />
      </ns0:trans-unit>
      <ns0:trans-unit id="PlatformCommandLineDiagnosticFileLoggerSynchronousWriteOptionDescription">
        <ns0:source>Force the built-in file logger to write the log synchronously.
=======
﻿<?xml version="1.0" encoding="utf-8"?>
<xliff xmlns="urn:oasis:names:tc:xliff:document:1.2" xmlns:xsi="http://www.w3.org/2001/XMLSchema-instance" version="1.2" xsi:schemaLocation="urn:oasis:names:tc:xliff:document:1.2 xliff-core-1.2-transitional.xsd">
  <file datatype="xml" source-language="en" target-language="zh-Hans" original="../PlatformResources.resx">
    <body>
      <trans-unit id="AbortForMaxFailedTestsCapabilityNotAvailable">
        <source>The current test framework does not implement 'IGracefulStopTestExecutionCapability' which is required for '--maximum-failed-tests' feature.</source>
        <target state="translated">当前测试框架未实现 “--maximum-failed-tests” 功能所需的 “IGracefulStopTestExecutionCapability”。</target>
        <note />
      </trans-unit>
      <trans-unit id="AbortForMaxFailedTestsDescription">
        <source>Extension used to support '--maximum-failed-tests'. When a given failures threshold is reached, the test run will be aborted.</source>
        <target state="translated">用于支持 “--maximum-failed-tests” 的扩展。达到给定失败阈值时，将中止测试运行。</target>
        <note />
      </trans-unit>
      <trans-unit id="Aborted">
        <source>Aborted</source>
        <target state="translated">已中止</target>
        <note />
      </trans-unit>
      <trans-unit id="Actual">
        <source>Actual</source>
        <target state="translated">实际</target>
        <note />
      </trans-unit>
      <trans-unit id="CancelledLowercase">
        <source>canceled</source>
        <target state="translated">已取消</target>
        <note />
      </trans-unit>
      <trans-unit id="CancellingTestSession">
        <source>Canceling the test session...</source>
        <target state="translated">正在取消测试会话...</target>
        <note />
      </trans-unit>
      <trans-unit id="CannotCreateTestExecutionFilterErrorMessage">
        <source>Failed to create a test execution filter</source>
        <target state="translated">未能创建测试执行筛选</target>
        <note />
      </trans-unit>
      <trans-unit id="CannotCreateUniqueLogFileErrorMessage">
        <source>Failed to create a unique log file after 3 seconds. Lastly tried file name is '{0}'.</source>
        <target state="translated">3 秒钟后无法创建唯一的日志文件。最后尝试的文件名为“{0}”。</target>
        <note />
      </trans-unit>
      <trans-unit id="CannotRemoveEnvironmentVariableAtThisStageErrorMessage">
        <source>Cannot remove environment variables at this stage</source>
        <target state="translated">在此阶段无法移除环境变量</target>
        <note />
      </trans-unit>
      <trans-unit id="CannotRemoveEnvironmentVariableItIsLockedErrorMessage">
        <source>Extension '{0}' tried to remove environment variable '{1}' but it was locked by extension '{2}'</source>
        <target state="translated">扩展 '{0}' 尝试删除环境变量 '{1}'，但已由扩展 '{2}' 锁定</target>
        <note />
      </trans-unit>
      <trans-unit id="CannotSetEnvironmentVariableAtThisStageErrorMessage">
        <source>Cannot set environment variables at this stage</source>
        <target state="translated">在此阶段无法设置环境变量</target>
        <note />
      </trans-unit>
      <trans-unit id="CannotSetEnvironmentVariableItIsLockedErrorMessage">
        <source>Extension '{0}' tried to set environment variable '{1}' but it was locked by extension '{2}'</source>
        <target state="translated">扩展 '{0}' 尝试设置环境变量 '{1}'，但已由扩展 '{2}' 锁定</target>
        <note />
      </trans-unit>
      <trans-unit id="CannotStartProcessErrorMessage">
        <source>Cannot start process '{0}'</source>
        <target state="translated">无法启动流程 '{0}'</target>
        <note />
      </trans-unit>
      <trans-unit id="CommandLineInvalidArgumentsForOption">
        <source>Option '--{0}' has invalid arguments: {1}</source>
        <target state="translated">选项“--{0}”具有无效参数: {1}</target>
        <note />
      </trans-unit>
      <trans-unit id="CommandLineInvalidArityErrorMessage">
        <source>Invalid arity, maximum must be greater than minimum</source>
        <target state="translated">arity 无效，最大值必须大于最小值</target>
        <note />
      </trans-unit>
      <trans-unit id="CommandLineInvalidConfiguration">
        <source>Invalid configuration for provider '{0}' (UID: {1}). Error: {2}</source>
        <target state="translated">提供程序“{0}”的配置无效 (UID: {1})。错误: {2}</target>
        <note />
      </trans-unit>
      <trans-unit id="CommandLineInvalidOptionName">
        <source>Invalid option name '{0}', it must contain only letter and '-' (e.g. my-option)</source>
        <target state="translated">选项名称 '{0}' 无效，必须仅包含字母和“-” (例如我的-选项)</target>
        <note />
      </trans-unit>
      <trans-unit id="CommandLineOptionExpectsAtLeastArguments">
        <source>Option '--{0}' from provider '{1}' (UID: {2}) expects at least {3} arguments</source>
        <target state="translated">提供程序“{1}” (UID: {2}) 中的选项“--{0}”应需要至少 {3} 个参数</target>
        <note />
      </trans-unit>
      <trans-unit id="CommandLineOptionExpectsAtMostArguments">
        <source>Option '--{0}' from provider '{1}' (UID: {2}) expects at most {3} arguments</source>
        <target state="translated">提供程序“{1}” (UID: {2}) 中的选项“--{0}”应最多需要 {3} 个参数</target>
        <note />
      </trans-unit>
      <trans-unit id="CommandLineOptionExpectsNoArguments">
        <source>Option '--{0}' from provider '{1}' (UID: {2}) expects no arguments</source>
        <target state="translated">提供程序“{1}”(UID: {2}) 中的选项“--{0}”不需要任何参数</target>
        <note />
      </trans-unit>
      <trans-unit id="CommandLineOptionIsDeclaredByMultipleProviders">
        <source>Option '--{0}' is declared by multiple extensions: '{1}'</source>
        <target state="translated">选项“--{0}”由多个扩展:“{1}”声明</target>
        <note />
      </trans-unit>
      <trans-unit id="CommandLineOptionIsDeclaredByMultipleProvidersWorkaround">
        <source>You can fix the previous option clash by overriding the option name using the configuration file</source>
        <target state="translated">可以通过使用配置文件替代选项名称来修复上一个选项冲突</target>
        <note />
      </trans-unit>
      <trans-unit id="CommandLineOptionIsReserved">
        <source>Option '--{0}' is reserved and cannot be used by providers: '{0}'</source>
        <target state="translated">选项“--{0}”是保留的，提供程序不能使用:“{0}”</target>
        <note />
      </trans-unit>
      <trans-unit id="CommandLineOptionObsoleteWarning">
        <source>Warning: Option '--{0}' is obsolete. {1}</source>
        <target state="translated">警告: 选项“--{0}”已过时。 {1}</target>
        <note />
      </trans-unit>
      <trans-unit id="CommandLineOptionIsUsingReservedPrefix">
        <source>Option `--{0}` from provider '{1}' (UID: {2}) is using the reserved prefix '--internal'</source>
        <target state="translated">来自提供程序“{1}” (UID: {2}) 的选项“--{0}”正在使用保留前缀“--internal”</target>
        <note />
      </trans-unit>
      <trans-unit id="CommandLineOptionsNotReady">
        <source>The ICommandLineOptions has not been built yet.</source>
        <target state="translated">ICommandLineOptions 尚未生成。</target>
        <note />
      </trans-unit>
      <trans-unit id="CommandLineParserFailedToReadResponseFile">
        <source>Failed to read response file '{0}'. {1}.</source>
        <target state="translated">无法读取响应文件“{0}”。{1}</target>
        <note>{1} is the exception</note>
      </trans-unit>
      <trans-unit id="CommandLineParserResponseFileNotFound">
        <source>The response file '{0}' was not found</source>
        <target state="translated">找不到响应文件“{0}”</target>
        <note />
      </trans-unit>
      <trans-unit id="CommandLineParserUnexpectedArgument">
        <source>Unexpected argument {0}</source>
        <target state="translated">意外的参数 {0}</target>
        <note />
      </trans-unit>
      <trans-unit id="CommandLineParserUnexpectedSingleQuoteInArgument">
        <source>Unexpected single quote in argument: {0}</source>
        <target state="translated">参数中出现意外的单引号: {0}</target>
        <note />
      </trans-unit>
      <trans-unit id="CommandLineParserUnexpectedSingleQuoteInArgumentForOption">
        <source>Unexpected single quote in argument: {0} for option '--{1}'</source>
        <target state="translated">选项“--{1}”的参数 {0} 中出现意外的单引号</target>
        <note />
      </trans-unit>
      <trans-unit id="CommandLineUnknownOption">
        <source>Unknown option '--{0}'</source>
        <target state="translated">未知选项:“--{0}”</target>
        <note />
      </trans-unit>
      <trans-unit id="CompositeServiceFactoryInstanceAlreadyRegistered">
        <source>The same instance of 'CompositeExtensonFactory' is already registered</source>
        <target state="translated">“CompositeExtensonFactory”的同一实例已注册</target>
        <note />
      </trans-unit>
      <trans-unit id="ConfigurationFileNotFound">
        <source>The configuration file '{0}' specified with '--config-file' could not be found.</source>
        <target state="translated">找不到使用 ‘--config-file’ 指定的配置文件“{0}”。</target>
        <note />
      </trans-unit>
      <trans-unit id="ConfigurationManagerCannotFindDefaultJsonConfigurationErrorMessage">
        <source>Could not find the default json configuration</source>
        <target state="translated">找不到默认 json 配置</target>
        <note />
      </trans-unit>
      <trans-unit id="ConnectingToClientHost">
        <source>Connecting to client host '{0}' port '{1}'</source>
        <target state="translated">正在连接到客户端主机“{0}”的端口“{1}”</target>
        <note />
      </trans-unit>
      <trans-unit id="ConsoleIsAlreadyInBatchingMode">
        <source>Console is already in batching mode.</source>
        <target state="translated">控制台已处于批处理模式。</target>
        <note>Exception that is thrown when console is already collecting input into a batch (into a string builder), and code asks to enable batching mode again.</note>
      </trans-unit>
      <trans-unit id="ConsoleTestExecutionFilterFactoryDescription">
        <source>Creates the right test execution filter for console mode</source>
        <target state="translated">为主机模式创建正确的测试执行筛选</target>
        <note />
      </trans-unit>
      <trans-unit id="ConsoleTestExecutionFilterFactoryDisplayName">
        <source>Console test execution filter factory</source>
        <target state="translated">主机测试执行筛选工厂</target>
        <note />
      </trans-unit>
      <trans-unit id="CouldNotFindDirectoryErrorMessage">
        <source>Could not find directory '{0}'</source>
        <target state="translated">找不到目录“{0}”</target>
        <note />
      </trans-unit>
      <trans-unit id="DiagnosticFileLevelWithAsyncFlush">
        <source>Diagnostic file (level '{0}' with async flush): {1}</source>
        <target state="translated">诊断文件(具有异步刷新的级别“{0}”): {1}</target>
        <note>0 level such as verbose,
1 path to file</note>
      </trans-unit>
      <trans-unit id="DiagnosticFileLevelWithFlush">
        <source>Diagnostic file (level '{0}' with sync flush): {1}</source>
        <target state="translated">诊断文件(具有同步刷新的级别“{0}”): {1}</target>
        <note>0 level such as verbose,
1 path to file</note>
      </trans-unit>
      <trans-unit id="DiscoveredTestsInAssembly">
        <source>Discovered {0} test(s) in assembly</source>
        <target state="translated">在程序集中发现了 {0} 个测试</target>
        <note>0 is count, the sentence is followed by the path of the assebly</note>
      </trans-unit>
      <trans-unit id="DiscoveringTestsFrom">
        <source>Discovering tests from</source>
        <target state="translated">正在发现以下位置中的测试</target>
        <note />
      </trans-unit>
      <trans-unit id="DurationLowercase">
        <source>duration</source>
        <target state="translated">持续时间</target>
        <note />
      </trans-unit>
      <trans-unit id="EnvironmentVariableProviderFailedWithError">
        <source>Provider '{0}' (UID: {1}) failed with error: {2}</source>
        <target state="translated">提供程序 '{0}' (UID: {1}) 失败，出现错误: {2}</target>
        <note />
      </trans-unit>
      <trans-unit id="ExceptionDuringCancellationWarningMessage">
        <source>Exception during the cancellation of request id '{0}'</source>
        <target state="translated">取消请求 ID 期间出现异常 '{0}'</target>
        <note>{0} is the request id</note>
      </trans-unit>
      <trans-unit id="ExitCode">
        <source>Exit code</source>
        <target state="translated">退出代码</target>
        <note />
      </trans-unit>
      <trans-unit id="Expected">
        <source>Expected</source>
        <target state="translated">预期</target>
        <note />
      </trans-unit>
      <trans-unit id="ExtensionDoesNotImplementGivenInterfaceErrorMessage">
        <source>Extension of type '{0}' is not implementing the required '{1}' interface</source>
        <target state="translated">类型“{0}”的扩展未实现所需的“{1}”接口</target>
        <note />
      </trans-unit>
      <trans-unit id="ExtensionWithSameUidAlreadyRegisteredErrorMessage">
        <source>Extensions with the same UID '{0}' have already been registered. Registered extensions are of types: {1}</source>
        <target state="translated">已注册具有相同 UID“{0}”的扩展。已注册的扩展类型如下: {1}</target>
        <note />
      </trans-unit>
      <trans-unit id="Failed">
        <source>Failed</source>
        <target state="translated">失败</target>
        <note />
      </trans-unit>
      <trans-unit id="FailedLowercase">
        <source>failed</source>
        <target state="translated">失败</target>
        <note />
      </trans-unit>
      <trans-unit id="FailedToWriteLogToChannelErrorMessage">
        <source>Failed to write the log to the channel. Missed log content:
{0}</source>
        <target state="translated">无法将日志写入通道。遗漏的日志内容: 
{0}</target>
        <note />
      </trans-unit>
      <trans-unit id="FailedWithErrors">
        <source>failed with {0} error(s)</source>
        <target state="translated">失败并出现 {0} 个错误</target>
        <note />
      </trans-unit>
      <trans-unit id="FailedWithErrorsAndWarnings">
        <source>failed with {0} error(s) and {1} warning(s)</source>
        <target state="translated">失败，出现 {0} 错误和 {1} 警告</target>
        <note />
      </trans-unit>
      <trans-unit id="FailedWithWarnings">
        <source>failed with {0} warning(s)</source>
        <target state="translated">失败，出现 {0} 警告</target>
        <note />
      </trans-unit>
      <trans-unit id="FinishedTestSession">
        <source>Finished test session.</source>
        <target state="translated">已完成测试会话。</target>
        <note />
      </trans-unit>
      <trans-unit id="ForTest">
        <source>For test</source>
        <target state="translated">用于测试</target>
        <note>is followed by test name</note>
      </trans-unit>
      <trans-unit id="FromFile">
        <source>from</source>
        <target state="translated">从</target>
        <note>from followed by a file name to point to the file from which test is originating</note>
      </trans-unit>
      <trans-unit id="GlobalValidationOfTestHostEnvironmentVariablesFailedErrorMessage">
        <source>The following 'ITestHostEnvironmentVariableProvider' providers rejected the final environment variables setup:</source>
        <target state="translated">以下 'ITestHostEnvironmentVariableProvider' 提供程序拒绝了最终的环境变量设置:</target>
        <note />
      </trans-unit>
      <trans-unit id="HelpApplicationUsage">
        <source>Usage {0} [option providers] [extension option providers]</source>
        <target state="translated">使用情况 {0} [选项提供程序] [扩展选项提供程序]</target>
        <note />
      </trans-unit>
      <trans-unit id="HelpExecuteTestApplication">
        <source>Execute a .NET Test Application.</source>
        <target state="translated">执行 .NET 测试应用。</target>
        <note />
      </trans-unit>
      <trans-unit id="HelpExtensionOptions">
        <source>Extension options:</source>
        <target state="translated">扩展选项:</target>
        <note />
      </trans-unit>
      <trans-unit id="HelpNoExtensionRegistered">
        <source>    No extension registered.</source>
        <target state="translated">    未注册任何扩展。</target>
        <note />
      </trans-unit>
      <trans-unit id="HelpOptions">
        <source>Options:</source>
        <target state="translated">选项:</target>
        <note />
      </trans-unit>
      <trans-unit id="HelpTestApplicationRunner">
        <source>&lt;test application runner&gt;</source>
        <target state="translated">&lt;test application runner&gt;</target>
        <note />
      </trans-unit>
      <trans-unit id="InProcessArtifactsProduced">
        <source>In process file artifacts produced:</source>
        <target state="translated">生成的进程内文件项目:</target>
        <note />
      </trans-unit>
      <trans-unit id="InternalLoopAsyncDidNotExitSuccessfullyErrorMessage">
        <source>Method '{0}' did not exit successfully</source>
        <target state="translated">方法“{0}”未成功退出</target>
        <note />
      </trans-unit>
      <trans-unit id="InvalidCommandLineArguments">
        <source>Invalid command line arguments:</source>
        <target state="translated">无效的命令行参数:</target>
        <note />
      </trans-unit>
      <trans-unit id="JsonConfigurationFileParserDuplicateKeyErrorMessage">
        <source>A duplicate key '{0}' was found</source>
        <target state="translated">发现重复的键“{0}”</target>
        <note />
      </trans-unit>
      <trans-unit id="JsonConfigurationFileParserTopLevelElementIsNotAnObjectErrorMessage">
        <source>Top-level JSON element must be an object. Instead, '{0}' was found</source>
        <target state="translated">顶级 JSON 元素必须是对象。但是找到了“{0}”</target>
        <note />
      </trans-unit>
      <trans-unit id="JsonConfigurationFileParserUnsupportedTokenErrorMessage">
        <source>Unsupported JSON token '{0}' was found</source>
        <target state="translated">找到不受支持的 JSON 令牌“{0}”</target>
        <note />
      </trans-unit>
      <trans-unit id="JsonRpcTcpServerDescription">
        <source>JsonRpc server implementation based on the test platform protocol specification.</source>
        <target state="translated">基于测试平台协议规范的 JsonRpc 服务器实现。</target>
        <note />
      </trans-unit>
      <trans-unit id="JsonRpcTcpServerToSingleClientDescription">
        <source>JsonRpc server to client handshake, implementation based on the test platform protocol specification.</source>
        <target state="translated">基于测试平台协议规范的 JsonRpc 服务器到客户端握手实现。</target>
        <note />
      </trans-unit>
      <trans-unit id="LoggerFactoryNotReady">
        <source>The ILoggerFactory has not been built yet.</source>
        <target state="translated">尚未生成 ILoggerFactory。</target>
        <note />
      </trans-unit>
      <trans-unit id="MaxFailedTestsMustBePositive">
        <source>The option '--maximum-failed-tests' must be a positive integer. The value '{0}' is not valid.</source>
        <target state="translated">选项 “--maximum-failed-tests” 必须是正整数。值 '{0}' 无效。</target>
        <note />
      </trans-unit>
      <trans-unit id="MessageBusNotReady">
        <source>The message bus has not been built yet or is no more usable at this stage.</source>
        <target state="translated">消息总线尚未生成或在此阶段不再可用。</target>
        <note />
      </trans-unit>
      <trans-unit id="MinimumExpectedTestsPolicyViolation">
        <source>Minimum expected tests policy violation, tests ran {0}, minimum expected {1}</source>
        <target state="translated">最低预期测试策略冲突，测试已运行 {0} 次，最低预期 {1} 次</target>
        <note>{0}, {1} number of tests</note>
      </trans-unit>
      <trans-unit id="MissingClientPortFoJsonRpc">
        <source>Expected --client-port when jsonRpc protocol is used.</source>
        <target state="translated">使用 jsonRpc 协议时应为 --client-port。</target>
        <note />
      </trans-unit>
      <trans-unit id="ActiveTestsRunning_MoreTestsCount">
        <source>and {0} more</source>
        <target state="translated">和其他 {0} 项</target>
        <note />
      </trans-unit>
      <trans-unit id="ActiveTestsRunning_FullTestsCount">
        <source>{0} tests running</source>
        <target state="translated">正在运行 {0} 测试</target>
        <note />
      </trans-unit>
      <trans-unit id="NoSerializerRegisteredWithIdErrorMessage">
        <source>No serializer registered with ID '{0}'</source>
        <target state="translated">没有使用 ID“{0}”注册序列化程序</target>
        <note />
      </trans-unit>
      <trans-unit id="NoSerializerRegisteredWithTypeErrorMessage">
        <source>No serializer registered with type '{0}'</source>
        <target state="translated">没有使用类型“{0}”注册序列化程序</target>
        <note />
      </trans-unit>
      <trans-unit id="NotAvailable">
        <source>Not available</source>
        <target state="translated">不可用</target>
        <note />
      </trans-unit>
      <trans-unit id="NotFound">
        <source>Not found</source>
        <target state="translated">未找到</target>
        <note />
      </trans-unit>
      <trans-unit id="OnlyOneFilterSupported">
        <source>Passing both '--treenode-filter' and '--filter-uid' is unsupported.</source>
        <target state="translated">不支持同时传递“--treenode-filter”和“--filter-uid”。</target>
        <note />
      </trans-unit>
      <trans-unit id="OutOfProcessArtifactsProduced">
        <source>Out of process file artifacts produced:</source>
        <target state="translated">生成的进程外文件项目:</target>
        <note />
      </trans-unit>
      <trans-unit id="Passed">
        <source>Passed</source>
        <target state="translated">已通过</target>
        <note />
      </trans-unit>
      <trans-unit id="PassedLowercase">
        <source>passed</source>
        <target state="translated">已通过</target>
        <note />
      </trans-unit>
      <trans-unit id="PlatformCommandLineClientHostOptionDescription">
        <source>Specify the hostname of the client.</source>
        <target state="translated">指定客户端的主机名。</target>
        <note />
      </trans-unit>
      <trans-unit id="PlatformCommandLineClientPortOptionDescription">
        <source>Specify the port of the client.</source>
        <target state="translated">指定客户端的端口。</target>
        <note />
      </trans-unit>
      <trans-unit id="PlatformCommandLineConfigFileOptionDescription">
        <source>Specifies a testconfig.json file.</source>
        <target state="translated">指定 testconfig.json 文件。</target>
        <note />
      </trans-unit>
      <trans-unit id="PlatformCommandLineDebugAttachOptionDescription">
        <source>Allows to pause execution in order to attach to the process for debug purposes.</source>
        <target state="translated">允许暂停执行，以便附加到进程以进行调试。</target>
        <note />
      </trans-unit>
      <trans-unit id="PlatformCommandLineDiagnosticFileLoggerSynchronousWriteOptionDescription">
        <source>Force the built-in file logger to write the log synchronously.
>>>>>>> ecda9a23
Useful for scenario where you don't want to lose any log (i.e. in case of crash).
Note that this is slowing down the test execution.</ns0:source>
        <ns0:target state="translated">强制内置文件记录器同步写入日志。
适用于不想丢失任何日志的情况(即在故障的情况下)。
<<<<<<< HEAD
请注意，这会减慢测试的执行速度。</ns0:target>
        <ns0:note />
      </ns0:trans-unit>
      <ns0:trans-unit id="PlatformCommandLineDiagnosticOptionDescription">
        <ns0:source>Enable the diagnostic logging. The default log level is 'Trace'.
The file will be written in the output directory with the name log_[yyMMddHHmmssfff].diag</ns0:source>
        <ns0:target state="translated">启用诊断日志记录。默认日志级别为 "Trace"。
文件将写入输出目录，名称为 log_[yyMMddHHmmssfff].diag</ns0:target>
        <ns0:note />
      </ns0:trans-unit>
      <ns0:trans-unit id="PlatformCommandLineDiagnosticOptionExpectsSingleArgumentErrorMessage">
        <ns0:source>'--diagnostic-verbosity' expects a single level argument ('Trace', 'Debug', 'Information', 'Warning', 'Error', or 'Critical')</ns0:source>
        <ns0:target state="translated">'--diagnostic-verbosity' 应有单一级别参数 ('Trace', 'Debug', 'Information', 'Warning', 'Error', 或 'Critical')</ns0:target>
        <ns0:note />
      </ns0:trans-unit>
      <ns0:trans-unit id="PlatformCommandLineDiagnosticOptionIsMissing">
        <ns0:source>'--{0}' requires '--diagnostic' to be provided</ns0:source>
        <ns0:target state="translated">“--{0}”需要提供“--diagnostic”</ns0:target>
        <ns0:note />
      </ns0:trans-unit>
      <ns0:trans-unit id="PlatformCommandLineDiagnosticOutputDirectoryOptionDescription">
        <ns0:source>Output directory of the diagnostic logging.
If not specified the file will be generated inside the default 'TestResults' directory.</ns0:source>
        <ns0:target state="translated">诊断日志记录的输出目录。
如果未指定，则会在默认的 "TestResults" 目录中生成该文件。</ns0:target>
        <ns0:note />
      </ns0:trans-unit>
      <ns0:trans-unit id="PlatformCommandLineDiagnosticOutputFilePrefixOptionDescription">
        <ns0:source>Prefix for the log file name that will replace '[log]_.'</ns0:source>
        <ns0:target state="translated">将替换“[log]_”的日志文件名的前缀</ns0:target>
        <ns0:note />
      </ns0:trans-unit>
      <ns0:trans-unit id="PlatformCommandLineDiagnosticVerbosityOptionDescription">
        <ns0:source>Define the level of the verbosity for the --diagnostic.
The available values are 'Trace', 'Debug', 'Information', 'Warning', 'Error', and 'Critical'.</ns0:source>
        <ns0:target state="translated">定义 --diagnostic 的详细程度。
可用值为 "Trace"、"Debug"、"Information"、"Warning"、"Error" 和 "Critical"。</ns0:target>
        <ns0:note />
      </ns0:trans-unit>
      <ns0:trans-unit id="PlatformCommandLineDiscoverTestsOptionDescription">
        <ns0:source>List available tests.</ns0:source>
        <ns0:target state="translated">列出可用的测试。</ns0:target>
        <ns0:note />
      </ns0:trans-unit>
      <ns0:trans-unit id="PlatformCommandLineDotnetTestPipe">
        <ns0:source>dotnet test pipe.</ns0:source>
        <ns0:target state="translated">dotnet 测试管道。</ns0:target>
        <ns0:note />
      </ns0:trans-unit>
      <ns0:trans-unit id="PlatformCommandLineExitOnProcessExitInvalidDependentProcess">
        <ns0:source>Invalid PID '{0}'
{1}</ns0:source>
        <ns0:target state="translated">无效的 PID“{0}”
{1}</ns0:target>
        <ns0:note />
      </ns0:trans-unit>
      <ns0:trans-unit id="PlatformCommandLineExitOnProcessExitOptionDescription">
        <ns0:source>Exit the test process if dependent process exits. PID must be provided.</ns0:source>
        <ns0:target state="translated">如果从属进程退出，则退出测试进程。必须提供 PID。</ns0:target>
        <ns0:note />
      </ns0:trans-unit>
      <ns0:trans-unit id="PlatformCommandLineExitOnProcessExitSingleArgument">
        <ns0:source>'--{0}' expects a single int PID argument</ns0:source>
        <ns0:target state="translated">“--{0}”需要单个 int PID 参数</ns0:target>
        <ns0:note />
      </ns0:trans-unit>
      <ns0:trans-unit id="PlatformCommandLineFilterUidOptionDescription">
        <ns0:source>Provides a list of test node UIDs to filter by.</ns0:source>
        <ns0:target state="translated">提供用作筛选依据的测试节点 UID 列表。</ns0:target>
        <ns0:note />
      </ns0:trans-unit>
      <ns0:trans-unit id="PlatformCommandLineHelpOptionDescription">
        <ns0:source>Show the command line help.</ns0:source>
        <ns0:target state="translated">显示命令行帮助。</ns0:target>
        <ns0:note />
      </ns0:trans-unit>
      <ns0:trans-unit id="PlatformCommandLineIgnoreExitCodeOptionDescription">
        <ns0:source>Do not report non successful exit value for specific exit codes
(e.g. '--ignore-exit-code 8;9' ignore exit code 8 and 9 and will return 0 in these case)</ns0:source>
        <ns0:target state="translated">请勿报告特定退出代码的非成功退出值
(例如 "--ignore-exit-code 8;9" 忽略退出代码 8 和 9，在这种情况下将返回 0)</ns0:target>
        <ns0:note />
      </ns0:trans-unit>
      <ns0:trans-unit id="PlatformCommandLineInfoOptionDescription">
        <ns0:source>Display .NET test application information.</ns0:source>
        <ns0:target state="translated">显示 .NET 测试应用程序信息。</ns0:target>
        <ns0:note />
      </ns0:trans-unit>
      <ns0:trans-unit id="PlatformCommandLineMaxFailedTestsOptionDescription">
        <ns0:source>Specifies a maximum number of test failures that, when exceeded, will abort the test run.</ns0:source>
        <ns0:target state="translated">指定超过测试失败数后将中止测试运行的最大数目。</ns0:target>
        <ns0:note />
      </ns0:trans-unit>
      <ns0:trans-unit id="PlatformCommandLineMinimumExpectedTestsIncompatibleDiscoverTests">
        <ns0:source>'--list-tests' and '--minimum-expected-tests' are incompatible options</ns0:source>
        <ns0:target state="translated">“--list-tests”和“--minimum-expected-tests”是不兼容的选项</ns0:target>
        <ns0:note />
      </ns0:trans-unit>
      <ns0:trans-unit id="PlatformCommandLineMinimumExpectedTestsOptionDescription">
        <ns0:source>Specifies the minimum number of tests that are expected to run.</ns0:source>
        <ns0:target state="translated">指定预期运行的最小测试数。</ns0:target>
        <ns0:note />
      </ns0:trans-unit>
      <ns0:trans-unit id="PlatformCommandLineMinimumExpectedTestsOptionSingleArgument">
        <ns0:source>'--minimum-expected-tests' expects a single non-zero positive integer value
(e.g. '--minimum-expected-tests 10')</ns0:source>
        <ns0:target state="translated">"--minimum-expected-tests" 应有单个非零正整数值
(例如 "--minimum-expected-tests 10")</ns0:target>
        <ns0:note />
      </ns0:trans-unit>
      <ns0:trans-unit id="PlatformCommandLineNoBannerOptionDescription">
        <ns0:source>Do not display the startup banner, the copyright message or the telemetry banner.</ns0:source>
        <ns0:target state="translated">请勿显示启动横幅、版权信息或遥测横幅。</ns0:target>
        <ns0:note />
      </ns0:trans-unit>
      <ns0:trans-unit id="PlatformCommandLinePortOptionDescription">
        <ns0:source>Specify the port of the server.</ns0:source>
        <ns0:target state="translated">指定服务器的端口。</ns0:target>
        <ns0:note />
      </ns0:trans-unit>
      <ns0:trans-unit id="PlatformCommandLinePortOptionSingleArgument">
        <ns0:source>'--{0}' expects a single valid port as argument</ns0:source>
        <ns0:target state="translated">“--{0}”应有单一有效端口作为参数</ns0:target>
        <ns0:note />
      </ns0:trans-unit>
      <ns0:trans-unit id="PlatformCommandLineProviderDescription">
        <ns0:source>Microsoft Testing Platform command line provider</ns0:source>
        <ns0:target state="translated">Microsoft 测试平台命令行提供程序</ns0:target>
        <ns0:note />
      </ns0:trans-unit>
      <ns0:trans-unit id="PlatformCommandLineProviderDisplayName">
        <ns0:source>Platform command line provider</ns0:source>
        <ns0:target state="translated">平台命令行提供程序</ns0:target>
        <ns0:note />
      </ns0:trans-unit>
      <ns0:trans-unit id="PlatformCommandLineResultDirectoryOptionDescription">
        <ns0:source>The directory where the test results are going to be placed.
=======
请注意，这会减慢测试的执行速度。</target>
        <note />
      </trans-unit>
      <trans-unit id="PlatformCommandLineDiagnosticOptionDescription">
        <source>Enable the diagnostic logging. The default log level is 'Trace'.
The file will be written in the output directory with the name log_[yyMMddHHmmssfff].diag</source>
        <target state="translated">启用诊断日志记录。默认日志级别为 "Trace"。
文件将写入输出目录，名称为 log_[yyMMddHHmmssfff].diag</target>
        <note />
      </trans-unit>
      <trans-unit id="PlatformCommandLineDiagnosticOptionExpectsSingleArgumentErrorMessage">
        <source>'--diagnostic-verbosity' expects a single level argument ('Trace', 'Debug', 'Information', 'Warning', 'Error', or 'Critical')</source>
        <target state="translated">'--diagnostic-verbosity' 应有单一级别参数 ('Trace', 'Debug', 'Information', 'Warning', 'Error', 或 'Critical')</target>
        <note />
      </trans-unit>
      <trans-unit id="PlatformCommandLineDiagnosticOptionIsMissing">
        <source>'--{0}' requires '--diagnostic' to be provided</source>
        <target state="translated">“--{0}”需要提供“--diagnostic”</target>
        <note />
      </trans-unit>
      <trans-unit id="PlatformCommandLineDiagnosticOutputDirectoryOptionDescription">
        <source>Output directory of the diagnostic logging.
If not specified the file will be generated inside the default 'TestResults' directory.</source>
        <target state="translated">诊断日志记录的输出目录。
如果未指定，则会在默认的 "TestResults" 目录中生成该文件。</target>
        <note />
      </trans-unit>
      <trans-unit id="PlatformCommandLineDiagnosticOutputFilePrefixOptionDescription">
        <source>Prefix for the log file name that will replace '[log]_.'</source>
        <target state="translated">将替换“[log]_”的日志文件名的前缀</target>
        <note />
      </trans-unit>
      <trans-unit id="PlatformCommandLineDiagnosticVerbosityOptionDescription">
        <source>Define the level of the verbosity for the --diagnostic.
The available values are 'Trace', 'Debug', 'Information', 'Warning', 'Error', and 'Critical'.</source>
        <target state="translated">定义 --diagnostic 的详细程度。
可用值为 "Trace"、"Debug"、"Information"、"Warning"、"Error" 和 "Critical"。</target>
        <note />
      </trans-unit>
      <trans-unit id="PlatformCommandLineDiscoverTestsOptionDescription">
        <source>List available tests.</source>
        <target state="translated">列出可用的测试。</target>
        <note />
      </trans-unit>
      <trans-unit id="PlatformCommandLineDotnetTestPipe">
        <source>dotnet test pipe.</source>
        <target state="translated">dotnet 测试管道。</target>
        <note />
      </trans-unit>
      <trans-unit id="PlatformCommandLineExitOnProcessExitInvalidDependentProcess">
        <source>Invalid PID '{0}'
{1}</source>
        <target state="translated">无效的 PID“{0}”
{1}</target>
        <note />
      </trans-unit>
      <trans-unit id="PlatformCommandLineExitOnProcessExitNotSupportedInBrowser">
        <source>The '--exit-on-process-exit' option is not supported in browser environments.</source>
        <target state="translated">浏览器环境不支持‘--exit-on-process-exit’选项。</target>
        <note />
      </trans-unit>
      <trans-unit id="PlatformCommandLineExitOnProcessExitOptionDescription">
        <source>Exit the test process if dependent process exits. PID must be provided.</source>
        <target state="translated">如果从属进程退出，则退出测试进程。必须提供 PID。</target>
        <note />
      </trans-unit>
      <trans-unit id="PlatformCommandLineExitOnProcessExitSingleArgument">
        <source>'--{0}' expects a single int PID argument</source>
        <target state="translated">“--{0}”需要单个 int PID 参数</target>
        <note />
      </trans-unit>
      <trans-unit id="PlatformCommandLineFilterUidOptionDescription">
        <source>Provides a list of test node UIDs to filter by.</source>
        <target state="translated">提供用作筛选依据的测试节点 UID 列表。</target>
        <note />
      </trans-unit>
      <trans-unit id="PlatformCommandLineHelpOptionDescription">
        <source>Show the command line help.</source>
        <target state="translated">显示命令行帮助。</target>
        <note />
      </trans-unit>
      <trans-unit id="PlatformCommandLineIgnoreExitCodeOptionDescription">
        <source>Do not report non successful exit value for specific exit codes
(e.g. '--ignore-exit-code 8;9' ignore exit code 8 and 9 and will return 0 in these case)</source>
        <target state="translated">请勿报告特定退出代码的非成功退出值
(例如 "--ignore-exit-code 8;9" 忽略退出代码 8 和 9，在这种情况下将返回 0)</target>
        <note />
      </trans-unit>
      <trans-unit id="PlatformCommandLineInfoOptionDescription">
        <source>Display .NET test application information.</source>
        <target state="translated">显示 .NET 测试应用程序信息。</target>
        <note />
      </trans-unit>
      <trans-unit id="PlatformCommandLineMaxFailedTestsOptionDescription">
        <source>Specifies a maximum number of test failures that, when exceeded, will abort the test run.</source>
        <target state="translated">指定超过测试失败数后将中止测试运行的最大数目。</target>
        <note />
      </trans-unit>
      <trans-unit id="PlatformCommandLineMinimumExpectedTestsIncompatibleDiscoverTests">
        <source>'--list-tests' and '--minimum-expected-tests' are incompatible options</source>
        <target state="translated">“--list-tests”和“--minimum-expected-tests”是不兼容的选项</target>
        <note />
      </trans-unit>
      <trans-unit id="PlatformCommandLineMinimumExpectedTestsOptionDescription">
        <source>Specifies the minimum number of tests that are expected to run.</source>
        <target state="translated">指定预期运行的最小测试数。</target>
        <note />
      </trans-unit>
      <trans-unit id="PlatformCommandLineMinimumExpectedTestsOptionSingleArgument">
        <source>'--minimum-expected-tests' expects a single non-zero positive integer value
(e.g. '--minimum-expected-tests 10')</source>
        <target state="translated">"--minimum-expected-tests" 应有单个非零正整数值
(例如 "--minimum-expected-tests 10")</target>
        <note />
      </trans-unit>
      <trans-unit id="PlatformCommandLineNoBannerOptionDescription">
        <source>Do not display the startup banner, the copyright message or the telemetry banner.</source>
        <target state="translated">请勿显示启动横幅、版权信息或遥测横幅。</target>
        <note />
      </trans-unit>
      <trans-unit id="PlatformCommandLinePortOptionDescription">
        <source>Specify the port of the server.</source>
        <target state="translated">指定服务器的端口。</target>
        <note />
      </trans-unit>
      <trans-unit id="PlatformCommandLinePortOptionSingleArgument">
        <source>'--{0}' expects a single valid port as argument</source>
        <target state="translated">“--{0}”应有单一有效端口作为参数</target>
        <note />
      </trans-unit>
      <trans-unit id="PlatformCommandLineProviderDescription">
        <source>Microsoft Testing Platform command line provider</source>
        <target state="translated">Microsoft 测试平台命令行提供程序</target>
        <note />
      </trans-unit>
      <trans-unit id="PlatformCommandLineProviderDisplayName">
        <source>Platform command line provider</source>
        <target state="translated">平台命令行提供程序</target>
        <note />
      </trans-unit>
      <trans-unit id="PlatformCommandLineResultDirectoryOptionDescription">
        <source>The directory where the test results are going to be placed.
>>>>>>> ecda9a23
If the specified directory doesn't exist, it's created.
The default is TestResults in the directory that contains the test application.</ns0:source>
        <ns0:target state="translated">将要放置测试结果的目录。
如果指定的目录不存在，则创建该目录。
<<<<<<< HEAD
默认值是包含测试应用程序的目录中的 TestResults。</ns0:target>
        <ns0:note />
      </ns0:trans-unit>
      <ns0:trans-unit id="PlatformCommandLineServerOptionDescription">
        <ns0:source>Enable the server mode.</ns0:source>
        <ns0:target state="translated">启用服务器模式。</ns0:target>
        <ns0:note />
      </ns0:trans-unit>
      <ns0:trans-unit id="PlatformCommandLineSkipBuildersNumberCheckOptionDescription">
        <ns0:source>For testing purposes</ns0:source>
        <ns0:target state="translated">用于测试目的</ns0:target>
        <ns0:note />
      </ns0:trans-unit>
      <ns0:trans-unit id="PlatformCommandLineTestHostControllerPIDOptionDescription">
        <ns0:source>Eventual parent test host controller PID.</ns0:source>
        <ns0:target state="translated">最终父测试主机控制器 PID。</ns0:target>
        <ns0:note />
      </ns0:trans-unit>
      <ns0:trans-unit id="PlatformCommandLineTimeoutArgumentErrorMessage">
        <ns0:source>'timeout' option should have one argument as string in the format &lt;value&gt;[h|m|s] where 'value' is float</ns0:source>
        <ns0:target state="translated">"timeout" 选项应有一个字符串形式的参数，格式为 &lt;value&gt;[h|m|s]，其中 "value" 为浮点型</ns0:target>
        <ns0:note />
      </ns0:trans-unit>
      <ns0:trans-unit id="PlatformCommandLineTimeoutOptionDescription">
        <ns0:source>A global test execution timeout.
Takes one argument as string in the format &lt;value&gt;[h|m|s] where 'value' is float.</ns0:source>
        <ns0:target state="translated">全局测试执行超时。
获取一个字符串形式的参数，格式为 &lt;value&gt;[h|m|s]，其中 "value" 为浮点型。</ns0:target>
        <ns0:note />
      </ns0:trans-unit>
      <ns0:trans-unit id="ProcessHasNotYetExitedErrorMessage">
        <ns0:source>Process should have exited before we can determine this value</ns0:source>
        <ns0:target state="translated">在我们确定此值之前，流程应该已退出</ns0:target>
        <ns0:note />
      </ns0:trans-unit>
      <ns0:trans-unit id="ReachedMaxFailedTestsMessage">
        <ns0:source>Test session is aborting due to reaching failures ('{0}') specified by the '--maximum-failed-tests' option.</ns0:source>
        <ns0:target state="translated">由于达到“--maximum-failed-tests”选项指定的失败 ('{0}')，测试会话正在中止。</ns0:target>
        <ns0:note>{0} is the number of max failed tests.</ns0:note>
      </ns0:trans-unit>
      <ns0:trans-unit id="RetryFailedAfterTriesErrorMessage">
        <ns0:source>Retry failed after {0} times</ns0:source>
        <ns0:target state="translated">{0} 次之后重试失败</ns0:target>
        <ns0:note />
      </ns0:trans-unit>
      <ns0:trans-unit id="RunningTestsFrom">
        <ns0:source>Running tests from</ns0:source>
        <ns0:target state="translated">正在从以下位置运行测试</ns0:target>
        <ns0:note />
      </ns0:trans-unit>
      <ns0:trans-unit id="ServerLogMessageDescription">
        <ns0:source>This data represents a server log message</ns0:source>
        <ns0:target state="translated">此数据表示服务器日志消息</ns0:target>
        <ns0:note />
      </ns0:trans-unit>
      <ns0:trans-unit id="ServerLogMessageDisplayName">
        <ns0:source>Server log message</ns0:source>
        <ns0:target state="translated">服务器日志消息</ns0:target>
        <ns0:note />
      </ns0:trans-unit>
      <ns0:trans-unit id="ServerTestExecutionFilterFactoryDescription">
        <ns0:source>Creates the right test execution filter for server mode</ns0:source>
        <ns0:target state="translated">为服务器模式创建正确的测试执行筛选</ns0:target>
        <ns0:note />
      </ns0:trans-unit>
      <ns0:trans-unit id="ServerTestExecutionFilterFactoryDisplayName">
        <ns0:source>Server test execution filter factory</ns0:source>
        <ns0:target state="translated">服务器测试执行筛选工厂</ns0:target>
        <ns0:note />
      </ns0:trans-unit>
      <ns0:trans-unit id="ServerTestHostDescription">
        <ns0:source>The 'ITestHost' implementation used when running server mode.</ns0:source>
        <ns0:target state="translated">运行服务器模式时使用的 “ITestHost” 实现。</ns0:target>
        <ns0:note />
      </ns0:trans-unit>
      <ns0:trans-unit id="ServerTestHostDisplayName">
        <ns0:source>Server mode test host</ns0:source>
        <ns0:target state="translated">服务器模式测试主机</ns0:target>
        <ns0:note />
      </ns0:trans-unit>
      <ns0:trans-unit id="ServiceProviderCannotFindServiceErrorMessage">
        <ns0:source>Cannot find service of type '{0}'</ns0:source>
        <ns0:target state="translated">找不到“{0}”类型的服务</ns0:target>
        <ns0:note />
      </ns0:trans-unit>
      <ns0:trans-unit id="ServiceProviderServiceAlreadyRegistered">
        <ns0:source>Instance of type '{0}' is already registered</ns0:source>
        <ns0:target state="translated">已注册类型“{0}”的实例</ns0:target>
        <ns0:note />
      </ns0:trans-unit>
      <ns0:trans-unit id="ServiceProviderShouldNotRegisterTestFramework">
        <ns0:source>Instances of type 'ITestFramework' should not be registered through the service provider but through 'ITestApplicationBuilder.RegisterTestFramework'</ns0:source>
        <ns0:target state="translated">不应通过服务提供商注册类型为“ITestFramework”的实例，而应通过“ITestApplicationBuilder.RegisterTestFramework”进行注册</ns0:target>
        <ns0:note />
      </ns0:trans-unit>
      <ns0:trans-unit id="Skipped">
        <ns0:source>Skipped</ns0:source>
        <ns0:target state="translated">已跳过</ns0:target>
        <ns0:note />
      </ns0:trans-unit>
      <ns0:trans-unit id="SkippedLowercase">
        <ns0:source>skipped</ns0:source>
        <ns0:target state="translated">已跳过</ns0:target>
        <ns0:note />
      </ns0:trans-unit>
      <ns0:trans-unit id="StackFrameAt">
        <ns0:source>at</ns0:source>
        <ns0:target state="translated">在</ns0:target>
        <ns0:note>at that is used for a stack frame location in a stack trace, is followed by a class and method name</ns0:note>
      </ns0:trans-unit>
      <ns0:trans-unit id="StackFrameIn">
        <ns0:source>in</ns0:source>
        <ns0:target state="translated">位于</ns0:target>
        <ns0:note>in that is used in stack frame it is followed by file name</ns0:note>
      </ns0:trans-unit>
      <ns0:trans-unit id="StackTrace">
        <ns0:source>Stack Trace</ns0:source>
        <ns0:target state="translated">堆栈跟踪</ns0:target>
        <ns0:note />
      </ns0:trans-unit>
      <ns0:trans-unit id="StandardError">
        <ns0:source>Error output</ns0:source>
        <ns0:target state="translated">错误输出</ns0:target>
        <ns0:note />
      </ns0:trans-unit>
      <ns0:trans-unit id="StandardOutput">
        <ns0:source>Standard output</ns0:source>
        <ns0:target state="translated">标准输出</ns0:target>
        <ns0:note />
      </ns0:trans-unit>
      <ns0:trans-unit id="StartingTestSession">
        <ns0:source>Starting test session.</ns0:source>
        <ns0:target state="translated">正在启动测试会话。</ns0:target>
        <ns0:note />
      </ns0:trans-unit>
      <ns0:trans-unit id="StartingTestSessionWithLogFilePath">
        <ns0:source>Starting test session. The log file path is '{0}'.</ns0:source>
        <ns0:target state="translated">正在启动测试会话。日志文件路径 '{0}'。</ns0:target>
        <ns0:note />
      </ns0:trans-unit>
      <ns0:trans-unit id="SucceededLowercase">
        <ns0:source>succeeded</ns0:source>
        <ns0:target state="translated">成功</ns0:target>
        <ns0:note />
      </ns0:trans-unit>
      <ns0:trans-unit id="TEstExecutionFilterFactoryFactoryAlreadySetErrorMessage">
        <ns0:source>An 'ITestExecutionFilterFactory' factory is already set</ns0:source>
        <ns0:target state="translated">已设置“ITestExecutionFilterFactory”工厂</ns0:target>
        <ns0:note />
      </ns0:trans-unit>
      <ns0:trans-unit id="TelemetryNotice">
        <ns0:source>Telemetry
=======
默认值是包含测试应用程序的目录中的 TestResults。</target>
        <note />
      </trans-unit>
      <trans-unit id="PlatformCommandLineServerOptionDescription">
        <source>Enable the server mode.</source>
        <target state="translated">启用服务器模式。</target>
        <note />
      </trans-unit>
      <trans-unit id="PlatformCommandLineSkipBuildersNumberCheckOptionDescription">
        <source>For testing purposes</source>
        <target state="translated">用于测试目的</target>
        <note />
      </trans-unit>
      <trans-unit id="PlatformCommandLineTestHostControllerPIDOptionDescription">
        <source>Eventual parent test host controller PID.</source>
        <target state="translated">最终父测试主机控制器 PID。</target>
        <note />
      </trans-unit>
      <trans-unit id="PlatformCommandLineTimeoutArgumentErrorMessage">
        <source>'timeout' option should have one argument as string in the format &lt;value&gt;[h|m|s] where 'value' is float</source>
        <target state="translated">"timeout" 选项应有一个字符串形式的参数，格式为 &lt;value&gt;[h|m|s]，其中 "value" 为浮点型</target>
        <note />
      </trans-unit>
      <trans-unit id="PlatformCommandLineTimeoutOptionDescription">
        <source>A global test execution timeout.
Takes one argument as string in the format &lt;value&gt;[h|m|s] where 'value' is float.</source>
        <target state="translated">全局测试执行超时。
获取一个字符串形式的参数，格式为 &lt;value&gt;[h|m|s]，其中 "value" 为浮点型。</target>
        <note />
      </trans-unit>
      <trans-unit id="ProcessHasNotYetExitedErrorMessage">
        <source>Process should have exited before we can determine this value</source>
        <target state="translated">在我们确定此值之前，流程应该已退出</target>
        <note />
      </trans-unit>
      <trans-unit id="ReachedMaxFailedTestsMessage">
        <source>Test session is aborting due to reaching failures ('{0}') specified by the '--maximum-failed-tests' option.</source>
        <target state="translated">由于达到“--maximum-failed-tests”选项指定的失败 ('{0}')，测试会话正在中止。</target>
        <note>{0} is the number of max failed tests.</note>
      </trans-unit>
      <trans-unit id="RetryFailedAfterTriesErrorMessage">
        <source>Retry failed after {0} times</source>
        <target state="translated">{0} 次之后重试失败</target>
        <note />
      </trans-unit>
      <trans-unit id="RunningTestsFrom">
        <source>Running tests from</source>
        <target state="translated">正在从以下位置运行测试</target>
        <note />
      </trans-unit>
      <trans-unit id="ServerLogMessageDescription">
        <source>This data represents a server log message</source>
        <target state="translated">此数据表示服务器日志消息</target>
        <note />
      </trans-unit>
      <trans-unit id="ServerLogMessageDisplayName">
        <source>Server log message</source>
        <target state="translated">服务器日志消息</target>
        <note />
      </trans-unit>
      <trans-unit id="ServerTestExecutionFilterFactoryDescription">
        <source>Creates the right test execution filter for server mode</source>
        <target state="translated">为服务器模式创建正确的测试执行筛选</target>
        <note />
      </trans-unit>
      <trans-unit id="ServerTestExecutionFilterFactoryDisplayName">
        <source>Server test execution filter factory</source>
        <target state="translated">服务器测试执行筛选工厂</target>
        <note />
      </trans-unit>
      <trans-unit id="ServerTestHostDescription">
        <source>The 'ITestHost' implementation used when running server mode.</source>
        <target state="translated">运行服务器模式时使用的 “ITestHost” 实现。</target>
        <note />
      </trans-unit>
      <trans-unit id="ServerTestHostDisplayName">
        <source>Server mode test host</source>
        <target state="translated">服务器模式测试主机</target>
        <note />
      </trans-unit>
      <trans-unit id="ServiceProviderCannotFindServiceErrorMessage">
        <source>Cannot find service of type '{0}'</source>
        <target state="translated">找不到“{0}”类型的服务</target>
        <note />
      </trans-unit>
      <trans-unit id="ServiceProviderServiceAlreadyRegistered">
        <source>Instance of type '{0}' is already registered</source>
        <target state="translated">已注册类型“{0}”的实例</target>
        <note />
      </trans-unit>
      <trans-unit id="ServiceProviderShouldNotRegisterTestFramework">
        <source>Instances of type 'ITestFramework' should not be registered through the service provider but through 'ITestApplicationBuilder.RegisterTestFramework'</source>
        <target state="translated">不应通过服务提供商注册类型为“ITestFramework”的实例，而应通过“ITestApplicationBuilder.RegisterTestFramework”进行注册</target>
        <note />
      </trans-unit>
      <trans-unit id="Skipped">
        <source>Skipped</source>
        <target state="translated">已跳过</target>
        <note />
      </trans-unit>
      <trans-unit id="SkippedLowercase">
        <source>skipped</source>
        <target state="translated">已跳过</target>
        <note />
      </trans-unit>
      <trans-unit id="StackFrameAt">
        <source>at</source>
        <target state="translated">在</target>
        <note>at that is used for a stack frame location in a stack trace, is followed by a class and method name</note>
      </trans-unit>
      <trans-unit id="StackFrameIn">
        <source>in</source>
        <target state="translated">位于</target>
        <note>in that is used in stack frame it is followed by file name</note>
      </trans-unit>
      <trans-unit id="StackTrace">
        <source>Stack Trace</source>
        <target state="translated">堆栈跟踪</target>
        <note />
      </trans-unit>
      <trans-unit id="StandardError">
        <source>Error output</source>
        <target state="translated">错误输出</target>
        <note />
      </trans-unit>
      <trans-unit id="StandardOutput">
        <source>Standard output</source>
        <target state="translated">标准输出</target>
        <note />
      </trans-unit>
      <trans-unit id="StartingTestSession">
        <source>Starting test session.</source>
        <target state="translated">正在启动测试会话。</target>
        <note />
      </trans-unit>
      <trans-unit id="StartingTestSessionWithLogFilePath">
        <source>Starting test session. The log file path is '{0}'.</source>
        <target state="translated">正在启动测试会话。日志文件路径 '{0}'。</target>
        <note />
      </trans-unit>
      <trans-unit id="SucceededLowercase">
        <source>succeeded</source>
        <target state="translated">成功</target>
        <note />
      </trans-unit>
      <trans-unit id="SyncFlushNotSupportedInBrowserErrorMessage">
        <source>Synchronous flush is not supported in browser environments.</source>
        <target state="translated">浏览器环境不支持同步刷新。</target>
        <note />
      </trans-unit>
      <trans-unit id="TEstExecutionFilterFactoryFactoryAlreadySetErrorMessage">
        <source>An 'ITestExecutionFilterFactory' factory is already set</source>
        <target state="translated">已设置“ITestExecutionFilterFactory”工厂</target>
        <note />
      </trans-unit>
      <trans-unit id="TelemetryNotice">
        <source>Telemetry
>>>>>>> ecda9a23
---------
Microsoft Testing Platform collects usage data in order to help us improve your experience. The data is collected by Microsoft and are not shared with anyone.
You can opt-out of telemetry by setting the TESTINGPLATFORM_TELEMETRY_OPTOUT or DOTNET_CLI_TELEMETRY_OPTOUT environment variable to '1' or 'true' using your favorite shell.

Read more about Microsoft Testing Platform telemetry: https://aka.ms/testingplatform/telemetry</ns0:source>
        <ns0:target state="translated">遥测
---------
Microsoft 测试平台会收集使用数据，帮助我们改善体验。该数据由 Microsoft 收集，不会与任何人共享。
可通过使用喜欢的 shell 将 TESTINGPLATFORM_TELEMETRY_OPTOUT 或 DOTNET_CLI_TELEMETRY_OPTOUT 环境变量设置为 '1' 或 'true' 来选择退出遥测。

<<<<<<< HEAD
阅读有关 Microsoft 测试平台遥测功能的详细信息: https://aka.ms/testingplatform/telemetry</ns0:target>
        <ns0:note />
      </ns0:trans-unit>
      <ns0:trans-unit id="TelemetryProviderAlreadySetErrorMessage">
        <ns0:source>Telemetry provider is already set</ns0:source>
        <ns0:target state="translated">已设置遥测提供程序</ns0:target>
        <ns0:note />
      </ns0:trans-unit>
      <ns0:trans-unit id="TerminalNoAnsiOptionDescription">
        <ns0:source>Disable outputting ANSI escape characters to screen.</ns0:source>
        <ns0:target state="translated">禁用将 ANSI 转义字符输出到屏幕。</ns0:target>
        <ns0:note />
      </ns0:trans-unit>
      <ns0:trans-unit id="TerminalNoAnsiOptionObsoleteMessage">
        <ns0:source>Use '--ansi off' instead of '--no-ansi'.</ns0:source>
        <ns0:target state="new">Use '--ansi off' instead of '--no-ansi'.</ns0:target>
        <ns0:note />
      </ns0:trans-unit>
      <ns0:trans-unit id="TerminalAnsiOptionDescription">
        <ns0:source>Control ANSI escape characters output.
  --ansi auto - Auto-detect terminal capabilities (default)
  --ansi on|true|enable|1 - Force enable ANSI escape sequences
  --ansi off|false|disable|0 - Force disable ANSI escape sequences</ns0:source>
        <ns0:target state="new">Control ANSI escape characters output.
  --ansi auto - Auto-detect terminal capabilities (default)
  --ansi on|true|enable|1 - Force enable ANSI escape sequences
  --ansi off|false|disable|0 - Force disable ANSI escape sequences</ns0:target>
        <ns0:note />
      </ns0:trans-unit>
      <ns0:trans-unit id="TerminalAnsiOptionInvalidArgument">
        <ns0:source>--ansi expects a single parameter with value 'auto', 'on', or 'off' (also accepts 'true', 'enable', '1', 'false', 'disable', '0').</ns0:source>
        <ns0:target state="new">--ansi expects a single parameter with value 'auto', 'on', or 'off' (also accepts 'true', 'enable', '1', 'false', 'disable', '0').</ns0:target>
        <ns0:note />
      </ns0:trans-unit>
      <ns0:trans-unit id="TerminalNoProgressOptionDescription">
        <ns0:source>Disable reporting progress to screen.</ns0:source>
        <ns0:target state="translated">禁用向屏幕报告进度。</ns0:target>
        <ns0:note />
      </ns0:trans-unit>
      <ns0:trans-unit id="TerminalOutputOptionDescription">
        <ns0:source>Output verbosity when reporting tests.
Valid values are 'Normal', 'Detailed'. Default is 'Normal'.</ns0:source>
        <ns0:target state="translated">报告测试时的输出详细程度。
有效值为 "Normal"、"Detailed"。默认值为 "Normal"。</ns0:target>
        <ns0:note />
      </ns0:trans-unit>
      <ns0:trans-unit id="TerminalOutputOptionInvalidArgument">
        <ns0:source>--output expects a single parameter with value 'Normal' or 'Detailed'.</ns0:source>
        <ns0:target state="translated">-- 输出应为值为“常规”或“详细”的单个参数。</ns0:target>
        <ns0:note />
      </ns0:trans-unit>
      <ns0:trans-unit id="TerminalTestReporterDescription">
        <ns0:source>Writes test results to terminal.</ns0:source>
        <ns0:target state="translated">将测试结果写入终端。</ns0:target>
        <ns0:note />
      </ns0:trans-unit>
      <ns0:trans-unit id="TerminalTestReporterDisplayName">
        <ns0:source>Terminal test reporter</ns0:source>
        <ns0:target state="translated">终端测试报告器</ns0:target>
        <ns0:note />
      </ns0:trans-unit>
      <ns0:trans-unit id="TestAdapterInvokerFactoryAlreadySetErrorMessage">
        <ns0:source>An 'ITestFrameworkInvoker' factory is already set</ns0:source>
        <ns0:target state="translated">已设置“ITestFrameworkInvoker”工厂</ns0:target>
        <ns0:note />
      </ns0:trans-unit>
      <ns0:trans-unit id="TestApplicationBuilderApplicationAlreadyRegistered">
        <ns0:source>The application has already been built</ns0:source>
        <ns0:target state="translated">已生成应用程序</ns0:target>
        <ns0:note />
      </ns0:trans-unit>
      <ns0:trans-unit id="TestApplicationBuilderFrameworkAdapterFactoryAlreadyRegisteredErrorMessage">
        <ns0:source>The test framework adapter factory has already been registered</ns0:source>
        <ns0:target state="translated">已注册测试框架适配器工厂</ns0:target>
        <ns0:note />
      </ns0:trans-unit>
      <ns0:trans-unit id="TestApplicationBuilderTestFrameworkCapabilitiesAlreadyRegistered">
        <ns0:source>The test framework capabilities factory has already been registered</ns0:source>
        <ns0:target state="translated">已注册测试框架功能工厂</ns0:target>
        <ns0:note />
      </ns0:trans-unit>
      <ns0:trans-unit id="TestApplicationBuilderTestFrameworkNotRegistered">
        <ns0:source>The test framework adapter has not been registered. Use 'ITestApplicationBuilder.RegisterTestFramework' to register it</ns0:source>
        <ns0:target state="translated">尚未注册测试框架适配器。使用“ITestApplicationBuilder.RegisterTestFramework”注册它</ns0:target>
        <ns0:note />
      </ns0:trans-unit>
      <ns0:trans-unit id="TestApplicationResultDescription">
        <ns0:source>Determine the result of the test application execution</ns0:source>
        <ns0:target state="translated">确定测试应用程序执行的结果</ns0:target>
        <ns0:note />
      </ns0:trans-unit>
      <ns0:trans-unit id="TestApplicationResultDisplayName">
        <ns0:source>Test application result</ns0:source>
        <ns0:target state="translated">测试应用程序结果</ns0:target>
        <ns0:note />
      </ns0:trans-unit>
      <ns0:trans-unit id="TestApplicationVSTestModeTooManyBuilders">
        <ns0:source>VSTest mode only supports a single TestApplicationBuilder per process</ns0:source>
        <ns0:target state="translated">VSTest 模式仅支持每个进程一个 TestApplicationBuilder</ns0:target>
        <ns0:note />
      </ns0:trans-unit>
      <ns0:trans-unit id="TestDiscoverySummary">
        <ns0:source>Test discovery summary: found {0} test(s) in {1} assemblies.</ns0:source>
        <ns0:target state="translated">测试发现摘要: 在 {1} 个程序集中找到 {0} 个测试。</ns0:target>
        <ns0:note>0 is number of tests, 1 is count of assemblies</ns0:note>
      </ns0:trans-unit>
      <ns0:trans-unit id="TestDiscoverySummarySingular">
        <ns0:source>Test discovery summary: found {0} test(s)</ns0:source>
        <ns0:target state="translated">测试发现摘要: 找到 {0} 个测试</ns0:target>
        <ns0:note>0 is number of tests</ns0:note>
      </ns0:trans-unit>
      <ns0:trans-unit id="TestFrameworkProxyApiShouldNotBeCalled">
        <ns0:source>Method '{0}' should not have been called on this proxy object</ns0:source>
        <ns0:target state="translated">不应对此代理对象调用方法 '{0}'</ns0:target>
        <ns0:note />
      </ns0:trans-unit>
      <ns0:trans-unit id="TestHostAdapterInvokerFailedTestSessionErrorMessage">
        <ns0:source>Test adapter test session failure</ns0:source>
        <ns0:target state="translated">测试适配器测试会话失败</ns0:target>
        <ns0:note />
      </ns0:trans-unit>
      <ns0:trans-unit id="TestProcessDidNotExitGracefullyErrorMessage">
        <ns0:source>Test application process didn't exit gracefully, exit code is '{0}'</ns0:source>
        <ns0:target state="translated">测试应用程序流程未正常退出，退出代码为“{0}”</ns0:target>
        <ns0:note />
      </ns0:trans-unit>
      <ns0:trans-unit id="TestRunSummary">
        <ns0:source>Test run summary:</ns0:source>
        <ns0:target state="translated">测试运行摘要:</ns0:target>
        <ns0:note />
      </ns0:trans-unit>
      <ns0:trans-unit id="TimeoutAcquiringSemaphoreErrorMessage">
        <ns0:source>Failed to acquire semaphore before timeout of '{0}' seconds</ns0:source>
        <ns0:target state="translated">在“{0}”秒超时之前获取信号灯失败</ns0:target>
        <ns0:note />
      </ns0:trans-unit>
      <ns0:trans-unit id="TimeoutFlushingLogsErrorMessage">
        <ns0:source>Failed to flush logs before the timeout of '{0}' seconds</ns0:source>
        <ns0:target state="translated">未能在“{0}”秒超时之前刷新日志</ns0:target>
        <ns0:note />
      </ns0:trans-unit>
      <ns0:trans-unit id="Total">
        <ns0:source>Total</ns0:source>
        <ns0:target state="translated">总计</ns0:target>
        <ns0:note />
      </ns0:trans-unit>
      <ns0:trans-unit id="TreeNodeFilterCannotContainSlashCharacterErrorMessage">
        <ns0:source>A filter '{0}' should not contain a '/' character</ns0:source>
        <ns0:target state="translated">筛选“{0}”不应包含“/”字符</ns0:target>
        <ns0:note />
      </ns0:trans-unit>
      <ns0:trans-unit id="TreeNodeFilterDescription">
        <ns0:source>Use a tree filter to filter down the tests to execute</ns0:source>
        <ns0:target state="translated">使用树筛选器筛选要执行的测试</ns0:target>
        <ns0:note />
      </ns0:trans-unit>
      <ns0:trans-unit id="TreeNodeFilterEscapeCharacterShouldNotBeLastErrorMessage">
        <ns0:source>An escape character should not terminate the filter string '{0}'</ns0:source>
        <ns0:target state="translated">转义字符不应终止筛选字符串“{0}”</ns0:target>
        <ns0:note />
      </ns0:trans-unit>
      <ns0:trans-unit id="TreeNodeFilterOnlyLastLevelCanContainMutiLevelWildcardErrorMessage">
        <ns0:source>Only the final filter path can contain '**' wildcard</ns0:source>
        <ns0:target state="translated">只有最终筛选路径可以包含“**”通配符</ns0:target>
        <ns0:note />
      </ns0:trans-unit>
      <ns0:trans-unit id="TreeNodeFilterOperatorNotAllowedErrorMessage">
        <ns0:source>Unexpected operator '&amp;' or '|' within filter expression '{0}'</ns0:source>
        <ns0:target state="translated">筛选表达式“{0}”中出现意外的运算符“&amp;”或“|”</ns0:target>
        <ns0:note />
      </ns0:trans-unit>
      <ns0:trans-unit id="TreeNodeFilterPathShouldStartWithSlashErrorMessage">
        <ns0:source>Invalid node path, expected root as first character '{0}'</ns0:source>
        <ns0:target state="translated">无效节点路径，应将根作为第一个字符“{0}”</ns0:target>
        <ns0:note />
      </ns0:trans-unit>
      <ns0:trans-unit id="TreeNodeFilterUnbalancedFilterErrorMessage">
        <ns0:source>Filter expression '{0}' contains an unbalanced number of '{1}' '{2}' operators</ns0:source>
        <ns0:target state="translated">筛选表达式“{0}”包含数量不平衡的“{1}”“{2}”运算符</ns0:target>
        <ns0:note>{1} and {2} are () or []</ns0:note>
      </ns0:trans-unit>
      <ns0:trans-unit id="TreeNodeFilterUnexpectedSlashOperatorErrorMessage">
        <ns0:source>Filter contains an unexpected '/' operator inside a parenthesized expression</ns0:source>
        <ns0:target state="translated">筛选在带圆括号的表达式中包含意外“/”运算符</ns0:target>
        <ns0:note />
      </ns0:trans-unit>
      <ns0:trans-unit id="UnexpectedCallTelemetryIsDisabledErrorMessage">
        <ns0:source>Unexpected telemetry call, the telemetry is disabled.</ns0:source>
        <ns0:target state="translated">意外的遥测调用，遥测功能已被禁用。</ns0:target>
        <ns0:note />
      </ns0:trans-unit>
      <ns0:trans-unit id="UnexpectedExceptionDuringByteConversionErrorMessage">
        <ns0:source>An unexpected exception occurred during byte conversion</ns0:source>
        <ns0:target state="translated">字节转换期间出现意外异常</ns0:target>
        <ns0:note />
      </ns0:trans-unit>
      <ns0:trans-unit id="UnexpectedExceptionInFileLoggerErrorMessage">
        <ns0:source>An unexpected exception occurred in 'FileLogger.WriteLogToFileAsync'.
{0}</ns0:source>
        <ns0:target state="translated">"FileLogger.WriteLogToFileAsync" 出现意外异常。
{0}</ns0:target>
        <ns0:note>{0} exception ToString</ns0:note>
      </ns0:trans-unit>
      <ns0:trans-unit id="UnexpectedStateErrorMessage">
        <ns0:source>Unexpected state in file '{0}' at line '{1}'</ns0:source>
        <ns0:target state="translated">文件“{0}”中第“{1}”行出现意外状态</ns0:target>
        <ns0:note />
      </ns0:trans-unit>
      <ns0:trans-unit id="UnobservedTaskExceptionWarningMessage">
        <ns0:source>[ServerTestHost.OnTaskSchedulerUnobservedTaskException] Unhandled exception: {0}</ns0:source>
        <ns0:target state="translated">[ServerTestHost.OnTaskSchedulerUnobservedTaskException] 未经处理的异常： {0}</ns0:target>
        <ns0:note>{0} is the exception that was unhandled/unobserved</ns0:note>
      </ns0:trans-unit>
      <ns0:trans-unit id="UnreachableLocationErrorMessage">
        <ns0:source>This program location is thought to be unreachable. File='{0}' Line={1}</ns0:source>
        <ns0:target state="translated">此程序位置被视为无法访问。文件='{0}'，行={1}</ns0:target>
        <ns0:note />
      </ns0:trans-unit>
      <ns0:trans-unit id="ZeroTestsRan">
        <ns0:source>Zero tests ran</ns0:source>
        <ns0:target state="translated">运行了零个测试</ns0:target>
        <ns0:note />
      </ns0:trans-unit>
      <ns0:trans-unit id="TotalLowercase">
        <ns0:source>total</ns0:source>
        <ns0:target state="translated">总计</ns0:target>
        <ns0:note />
      </ns0:trans-unit>
      <ns0:trans-unit id="ChatClientProviderAlreadyRegistered">
        <ns0:source>A chat client provider has already been registered.</ns0:source>
        <ns0:target state="translated">聊天客户端提供程序已被注册。</ns0:target>
        <ns0:note />
      </ns0:trans-unit>
      <ns0:trans-unit id="InvalidTestApplicationBuilderTypeForAI">
        <ns0:source>AI extensions only work with builders of type 'Microsoft.Testing.Platform.Builder.TestApplicationBuilder'</ns0:source>
        <ns0:target state="translated">AI 扩展仅适用于 "Microsoft.Testing.Platform.Builder.TestApplicationBuilder" 类型的生成器</ns0:target>
        <ns0:note />
      </ns0:trans-unit>
    </ns0:body>
  </ns0:file>
</ns0:xliff>
=======
阅读有关 Microsoft 测试平台遥测功能的详细信息: https://aka.ms/testingplatform/telemetry</target>
        <note />
      </trans-unit>
      <trans-unit id="TelemetryProviderAlreadySetErrorMessage">
        <source>Telemetry provider is already set</source>
        <target state="translated">已设置遥测提供程序</target>
        <note />
      </trans-unit>
      <trans-unit id="TerminalNoAnsiOptionDescription">
        <source>Disable outputting ANSI escape characters to screen.</source>
        <target state="translated">禁用将 ANSI 转义字符输出到屏幕。</target>
        <note />
      </trans-unit>
      <trans-unit id="TerminalNoProgressOptionDescription">
        <source>Disable reporting progress to screen.</source>
        <target state="translated">禁用向屏幕报告进度。</target>
        <note />
      </trans-unit>
      <trans-unit id="TerminalOutputOptionDescription">
        <source>Output verbosity when reporting tests.
Valid values are 'Normal', 'Detailed'. Default is 'Normal'.</source>
        <target state="translated">报告测试时的输出详细程度。
有效值为 "Normal"、"Detailed"。默认值为 "Normal"。</target>
        <note />
      </trans-unit>
      <trans-unit id="TerminalOutputOptionInvalidArgument">
        <source>--output expects a single parameter with value 'Normal' or 'Detailed'.</source>
        <target state="translated">-- 输出应为值为“常规”或“详细”的单个参数。</target>
        <note />
      </trans-unit>
      <trans-unit id="TerminalTestReporterDescription">
        <source>Writes test results to terminal.</source>
        <target state="translated">将测试结果写入终端。</target>
        <note />
      </trans-unit>
      <trans-unit id="TerminalTestReporterDisplayName">
        <source>Terminal test reporter</source>
        <target state="translated">终端测试报告器</target>
        <note />
      </trans-unit>
      <trans-unit id="TestAdapterInvokerFactoryAlreadySetErrorMessage">
        <source>An 'ITestFrameworkInvoker' factory is already set</source>
        <target state="translated">已设置“ITestFrameworkInvoker”工厂</target>
        <note />
      </trans-unit>
      <trans-unit id="TestApplicationBuilderApplicationAlreadyRegistered">
        <source>The application has already been built</source>
        <target state="translated">已生成应用程序</target>
        <note />
      </trans-unit>
      <trans-unit id="TestApplicationBuilderFrameworkAdapterFactoryAlreadyRegisteredErrorMessage">
        <source>The test framework adapter factory has already been registered</source>
        <target state="translated">已注册测试框架适配器工厂</target>
        <note />
      </trans-unit>
      <trans-unit id="TestApplicationBuilderTestFrameworkCapabilitiesAlreadyRegistered">
        <source>The test framework capabilities factory has already been registered</source>
        <target state="translated">已注册测试框架功能工厂</target>
        <note />
      </trans-unit>
      <trans-unit id="TestApplicationBuilderTestFrameworkNotRegistered">
        <source>The test framework adapter has not been registered. Use 'ITestApplicationBuilder.RegisterTestFramework' to register it</source>
        <target state="translated">尚未注册测试框架适配器。使用“ITestApplicationBuilder.RegisterTestFramework”注册它</target>
        <note />
      </trans-unit>
      <trans-unit id="TestApplicationResultDescription">
        <source>Determine the result of the test application execution</source>
        <target state="translated">确定测试应用程序执行的结果</target>
        <note />
      </trans-unit>
      <trans-unit id="TestApplicationResultDisplayName">
        <source>Test application result</source>
        <target state="translated">测试应用程序结果</target>
        <note />
      </trans-unit>
      <trans-unit id="TestApplicationVSTestModeTooManyBuilders">
        <source>VSTest mode only supports a single TestApplicationBuilder per process</source>
        <target state="translated">VSTest 模式仅支持每个进程一个 TestApplicationBuilder</target>
        <note />
      </trans-unit>
      <trans-unit id="TestDiscoverySummary">
        <source>Test discovery summary: found {0} test(s) in {1} assemblies.</source>
        <target state="translated">测试发现摘要: 在 {1} 个程序集中找到 {0} 个测试。</target>
        <note>0 is number of tests, 1 is count of assemblies</note>
      </trans-unit>
      <trans-unit id="TestDiscoverySummarySingular">
        <source>Test discovery summary: found {0} test(s)</source>
        <target state="translated">测试发现摘要: 找到 {0} 个测试</target>
        <note>0 is number of tests</note>
      </trans-unit>
      <trans-unit id="TestFrameworkProxyApiShouldNotBeCalled">
        <source>Method '{0}' should not have been called on this proxy object</source>
        <target state="translated">不应对此代理对象调用方法 '{0}'</target>
        <note />
      </trans-unit>
      <trans-unit id="TestHostAdapterInvokerFailedTestSessionErrorMessage">
        <source>Test adapter test session failure</source>
        <target state="translated">测试适配器测试会话失败</target>
        <note />
      </trans-unit>
      <trans-unit id="TestHostControllerProcessRestartNotSupportedOnWebAssembly">
        <source>Test host controller extensions that require process restart are not supported on browser/WebAssembly platforms.</source>
        <target state="translated">浏览器/WebAssembly 平台不支持需要重启进程的测试主机控制器扩展。</target>
        <note />
      </trans-unit>
      <trans-unit id="TestProcessDidNotExitGracefullyErrorMessage">
        <source>Test application process didn't exit gracefully, exit code is '{0}'</source>
        <target state="translated">测试应用程序流程未正常退出，退出代码为“{0}”</target>
        <note />
      </trans-unit>
      <trans-unit id="TestRunSummary">
        <source>Test run summary:</source>
        <target state="translated">测试运行摘要:</target>
        <note />
      </trans-unit>
      <trans-unit id="TimeoutAcquiringSemaphoreErrorMessage">
        <source>Failed to acquire semaphore before timeout of '{0}' seconds</source>
        <target state="translated">在“{0}”秒超时之前获取信号灯失败</target>
        <note />
      </trans-unit>
      <trans-unit id="TimeoutFlushingLogsErrorMessage">
        <source>Failed to flush logs before the timeout of '{0}' seconds</source>
        <target state="translated">未能在“{0}”秒超时之前刷新日志</target>
        <note />
      </trans-unit>
      <trans-unit id="Total">
        <source>Total</source>
        <target state="translated">总计</target>
        <note />
      </trans-unit>
      <trans-unit id="TreeNodeFilterCannotContainSlashCharacterErrorMessage">
        <source>A filter '{0}' should not contain a '/' character</source>
        <target state="translated">筛选“{0}”不应包含“/”字符</target>
        <note />
      </trans-unit>
      <trans-unit id="TreeNodeFilterDescription">
        <source>Use a tree filter to filter down the tests to execute</source>
        <target state="translated">使用树筛选器筛选要执行的测试</target>
        <note />
      </trans-unit>
      <trans-unit id="TreeNodeFilterEscapeCharacterShouldNotBeLastErrorMessage">
        <source>An escape character should not terminate the filter string '{0}'</source>
        <target state="translated">转义字符不应终止筛选字符串“{0}”</target>
        <note />
      </trans-unit>
      <trans-unit id="TreeNodeFilterOnlyLastLevelCanContainMutiLevelWildcardErrorMessage">
        <source>Only the final filter path can contain '**' wildcard</source>
        <target state="translated">只有最终筛选路径可以包含“**”通配符</target>
        <note />
      </trans-unit>
      <trans-unit id="TreeNodeFilterOperatorNotAllowedErrorMessage">
        <source>Unexpected operator '&amp;' or '|' within filter expression '{0}'</source>
        <target state="translated">筛选表达式“{0}”中出现意外的运算符“&amp;”或“|”</target>
        <note />
      </trans-unit>
      <trans-unit id="TreeNodeFilterPathShouldStartWithSlashErrorMessage">
        <source>Invalid node path, expected root as first character '{0}'</source>
        <target state="translated">无效节点路径，应将根作为第一个字符“{0}”</target>
        <note />
      </trans-unit>
      <trans-unit id="TreeNodeFilterUnbalancedFilterErrorMessage">
        <source>Filter expression '{0}' contains an unbalanced number of '{1}' '{2}' operators</source>
        <target state="translated">筛选表达式“{0}”包含数量不平衡的“{1}”“{2}”运算符</target>
        <note>{1} and {2} are () or []</note>
      </trans-unit>
      <trans-unit id="TreeNodeFilterUnexpectedSlashOperatorErrorMessage">
        <source>Filter contains an unexpected '/' operator inside a parenthesized expression</source>
        <target state="translated">筛选在带圆括号的表达式中包含意外“/”运算符</target>
        <note />
      </trans-unit>
      <trans-unit id="UnexpectedCallTelemetryIsDisabledErrorMessage">
        <source>Unexpected telemetry call, the telemetry is disabled.</source>
        <target state="translated">意外的遥测调用，遥测功能已被禁用。</target>
        <note />
      </trans-unit>
      <trans-unit id="UnexpectedExceptionDuringByteConversionErrorMessage">
        <source>An unexpected exception occurred during byte conversion</source>
        <target state="translated">字节转换期间出现意外异常</target>
        <note />
      </trans-unit>
      <trans-unit id="UnexpectedExceptionInFileLoggerErrorMessage">
        <source>An unexpected exception occurred in 'FileLogger.WriteLogToFileAsync'.
{0}</source>
        <target state="translated">"FileLogger.WriteLogToFileAsync" 出现意外异常。
{0}</target>
        <note>{0} exception ToString</note>
      </trans-unit>
      <trans-unit id="UnexpectedStateErrorMessage">
        <source>Unexpected state in file '{0}' at line '{1}'</source>
        <target state="translated">文件“{0}”中第“{1}”行出现意外状态</target>
        <note />
      </trans-unit>
      <trans-unit id="UnobservedTaskExceptionWarningMessage">
        <source>[ServerTestHost.OnTaskSchedulerUnobservedTaskException] Unhandled exception: {0}</source>
        <target state="translated">[ServerTestHost.OnTaskSchedulerUnobservedTaskException] 未经处理的异常： {0}</target>
        <note>{0} is the exception that was unhandled/unobserved</note>
      </trans-unit>
      <trans-unit id="UnreachableLocationErrorMessage">
        <source>This program location is thought to be unreachable. File='{0}' Line={1}</source>
        <target state="translated">此程序位置被视为无法访问。文件='{0}'，行={1}</target>
        <note />
      </trans-unit>
      <trans-unit id="WaitDebuggerAttachNotSupportedInBrowserErrorMessage">
        <source>Waiting for debugger to attach (TESTINGPLATFORM_WAIT_ATTACH_DEBUGGER=1) is not supported in browser environments.</source>
        <target state="translated">浏览器环境不支持等待调试器附加(TESTINGPLATFORM_WAIT_ATTACH_DEBUGGER=1)。</target>
        <note />
      </trans-unit>
      <trans-unit id="ZeroTestsRan">
        <source>Zero tests ran</source>
        <target state="translated">运行了零个测试</target>
        <note />
      </trans-unit>
      <trans-unit id="TotalLowercase">
        <source>total</source>
        <target state="translated">总计</target>
        <note />
      </trans-unit>
      <trans-unit id="ChatClientProviderAlreadyRegistered">
        <source>A chat client provider has already been registered.</source>
        <target state="translated">聊天客户端提供程序已被注册。</target>
        <note />
      </trans-unit>
      <trans-unit id="InvalidTestApplicationBuilderTypeForAI">
        <source>AI extensions only work with builders of type 'Microsoft.Testing.Platform.Builder.TestApplicationBuilder'</source>
        <target state="translated">AI 扩展仅适用于 "Microsoft.Testing.Platform.Builder.TestApplicationBuilder" 类型的生成器</target>
        <note />
      </trans-unit>
    </body>
  </file>
</xliff>
>>>>>>> ecda9a23
<|MERGE_RESOLUTION|>--- conflicted
+++ resolved
@@ -1,485 +1,3 @@
-<<<<<<< HEAD
-<?xml version='1.0' encoding='utf-8'?>
-<ns0:xliff xmlns:ns0="urn:oasis:names:tc:xliff:document:1.2" xmlns:xsi="http://www.w3.org/2001/XMLSchema-instance" version="1.2" xsi:schemaLocation="urn:oasis:names:tc:xliff:document:1.2 xliff-core-1.2-transitional.xsd">
-  <ns0:file datatype="xml" source-language="en" target-language="zh-Hans" original="../PlatformResources.resx">
-    <ns0:body>
-      <ns0:trans-unit id="AbortForMaxFailedTestsCapabilityNotAvailable">
-        <ns0:source>The current test framework does not implement 'IGracefulStopTestExecutionCapability' which is required for '--maximum-failed-tests' feature.</ns0:source>
-        <ns0:target state="translated">当前测试框架未实现 “--maximum-failed-tests” 功能所需的 “IGracefulStopTestExecutionCapability”。</ns0:target>
-        <ns0:note />
-      </ns0:trans-unit>
-      <ns0:trans-unit id="AbortForMaxFailedTestsDescription">
-        <ns0:source>Extension used to support '--maximum-failed-tests'. When a given failures threshold is reached, the test run will be aborted.</ns0:source>
-        <ns0:target state="translated">用于支持 “--maximum-failed-tests” 的扩展。达到给定失败阈值时，将中止测试运行。</ns0:target>
-        <ns0:note />
-      </ns0:trans-unit>
-      <ns0:trans-unit id="Aborted">
-        <ns0:source>Aborted</ns0:source>
-        <ns0:target state="translated">已中止</ns0:target>
-        <ns0:note />
-      </ns0:trans-unit>
-      <ns0:trans-unit id="Actual">
-        <ns0:source>Actual</ns0:source>
-        <ns0:target state="translated">实际</ns0:target>
-        <ns0:note />
-      </ns0:trans-unit>
-      <ns0:trans-unit id="CancelledLowercase">
-        <ns0:source>canceled</ns0:source>
-        <ns0:target state="translated">已取消</ns0:target>
-        <ns0:note />
-      </ns0:trans-unit>
-      <ns0:trans-unit id="CancellingTestSession">
-        <ns0:source>Canceling the test session...</ns0:source>
-        <ns0:target state="translated">正在取消测试会话...</ns0:target>
-        <ns0:note />
-      </ns0:trans-unit>
-      <ns0:trans-unit id="CannotCreateTestExecutionFilterErrorMessage">
-        <ns0:source>Failed to create a test execution filter</ns0:source>
-        <ns0:target state="translated">未能创建测试执行筛选</ns0:target>
-        <ns0:note />
-      </ns0:trans-unit>
-      <ns0:trans-unit id="CannotCreateUniqueLogFileErrorMessage">
-        <ns0:source>Failed to create a unique log file after 3 seconds. Lastly tried file name is '{0}'.</ns0:source>
-        <ns0:target state="translated">3 秒钟后无法创建唯一的日志文件。最后尝试的文件名为“{0}”。</ns0:target>
-        <ns0:note />
-      </ns0:trans-unit>
-      <ns0:trans-unit id="CannotRemoveEnvironmentVariableAtThisStageErrorMessage">
-        <ns0:source>Cannot remove environment variables at this stage</ns0:source>
-        <ns0:target state="translated">在此阶段无法移除环境变量</ns0:target>
-        <ns0:note />
-      </ns0:trans-unit>
-      <ns0:trans-unit id="CannotRemoveEnvironmentVariableItIsLockedErrorMessage">
-        <ns0:source>Extension '{0}' tried to remove environment variable '{1}' but it was locked by extension '{2}'</ns0:source>
-        <ns0:target state="translated">扩展 '{0}' 尝试删除环境变量 '{1}'，但已由扩展 '{2}' 锁定</ns0:target>
-        <ns0:note />
-      </ns0:trans-unit>
-      <ns0:trans-unit id="CannotSetEnvironmentVariableAtThisStageErrorMessage">
-        <ns0:source>Cannot set environment variables at this stage</ns0:source>
-        <ns0:target state="translated">在此阶段无法设置环境变量</ns0:target>
-        <ns0:note />
-      </ns0:trans-unit>
-      <ns0:trans-unit id="CannotSetEnvironmentVariableItIsLockedErrorMessage">
-        <ns0:source>Extension '{0}' tried to set environment variable '{1}' but it was locked by extension '{2}'</ns0:source>
-        <ns0:target state="translated">扩展 '{0}' 尝试设置环境变量 '{1}'，但已由扩展 '{2}' 锁定</ns0:target>
-        <ns0:note />
-      </ns0:trans-unit>
-      <ns0:trans-unit id="CannotStartProcessErrorMessage">
-        <ns0:source>Cannot start process '{0}'</ns0:source>
-        <ns0:target state="translated">无法启动流程 '{0}'</ns0:target>
-        <ns0:note />
-      </ns0:trans-unit>
-      <ns0:trans-unit id="CommandLineInvalidArgumentsForOption">
-        <ns0:source>Option '--{0}' has invalid arguments: {1}</ns0:source>
-        <ns0:target state="translated">选项“--{0}”具有无效参数: {1}</ns0:target>
-        <ns0:note />
-      </ns0:trans-unit>
-      <ns0:trans-unit id="CommandLineInvalidArityErrorMessage">
-        <ns0:source>Invalid arity, maximum must be greater than minimum</ns0:source>
-        <ns0:target state="translated">arity 无效，最大值必须大于最小值</ns0:target>
-        <ns0:note />
-      </ns0:trans-unit>
-      <ns0:trans-unit id="CommandLineInvalidConfiguration">
-        <ns0:source>Invalid configuration for provider '{0}' (UID: {1}). Error: {2}</ns0:source>
-        <ns0:target state="translated">提供程序“{0}”的配置无效 (UID: {1})。错误: {2}</ns0:target>
-        <ns0:note />
-      </ns0:trans-unit>
-      <ns0:trans-unit id="CommandLineInvalidOptionName">
-        <ns0:source>Invalid option name '{0}', it must contain only letter and '-' (e.g. my-option)</ns0:source>
-        <ns0:target state="translated">选项名称 '{0}' 无效，必须仅包含字母和“-” (例如我的-选项)</ns0:target>
-        <ns0:note />
-      </ns0:trans-unit>
-      <ns0:trans-unit id="CommandLineOptionExpectsAtLeastArguments">
-        <ns0:source>Option '--{0}' from provider '{1}' (UID: {2}) expects at least {3} arguments</ns0:source>
-        <ns0:target state="translated">提供程序“{1}” (UID: {2}) 中的选项“--{0}”应需要至少 {3} 个参数</ns0:target>
-        <ns0:note />
-      </ns0:trans-unit>
-      <ns0:trans-unit id="CommandLineOptionExpectsAtMostArguments">
-        <ns0:source>Option '--{0}' from provider '{1}' (UID: {2}) expects at most {3} arguments</ns0:source>
-        <ns0:target state="translated">提供程序“{1}” (UID: {2}) 中的选项“--{0}”应最多需要 {3} 个参数</ns0:target>
-        <ns0:note />
-      </ns0:trans-unit>
-      <ns0:trans-unit id="CommandLineOptionExpectsNoArguments">
-        <ns0:source>Option '--{0}' from provider '{1}' (UID: {2}) expects no arguments</ns0:source>
-        <ns0:target state="translated">提供程序“{1}”(UID: {2}) 中的选项“--{0}”不需要任何参数</ns0:target>
-        <ns0:note />
-      </ns0:trans-unit>
-      <ns0:trans-unit id="CommandLineOptionIsDeclaredByMultipleProviders">
-        <ns0:source>Option '--{0}' is declared by multiple extensions: '{1}'</ns0:source>
-        <ns0:target state="translated">选项“--{0}”由多个扩展:“{1}”声明</ns0:target>
-        <ns0:note />
-      </ns0:trans-unit>
-      <ns0:trans-unit id="CommandLineOptionIsDeclaredByMultipleProvidersWorkaround">
-        <ns0:source>You can fix the previous option clash by overriding the option name using the configuration file</ns0:source>
-        <ns0:target state="translated">可以通过使用配置文件替代选项名称来修复上一个选项冲突</ns0:target>
-        <ns0:note />
-      </ns0:trans-unit>
-      <ns0:trans-unit id="CommandLineOptionIsReserved">
-        <ns0:source>Option '--{0}' is reserved and cannot be used by providers: '{0}'</ns0:source>
-        <ns0:target state="translated">选项“--{0}”是保留的，提供程序不能使用:“{0}”</ns0:target>
-        <ns0:note />
-      </ns0:trans-unit>
-      <ns0:trans-unit id="CommandLineOptionObsoleteWarning">
-        <ns0:source>Warning: Option '--{0}' is obsolete. {1}</ns0:source>
-        <ns0:target state="new">Warning: Option '--{0}' is obsolete. {1}</ns0:target>
-        <ns0:note />
-      </ns0:trans-unit>
-      <ns0:trans-unit id="CommandLineOptionIsUsingReservedPrefix">
-        <ns0:source>Option `--{0}` from provider '{1}' (UID: {2}) is using the reserved prefix '--internal'</ns0:source>
-        <ns0:target state="translated">来自提供程序“{1}” (UID: {2}) 的选项“--{0}”正在使用保留前缀“--internal”</ns0:target>
-        <ns0:note />
-      </ns0:trans-unit>
-      <ns0:trans-unit id="CommandLineOptionsNotReady">
-        <ns0:source>The ICommandLineOptions has not been built yet.</ns0:source>
-        <ns0:target state="translated">ICommandLineOptions 尚未生成。</ns0:target>
-        <ns0:note />
-      </ns0:trans-unit>
-      <ns0:trans-unit id="CommandLineParserFailedToReadResponseFile">
-        <ns0:source>Failed to read response file '{0}'. {1}.</ns0:source>
-        <ns0:target state="translated">无法读取响应文件“{0}”。{1}</ns0:target>
-        <ns0:note>{1} is the exception</ns0:note>
-      </ns0:trans-unit>
-      <ns0:trans-unit id="CommandLineParserResponseFileNotFound">
-        <ns0:source>The response file '{0}' was not found</ns0:source>
-        <ns0:target state="translated">找不到响应文件“{0}”</ns0:target>
-        <ns0:note />
-      </ns0:trans-unit>
-      <ns0:trans-unit id="CommandLineParserUnexpectedArgument">
-        <ns0:source>Unexpected argument {0}</ns0:source>
-        <ns0:target state="translated">意外的参数 {0}</ns0:target>
-        <ns0:note />
-      </ns0:trans-unit>
-      <ns0:trans-unit id="CommandLineParserUnexpectedSingleQuoteInArgument">
-        <ns0:source>Unexpected single quote in argument: {0}</ns0:source>
-        <ns0:target state="translated">参数中出现意外的单引号: {0}</ns0:target>
-        <ns0:note />
-      </ns0:trans-unit>
-      <ns0:trans-unit id="CommandLineParserUnexpectedSingleQuoteInArgumentForOption">
-        <ns0:source>Unexpected single quote in argument: {0} for option '--{1}'</ns0:source>
-        <ns0:target state="translated">选项“--{1}”的参数 {0} 中出现意外的单引号</ns0:target>
-        <ns0:note />
-      </ns0:trans-unit>
-      <ns0:trans-unit id="CommandLineUnknownOption">
-        <ns0:source>Unknown option '--{0}'</ns0:source>
-        <ns0:target state="translated">未知选项:“--{0}”</ns0:target>
-        <ns0:note />
-      </ns0:trans-unit>
-      <ns0:trans-unit id="CompositeServiceFactoryInstanceAlreadyRegistered">
-        <ns0:source>The same instance of 'CompositeExtensonFactory' is already registered</ns0:source>
-        <ns0:target state="translated">“CompositeExtensonFactory”的同一实例已注册</ns0:target>
-        <ns0:note />
-      </ns0:trans-unit>
-      <ns0:trans-unit id="ConfigurationFileNotFound">
-        <ns0:source>The configuration file '{0}' specified with '--config-file' could not be found.</ns0:source>
-        <ns0:target state="translated">找不到使用 ‘--config-file’ 指定的配置文件“{0}”。</ns0:target>
-        <ns0:note />
-      </ns0:trans-unit>
-      <ns0:trans-unit id="ConfigurationManagerCannotFindDefaultJsonConfigurationErrorMessage">
-        <ns0:source>Could not find the default json configuration</ns0:source>
-        <ns0:target state="translated">找不到默认 json 配置</ns0:target>
-        <ns0:note />
-      </ns0:trans-unit>
-      <ns0:trans-unit id="ConnectingToClientHost">
-        <ns0:source>Connecting to client host '{0}' port '{1}'</ns0:source>
-        <ns0:target state="translated">正在连接到客户端主机“{0}”的端口“{1}”</ns0:target>
-        <ns0:note />
-      </ns0:trans-unit>
-      <ns0:trans-unit id="ConsoleIsAlreadyInBatchingMode">
-        <ns0:source>Console is already in batching mode.</ns0:source>
-        <ns0:target state="translated">控制台已处于批处理模式。</ns0:target>
-        <ns0:note>Exception that is thrown when console is already collecting input into a batch (into a string builder), and code asks to enable batching mode again.</ns0:note>
-      </ns0:trans-unit>
-      <ns0:trans-unit id="ConsoleTestExecutionFilterFactoryDescription">
-        <ns0:source>Creates the right test execution filter for console mode</ns0:source>
-        <ns0:target state="translated">为主机模式创建正确的测试执行筛选</ns0:target>
-        <ns0:note />
-      </ns0:trans-unit>
-      <ns0:trans-unit id="ConsoleTestExecutionFilterFactoryDisplayName">
-        <ns0:source>Console test execution filter factory</ns0:source>
-        <ns0:target state="translated">主机测试执行筛选工厂</ns0:target>
-        <ns0:note />
-      </ns0:trans-unit>
-      <ns0:trans-unit id="CouldNotFindDirectoryErrorMessage">
-        <ns0:source>Could not find directory '{0}'</ns0:source>
-        <ns0:target state="translated">找不到目录“{0}”</ns0:target>
-        <ns0:note />
-      </ns0:trans-unit>
-      <ns0:trans-unit id="DiagnosticFileLevelWithAsyncFlush">
-        <ns0:source>Diagnostic file (level '{0}' with async flush): {1}</ns0:source>
-        <ns0:target state="translated">诊断文件(具有异步刷新的级别“{0}”): {1}</ns0:target>
-        <ns0:note>0 level such as verbose,
-1 path to file</ns0:note>
-      </ns0:trans-unit>
-      <ns0:trans-unit id="DiagnosticFileLevelWithFlush">
-        <ns0:source>Diagnostic file (level '{0}' with sync flush): {1}</ns0:source>
-        <ns0:target state="translated">诊断文件(具有同步刷新的级别“{0}”): {1}</ns0:target>
-        <ns0:note>0 level such as verbose,
-1 path to file</ns0:note>
-      </ns0:trans-unit>
-      <ns0:trans-unit id="DiscoveredTestsInAssembly">
-        <ns0:source>Discovered {0} test(s) in assembly</ns0:source>
-        <ns0:target state="translated">在程序集中发现了 {0} 个测试</ns0:target>
-        <ns0:note>0 is count, the sentence is followed by the path of the assebly</ns0:note>
-      </ns0:trans-unit>
-      <ns0:trans-unit id="DiscoveringTestsFrom">
-        <ns0:source>Discovering tests from</ns0:source>
-        <ns0:target state="translated">正在发现以下位置中的测试</ns0:target>
-        <ns0:note />
-      </ns0:trans-unit>
-      <ns0:trans-unit id="DurationLowercase">
-        <ns0:source>duration</ns0:source>
-        <ns0:target state="translated">持续时间</ns0:target>
-        <ns0:note />
-      </ns0:trans-unit>
-      <ns0:trans-unit id="EnvironmentVariableProviderFailedWithError">
-        <ns0:source>Provider '{0}' (UID: {1}) failed with error: {2}</ns0:source>
-        <ns0:target state="translated">提供程序 '{0}' (UID: {1}) 失败，出现错误: {2}</ns0:target>
-        <ns0:note />
-      </ns0:trans-unit>
-      <ns0:trans-unit id="ExceptionDuringCancellationWarningMessage">
-        <ns0:source>Exception during the cancellation of request id '{0}'</ns0:source>
-        <ns0:target state="translated">取消请求 ID 期间出现异常 '{0}'</ns0:target>
-        <ns0:note>{0} is the request id</ns0:note>
-      </ns0:trans-unit>
-      <ns0:trans-unit id="ExitCode">
-        <ns0:source>Exit code</ns0:source>
-        <ns0:target state="translated">退出代码</ns0:target>
-        <ns0:note />
-      </ns0:trans-unit>
-      <ns0:trans-unit id="Expected">
-        <ns0:source>Expected</ns0:source>
-        <ns0:target state="translated">预期</ns0:target>
-        <ns0:note />
-      </ns0:trans-unit>
-      <ns0:trans-unit id="ExtensionDoesNotImplementGivenInterfaceErrorMessage">
-        <ns0:source>Extension of type '{0}' is not implementing the required '{1}' interface</ns0:source>
-        <ns0:target state="translated">类型“{0}”的扩展未实现所需的“{1}”接口</ns0:target>
-        <ns0:note />
-      </ns0:trans-unit>
-      <ns0:trans-unit id="ExtensionWithSameUidAlreadyRegisteredErrorMessage">
-        <ns0:source>Extensions with the same UID '{0}' have already been registered. Registered extensions are of types: {1}</ns0:source>
-        <ns0:target state="translated">已注册具有相同 UID“{0}”的扩展。已注册的扩展类型如下: {1}</ns0:target>
-        <ns0:note />
-      </ns0:trans-unit>
-      <ns0:trans-unit id="Failed">
-        <ns0:source>Failed</ns0:source>
-        <ns0:target state="translated">失败</ns0:target>
-        <ns0:note />
-      </ns0:trans-unit>
-      <ns0:trans-unit id="FailedLowercase">
-        <ns0:source>failed</ns0:source>
-        <ns0:target state="translated">失败</ns0:target>
-        <ns0:note />
-      </ns0:trans-unit>
-      <ns0:trans-unit id="FailedToWriteLogToChannelErrorMessage">
-        <ns0:source>Failed to write the log to the channel. Missed log content:
-{0}</ns0:source>
-        <ns0:target state="translated">无法将日志写入通道。遗漏的日志内容: 
-{0}</ns0:target>
-        <ns0:note />
-      </ns0:trans-unit>
-      <ns0:trans-unit id="FailedWithErrors">
-        <ns0:source>failed with {0} error(s)</ns0:source>
-        <ns0:target state="translated">失败并出现 {0} 个错误</ns0:target>
-        <ns0:note />
-      </ns0:trans-unit>
-      <ns0:trans-unit id="FailedWithErrorsAndWarnings">
-        <ns0:source>failed with {0} error(s) and {1} warning(s)</ns0:source>
-        <ns0:target state="translated">失败，出现 {0} 错误和 {1} 警告</ns0:target>
-        <ns0:note />
-      </ns0:trans-unit>
-      <ns0:trans-unit id="FailedWithWarnings">
-        <ns0:source>failed with {0} warning(s)</ns0:source>
-        <ns0:target state="translated">失败，出现 {0} 警告</ns0:target>
-        <ns0:note />
-      </ns0:trans-unit>
-      <ns0:trans-unit id="FinishedTestSession">
-        <ns0:source>Finished test session.</ns0:source>
-        <ns0:target state="translated">已完成测试会话。</ns0:target>
-        <ns0:note />
-      </ns0:trans-unit>
-      <ns0:trans-unit id="ForTest">
-        <ns0:source>For test</ns0:source>
-        <ns0:target state="translated">用于测试</ns0:target>
-        <ns0:note>is followed by test name</ns0:note>
-      </ns0:trans-unit>
-      <ns0:trans-unit id="FromFile">
-        <ns0:source>from</ns0:source>
-        <ns0:target state="translated">从</ns0:target>
-        <ns0:note>from followed by a file name to point to the file from which test is originating</ns0:note>
-      </ns0:trans-unit>
-      <ns0:trans-unit id="GlobalValidationOfTestHostEnvironmentVariablesFailedErrorMessage">
-        <ns0:source>The following 'ITestHostEnvironmentVariableProvider' providers rejected the final environment variables setup:</ns0:source>
-        <ns0:target state="translated">以下 'ITestHostEnvironmentVariableProvider' 提供程序拒绝了最终的环境变量设置:</ns0:target>
-        <ns0:note />
-      </ns0:trans-unit>
-      <ns0:trans-unit id="HelpApplicationUsage">
-        <ns0:source>Usage {0} [option providers] [extension option providers]</ns0:source>
-        <ns0:target state="translated">使用情况 {0} [选项提供程序] [扩展选项提供程序]</ns0:target>
-        <ns0:note />
-      </ns0:trans-unit>
-      <ns0:trans-unit id="HelpExecuteTestApplication">
-        <ns0:source>Execute a .NET Test Application.</ns0:source>
-        <ns0:target state="translated">执行 .NET 测试应用。</ns0:target>
-        <ns0:note />
-      </ns0:trans-unit>
-      <ns0:trans-unit id="HelpExtensionOptions">
-        <ns0:source>Extension options:</ns0:source>
-        <ns0:target state="translated">扩展选项:</ns0:target>
-        <ns0:note />
-      </ns0:trans-unit>
-      <ns0:trans-unit id="HelpNoExtensionRegistered">
-        <ns0:source>    No extension registered.</ns0:source>
-        <ns0:target state="translated">    未注册任何扩展。</ns0:target>
-        <ns0:note />
-      </ns0:trans-unit>
-      <ns0:trans-unit id="HelpOptions">
-        <ns0:source>Options:</ns0:source>
-        <ns0:target state="translated">选项:</ns0:target>
-        <ns0:note />
-      </ns0:trans-unit>
-      <ns0:trans-unit id="HelpTestApplicationRunner">
-        <ns0:source>&lt;test application runner&gt;</ns0:source>
-        <ns0:target state="translated">&lt;test application runner&gt;</ns0:target>
-        <ns0:note />
-      </ns0:trans-unit>
-      <ns0:trans-unit id="InProcessArtifactsProduced">
-        <ns0:source>In process file artifacts produced:</ns0:source>
-        <ns0:target state="translated">生成的进程内文件项目:</ns0:target>
-        <ns0:note />
-      </ns0:trans-unit>
-      <ns0:trans-unit id="InternalLoopAsyncDidNotExitSuccessfullyErrorMessage">
-        <ns0:source>Method '{0}' did not exit successfully</ns0:source>
-        <ns0:target state="translated">方法“{0}”未成功退出</ns0:target>
-        <ns0:note />
-      </ns0:trans-unit>
-      <ns0:trans-unit id="InvalidCommandLineArguments">
-        <ns0:source>Invalid command line arguments:</ns0:source>
-        <ns0:target state="translated">无效的命令行参数:</ns0:target>
-        <ns0:note />
-      </ns0:trans-unit>
-      <ns0:trans-unit id="JsonConfigurationFileParserDuplicateKeyErrorMessage">
-        <ns0:source>A duplicate key '{0}' was found</ns0:source>
-        <ns0:target state="translated">发现重复的键“{0}”</ns0:target>
-        <ns0:note />
-      </ns0:trans-unit>
-      <ns0:trans-unit id="JsonConfigurationFileParserTopLevelElementIsNotAnObjectErrorMessage">
-        <ns0:source>Top-level JSON element must be an object. Instead, '{0}' was found</ns0:source>
-        <ns0:target state="translated">顶级 JSON 元素必须是对象。但是找到了“{0}”</ns0:target>
-        <ns0:note />
-      </ns0:trans-unit>
-      <ns0:trans-unit id="JsonConfigurationFileParserUnsupportedTokenErrorMessage">
-        <ns0:source>Unsupported JSON token '{0}' was found</ns0:source>
-        <ns0:target state="translated">找到不受支持的 JSON 令牌“{0}”</ns0:target>
-        <ns0:note />
-      </ns0:trans-unit>
-      <ns0:trans-unit id="JsonRpcTcpServerDescription">
-        <ns0:source>JsonRpc server implementation based on the test platform protocol specification.</ns0:source>
-        <ns0:target state="translated">基于测试平台协议规范的 JsonRpc 服务器实现。</ns0:target>
-        <ns0:note />
-      </ns0:trans-unit>
-      <ns0:trans-unit id="JsonRpcTcpServerToSingleClientDescription">
-        <ns0:source>JsonRpc server to client handshake, implementation based on the test platform protocol specification.</ns0:source>
-        <ns0:target state="translated">基于测试平台协议规范的 JsonRpc 服务器到客户端握手实现。</ns0:target>
-        <ns0:note />
-      </ns0:trans-unit>
-      <ns0:trans-unit id="LoggerFactoryNotReady">
-        <ns0:source>The ILoggerFactory has not been built yet.</ns0:source>
-        <ns0:target state="translated">尚未生成 ILoggerFactory。</ns0:target>
-        <ns0:note />
-      </ns0:trans-unit>
-      <ns0:trans-unit id="MaxFailedTestsMustBePositive">
-        <ns0:source>The option '--maximum-failed-tests' must be a positive integer. The value '{0}' is not valid.</ns0:source>
-        <ns0:target state="translated">选项 “--maximum-failed-tests” 必须是正整数。值 '{0}' 无效。</ns0:target>
-        <ns0:note />
-      </ns0:trans-unit>
-      <ns0:trans-unit id="MessageBusNotReady">
-        <ns0:source>The message bus has not been built yet or is no more usable at this stage.</ns0:source>
-        <ns0:target state="translated">消息总线尚未生成或在此阶段不再可用。</ns0:target>
-        <ns0:note />
-      </ns0:trans-unit>
-      <ns0:trans-unit id="MinimumExpectedTestsPolicyViolation">
-        <ns0:source>Minimum expected tests policy violation, tests ran {0}, minimum expected {1}</ns0:source>
-        <ns0:target state="translated">最低预期测试策略冲突，测试已运行 {0} 次，最低预期 {1} 次</ns0:target>
-        <ns0:note>{0}, {1} number of tests</ns0:note>
-      </ns0:trans-unit>
-      <ns0:trans-unit id="MissingClientPortFoJsonRpc">
-        <ns0:source>Expected --client-port when jsonRpc protocol is used.</ns0:source>
-        <ns0:target state="translated">使用 jsonRpc 协议时应为 --client-port。</ns0:target>
-        <ns0:note />
-      </ns0:trans-unit>
-      <ns0:trans-unit id="ActiveTestsRunning_MoreTestsCount">
-        <ns0:source>and {0} more</ns0:source>
-        <ns0:target state="translated">和其他 {0} 项</ns0:target>
-        <ns0:note />
-      </ns0:trans-unit>
-      <ns0:trans-unit id="ActiveTestsRunning_FullTestsCount">
-        <ns0:source>{0} tests running</ns0:source>
-        <ns0:target state="translated">正在运行 {0} 测试</ns0:target>
-        <ns0:note />
-      </ns0:trans-unit>
-      <ns0:trans-unit id="NoSerializerRegisteredWithIdErrorMessage">
-        <ns0:source>No serializer registered with ID '{0}'</ns0:source>
-        <ns0:target state="translated">没有使用 ID“{0}”注册序列化程序</ns0:target>
-        <ns0:note />
-      </ns0:trans-unit>
-      <ns0:trans-unit id="NoSerializerRegisteredWithTypeErrorMessage">
-        <ns0:source>No serializer registered with type '{0}'</ns0:source>
-        <ns0:target state="translated">没有使用类型“{0}”注册序列化程序</ns0:target>
-        <ns0:note />
-      </ns0:trans-unit>
-      <ns0:trans-unit id="NotAvailable">
-        <ns0:source>Not available</ns0:source>
-        <ns0:target state="translated">不可用</ns0:target>
-        <ns0:note />
-      </ns0:trans-unit>
-      <ns0:trans-unit id="NotFound">
-        <ns0:source>Not found</ns0:source>
-        <ns0:target state="translated">未找到</ns0:target>
-        <ns0:note />
-      </ns0:trans-unit>
-      <ns0:trans-unit id="OnlyOneFilterSupported">
-        <ns0:source>Passing both '--treenode-filter' and '--filter-uid' is unsupported.</ns0:source>
-        <ns0:target state="translated">不支持同时传递“--treenode-filter”和“--filter-uid”。</ns0:target>
-        <ns0:note />
-      </ns0:trans-unit>
-      <ns0:trans-unit id="OutOfProcessArtifactsProduced">
-        <ns0:source>Out of process file artifacts produced:</ns0:source>
-        <ns0:target state="translated">生成的进程外文件项目:</ns0:target>
-        <ns0:note />
-      </ns0:trans-unit>
-      <ns0:trans-unit id="Passed">
-        <ns0:source>Passed</ns0:source>
-        <ns0:target state="translated">已通过</ns0:target>
-        <ns0:note />
-      </ns0:trans-unit>
-      <ns0:trans-unit id="PassedLowercase">
-        <ns0:source>passed</ns0:source>
-        <ns0:target state="translated">已通过</ns0:target>
-        <ns0:note />
-      </ns0:trans-unit>
-      <ns0:trans-unit id="PlatformCommandLineClientHostOptionDescription">
-        <ns0:source>Specify the hostname of the client.</ns0:source>
-        <ns0:target state="translated">指定客户端的主机名。</ns0:target>
-        <ns0:note />
-      </ns0:trans-unit>
-      <ns0:trans-unit id="PlatformCommandLineClientPortOptionDescription">
-        <ns0:source>Specify the port of the client.</ns0:source>
-        <ns0:target state="translated">指定客户端的端口。</ns0:target>
-        <ns0:note />
-      </ns0:trans-unit>
-      <ns0:trans-unit id="PlatformCommandLineConfigFileOptionDescription">
-        <ns0:source>Specifies a testconfig.json file.</ns0:source>
-        <ns0:target state="translated">指定 testconfig.json 文件。</ns0:target>
-        <ns0:note />
-      </ns0:trans-unit>
-      <ns0:trans-unit id="PlatformCommandLineDebugAttachOptionDescription">
-        <ns0:source>Allows to pause execution in order to attach to the process for debug purposes.</ns0:source>
-        <ns0:target state="translated">允许暂停执行，以便附加到进程以进行调试。</ns0:target>
-        <ns0:note />
-      </ns0:trans-unit>
-      <ns0:trans-unit id="PlatformCommandLineDiagnosticFileLoggerSynchronousWriteOptionDescription">
-        <ns0:source>Force the built-in file logger to write the log synchronously.
-=======
 ﻿<?xml version="1.0" encoding="utf-8"?>
 <xliff xmlns="urn:oasis:names:tc:xliff:document:1.2" xmlns:xsi="http://www.w3.org/2001/XMLSchema-instance" version="1.2" xsi:schemaLocation="urn:oasis:names:tc:xliff:document:1.2 xliff-core-1.2-transitional.xsd">
   <file datatype="xml" source-language="en" target-language="zh-Hans" original="../PlatformResources.resx">
@@ -960,150 +478,10 @@
       </trans-unit>
       <trans-unit id="PlatformCommandLineDiagnosticFileLoggerSynchronousWriteOptionDescription">
         <source>Force the built-in file logger to write the log synchronously.
->>>>>>> ecda9a23
 Useful for scenario where you don't want to lose any log (i.e. in case of crash).
-Note that this is slowing down the test execution.</ns0:source>
-        <ns0:target state="translated">强制内置文件记录器同步写入日志。
+Note that this is slowing down the test execution.</source>
+        <target state="translated">强制内置文件记录器同步写入日志。
 适用于不想丢失任何日志的情况(即在故障的情况下)。
-<<<<<<< HEAD
-请注意，这会减慢测试的执行速度。</ns0:target>
-        <ns0:note />
-      </ns0:trans-unit>
-      <ns0:trans-unit id="PlatformCommandLineDiagnosticOptionDescription">
-        <ns0:source>Enable the diagnostic logging. The default log level is 'Trace'.
-The file will be written in the output directory with the name log_[yyMMddHHmmssfff].diag</ns0:source>
-        <ns0:target state="translated">启用诊断日志记录。默认日志级别为 "Trace"。
-文件将写入输出目录，名称为 log_[yyMMddHHmmssfff].diag</ns0:target>
-        <ns0:note />
-      </ns0:trans-unit>
-      <ns0:trans-unit id="PlatformCommandLineDiagnosticOptionExpectsSingleArgumentErrorMessage">
-        <ns0:source>'--diagnostic-verbosity' expects a single level argument ('Trace', 'Debug', 'Information', 'Warning', 'Error', or 'Critical')</ns0:source>
-        <ns0:target state="translated">'--diagnostic-verbosity' 应有单一级别参数 ('Trace', 'Debug', 'Information', 'Warning', 'Error', 或 'Critical')</ns0:target>
-        <ns0:note />
-      </ns0:trans-unit>
-      <ns0:trans-unit id="PlatformCommandLineDiagnosticOptionIsMissing">
-        <ns0:source>'--{0}' requires '--diagnostic' to be provided</ns0:source>
-        <ns0:target state="translated">“--{0}”需要提供“--diagnostic”</ns0:target>
-        <ns0:note />
-      </ns0:trans-unit>
-      <ns0:trans-unit id="PlatformCommandLineDiagnosticOutputDirectoryOptionDescription">
-        <ns0:source>Output directory of the diagnostic logging.
-If not specified the file will be generated inside the default 'TestResults' directory.</ns0:source>
-        <ns0:target state="translated">诊断日志记录的输出目录。
-如果未指定，则会在默认的 "TestResults" 目录中生成该文件。</ns0:target>
-        <ns0:note />
-      </ns0:trans-unit>
-      <ns0:trans-unit id="PlatformCommandLineDiagnosticOutputFilePrefixOptionDescription">
-        <ns0:source>Prefix for the log file name that will replace '[log]_.'</ns0:source>
-        <ns0:target state="translated">将替换“[log]_”的日志文件名的前缀</ns0:target>
-        <ns0:note />
-      </ns0:trans-unit>
-      <ns0:trans-unit id="PlatformCommandLineDiagnosticVerbosityOptionDescription">
-        <ns0:source>Define the level of the verbosity for the --diagnostic.
-The available values are 'Trace', 'Debug', 'Information', 'Warning', 'Error', and 'Critical'.</ns0:source>
-        <ns0:target state="translated">定义 --diagnostic 的详细程度。
-可用值为 "Trace"、"Debug"、"Information"、"Warning"、"Error" 和 "Critical"。</ns0:target>
-        <ns0:note />
-      </ns0:trans-unit>
-      <ns0:trans-unit id="PlatformCommandLineDiscoverTestsOptionDescription">
-        <ns0:source>List available tests.</ns0:source>
-        <ns0:target state="translated">列出可用的测试。</ns0:target>
-        <ns0:note />
-      </ns0:trans-unit>
-      <ns0:trans-unit id="PlatformCommandLineDotnetTestPipe">
-        <ns0:source>dotnet test pipe.</ns0:source>
-        <ns0:target state="translated">dotnet 测试管道。</ns0:target>
-        <ns0:note />
-      </ns0:trans-unit>
-      <ns0:trans-unit id="PlatformCommandLineExitOnProcessExitInvalidDependentProcess">
-        <ns0:source>Invalid PID '{0}'
-{1}</ns0:source>
-        <ns0:target state="translated">无效的 PID“{0}”
-{1}</ns0:target>
-        <ns0:note />
-      </ns0:trans-unit>
-      <ns0:trans-unit id="PlatformCommandLineExitOnProcessExitOptionDescription">
-        <ns0:source>Exit the test process if dependent process exits. PID must be provided.</ns0:source>
-        <ns0:target state="translated">如果从属进程退出，则退出测试进程。必须提供 PID。</ns0:target>
-        <ns0:note />
-      </ns0:trans-unit>
-      <ns0:trans-unit id="PlatformCommandLineExitOnProcessExitSingleArgument">
-        <ns0:source>'--{0}' expects a single int PID argument</ns0:source>
-        <ns0:target state="translated">“--{0}”需要单个 int PID 参数</ns0:target>
-        <ns0:note />
-      </ns0:trans-unit>
-      <ns0:trans-unit id="PlatformCommandLineFilterUidOptionDescription">
-        <ns0:source>Provides a list of test node UIDs to filter by.</ns0:source>
-        <ns0:target state="translated">提供用作筛选依据的测试节点 UID 列表。</ns0:target>
-        <ns0:note />
-      </ns0:trans-unit>
-      <ns0:trans-unit id="PlatformCommandLineHelpOptionDescription">
-        <ns0:source>Show the command line help.</ns0:source>
-        <ns0:target state="translated">显示命令行帮助。</ns0:target>
-        <ns0:note />
-      </ns0:trans-unit>
-      <ns0:trans-unit id="PlatformCommandLineIgnoreExitCodeOptionDescription">
-        <ns0:source>Do not report non successful exit value for specific exit codes
-(e.g. '--ignore-exit-code 8;9' ignore exit code 8 and 9 and will return 0 in these case)</ns0:source>
-        <ns0:target state="translated">请勿报告特定退出代码的非成功退出值
-(例如 "--ignore-exit-code 8;9" 忽略退出代码 8 和 9，在这种情况下将返回 0)</ns0:target>
-        <ns0:note />
-      </ns0:trans-unit>
-      <ns0:trans-unit id="PlatformCommandLineInfoOptionDescription">
-        <ns0:source>Display .NET test application information.</ns0:source>
-        <ns0:target state="translated">显示 .NET 测试应用程序信息。</ns0:target>
-        <ns0:note />
-      </ns0:trans-unit>
-      <ns0:trans-unit id="PlatformCommandLineMaxFailedTestsOptionDescription">
-        <ns0:source>Specifies a maximum number of test failures that, when exceeded, will abort the test run.</ns0:source>
-        <ns0:target state="translated">指定超过测试失败数后将中止测试运行的最大数目。</ns0:target>
-        <ns0:note />
-      </ns0:trans-unit>
-      <ns0:trans-unit id="PlatformCommandLineMinimumExpectedTestsIncompatibleDiscoverTests">
-        <ns0:source>'--list-tests' and '--minimum-expected-tests' are incompatible options</ns0:source>
-        <ns0:target state="translated">“--list-tests”和“--minimum-expected-tests”是不兼容的选项</ns0:target>
-        <ns0:note />
-      </ns0:trans-unit>
-      <ns0:trans-unit id="PlatformCommandLineMinimumExpectedTestsOptionDescription">
-        <ns0:source>Specifies the minimum number of tests that are expected to run.</ns0:source>
-        <ns0:target state="translated">指定预期运行的最小测试数。</ns0:target>
-        <ns0:note />
-      </ns0:trans-unit>
-      <ns0:trans-unit id="PlatformCommandLineMinimumExpectedTestsOptionSingleArgument">
-        <ns0:source>'--minimum-expected-tests' expects a single non-zero positive integer value
-(e.g. '--minimum-expected-tests 10')</ns0:source>
-        <ns0:target state="translated">"--minimum-expected-tests" 应有单个非零正整数值
-(例如 "--minimum-expected-tests 10")</ns0:target>
-        <ns0:note />
-      </ns0:trans-unit>
-      <ns0:trans-unit id="PlatformCommandLineNoBannerOptionDescription">
-        <ns0:source>Do not display the startup banner, the copyright message or the telemetry banner.</ns0:source>
-        <ns0:target state="translated">请勿显示启动横幅、版权信息或遥测横幅。</ns0:target>
-        <ns0:note />
-      </ns0:trans-unit>
-      <ns0:trans-unit id="PlatformCommandLinePortOptionDescription">
-        <ns0:source>Specify the port of the server.</ns0:source>
-        <ns0:target state="translated">指定服务器的端口。</ns0:target>
-        <ns0:note />
-      </ns0:trans-unit>
-      <ns0:trans-unit id="PlatformCommandLinePortOptionSingleArgument">
-        <ns0:source>'--{0}' expects a single valid port as argument</ns0:source>
-        <ns0:target state="translated">“--{0}”应有单一有效端口作为参数</ns0:target>
-        <ns0:note />
-      </ns0:trans-unit>
-      <ns0:trans-unit id="PlatformCommandLineProviderDescription">
-        <ns0:source>Microsoft Testing Platform command line provider</ns0:source>
-        <ns0:target state="translated">Microsoft 测试平台命令行提供程序</ns0:target>
-        <ns0:note />
-      </ns0:trans-unit>
-      <ns0:trans-unit id="PlatformCommandLineProviderDisplayName">
-        <ns0:source>Platform command line provider</ns0:source>
-        <ns0:target state="translated">平台命令行提供程序</ns0:target>
-        <ns0:note />
-      </ns0:trans-unit>
-      <ns0:trans-unit id="PlatformCommandLineResultDirectoryOptionDescription">
-        <ns0:source>The directory where the test results are going to be placed.
-=======
 请注意，这会减慢测试的执行速度。</target>
         <note />
       </trans-unit>
@@ -1246,165 +624,10 @@
       </trans-unit>
       <trans-unit id="PlatformCommandLineResultDirectoryOptionDescription">
         <source>The directory where the test results are going to be placed.
->>>>>>> ecda9a23
 If the specified directory doesn't exist, it's created.
-The default is TestResults in the directory that contains the test application.</ns0:source>
-        <ns0:target state="translated">将要放置测试结果的目录。
+The default is TestResults in the directory that contains the test application.</source>
+        <target state="translated">将要放置测试结果的目录。
 如果指定的目录不存在，则创建该目录。
-<<<<<<< HEAD
-默认值是包含测试应用程序的目录中的 TestResults。</ns0:target>
-        <ns0:note />
-      </ns0:trans-unit>
-      <ns0:trans-unit id="PlatformCommandLineServerOptionDescription">
-        <ns0:source>Enable the server mode.</ns0:source>
-        <ns0:target state="translated">启用服务器模式。</ns0:target>
-        <ns0:note />
-      </ns0:trans-unit>
-      <ns0:trans-unit id="PlatformCommandLineSkipBuildersNumberCheckOptionDescription">
-        <ns0:source>For testing purposes</ns0:source>
-        <ns0:target state="translated">用于测试目的</ns0:target>
-        <ns0:note />
-      </ns0:trans-unit>
-      <ns0:trans-unit id="PlatformCommandLineTestHostControllerPIDOptionDescription">
-        <ns0:source>Eventual parent test host controller PID.</ns0:source>
-        <ns0:target state="translated">最终父测试主机控制器 PID。</ns0:target>
-        <ns0:note />
-      </ns0:trans-unit>
-      <ns0:trans-unit id="PlatformCommandLineTimeoutArgumentErrorMessage">
-        <ns0:source>'timeout' option should have one argument as string in the format &lt;value&gt;[h|m|s] where 'value' is float</ns0:source>
-        <ns0:target state="translated">"timeout" 选项应有一个字符串形式的参数，格式为 &lt;value&gt;[h|m|s]，其中 "value" 为浮点型</ns0:target>
-        <ns0:note />
-      </ns0:trans-unit>
-      <ns0:trans-unit id="PlatformCommandLineTimeoutOptionDescription">
-        <ns0:source>A global test execution timeout.
-Takes one argument as string in the format &lt;value&gt;[h|m|s] where 'value' is float.</ns0:source>
-        <ns0:target state="translated">全局测试执行超时。
-获取一个字符串形式的参数，格式为 &lt;value&gt;[h|m|s]，其中 "value" 为浮点型。</ns0:target>
-        <ns0:note />
-      </ns0:trans-unit>
-      <ns0:trans-unit id="ProcessHasNotYetExitedErrorMessage">
-        <ns0:source>Process should have exited before we can determine this value</ns0:source>
-        <ns0:target state="translated">在我们确定此值之前，流程应该已退出</ns0:target>
-        <ns0:note />
-      </ns0:trans-unit>
-      <ns0:trans-unit id="ReachedMaxFailedTestsMessage">
-        <ns0:source>Test session is aborting due to reaching failures ('{0}') specified by the '--maximum-failed-tests' option.</ns0:source>
-        <ns0:target state="translated">由于达到“--maximum-failed-tests”选项指定的失败 ('{0}')，测试会话正在中止。</ns0:target>
-        <ns0:note>{0} is the number of max failed tests.</ns0:note>
-      </ns0:trans-unit>
-      <ns0:trans-unit id="RetryFailedAfterTriesErrorMessage">
-        <ns0:source>Retry failed after {0} times</ns0:source>
-        <ns0:target state="translated">{0} 次之后重试失败</ns0:target>
-        <ns0:note />
-      </ns0:trans-unit>
-      <ns0:trans-unit id="RunningTestsFrom">
-        <ns0:source>Running tests from</ns0:source>
-        <ns0:target state="translated">正在从以下位置运行测试</ns0:target>
-        <ns0:note />
-      </ns0:trans-unit>
-      <ns0:trans-unit id="ServerLogMessageDescription">
-        <ns0:source>This data represents a server log message</ns0:source>
-        <ns0:target state="translated">此数据表示服务器日志消息</ns0:target>
-        <ns0:note />
-      </ns0:trans-unit>
-      <ns0:trans-unit id="ServerLogMessageDisplayName">
-        <ns0:source>Server log message</ns0:source>
-        <ns0:target state="translated">服务器日志消息</ns0:target>
-        <ns0:note />
-      </ns0:trans-unit>
-      <ns0:trans-unit id="ServerTestExecutionFilterFactoryDescription">
-        <ns0:source>Creates the right test execution filter for server mode</ns0:source>
-        <ns0:target state="translated">为服务器模式创建正确的测试执行筛选</ns0:target>
-        <ns0:note />
-      </ns0:trans-unit>
-      <ns0:trans-unit id="ServerTestExecutionFilterFactoryDisplayName">
-        <ns0:source>Server test execution filter factory</ns0:source>
-        <ns0:target state="translated">服务器测试执行筛选工厂</ns0:target>
-        <ns0:note />
-      </ns0:trans-unit>
-      <ns0:trans-unit id="ServerTestHostDescription">
-        <ns0:source>The 'ITestHost' implementation used when running server mode.</ns0:source>
-        <ns0:target state="translated">运行服务器模式时使用的 “ITestHost” 实现。</ns0:target>
-        <ns0:note />
-      </ns0:trans-unit>
-      <ns0:trans-unit id="ServerTestHostDisplayName">
-        <ns0:source>Server mode test host</ns0:source>
-        <ns0:target state="translated">服务器模式测试主机</ns0:target>
-        <ns0:note />
-      </ns0:trans-unit>
-      <ns0:trans-unit id="ServiceProviderCannotFindServiceErrorMessage">
-        <ns0:source>Cannot find service of type '{0}'</ns0:source>
-        <ns0:target state="translated">找不到“{0}”类型的服务</ns0:target>
-        <ns0:note />
-      </ns0:trans-unit>
-      <ns0:trans-unit id="ServiceProviderServiceAlreadyRegistered">
-        <ns0:source>Instance of type '{0}' is already registered</ns0:source>
-        <ns0:target state="translated">已注册类型“{0}”的实例</ns0:target>
-        <ns0:note />
-      </ns0:trans-unit>
-      <ns0:trans-unit id="ServiceProviderShouldNotRegisterTestFramework">
-        <ns0:source>Instances of type 'ITestFramework' should not be registered through the service provider but through 'ITestApplicationBuilder.RegisterTestFramework'</ns0:source>
-        <ns0:target state="translated">不应通过服务提供商注册类型为“ITestFramework”的实例，而应通过“ITestApplicationBuilder.RegisterTestFramework”进行注册</ns0:target>
-        <ns0:note />
-      </ns0:trans-unit>
-      <ns0:trans-unit id="Skipped">
-        <ns0:source>Skipped</ns0:source>
-        <ns0:target state="translated">已跳过</ns0:target>
-        <ns0:note />
-      </ns0:trans-unit>
-      <ns0:trans-unit id="SkippedLowercase">
-        <ns0:source>skipped</ns0:source>
-        <ns0:target state="translated">已跳过</ns0:target>
-        <ns0:note />
-      </ns0:trans-unit>
-      <ns0:trans-unit id="StackFrameAt">
-        <ns0:source>at</ns0:source>
-        <ns0:target state="translated">在</ns0:target>
-        <ns0:note>at that is used for a stack frame location in a stack trace, is followed by a class and method name</ns0:note>
-      </ns0:trans-unit>
-      <ns0:trans-unit id="StackFrameIn">
-        <ns0:source>in</ns0:source>
-        <ns0:target state="translated">位于</ns0:target>
-        <ns0:note>in that is used in stack frame it is followed by file name</ns0:note>
-      </ns0:trans-unit>
-      <ns0:trans-unit id="StackTrace">
-        <ns0:source>Stack Trace</ns0:source>
-        <ns0:target state="translated">堆栈跟踪</ns0:target>
-        <ns0:note />
-      </ns0:trans-unit>
-      <ns0:trans-unit id="StandardError">
-        <ns0:source>Error output</ns0:source>
-        <ns0:target state="translated">错误输出</ns0:target>
-        <ns0:note />
-      </ns0:trans-unit>
-      <ns0:trans-unit id="StandardOutput">
-        <ns0:source>Standard output</ns0:source>
-        <ns0:target state="translated">标准输出</ns0:target>
-        <ns0:note />
-      </ns0:trans-unit>
-      <ns0:trans-unit id="StartingTestSession">
-        <ns0:source>Starting test session.</ns0:source>
-        <ns0:target state="translated">正在启动测试会话。</ns0:target>
-        <ns0:note />
-      </ns0:trans-unit>
-      <ns0:trans-unit id="StartingTestSessionWithLogFilePath">
-        <ns0:source>Starting test session. The log file path is '{0}'.</ns0:source>
-        <ns0:target state="translated">正在启动测试会话。日志文件路径 '{0}'。</ns0:target>
-        <ns0:note />
-      </ns0:trans-unit>
-      <ns0:trans-unit id="SucceededLowercase">
-        <ns0:source>succeeded</ns0:source>
-        <ns0:target state="translated">成功</ns0:target>
-        <ns0:note />
-      </ns0:trans-unit>
-      <ns0:trans-unit id="TEstExecutionFilterFactoryFactoryAlreadySetErrorMessage">
-        <ns0:source>An 'ITestExecutionFilterFactory' factory is already set</ns0:source>
-        <ns0:target state="translated">已设置“ITestExecutionFilterFactory”工厂</ns0:target>
-        <ns0:note />
-      </ns0:trans-unit>
-      <ns0:trans-unit id="TelemetryNotice">
-        <ns0:source>Telemetry
-=======
 默认值是包含测试应用程序的目录中的 TestResults。</target>
         <note />
       </trans-unit>
@@ -1562,260 +785,16 @@
       </trans-unit>
       <trans-unit id="TelemetryNotice">
         <source>Telemetry
->>>>>>> ecda9a23
 ---------
 Microsoft Testing Platform collects usage data in order to help us improve your experience. The data is collected by Microsoft and are not shared with anyone.
 You can opt-out of telemetry by setting the TESTINGPLATFORM_TELEMETRY_OPTOUT or DOTNET_CLI_TELEMETRY_OPTOUT environment variable to '1' or 'true' using your favorite shell.
 
-Read more about Microsoft Testing Platform telemetry: https://aka.ms/testingplatform/telemetry</ns0:source>
-        <ns0:target state="translated">遥测
+Read more about Microsoft Testing Platform telemetry: https://aka.ms/testingplatform/telemetry</source>
+        <target state="translated">遥测
 ---------
 Microsoft 测试平台会收集使用数据，帮助我们改善体验。该数据由 Microsoft 收集，不会与任何人共享。
 可通过使用喜欢的 shell 将 TESTINGPLATFORM_TELEMETRY_OPTOUT 或 DOTNET_CLI_TELEMETRY_OPTOUT 环境变量设置为 '1' 或 'true' 来选择退出遥测。
 
-<<<<<<< HEAD
-阅读有关 Microsoft 测试平台遥测功能的详细信息: https://aka.ms/testingplatform/telemetry</ns0:target>
-        <ns0:note />
-      </ns0:trans-unit>
-      <ns0:trans-unit id="TelemetryProviderAlreadySetErrorMessage">
-        <ns0:source>Telemetry provider is already set</ns0:source>
-        <ns0:target state="translated">已设置遥测提供程序</ns0:target>
-        <ns0:note />
-      </ns0:trans-unit>
-      <ns0:trans-unit id="TerminalNoAnsiOptionDescription">
-        <ns0:source>Disable outputting ANSI escape characters to screen.</ns0:source>
-        <ns0:target state="translated">禁用将 ANSI 转义字符输出到屏幕。</ns0:target>
-        <ns0:note />
-      </ns0:trans-unit>
-      <ns0:trans-unit id="TerminalNoAnsiOptionObsoleteMessage">
-        <ns0:source>Use '--ansi off' instead of '--no-ansi'.</ns0:source>
-        <ns0:target state="new">Use '--ansi off' instead of '--no-ansi'.</ns0:target>
-        <ns0:note />
-      </ns0:trans-unit>
-      <ns0:trans-unit id="TerminalAnsiOptionDescription">
-        <ns0:source>Control ANSI escape characters output.
-  --ansi auto - Auto-detect terminal capabilities (default)
-  --ansi on|true|enable|1 - Force enable ANSI escape sequences
-  --ansi off|false|disable|0 - Force disable ANSI escape sequences</ns0:source>
-        <ns0:target state="new">Control ANSI escape characters output.
-  --ansi auto - Auto-detect terminal capabilities (default)
-  --ansi on|true|enable|1 - Force enable ANSI escape sequences
-  --ansi off|false|disable|0 - Force disable ANSI escape sequences</ns0:target>
-        <ns0:note />
-      </ns0:trans-unit>
-      <ns0:trans-unit id="TerminalAnsiOptionInvalidArgument">
-        <ns0:source>--ansi expects a single parameter with value 'auto', 'on', or 'off' (also accepts 'true', 'enable', '1', 'false', 'disable', '0').</ns0:source>
-        <ns0:target state="new">--ansi expects a single parameter with value 'auto', 'on', or 'off' (also accepts 'true', 'enable', '1', 'false', 'disable', '0').</ns0:target>
-        <ns0:note />
-      </ns0:trans-unit>
-      <ns0:trans-unit id="TerminalNoProgressOptionDescription">
-        <ns0:source>Disable reporting progress to screen.</ns0:source>
-        <ns0:target state="translated">禁用向屏幕报告进度。</ns0:target>
-        <ns0:note />
-      </ns0:trans-unit>
-      <ns0:trans-unit id="TerminalOutputOptionDescription">
-        <ns0:source>Output verbosity when reporting tests.
-Valid values are 'Normal', 'Detailed'. Default is 'Normal'.</ns0:source>
-        <ns0:target state="translated">报告测试时的输出详细程度。
-有效值为 "Normal"、"Detailed"。默认值为 "Normal"。</ns0:target>
-        <ns0:note />
-      </ns0:trans-unit>
-      <ns0:trans-unit id="TerminalOutputOptionInvalidArgument">
-        <ns0:source>--output expects a single parameter with value 'Normal' or 'Detailed'.</ns0:source>
-        <ns0:target state="translated">-- 输出应为值为“常规”或“详细”的单个参数。</ns0:target>
-        <ns0:note />
-      </ns0:trans-unit>
-      <ns0:trans-unit id="TerminalTestReporterDescription">
-        <ns0:source>Writes test results to terminal.</ns0:source>
-        <ns0:target state="translated">将测试结果写入终端。</ns0:target>
-        <ns0:note />
-      </ns0:trans-unit>
-      <ns0:trans-unit id="TerminalTestReporterDisplayName">
-        <ns0:source>Terminal test reporter</ns0:source>
-        <ns0:target state="translated">终端测试报告器</ns0:target>
-        <ns0:note />
-      </ns0:trans-unit>
-      <ns0:trans-unit id="TestAdapterInvokerFactoryAlreadySetErrorMessage">
-        <ns0:source>An 'ITestFrameworkInvoker' factory is already set</ns0:source>
-        <ns0:target state="translated">已设置“ITestFrameworkInvoker”工厂</ns0:target>
-        <ns0:note />
-      </ns0:trans-unit>
-      <ns0:trans-unit id="TestApplicationBuilderApplicationAlreadyRegistered">
-        <ns0:source>The application has already been built</ns0:source>
-        <ns0:target state="translated">已生成应用程序</ns0:target>
-        <ns0:note />
-      </ns0:trans-unit>
-      <ns0:trans-unit id="TestApplicationBuilderFrameworkAdapterFactoryAlreadyRegisteredErrorMessage">
-        <ns0:source>The test framework adapter factory has already been registered</ns0:source>
-        <ns0:target state="translated">已注册测试框架适配器工厂</ns0:target>
-        <ns0:note />
-      </ns0:trans-unit>
-      <ns0:trans-unit id="TestApplicationBuilderTestFrameworkCapabilitiesAlreadyRegistered">
-        <ns0:source>The test framework capabilities factory has already been registered</ns0:source>
-        <ns0:target state="translated">已注册测试框架功能工厂</ns0:target>
-        <ns0:note />
-      </ns0:trans-unit>
-      <ns0:trans-unit id="TestApplicationBuilderTestFrameworkNotRegistered">
-        <ns0:source>The test framework adapter has not been registered. Use 'ITestApplicationBuilder.RegisterTestFramework' to register it</ns0:source>
-        <ns0:target state="translated">尚未注册测试框架适配器。使用“ITestApplicationBuilder.RegisterTestFramework”注册它</ns0:target>
-        <ns0:note />
-      </ns0:trans-unit>
-      <ns0:trans-unit id="TestApplicationResultDescription">
-        <ns0:source>Determine the result of the test application execution</ns0:source>
-        <ns0:target state="translated">确定测试应用程序执行的结果</ns0:target>
-        <ns0:note />
-      </ns0:trans-unit>
-      <ns0:trans-unit id="TestApplicationResultDisplayName">
-        <ns0:source>Test application result</ns0:source>
-        <ns0:target state="translated">测试应用程序结果</ns0:target>
-        <ns0:note />
-      </ns0:trans-unit>
-      <ns0:trans-unit id="TestApplicationVSTestModeTooManyBuilders">
-        <ns0:source>VSTest mode only supports a single TestApplicationBuilder per process</ns0:source>
-        <ns0:target state="translated">VSTest 模式仅支持每个进程一个 TestApplicationBuilder</ns0:target>
-        <ns0:note />
-      </ns0:trans-unit>
-      <ns0:trans-unit id="TestDiscoverySummary">
-        <ns0:source>Test discovery summary: found {0} test(s) in {1} assemblies.</ns0:source>
-        <ns0:target state="translated">测试发现摘要: 在 {1} 个程序集中找到 {0} 个测试。</ns0:target>
-        <ns0:note>0 is number of tests, 1 is count of assemblies</ns0:note>
-      </ns0:trans-unit>
-      <ns0:trans-unit id="TestDiscoverySummarySingular">
-        <ns0:source>Test discovery summary: found {0} test(s)</ns0:source>
-        <ns0:target state="translated">测试发现摘要: 找到 {0} 个测试</ns0:target>
-        <ns0:note>0 is number of tests</ns0:note>
-      </ns0:trans-unit>
-      <ns0:trans-unit id="TestFrameworkProxyApiShouldNotBeCalled">
-        <ns0:source>Method '{0}' should not have been called on this proxy object</ns0:source>
-        <ns0:target state="translated">不应对此代理对象调用方法 '{0}'</ns0:target>
-        <ns0:note />
-      </ns0:trans-unit>
-      <ns0:trans-unit id="TestHostAdapterInvokerFailedTestSessionErrorMessage">
-        <ns0:source>Test adapter test session failure</ns0:source>
-        <ns0:target state="translated">测试适配器测试会话失败</ns0:target>
-        <ns0:note />
-      </ns0:trans-unit>
-      <ns0:trans-unit id="TestProcessDidNotExitGracefullyErrorMessage">
-        <ns0:source>Test application process didn't exit gracefully, exit code is '{0}'</ns0:source>
-        <ns0:target state="translated">测试应用程序流程未正常退出，退出代码为“{0}”</ns0:target>
-        <ns0:note />
-      </ns0:trans-unit>
-      <ns0:trans-unit id="TestRunSummary">
-        <ns0:source>Test run summary:</ns0:source>
-        <ns0:target state="translated">测试运行摘要:</ns0:target>
-        <ns0:note />
-      </ns0:trans-unit>
-      <ns0:trans-unit id="TimeoutAcquiringSemaphoreErrorMessage">
-        <ns0:source>Failed to acquire semaphore before timeout of '{0}' seconds</ns0:source>
-        <ns0:target state="translated">在“{0}”秒超时之前获取信号灯失败</ns0:target>
-        <ns0:note />
-      </ns0:trans-unit>
-      <ns0:trans-unit id="TimeoutFlushingLogsErrorMessage">
-        <ns0:source>Failed to flush logs before the timeout of '{0}' seconds</ns0:source>
-        <ns0:target state="translated">未能在“{0}”秒超时之前刷新日志</ns0:target>
-        <ns0:note />
-      </ns0:trans-unit>
-      <ns0:trans-unit id="Total">
-        <ns0:source>Total</ns0:source>
-        <ns0:target state="translated">总计</ns0:target>
-        <ns0:note />
-      </ns0:trans-unit>
-      <ns0:trans-unit id="TreeNodeFilterCannotContainSlashCharacterErrorMessage">
-        <ns0:source>A filter '{0}' should not contain a '/' character</ns0:source>
-        <ns0:target state="translated">筛选“{0}”不应包含“/”字符</ns0:target>
-        <ns0:note />
-      </ns0:trans-unit>
-      <ns0:trans-unit id="TreeNodeFilterDescription">
-        <ns0:source>Use a tree filter to filter down the tests to execute</ns0:source>
-        <ns0:target state="translated">使用树筛选器筛选要执行的测试</ns0:target>
-        <ns0:note />
-      </ns0:trans-unit>
-      <ns0:trans-unit id="TreeNodeFilterEscapeCharacterShouldNotBeLastErrorMessage">
-        <ns0:source>An escape character should not terminate the filter string '{0}'</ns0:source>
-        <ns0:target state="translated">转义字符不应终止筛选字符串“{0}”</ns0:target>
-        <ns0:note />
-      </ns0:trans-unit>
-      <ns0:trans-unit id="TreeNodeFilterOnlyLastLevelCanContainMutiLevelWildcardErrorMessage">
-        <ns0:source>Only the final filter path can contain '**' wildcard</ns0:source>
-        <ns0:target state="translated">只有最终筛选路径可以包含“**”通配符</ns0:target>
-        <ns0:note />
-      </ns0:trans-unit>
-      <ns0:trans-unit id="TreeNodeFilterOperatorNotAllowedErrorMessage">
-        <ns0:source>Unexpected operator '&amp;' or '|' within filter expression '{0}'</ns0:source>
-        <ns0:target state="translated">筛选表达式“{0}”中出现意外的运算符“&amp;”或“|”</ns0:target>
-        <ns0:note />
-      </ns0:trans-unit>
-      <ns0:trans-unit id="TreeNodeFilterPathShouldStartWithSlashErrorMessage">
-        <ns0:source>Invalid node path, expected root as first character '{0}'</ns0:source>
-        <ns0:target state="translated">无效节点路径，应将根作为第一个字符“{0}”</ns0:target>
-        <ns0:note />
-      </ns0:trans-unit>
-      <ns0:trans-unit id="TreeNodeFilterUnbalancedFilterErrorMessage">
-        <ns0:source>Filter expression '{0}' contains an unbalanced number of '{1}' '{2}' operators</ns0:source>
-        <ns0:target state="translated">筛选表达式“{0}”包含数量不平衡的“{1}”“{2}”运算符</ns0:target>
-        <ns0:note>{1} and {2} are () or []</ns0:note>
-      </ns0:trans-unit>
-      <ns0:trans-unit id="TreeNodeFilterUnexpectedSlashOperatorErrorMessage">
-        <ns0:source>Filter contains an unexpected '/' operator inside a parenthesized expression</ns0:source>
-        <ns0:target state="translated">筛选在带圆括号的表达式中包含意外“/”运算符</ns0:target>
-        <ns0:note />
-      </ns0:trans-unit>
-      <ns0:trans-unit id="UnexpectedCallTelemetryIsDisabledErrorMessage">
-        <ns0:source>Unexpected telemetry call, the telemetry is disabled.</ns0:source>
-        <ns0:target state="translated">意外的遥测调用，遥测功能已被禁用。</ns0:target>
-        <ns0:note />
-      </ns0:trans-unit>
-      <ns0:trans-unit id="UnexpectedExceptionDuringByteConversionErrorMessage">
-        <ns0:source>An unexpected exception occurred during byte conversion</ns0:source>
-        <ns0:target state="translated">字节转换期间出现意外异常</ns0:target>
-        <ns0:note />
-      </ns0:trans-unit>
-      <ns0:trans-unit id="UnexpectedExceptionInFileLoggerErrorMessage">
-        <ns0:source>An unexpected exception occurred in 'FileLogger.WriteLogToFileAsync'.
-{0}</ns0:source>
-        <ns0:target state="translated">"FileLogger.WriteLogToFileAsync" 出现意外异常。
-{0}</ns0:target>
-        <ns0:note>{0} exception ToString</ns0:note>
-      </ns0:trans-unit>
-      <ns0:trans-unit id="UnexpectedStateErrorMessage">
-        <ns0:source>Unexpected state in file '{0}' at line '{1}'</ns0:source>
-        <ns0:target state="translated">文件“{0}”中第“{1}”行出现意外状态</ns0:target>
-        <ns0:note />
-      </ns0:trans-unit>
-      <ns0:trans-unit id="UnobservedTaskExceptionWarningMessage">
-        <ns0:source>[ServerTestHost.OnTaskSchedulerUnobservedTaskException] Unhandled exception: {0}</ns0:source>
-        <ns0:target state="translated">[ServerTestHost.OnTaskSchedulerUnobservedTaskException] 未经处理的异常： {0}</ns0:target>
-        <ns0:note>{0} is the exception that was unhandled/unobserved</ns0:note>
-      </ns0:trans-unit>
-      <ns0:trans-unit id="UnreachableLocationErrorMessage">
-        <ns0:source>This program location is thought to be unreachable. File='{0}' Line={1}</ns0:source>
-        <ns0:target state="translated">此程序位置被视为无法访问。文件='{0}'，行={1}</ns0:target>
-        <ns0:note />
-      </ns0:trans-unit>
-      <ns0:trans-unit id="ZeroTestsRan">
-        <ns0:source>Zero tests ran</ns0:source>
-        <ns0:target state="translated">运行了零个测试</ns0:target>
-        <ns0:note />
-      </ns0:trans-unit>
-      <ns0:trans-unit id="TotalLowercase">
-        <ns0:source>total</ns0:source>
-        <ns0:target state="translated">总计</ns0:target>
-        <ns0:note />
-      </ns0:trans-unit>
-      <ns0:trans-unit id="ChatClientProviderAlreadyRegistered">
-        <ns0:source>A chat client provider has already been registered.</ns0:source>
-        <ns0:target state="translated">聊天客户端提供程序已被注册。</ns0:target>
-        <ns0:note />
-      </ns0:trans-unit>
-      <ns0:trans-unit id="InvalidTestApplicationBuilderTypeForAI">
-        <ns0:source>AI extensions only work with builders of type 'Microsoft.Testing.Platform.Builder.TestApplicationBuilder'</ns0:source>
-        <ns0:target state="translated">AI 扩展仅适用于 "Microsoft.Testing.Platform.Builder.TestApplicationBuilder" 类型的生成器</ns0:target>
-        <ns0:note />
-      </ns0:trans-unit>
-    </ns0:body>
-  </ns0:file>
-</ns0:xliff>
-=======
 阅读有关 Microsoft 测试平台遥测功能的详细信息: https://aka.ms/testingplatform/telemetry</target>
         <note />
       </trans-unit>
@@ -2045,5 +1024,4 @@
       </trans-unit>
     </body>
   </file>
-</xliff>
->>>>>>> ecda9a23
+</xliff>