--- conflicted
+++ resolved
@@ -1,485 +1,3 @@
-<<<<<<< HEAD
-<?xml version='1.0' encoding='utf-8'?>
-<ns0:xliff xmlns:ns0="urn:oasis:names:tc:xliff:document:1.2" xmlns:xsi="http://www.w3.org/2001/XMLSchema-instance" version="1.2" xsi:schemaLocation="urn:oasis:names:tc:xliff:document:1.2 xliff-core-1.2-transitional.xsd">
-  <ns0:file datatype="xml" source-language="en" target-language="cs" original="../PlatformResources.resx">
-    <ns0:body>
-      <ns0:trans-unit id="AbortForMaxFailedTestsCapabilityNotAvailable">
-        <ns0:source>The current test framework does not implement 'IGracefulStopTestExecutionCapability' which is required for '--maximum-failed-tests' feature.</ns0:source>
-        <ns0:target state="translated">Aktuální testovací architektura neimplementuje rozhraní IGracefulStopTestExecutionCapability, které je vyžadováno pro funkci --maximum-failed-tests.</ns0:target>
-        <ns0:note />
-      </ns0:trans-unit>
-      <ns0:trans-unit id="AbortForMaxFailedTestsDescription">
-        <ns0:source>Extension used to support '--maximum-failed-tests'. When a given failures threshold is reached, the test run will be aborted.</ns0:source>
-        <ns0:target state="translated">Rozšíření, které podporuje --maximum-failed-tests Když se dosáhne prahové hodnoty pro dané chyby, testovací běh se přeruší.</ns0:target>
-        <ns0:note />
-      </ns0:trans-unit>
-      <ns0:trans-unit id="Aborted">
-        <ns0:source>Aborted</ns0:source>
-        <ns0:target state="translated">Přerušeno</ns0:target>
-        <ns0:note />
-      </ns0:trans-unit>
-      <ns0:trans-unit id="Actual">
-        <ns0:source>Actual</ns0:source>
-        <ns0:target state="translated">Skutečnost</ns0:target>
-        <ns0:note />
-      </ns0:trans-unit>
-      <ns0:trans-unit id="CancelledLowercase">
-        <ns0:source>canceled</ns0:source>
-        <ns0:target state="translated">zrušeno</ns0:target>
-        <ns0:note />
-      </ns0:trans-unit>
-      <ns0:trans-unit id="CancellingTestSession">
-        <ns0:source>Canceling the test session...</ns0:source>
-        <ns0:target state="translated">Ruší se testovací relace...</ns0:target>
-        <ns0:note />
-      </ns0:trans-unit>
-      <ns0:trans-unit id="CannotCreateTestExecutionFilterErrorMessage">
-        <ns0:source>Failed to create a test execution filter</ns0:source>
-        <ns0:target state="translated">Nepovedlo se vytvořit filtr provádění testů.</ns0:target>
-        <ns0:note />
-      </ns0:trans-unit>
-      <ns0:trans-unit id="CannotCreateUniqueLogFileErrorMessage">
-        <ns0:source>Failed to create a unique log file after 3 seconds. Lastly tried file name is '{0}'.</ns0:source>
-        <ns0:target state="translated">Nepodařilo se vytvořit jedinečný soubor protokolu po 3 sekundách. Naposledy vyzkoušený název souboru je {0}.</ns0:target>
-        <ns0:note />
-      </ns0:trans-unit>
-      <ns0:trans-unit id="CannotRemoveEnvironmentVariableAtThisStageErrorMessage">
-        <ns0:source>Cannot remove environment variables at this stage</ns0:source>
-        <ns0:target state="translated">V této fázi nelze odebrat proměnné prostředí.</ns0:target>
-        <ns0:note />
-      </ns0:trans-unit>
-      <ns0:trans-unit id="CannotRemoveEnvironmentVariableItIsLockedErrorMessage">
-        <ns0:source>Extension '{0}' tried to remove environment variable '{1}' but it was locked by extension '{2}'</ns0:source>
-        <ns0:target state="translated">Rozšíření {0} se pokusilo odebrat proměnnou prostředí {1}, která však byla uzamčena rozšířením {2}.</ns0:target>
-        <ns0:note />
-      </ns0:trans-unit>
-      <ns0:trans-unit id="CannotSetEnvironmentVariableAtThisStageErrorMessage">
-        <ns0:source>Cannot set environment variables at this stage</ns0:source>
-        <ns0:target state="translated">V této fázi nelze nastavit proměnné prostředí.</ns0:target>
-        <ns0:note />
-      </ns0:trans-unit>
-      <ns0:trans-unit id="CannotSetEnvironmentVariableItIsLockedErrorMessage">
-        <ns0:source>Extension '{0}' tried to set environment variable '{1}' but it was locked by extension '{2}'</ns0:source>
-        <ns0:target state="translated">Rozšíření {0} se pokusilo nastavit proměnnou prostředí {1}, která však byla uzamčena rozšířením {2}.</ns0:target>
-        <ns0:note />
-      </ns0:trans-unit>
-      <ns0:trans-unit id="CannotStartProcessErrorMessage">
-        <ns0:source>Cannot start process '{0}'</ns0:source>
-        <ns0:target state="translated">Nelze spustit proces {0}.</ns0:target>
-        <ns0:note />
-      </ns0:trans-unit>
-      <ns0:trans-unit id="CommandLineInvalidArgumentsForOption">
-        <ns0:source>Option '--{0}' has invalid arguments: {1}</ns0:source>
-        <ns0:target state="translated">Možnost --{0} má neplatné argumenty: {1}</ns0:target>
-        <ns0:note />
-      </ns0:trans-unit>
-      <ns0:trans-unit id="CommandLineInvalidArityErrorMessage">
-        <ns0:source>Invalid arity, maximum must be greater than minimum</ns0:source>
-        <ns0:target state="translated">Neplatná arita, maximum musí být větší než minimum.</ns0:target>
-        <ns0:note />
-      </ns0:trans-unit>
-      <ns0:trans-unit id="CommandLineInvalidConfiguration">
-        <ns0:source>Invalid configuration for provider '{0}' (UID: {1}). Error: {2}</ns0:source>
-        <ns0:target state="translated">Neplatná konfigurace pro zprostředkovatele {0} (UID: {1}) Chyba: {2}</ns0:target>
-        <ns0:note />
-      </ns0:trans-unit>
-      <ns0:trans-unit id="CommandLineInvalidOptionName">
-        <ns0:source>Invalid option name '{0}', it must contain only letter and '-' (e.g. my-option)</ns0:source>
-        <ns0:target state="translated">Neplatný název možnosti {0}. Musí obsahovat jenom písmena a spojovníky (-), například moje-volba.</ns0:target>
-        <ns0:note />
-      </ns0:trans-unit>
-      <ns0:trans-unit id="CommandLineOptionExpectsAtLeastArguments">
-        <ns0:source>Option '--{0}' from provider '{1}' (UID: {2}) expects at least {3} arguments</ns0:source>
-        <ns0:target state="translated">Možnost --{0} od zprostředkovatele {1} (UID: {2}) očekává minimálně tento počet argumentů: {3}.</ns0:target>
-        <ns0:note />
-      </ns0:trans-unit>
-      <ns0:trans-unit id="CommandLineOptionExpectsAtMostArguments">
-        <ns0:source>Option '--{0}' from provider '{1}' (UID: {2}) expects at most {3} arguments</ns0:source>
-        <ns0:target state="translated">Možnost --{0} od zprostředkovatele {1} (UID: {2}) očekává maximálně tento počet argumentů: {3}.</ns0:target>
-        <ns0:note />
-      </ns0:trans-unit>
-      <ns0:trans-unit id="CommandLineOptionExpectsNoArguments">
-        <ns0:source>Option '--{0}' from provider '{1}' (UID: {2}) expects no arguments</ns0:source>
-        <ns0:target state="translated">Možnost --{0} od zprostředkovatele {1} (UID: {2}) neočekává žádné argumenty.</ns0:target>
-        <ns0:note />
-      </ns0:trans-unit>
-      <ns0:trans-unit id="CommandLineOptionIsDeclaredByMultipleProviders">
-        <ns0:source>Option '--{0}' is declared by multiple extensions: '{1}'</ns0:source>
-        <ns0:target state="translated">Možnost --{0} je deklarována více rozšířeními: {1}</ns0:target>
-        <ns0:note />
-      </ns0:trans-unit>
-      <ns0:trans-unit id="CommandLineOptionIsDeclaredByMultipleProvidersWorkaround">
-        <ns0:source>You can fix the previous option clash by overriding the option name using the configuration file</ns0:source>
-        <ns0:target state="translated">Konflikt předchozí možnosti můžete opravit přepsáním názvu možnosti pomocí konfiguračního souboru.</ns0:target>
-        <ns0:note />
-      </ns0:trans-unit>
-      <ns0:trans-unit id="CommandLineOptionIsReserved">
-        <ns0:source>Option '--{0}' is reserved and cannot be used by providers: '{0}'</ns0:source>
-        <ns0:target state="translated">Možnost --{0} je vyhrazená a nelze ji použít zprostředkovateli: {0}</ns0:target>
-        <ns0:note />
-      </ns0:trans-unit>
-      <ns0:trans-unit id="CommandLineOptionObsoleteWarning">
-        <ns0:source>Warning: Option '--{0}' is obsolete. {1}</ns0:source>
-        <ns0:target state="new">Warning: Option '--{0}' is obsolete. {1}</ns0:target>
-        <ns0:note />
-      </ns0:trans-unit>
-      <ns0:trans-unit id="CommandLineOptionIsUsingReservedPrefix">
-        <ns0:source>Option `--{0}` from provider '{1}' (UID: {2}) is using the reserved prefix '--internal'</ns0:source>
-        <ns0:target state="translated">Možnost --{0} od zprostředkovatele {1} (UID: {2}) používá vyhrazenou předponu --internal.</ns0:target>
-        <ns0:note />
-      </ns0:trans-unit>
-      <ns0:trans-unit id="CommandLineOptionsNotReady">
-        <ns0:source>The ICommandLineOptions has not been built yet.</ns0:source>
-        <ns0:target state="translated">Rozhraní ICommandLineOptions ještě není sestavené.</ns0:target>
-        <ns0:note />
-      </ns0:trans-unit>
-      <ns0:trans-unit id="CommandLineParserFailedToReadResponseFile">
-        <ns0:source>Failed to read response file '{0}'. {1}.</ns0:source>
-        <ns0:target state="translated">Čtení souboru odpovědí {0} selhalo. {1}.</ns0:target>
-        <ns0:note>{1} is the exception</ns0:note>
-      </ns0:trans-unit>
-      <ns0:trans-unit id="CommandLineParserResponseFileNotFound">
-        <ns0:source>The response file '{0}' was not found</ns0:source>
-        <ns0:target state="translated">Soubor odpovědí {0} nebyl nalezen.</ns0:target>
-        <ns0:note />
-      </ns0:trans-unit>
-      <ns0:trans-unit id="CommandLineParserUnexpectedArgument">
-        <ns0:source>Unexpected argument {0}</ns0:source>
-        <ns0:target state="translated">Neočekávaný argument {0}</ns0:target>
-        <ns0:note />
-      </ns0:trans-unit>
-      <ns0:trans-unit id="CommandLineParserUnexpectedSingleQuoteInArgument">
-        <ns0:source>Unexpected single quote in argument: {0}</ns0:source>
-        <ns0:target state="translated">Neočekávaná jednoduchá uvozovka v argumentu: {0}</ns0:target>
-        <ns0:note />
-      </ns0:trans-unit>
-      <ns0:trans-unit id="CommandLineParserUnexpectedSingleQuoteInArgumentForOption">
-        <ns0:source>Unexpected single quote in argument: {0} for option '--{1}'</ns0:source>
-        <ns0:target state="translated">Neočekávaná jednoduchá uvozovka v argumentu: {0} pro možnost --{1}</ns0:target>
-        <ns0:note />
-      </ns0:trans-unit>
-      <ns0:trans-unit id="CommandLineUnknownOption">
-        <ns0:source>Unknown option '--{0}'</ns0:source>
-        <ns0:target state="translated">Neznámá možnost --{0}</ns0:target>
-        <ns0:note />
-      </ns0:trans-unit>
-      <ns0:trans-unit id="CompositeServiceFactoryInstanceAlreadyRegistered">
-        <ns0:source>The same instance of 'CompositeExtensonFactory' is already registered</ns0:source>
-        <ns0:target state="translated">Už je zaregistrovaná stejná instance CompositeExtensonFactory.</ns0:target>
-        <ns0:note />
-      </ns0:trans-unit>
-      <ns0:trans-unit id="ConfigurationFileNotFound">
-        <ns0:source>The configuration file '{0}' specified with '--config-file' could not be found.</ns0:source>
-        <ns0:target state="translated">Nebyl nalezen konfigurační soubor {0} zadaný pomocí parametru --config-file.</ns0:target>
-        <ns0:note />
-      </ns0:trans-unit>
-      <ns0:trans-unit id="ConfigurationManagerCannotFindDefaultJsonConfigurationErrorMessage">
-        <ns0:source>Could not find the default json configuration</ns0:source>
-        <ns0:target state="translated">Nepovedlo se najít výchozí konfiguraci json.</ns0:target>
-        <ns0:note />
-      </ns0:trans-unit>
-      <ns0:trans-unit id="ConnectingToClientHost">
-        <ns0:source>Connecting to client host '{0}' port '{1}'</ns0:source>
-        <ns0:target state="translated">Připojování k hostiteli klienta {0}, port{1}</ns0:target>
-        <ns0:note />
-      </ns0:trans-unit>
-      <ns0:trans-unit id="ConsoleIsAlreadyInBatchingMode">
-        <ns0:source>Console is already in batching mode.</ns0:source>
-        <ns0:target state="translated">Konzole je již v režimu dávkování.</ns0:target>
-        <ns0:note>Exception that is thrown when console is already collecting input into a batch (into a string builder), and code asks to enable batching mode again.</ns0:note>
-      </ns0:trans-unit>
-      <ns0:trans-unit id="ConsoleTestExecutionFilterFactoryDescription">
-        <ns0:source>Creates the right test execution filter for console mode</ns0:source>
-        <ns0:target state="translated">Vytvoří správný filtr provádění testů pro režim konzoly.</ns0:target>
-        <ns0:note />
-      </ns0:trans-unit>
-      <ns0:trans-unit id="ConsoleTestExecutionFilterFactoryDisplayName">
-        <ns0:source>Console test execution filter factory</ns0:source>
-        <ns0:target state="translated">Objekt pro vytváření filtru provádění testů konzoly</ns0:target>
-        <ns0:note />
-      </ns0:trans-unit>
-      <ns0:trans-unit id="CouldNotFindDirectoryErrorMessage">
-        <ns0:source>Could not find directory '{0}'</ns0:source>
-        <ns0:target state="translated">Nepodařilo se najít adresář {0}.</ns0:target>
-        <ns0:note />
-      </ns0:trans-unit>
-      <ns0:trans-unit id="DiagnosticFileLevelWithAsyncFlush">
-        <ns0:source>Diagnostic file (level '{0}' with async flush): {1}</ns0:source>
-        <ns0:target state="translated">Diagnostický soubor (úroveň {0} s asynchronním vyprázdněním): {1}</ns0:target>
-        <ns0:note>0 level such as verbose,
-1 path to file</ns0:note>
-      </ns0:trans-unit>
-      <ns0:trans-unit id="DiagnosticFileLevelWithFlush">
-        <ns0:source>Diagnostic file (level '{0}' with sync flush): {1}</ns0:source>
-        <ns0:target state="translated">Diagnostický soubor (úroveň {0} se synchronním vyprázdněním): {1}</ns0:target>
-        <ns0:note>0 level such as verbose,
-1 path to file</ns0:note>
-      </ns0:trans-unit>
-      <ns0:trans-unit id="DiscoveredTestsInAssembly">
-        <ns0:source>Discovered {0} test(s) in assembly</ns0:source>
-        <ns0:target state="translated">Počet zjištěných testů v sestavení: {0}</ns0:target>
-        <ns0:note>0 is count, the sentence is followed by the path of the assebly</ns0:note>
-      </ns0:trans-unit>
-      <ns0:trans-unit id="DiscoveringTestsFrom">
-        <ns0:source>Discovering tests from</ns0:source>
-        <ns0:target state="translated">Zjišťování testů z</ns0:target>
-        <ns0:note />
-      </ns0:trans-unit>
-      <ns0:trans-unit id="DurationLowercase">
-        <ns0:source>duration</ns0:source>
-        <ns0:target state="translated">doba trvání</ns0:target>
-        <ns0:note />
-      </ns0:trans-unit>
-      <ns0:trans-unit id="EnvironmentVariableProviderFailedWithError">
-        <ns0:source>Provider '{0}' (UID: {1}) failed with error: {2}</ns0:source>
-        <ns0:target state="translated">Zprostředkovatel {0} (UID: {1}) selhal s chybou: {2}.</ns0:target>
-        <ns0:note />
-      </ns0:trans-unit>
-      <ns0:trans-unit id="ExceptionDuringCancellationWarningMessage">
-        <ns0:source>Exception during the cancellation of request id '{0}'</ns0:source>
-        <ns0:target state="translated">Výjimka při rušení ID žádosti '{0}'</ns0:target>
-        <ns0:note>{0} is the request id</ns0:note>
-      </ns0:trans-unit>
-      <ns0:trans-unit id="ExitCode">
-        <ns0:source>Exit code</ns0:source>
-        <ns0:target state="translated">Ukončovací kód</ns0:target>
-        <ns0:note />
-      </ns0:trans-unit>
-      <ns0:trans-unit id="Expected">
-        <ns0:source>Expected</ns0:source>
-        <ns0:target state="translated">Očekáváno</ns0:target>
-        <ns0:note />
-      </ns0:trans-unit>
-      <ns0:trans-unit id="ExtensionDoesNotImplementGivenInterfaceErrorMessage">
-        <ns0:source>Extension of type '{0}' is not implementing the required '{1}' interface</ns0:source>
-        <ns0:target state="translated">Rozšíření typu {0} neimplementuje požadované rozhraní {1}.</ns0:target>
-        <ns0:note />
-      </ns0:trans-unit>
-      <ns0:trans-unit id="ExtensionWithSameUidAlreadyRegisteredErrorMessage">
-        <ns0:source>Extensions with the same UID '{0}' have already been registered. Registered extensions are of types: {1}</ns0:source>
-        <ns0:target state="translated">Rozšíření se stejným UID {0} již byla zaregistrována. Registrovaná rozšíření jsou těchto typů: {1}</ns0:target>
-        <ns0:note />
-      </ns0:trans-unit>
-      <ns0:trans-unit id="Failed">
-        <ns0:source>Failed</ns0:source>
-        <ns0:target state="translated">Neúspěšné</ns0:target>
-        <ns0:note />
-      </ns0:trans-unit>
-      <ns0:trans-unit id="FailedLowercase">
-        <ns0:source>failed</ns0:source>
-        <ns0:target state="translated">selhalo</ns0:target>
-        <ns0:note />
-      </ns0:trans-unit>
-      <ns0:trans-unit id="FailedToWriteLogToChannelErrorMessage">
-        <ns0:source>Failed to write the log to the channel. Missed log content:
-{0}</ns0:source>
-        <ns0:target state="translated">Zápis protokolu do kanálu se nezdařil. Nezachycený obsah protokolu:
-{0}</ns0:target>
-        <ns0:note />
-      </ns0:trans-unit>
-      <ns0:trans-unit id="FailedWithErrors">
-        <ns0:source>failed with {0} error(s)</ns0:source>
-        <ns0:target state="translated">selhalo s {0} chybou/chybami.</ns0:target>
-        <ns0:note />
-      </ns0:trans-unit>
-      <ns0:trans-unit id="FailedWithErrorsAndWarnings">
-        <ns0:source>failed with {0} error(s) and {1} warning(s)</ns0:source>
-        <ns0:target state="translated">selhalo s chybami (celkem {0}) a upozorněními (celkem {1})</ns0:target>
-        <ns0:note />
-      </ns0:trans-unit>
-      <ns0:trans-unit id="FailedWithWarnings">
-        <ns0:source>failed with {0} warning(s)</ns0:source>
-        <ns0:target state="translated">selhalo s {0} upozorněním(i).</ns0:target>
-        <ns0:note />
-      </ns0:trans-unit>
-      <ns0:trans-unit id="FinishedTestSession">
-        <ns0:source>Finished test session.</ns0:source>
-        <ns0:target state="translated">Testovací relace byla dokončena.</ns0:target>
-        <ns0:note />
-      </ns0:trans-unit>
-      <ns0:trans-unit id="ForTest">
-        <ns0:source>For test</ns0:source>
-        <ns0:target state="translated">Pro testování</ns0:target>
-        <ns0:note>is followed by test name</ns0:note>
-      </ns0:trans-unit>
-      <ns0:trans-unit id="FromFile">
-        <ns0:source>from</ns0:source>
-        <ns0:target state="translated">od</ns0:target>
-        <ns0:note>from followed by a file name to point to the file from which test is originating</ns0:note>
-      </ns0:trans-unit>
-      <ns0:trans-unit id="GlobalValidationOfTestHostEnvironmentVariablesFailedErrorMessage">
-        <ns0:source>The following 'ITestHostEnvironmentVariableProvider' providers rejected the final environment variables setup:</ns0:source>
-        <ns0:target state="translated">Následující zprostředkovatelé ITestHostEnvironmentVariableProvider odmítli konečné nastavení proměnných prostředí:</ns0:target>
-        <ns0:note />
-      </ns0:trans-unit>
-      <ns0:trans-unit id="HelpApplicationUsage">
-        <ns0:source>Usage {0} [option providers] [extension option providers]</ns0:source>
-        <ns0:target state="translated">Použití {0} [zprostředkovatelé možností] [zprostředkovatelé možností rozšíření]</ns0:target>
-        <ns0:note />
-      </ns0:trans-unit>
-      <ns0:trans-unit id="HelpExecuteTestApplication">
-        <ns0:source>Execute a .NET Test Application.</ns0:source>
-        <ns0:target state="translated">Spusťte testovací aplikaci .NET.</ns0:target>
-        <ns0:note />
-      </ns0:trans-unit>
-      <ns0:trans-unit id="HelpExtensionOptions">
-        <ns0:source>Extension options:</ns0:source>
-        <ns0:target state="translated">Možnosti rozšíření:</ns0:target>
-        <ns0:note />
-      </ns0:trans-unit>
-      <ns0:trans-unit id="HelpNoExtensionRegistered">
-        <ns0:source>    No extension registered.</ns0:source>
-        <ns0:target state="translated">    Není zaregistrované žádné rozšíření.</ns0:target>
-        <ns0:note />
-      </ns0:trans-unit>
-      <ns0:trans-unit id="HelpOptions">
-        <ns0:source>Options:</ns0:source>
-        <ns0:target state="translated">Parametry:</ns0:target>
-        <ns0:note />
-      </ns0:trans-unit>
-      <ns0:trans-unit id="HelpTestApplicationRunner">
-        <ns0:source>&lt;test application runner&gt;</ns0:source>
-        <ns0:target state="translated">&lt;spouštěč testovací aplikace&gt;</ns0:target>
-        <ns0:note />
-      </ns0:trans-unit>
-      <ns0:trans-unit id="InProcessArtifactsProduced">
-        <ns0:source>In process file artifacts produced:</ns0:source>
-        <ns0:target state="translated">Vytvořené artefakty souboru v procesu:</ns0:target>
-        <ns0:note />
-      </ns0:trans-unit>
-      <ns0:trans-unit id="InternalLoopAsyncDidNotExitSuccessfullyErrorMessage">
-        <ns0:source>Method '{0}' did not exit successfully</ns0:source>
-        <ns0:target state="translated">Metoda {0} nebyla úspěšně ukončena.</ns0:target>
-        <ns0:note />
-      </ns0:trans-unit>
-      <ns0:trans-unit id="InvalidCommandLineArguments">
-        <ns0:source>Invalid command line arguments:</ns0:source>
-        <ns0:target state="translated">Neplatné argumenty příkazového řádku:</ns0:target>
-        <ns0:note />
-      </ns0:trans-unit>
-      <ns0:trans-unit id="JsonConfigurationFileParserDuplicateKeyErrorMessage">
-        <ns0:source>A duplicate key '{0}' was found</ns0:source>
-        <ns0:target state="translated">Našel se duplicitní klíč {0}.</ns0:target>
-        <ns0:note />
-      </ns0:trans-unit>
-      <ns0:trans-unit id="JsonConfigurationFileParserTopLevelElementIsNotAnObjectErrorMessage">
-        <ns0:source>Top-level JSON element must be an object. Instead, '{0}' was found</ns0:source>
-        <ns0:target state="translated">Element JSON nejvyšší úrovně musí být objekt. Místo toho bylo nalezeno: {0}.</ns0:target>
-        <ns0:note />
-      </ns0:trans-unit>
-      <ns0:trans-unit id="JsonConfigurationFileParserUnsupportedTokenErrorMessage">
-        <ns0:source>Unsupported JSON token '{0}' was found</ns0:source>
-        <ns0:target state="translated">Našel se nepodporovaný token JSON {0}.</ns0:target>
-        <ns0:note />
-      </ns0:trans-unit>
-      <ns0:trans-unit id="JsonRpcTcpServerDescription">
-        <ns0:source>JsonRpc server implementation based on the test platform protocol specification.</ns0:source>
-        <ns0:target state="translated">Implementace serveru JsonRpc na základě specifikace protokolu testovací platformy</ns0:target>
-        <ns0:note />
-      </ns0:trans-unit>
-      <ns0:trans-unit id="JsonRpcTcpServerToSingleClientDescription">
-        <ns0:source>JsonRpc server to client handshake, implementation based on the test platform protocol specification.</ns0:source>
-        <ns0:target state="translated">Handshake mezi klientem a serverem JsonRpc, implementace na základě specifikace protokolu testovací platformy</ns0:target>
-        <ns0:note />
-      </ns0:trans-unit>
-      <ns0:trans-unit id="LoggerFactoryNotReady">
-        <ns0:source>The ILoggerFactory has not been built yet.</ns0:source>
-        <ns0:target state="translated">Rozhraní ILoggerFactory ještě nebylo sestaveno.</ns0:target>
-        <ns0:note />
-      </ns0:trans-unit>
-      <ns0:trans-unit id="MaxFailedTestsMustBePositive">
-        <ns0:source>The option '--maximum-failed-tests' must be a positive integer. The value '{0}' is not valid.</ns0:source>
-        <ns0:target state="translated">Možnost --maximum-failed-tests musí být kladné celé číslo. Hodnota '{0}' není platná.</ns0:target>
-        <ns0:note />
-      </ns0:trans-unit>
-      <ns0:trans-unit id="MessageBusNotReady">
-        <ns0:source>The message bus has not been built yet or is no more usable at this stage.</ns0:source>
-        <ns0:target state="translated">Sběrnice zpráv ještě nebyla sestavena nebo už není v této fázi použitelná.</ns0:target>
-        <ns0:note />
-      </ns0:trans-unit>
-      <ns0:trans-unit id="MinimumExpectedTestsPolicyViolation">
-        <ns0:source>Minimum expected tests policy violation, tests ran {0}, minimum expected {1}</ns0:source>
-        <ns0:target state="translated">Minimální očekávané porušení zásad testů, spuštěné testy: {0}, očekávané minimum: {1}</ns0:target>
-        <ns0:note>{0}, {1} number of tests</ns0:note>
-      </ns0:trans-unit>
-      <ns0:trans-unit id="MissingClientPortFoJsonRpc">
-        <ns0:source>Expected --client-port when jsonRpc protocol is used.</ns0:source>
-        <ns0:target state="translated">Při použití protokolu jsonRpc byl očekáván parametr --client-port.</ns0:target>
-        <ns0:note />
-      </ns0:trans-unit>
-      <ns0:trans-unit id="ActiveTestsRunning_MoreTestsCount">
-        <ns0:source>and {0} more</ns0:source>
-        <ns0:target state="translated">a ještě {0}</ns0:target>
-        <ns0:note />
-      </ns0:trans-unit>
-      <ns0:trans-unit id="ActiveTestsRunning_FullTestsCount">
-        <ns0:source>{0} tests running</ns0:source>
-        <ns0:target state="translated">{0} spuštěné testy</ns0:target>
-        <ns0:note />
-      </ns0:trans-unit>
-      <ns0:trans-unit id="NoSerializerRegisteredWithIdErrorMessage">
-        <ns0:source>No serializer registered with ID '{0}'</ns0:source>
-        <ns0:target state="translated">Není zaregistrovaný žádný serializátor s ID {0}.</ns0:target>
-        <ns0:note />
-      </ns0:trans-unit>
-      <ns0:trans-unit id="NoSerializerRegisteredWithTypeErrorMessage">
-        <ns0:source>No serializer registered with type '{0}'</ns0:source>
-        <ns0:target state="translated">Není zaregistrovaný žádný serializátor s typem {0}.</ns0:target>
-        <ns0:note />
-      </ns0:trans-unit>
-      <ns0:trans-unit id="NotAvailable">
-        <ns0:source>Not available</ns0:source>
-        <ns0:target state="translated">Není k dispozici</ns0:target>
-        <ns0:note />
-      </ns0:trans-unit>
-      <ns0:trans-unit id="NotFound">
-        <ns0:source>Not found</ns0:source>
-        <ns0:target state="translated">Nenalezeno</ns0:target>
-        <ns0:note />
-      </ns0:trans-unit>
-      <ns0:trans-unit id="OnlyOneFilterSupported">
-        <ns0:source>Passing both '--treenode-filter' and '--filter-uid' is unsupported.</ns0:source>
-        <ns0:target state="translated">Předávání možností --treenode-filter a --filter-uid není podporováno.</ns0:target>
-        <ns0:note />
-      </ns0:trans-unit>
-      <ns0:trans-unit id="OutOfProcessArtifactsProduced">
-        <ns0:source>Out of process file artifacts produced:</ns0:source>
-        <ns0:target state="translated">Vytvořené artefakty souboru mimo proces:</ns0:target>
-        <ns0:note />
-      </ns0:trans-unit>
-      <ns0:trans-unit id="Passed">
-        <ns0:source>Passed</ns0:source>
-        <ns0:target state="translated">Úspěšné</ns0:target>
-        <ns0:note />
-      </ns0:trans-unit>
-      <ns0:trans-unit id="PassedLowercase">
-        <ns0:source>passed</ns0:source>
-        <ns0:target state="translated">úspěch</ns0:target>
-        <ns0:note />
-      </ns0:trans-unit>
-      <ns0:trans-unit id="PlatformCommandLineClientHostOptionDescription">
-        <ns0:source>Specify the hostname of the client.</ns0:source>
-        <ns0:target state="translated">Zadejte název hostitele klienta.</ns0:target>
-        <ns0:note />
-      </ns0:trans-unit>
-      <ns0:trans-unit id="PlatformCommandLineClientPortOptionDescription">
-        <ns0:source>Specify the port of the client.</ns0:source>
-        <ns0:target state="translated">Zadejte port klienta.</ns0:target>
-        <ns0:note />
-      </ns0:trans-unit>
-      <ns0:trans-unit id="PlatformCommandLineConfigFileOptionDescription">
-        <ns0:source>Specifies a testconfig.json file.</ns0:source>
-        <ns0:target state="translated">Určuje soubor testconfig.json.</ns0:target>
-        <ns0:note />
-      </ns0:trans-unit>
-      <ns0:trans-unit id="PlatformCommandLineDebugAttachOptionDescription">
-        <ns0:source>Allows to pause execution in order to attach to the process for debug purposes.</ns0:source>
-        <ns0:target state="translated">Umožňuje pozastavit provádění, aby se mohlo připojit k procesu pro účely ladění.</ns0:target>
-        <ns0:note />
-      </ns0:trans-unit>
-      <ns0:trans-unit id="PlatformCommandLineDiagnosticFileLoggerSynchronousWriteOptionDescription">
-        <ns0:source>Force the built-in file logger to write the log synchronously.
-=======
 ﻿<?xml version="1.0" encoding="utf-8"?>
 <xliff xmlns="urn:oasis:names:tc:xliff:document:1.2" xmlns:xsi="http://www.w3.org/2001/XMLSchema-instance" version="1.2" xsi:schemaLocation="urn:oasis:names:tc:xliff:document:1.2 xliff-core-1.2-transitional.xsd">
   <file datatype="xml" source-language="en" target-language="cs" original="../PlatformResources.resx">
@@ -960,150 +478,10 @@
       </trans-unit>
       <trans-unit id="PlatformCommandLineDiagnosticFileLoggerSynchronousWriteOptionDescription">
         <source>Force the built-in file logger to write the log synchronously.
->>>>>>> ecda9a23
 Useful for scenario where you don't want to lose any log (i.e. in case of crash).
-Note that this is slowing down the test execution.</ns0:source>
-        <ns0:target state="translated">Umožňuje vynutit synchronní zápis do protokolu integrovaným protokolovacím nástrojem souborů.
+Note that this is slowing down the test execution.</source>
+        <target state="translated">Umožňuje vynutit synchronní zápis do protokolu integrovaným protokolovacím nástrojem souborů.
 Užitečné pro scénář, kdy nechcete přijít o žádný protokol (například v případě chybového ukončení).
-<<<<<<< HEAD
-Poznámka: Toto zpomaluje provádění testu.</ns0:target>
-        <ns0:note />
-      </ns0:trans-unit>
-      <ns0:trans-unit id="PlatformCommandLineDiagnosticOptionDescription">
-        <ns0:source>Enable the diagnostic logging. The default log level is 'Trace'.
-The file will be written in the output directory with the name log_[yyMMddHHmmssfff].diag</ns0:source>
-        <ns0:target state="translated">Umožňuje povolit protokolování diagnostiky. Výchozí úroveň protokolování je Trace.
-Soubor se zapíše do výstupního adresáře s názvem log_[yyMMddHHmmssfff].diag.</ns0:target>
-        <ns0:note />
-      </ns0:trans-unit>
-      <ns0:trans-unit id="PlatformCommandLineDiagnosticOptionExpectsSingleArgumentErrorMessage">
-        <ns0:source>'--diagnostic-verbosity' expects a single level argument ('Trace', 'Debug', 'Information', 'Warning', 'Error', or 'Critical')</ns0:source>
-        <ns0:target state="translated">--diagnostic-verbosity očekává jeden argument úrovně (Trace, Debug, Information, Warning, Error nebo Critical).</ns0:target>
-        <ns0:note />
-      </ns0:trans-unit>
-      <ns0:trans-unit id="PlatformCommandLineDiagnosticOptionIsMissing">
-        <ns0:source>'--{0}' requires '--diagnostic' to be provided</ns0:source>
-        <ns0:target state="translated">--{0} vyžaduje zadání možnosti --diagnostic.</ns0:target>
-        <ns0:note />
-      </ns0:trans-unit>
-      <ns0:trans-unit id="PlatformCommandLineDiagnosticOutputDirectoryOptionDescription">
-        <ns0:source>Output directory of the diagnostic logging.
-If not specified the file will be generated inside the default 'TestResults' directory.</ns0:source>
-        <ns0:target state="translated">Výstupní adresář diagnostického protokolování.
-Pokud není zadaný, soubor se vygeneruje ve výchozím adresáři TestResults.</ns0:target>
-        <ns0:note />
-      </ns0:trans-unit>
-      <ns0:trans-unit id="PlatformCommandLineDiagnosticOutputFilePrefixOptionDescription">
-        <ns0:source>Prefix for the log file name that will replace '[log]_.'</ns0:source>
-        <ns0:target state="translated">Předpona pro název souboru protokolu, který nahradí [log]_</ns0:target>
-        <ns0:note />
-      </ns0:trans-unit>
-      <ns0:trans-unit id="PlatformCommandLineDiagnosticVerbosityOptionDescription">
-        <ns0:source>Define the level of the verbosity for the --diagnostic.
-The available values are 'Trace', 'Debug', 'Information', 'Warning', 'Error', and 'Critical'.</ns0:source>
-        <ns0:target state="translated">Umožňuje definovat úroveň podrobností pro možnost --diagnostic.
-Dostupné hodnoty jsou Trace, Debug, Information, Warning, Error a Critical.</ns0:target>
-        <ns0:note />
-      </ns0:trans-unit>
-      <ns0:trans-unit id="PlatformCommandLineDiscoverTestsOptionDescription">
-        <ns0:source>List available tests.</ns0:source>
-        <ns0:target state="translated">Umožňuje zobrazit seznam dostupných testů.</ns0:target>
-        <ns0:note />
-      </ns0:trans-unit>
-      <ns0:trans-unit id="PlatformCommandLineDotnetTestPipe">
-        <ns0:source>dotnet test pipe.</ns0:source>
-        <ns0:target state="translated">testovací kanál dotnet.</ns0:target>
-        <ns0:note />
-      </ns0:trans-unit>
-      <ns0:trans-unit id="PlatformCommandLineExitOnProcessExitInvalidDependentProcess">
-        <ns0:source>Invalid PID '{0}'
-{1}</ns0:source>
-        <ns0:target state="translated">Neplatný identifikátor PID „{0}“
-{1}</ns0:target>
-        <ns0:note />
-      </ns0:trans-unit>
-      <ns0:trans-unit id="PlatformCommandLineExitOnProcessExitOptionDescription">
-        <ns0:source>Exit the test process if dependent process exits. PID must be provided.</ns0:source>
-        <ns0:target state="translated">Pokud se závislý proces ukončí, ukončete testovací proces. Je nutné zadat identifikátor PID.</ns0:target>
-        <ns0:note />
-      </ns0:trans-unit>
-      <ns0:trans-unit id="PlatformCommandLineExitOnProcessExitSingleArgument">
-        <ns0:source>'--{0}' expects a single int PID argument</ns0:source>
-        <ns0:target state="translated">„ --{0}“ očekává jeden argument int PID.</ns0:target>
-        <ns0:note />
-      </ns0:trans-unit>
-      <ns0:trans-unit id="PlatformCommandLineFilterUidOptionDescription">
-        <ns0:source>Provides a list of test node UIDs to filter by.</ns0:source>
-        <ns0:target state="translated">Poskytuje seznam identifikátorů UID testovacích uzlů, podle kterých lze filtrovat.</ns0:target>
-        <ns0:note />
-      </ns0:trans-unit>
-      <ns0:trans-unit id="PlatformCommandLineHelpOptionDescription">
-        <ns0:source>Show the command line help.</ns0:source>
-        <ns0:target state="translated">Umožňuje zobrazit nápovědu příkazového řádku.</ns0:target>
-        <ns0:note />
-      </ns0:trans-unit>
-      <ns0:trans-unit id="PlatformCommandLineIgnoreExitCodeOptionDescription">
-        <ns0:source>Do not report non successful exit value for specific exit codes
-(e.g. '--ignore-exit-code 8;9' ignore exit code 8 and 9 and will return 0 in these case)</ns0:source>
-        <ns0:target state="translated">Neohlašujte neúspěšnou ukončovací hodnotu pro konkrétní ukončovací kódy
-(např. „--ignore-exit-code 8; 9“ ignoruje ukončovací kód 8 a 9 a v takovém případě vrátí hodnotu 0.)</ns0:target>
-        <ns0:note />
-      </ns0:trans-unit>
-      <ns0:trans-unit id="PlatformCommandLineInfoOptionDescription">
-        <ns0:source>Display .NET test application information.</ns0:source>
-        <ns0:target state="translated">Umožňuje zobrazit informace o testovací aplikaci .NET.</ns0:target>
-        <ns0:note />
-      </ns0:trans-unit>
-      <ns0:trans-unit id="PlatformCommandLineMaxFailedTestsOptionDescription">
-        <ns0:source>Specifies a maximum number of test failures that, when exceeded, will abort the test run.</ns0:source>
-        <ns0:target state="translated">Určuje maximální počet neúspěšných testů, které při překročení přeruší testovací běh.</ns0:target>
-        <ns0:note />
-      </ns0:trans-unit>
-      <ns0:trans-unit id="PlatformCommandLineMinimumExpectedTestsIncompatibleDiscoverTests">
-        <ns0:source>'--list-tests' and '--minimum-expected-tests' are incompatible options</ns0:source>
-        <ns0:target state="translated">--list-tests a --minimum-expected-tests jsou nekompatibilní možnosti.</ns0:target>
-        <ns0:note />
-      </ns0:trans-unit>
-      <ns0:trans-unit id="PlatformCommandLineMinimumExpectedTestsOptionDescription">
-        <ns0:source>Specifies the minimum number of tests that are expected to run.</ns0:source>
-        <ns0:target state="translated">Určuje minimální počet testů, jejichž spuštění se očekává.</ns0:target>
-        <ns0:note />
-      </ns0:trans-unit>
-      <ns0:trans-unit id="PlatformCommandLineMinimumExpectedTestsOptionSingleArgument">
-        <ns0:source>'--minimum-expected-tests' expects a single non-zero positive integer value
-(e.g. '--minimum-expected-tests 10')</ns0:source>
-        <ns0:target state="translated">--minimum-expected-tests očekává jednu kladnou nenulovou celočíselnou hodnotu
-(např. --minimum-expected-tests 10).</ns0:target>
-        <ns0:note />
-      </ns0:trans-unit>
-      <ns0:trans-unit id="PlatformCommandLineNoBannerOptionDescription">
-        <ns0:source>Do not display the startup banner, the copyright message or the telemetry banner.</ns0:source>
-        <ns0:target state="translated">Nezobrazovat úvodní banner, zprávu o autorských právech ani banner telemetrie</ns0:target>
-        <ns0:note />
-      </ns0:trans-unit>
-      <ns0:trans-unit id="PlatformCommandLinePortOptionDescription">
-        <ns0:source>Specify the port of the server.</ns0:source>
-        <ns0:target state="translated">Zadejte port serveru.</ns0:target>
-        <ns0:note />
-      </ns0:trans-unit>
-      <ns0:trans-unit id="PlatformCommandLinePortOptionSingleArgument">
-        <ns0:source>'--{0}' expects a single valid port as argument</ns0:source>
-        <ns0:target state="translated">--{0} očekává jako argument jeden platný port.</ns0:target>
-        <ns0:note />
-      </ns0:trans-unit>
-      <ns0:trans-unit id="PlatformCommandLineProviderDescription">
-        <ns0:source>Microsoft Testing Platform command line provider</ns0:source>
-        <ns0:target state="translated">Zprostředkovatel příkazového řádku Microsoft Testing Platform</ns0:target>
-        <ns0:note />
-      </ns0:trans-unit>
-      <ns0:trans-unit id="PlatformCommandLineProviderDisplayName">
-        <ns0:source>Platform command line provider</ns0:source>
-        <ns0:target state="translated">Zprostředkovatel příkazového řádku platformy</ns0:target>
-        <ns0:note />
-      </ns0:trans-unit>
-      <ns0:trans-unit id="PlatformCommandLineResultDirectoryOptionDescription">
-        <ns0:source>The directory where the test results are going to be placed.
-=======
 Poznámka: Toto zpomaluje provádění testu.</target>
         <note />
       </trans-unit>
@@ -1246,165 +624,10 @@
       </trans-unit>
       <trans-unit id="PlatformCommandLineResultDirectoryOptionDescription">
         <source>The directory where the test results are going to be placed.
->>>>>>> ecda9a23
 If the specified directory doesn't exist, it's created.
-The default is TestResults in the directory that contains the test application.</ns0:source>
-        <ns0:target state="translated">Adresář, do kterého budou umístěny výsledky testu.
+The default is TestResults in the directory that contains the test application.</source>
+        <target state="translated">Adresář, do kterého budou umístěny výsledky testu.
 Pokud zadaný adresář neexistuje, vytvoří se.
-<<<<<<< HEAD
-Výchozí hodnota je TestResults v adresáři, který obsahuje testovací aplikaci.</ns0:target>
-        <ns0:note />
-      </ns0:trans-unit>
-      <ns0:trans-unit id="PlatformCommandLineServerOptionDescription">
-        <ns0:source>Enable the server mode.</ns0:source>
-        <ns0:target state="translated">Umožňuje povolit režim serveru.</ns0:target>
-        <ns0:note />
-      </ns0:trans-unit>
-      <ns0:trans-unit id="PlatformCommandLineSkipBuildersNumberCheckOptionDescription">
-        <ns0:source>For testing purposes</ns0:source>
-        <ns0:target state="translated">Pro účely testování</ns0:target>
-        <ns0:note />
-      </ns0:trans-unit>
-      <ns0:trans-unit id="PlatformCommandLineTestHostControllerPIDOptionDescription">
-        <ns0:source>Eventual parent test host controller PID.</ns0:source>
-        <ns0:target state="translated">Případné PID nadřazeného hostitelského řadiče testů</ns0:target>
-        <ns0:note />
-      </ns0:trans-unit>
-      <ns0:trans-unit id="PlatformCommandLineTimeoutArgumentErrorMessage">
-        <ns0:source>'timeout' option should have one argument as string in the format &lt;value&gt;[h|m|s] where 'value' is float</ns0:source>
-        <ns0:target state="translated">Možnost timeout by měla mít jeden argument jako řetězec ve formátu &lt;value&gt;[h|m|s], kde value je hodnota datového typu float.</ns0:target>
-        <ns0:note />
-      </ns0:trans-unit>
-      <ns0:trans-unit id="PlatformCommandLineTimeoutOptionDescription">
-        <ns0:source>A global test execution timeout.
-Takes one argument as string in the format &lt;value&gt;[h|m|s] where 'value' is float.</ns0:source>
-        <ns0:target state="translated">Vypršel globální časový limit provádění testu.
-Může mít jenom jeden argument jako řetězec ve formátu &lt;value&gt;[h|m|s], kde value je hodnota datového typu float.</ns0:target>
-        <ns0:note />
-      </ns0:trans-unit>
-      <ns0:trans-unit id="ProcessHasNotYetExitedErrorMessage">
-        <ns0:source>Process should have exited before we can determine this value</ns0:source>
-        <ns0:target state="translated">Proces měl být ukončen před tím, než jsme mohli určit tuto hodnotu.</ns0:target>
-        <ns0:note />
-      </ns0:trans-unit>
-      <ns0:trans-unit id="ReachedMaxFailedTestsMessage">
-        <ns0:source>Test session is aborting due to reaching failures ('{0}') specified by the '--maximum-failed-tests' option.</ns0:source>
-        <ns0:target state="translated">Testovací relace se přerušuje, protože se dosáhlo chyb ('{0}') zadaných možností --maximum-failed-tests.</ns0:target>
-        <ns0:note>{0} is the number of max failed tests.</ns0:note>
-      </ns0:trans-unit>
-      <ns0:trans-unit id="RetryFailedAfterTriesErrorMessage">
-        <ns0:source>Retry failed after {0} times</ns0:source>
-        <ns0:target state="translated">Opakování se po {0} pokusech nezdařilo.</ns0:target>
-        <ns0:note />
-      </ns0:trans-unit>
-      <ns0:trans-unit id="RunningTestsFrom">
-        <ns0:source>Running tests from</ns0:source>
-        <ns0:target state="translated">Spouštění testů z</ns0:target>
-        <ns0:note />
-      </ns0:trans-unit>
-      <ns0:trans-unit id="ServerLogMessageDescription">
-        <ns0:source>This data represents a server log message</ns0:source>
-        <ns0:target state="translated">Tato data představují zprávu protokolu serveru.</ns0:target>
-        <ns0:note />
-      </ns0:trans-unit>
-      <ns0:trans-unit id="ServerLogMessageDisplayName">
-        <ns0:source>Server log message</ns0:source>
-        <ns0:target state="translated">Zpráva protokolu serveru</ns0:target>
-        <ns0:note />
-      </ns0:trans-unit>
-      <ns0:trans-unit id="ServerTestExecutionFilterFactoryDescription">
-        <ns0:source>Creates the right test execution filter for server mode</ns0:source>
-        <ns0:target state="translated">Vytvoří správný filtr provádění testů pro režim serveru.</ns0:target>
-        <ns0:note />
-      </ns0:trans-unit>
-      <ns0:trans-unit id="ServerTestExecutionFilterFactoryDisplayName">
-        <ns0:source>Server test execution filter factory</ns0:source>
-        <ns0:target state="translated">Objekt pro vytváření filtru provádění testů serveru</ns0:target>
-        <ns0:note />
-      </ns0:trans-unit>
-      <ns0:trans-unit id="ServerTestHostDescription">
-        <ns0:source>The 'ITestHost' implementation used when running server mode.</ns0:source>
-        <ns0:target state="translated">Implementace ITestHost použitá při spuštění režimu serveru</ns0:target>
-        <ns0:note />
-      </ns0:trans-unit>
-      <ns0:trans-unit id="ServerTestHostDisplayName">
-        <ns0:source>Server mode test host</ns0:source>
-        <ns0:target state="translated">Testovací hostitel režimu serveru</ns0:target>
-        <ns0:note />
-      </ns0:trans-unit>
-      <ns0:trans-unit id="ServiceProviderCannotFindServiceErrorMessage">
-        <ns0:source>Cannot find service of type '{0}'</ns0:source>
-        <ns0:target state="translated">Nelze najít službu typu {0}.</ns0:target>
-        <ns0:note />
-      </ns0:trans-unit>
-      <ns0:trans-unit id="ServiceProviderServiceAlreadyRegistered">
-        <ns0:source>Instance of type '{0}' is already registered</ns0:source>
-        <ns0:target state="translated">Instance typu {0} je už zaregistrována.</ns0:target>
-        <ns0:note />
-      </ns0:trans-unit>
-      <ns0:trans-unit id="ServiceProviderShouldNotRegisterTestFramework">
-        <ns0:source>Instances of type 'ITestFramework' should not be registered through the service provider but through 'ITestApplicationBuilder.RegisterTestFramework'</ns0:source>
-        <ns0:target state="translated">Instance typu ITestFramework by neměly být registrovány prostřednictvím poskytovatele služeb, ale prostřednictvím metody ITestApplicationBuilder.RegisterTestFramework.</ns0:target>
-        <ns0:note />
-      </ns0:trans-unit>
-      <ns0:trans-unit id="Skipped">
-        <ns0:source>Skipped</ns0:source>
-        <ns0:target state="translated">Přeskočeno</ns0:target>
-        <ns0:note />
-      </ns0:trans-unit>
-      <ns0:trans-unit id="SkippedLowercase">
-        <ns0:source>skipped</ns0:source>
-        <ns0:target state="translated">vynecháno</ns0:target>
-        <ns0:note />
-      </ns0:trans-unit>
-      <ns0:trans-unit id="StackFrameAt">
-        <ns0:source>at</ns0:source>
-        <ns0:target state="translated">v</ns0:target>
-        <ns0:note>at that is used for a stack frame location in a stack trace, is followed by a class and method name</ns0:note>
-      </ns0:trans-unit>
-      <ns0:trans-unit id="StackFrameIn">
-        <ns0:source>in</ns0:source>
-        <ns0:target state="translated">v</ns0:target>
-        <ns0:note>in that is used in stack frame it is followed by file name</ns0:note>
-      </ns0:trans-unit>
-      <ns0:trans-unit id="StackTrace">
-        <ns0:source>Stack Trace</ns0:source>
-        <ns0:target state="translated">Trasování zásobníku</ns0:target>
-        <ns0:note />
-      </ns0:trans-unit>
-      <ns0:trans-unit id="StandardError">
-        <ns0:source>Error output</ns0:source>
-        <ns0:target state="translated">Chybový výstup</ns0:target>
-        <ns0:note />
-      </ns0:trans-unit>
-      <ns0:trans-unit id="StandardOutput">
-        <ns0:source>Standard output</ns0:source>
-        <ns0:target state="translated">Standardní výstup</ns0:target>
-        <ns0:note />
-      </ns0:trans-unit>
-      <ns0:trans-unit id="StartingTestSession">
-        <ns0:source>Starting test session.</ns0:source>
-        <ns0:target state="translated">Spouští se testovací relace.</ns0:target>
-        <ns0:note />
-      </ns0:trans-unit>
-      <ns0:trans-unit id="StartingTestSessionWithLogFilePath">
-        <ns0:source>Starting test session. The log file path is '{0}'.</ns0:source>
-        <ns0:target state="translated">Spouští se testovací relace. Cesta k souboru protokolu je '{0}'.</ns0:target>
-        <ns0:note />
-      </ns0:trans-unit>
-      <ns0:trans-unit id="SucceededLowercase">
-        <ns0:source>succeeded</ns0:source>
-        <ns0:target state="translated">úspěšné</ns0:target>
-        <ns0:note />
-      </ns0:trans-unit>
-      <ns0:trans-unit id="TEstExecutionFilterFactoryFactoryAlreadySetErrorMessage">
-        <ns0:source>An 'ITestExecutionFilterFactory' factory is already set</ns0:source>
-        <ns0:target state="translated">Objekt pro vytváření ITestExecutionFilterFactory je už nastavený.</ns0:target>
-        <ns0:note />
-      </ns0:trans-unit>
-      <ns0:trans-unit id="TelemetryNotice">
-        <ns0:source>Telemetry
-=======
 Výchozí hodnota je TestResults v adresáři, který obsahuje testovací aplikaci.</target>
         <note />
       </trans-unit>
@@ -1562,260 +785,16 @@
       </trans-unit>
       <trans-unit id="TelemetryNotice">
         <source>Telemetry
->>>>>>> ecda9a23
 ---------
 Microsoft Testing Platform collects usage data in order to help us improve your experience. The data is collected by Microsoft and are not shared with anyone.
 You can opt-out of telemetry by setting the TESTINGPLATFORM_TELEMETRY_OPTOUT or DOTNET_CLI_TELEMETRY_OPTOUT environment variable to '1' or 'true' using your favorite shell.
 
-Read more about Microsoft Testing Platform telemetry: https://aka.ms/testingplatform/telemetry</ns0:source>
-        <ns0:target state="translated">Telemetrie
+Read more about Microsoft Testing Platform telemetry: https://aka.ms/testingplatform/telemetry</source>
+        <target state="translated">Telemetrie
 ---------
 Microsoft Testing Platform shromažďuje data o využití, která nám pomáhají dále vylepšovat prostředí a práci s produktem. Data shromažďuje společnost Microsoft a s nikým je nesdílí.
 Výslovný nesouhlas s telemetrií můžete vyjádřit tak, že pomocí svého oblíbeného prostředí nastavíte proměnnou prostředí TESTINGPLATFORM_TELEMETRY_OPTOUT nebo DOTNET_CLI_TELEMETRY_OPTOUT na hodnotu 1 nebo true.
 
-<<<<<<< HEAD
-Přečtěte si další informace o telemetrii Microsoft Testing Platform: https://aka.ms/testingplatform/telemetry</ns0:target>
-        <ns0:note />
-      </ns0:trans-unit>
-      <ns0:trans-unit id="TelemetryProviderAlreadySetErrorMessage">
-        <ns0:source>Telemetry provider is already set</ns0:source>
-        <ns0:target state="translated">Zprostředkovatel telemetrie je už nastavený.</ns0:target>
-        <ns0:note />
-      </ns0:trans-unit>
-      <ns0:trans-unit id="TerminalNoAnsiOptionDescription">
-        <ns0:source>Disable outputting ANSI escape characters to screen.</ns0:source>
-        <ns0:target state="translated">Zakažte výstup řídicích znaků ANSI na obrazovku.</ns0:target>
-        <ns0:note />
-      </ns0:trans-unit>
-      <ns0:trans-unit id="TerminalNoAnsiOptionObsoleteMessage">
-        <ns0:source>Use '--ansi off' instead of '--no-ansi'.</ns0:source>
-        <ns0:target state="new">Use '--ansi off' instead of '--no-ansi'.</ns0:target>
-        <ns0:note />
-      </ns0:trans-unit>
-      <ns0:trans-unit id="TerminalAnsiOptionDescription">
-        <ns0:source>Control ANSI escape characters output.
-  --ansi auto - Auto-detect terminal capabilities (default)
-  --ansi on|true|enable|1 - Force enable ANSI escape sequences
-  --ansi off|false|disable|0 - Force disable ANSI escape sequences</ns0:source>
-        <ns0:target state="new">Control ANSI escape characters output.
-  --ansi auto - Auto-detect terminal capabilities (default)
-  --ansi on|true|enable|1 - Force enable ANSI escape sequences
-  --ansi off|false|disable|0 - Force disable ANSI escape sequences</ns0:target>
-        <ns0:note />
-      </ns0:trans-unit>
-      <ns0:trans-unit id="TerminalAnsiOptionInvalidArgument">
-        <ns0:source>--ansi expects a single parameter with value 'auto', 'on', or 'off' (also accepts 'true', 'enable', '1', 'false', 'disable', '0').</ns0:source>
-        <ns0:target state="new">--ansi expects a single parameter with value 'auto', 'on', or 'off' (also accepts 'true', 'enable', '1', 'false', 'disable', '0').</ns0:target>
-        <ns0:note />
-      </ns0:trans-unit>
-      <ns0:trans-unit id="TerminalNoProgressOptionDescription">
-        <ns0:source>Disable reporting progress to screen.</ns0:source>
-        <ns0:target state="translated">Zakažte zobrazování průběhu vytváření sestav na obrazovce.</ns0:target>
-        <ns0:note />
-      </ns0:trans-unit>
-      <ns0:trans-unit id="TerminalOutputOptionDescription">
-        <ns0:source>Output verbosity when reporting tests.
-Valid values are 'Normal', 'Detailed'. Default is 'Normal'.</ns0:source>
-        <ns0:target state="translated">Podrobnosti výstupu při vytváření sestav testů.
-Platné hodnoty jsou Normal a Detailed. Výchozí hodnota je Normal.</ns0:target>
-        <ns0:note />
-      </ns0:trans-unit>
-      <ns0:trans-unit id="TerminalOutputOptionInvalidArgument">
-        <ns0:source>--output expects a single parameter with value 'Normal' or 'Detailed'.</ns0:source>
-        <ns0:target state="translated">--output očekává jeden parametr s hodnotou Normal nebo Detailed.</ns0:target>
-        <ns0:note />
-      </ns0:trans-unit>
-      <ns0:trans-unit id="TerminalTestReporterDescription">
-        <ns0:source>Writes test results to terminal.</ns0:source>
-        <ns0:target state="translated">Zapíše výsledky testu do terminálu.</ns0:target>
-        <ns0:note />
-      </ns0:trans-unit>
-      <ns0:trans-unit id="TerminalTestReporterDisplayName">
-        <ns0:source>Terminal test reporter</ns0:source>
-        <ns0:target state="translated">Oznamovatel testu terminálu</ns0:target>
-        <ns0:note />
-      </ns0:trans-unit>
-      <ns0:trans-unit id="TestAdapterInvokerFactoryAlreadySetErrorMessage">
-        <ns0:source>An 'ITestFrameworkInvoker' factory is already set</ns0:source>
-        <ns0:target state="translated">Objekt pro vytváření ITestFrameworkInvoker je už nastavený.</ns0:target>
-        <ns0:note />
-      </ns0:trans-unit>
-      <ns0:trans-unit id="TestApplicationBuilderApplicationAlreadyRegistered">
-        <ns0:source>The application has already been built</ns0:source>
-        <ns0:target state="translated">Aplikace už je sestavená.</ns0:target>
-        <ns0:note />
-      </ns0:trans-unit>
-      <ns0:trans-unit id="TestApplicationBuilderFrameworkAdapterFactoryAlreadyRegisteredErrorMessage">
-        <ns0:source>The test framework adapter factory has already been registered</ns0:source>
-        <ns0:target state="translated">Objekt pro vytváření adaptérů testovací architektury už je zaregistrovaný.</ns0:target>
-        <ns0:note />
-      </ns0:trans-unit>
-      <ns0:trans-unit id="TestApplicationBuilderTestFrameworkCapabilitiesAlreadyRegistered">
-        <ns0:source>The test framework capabilities factory has already been registered</ns0:source>
-        <ns0:target state="translated">Objekt pro vytváření možností testovací architektury už je zaregistrovaný.</ns0:target>
-        <ns0:note />
-      </ns0:trans-unit>
-      <ns0:trans-unit id="TestApplicationBuilderTestFrameworkNotRegistered">
-        <ns0:source>The test framework adapter has not been registered. Use 'ITestApplicationBuilder.RegisterTestFramework' to register it</ns0:source>
-        <ns0:target state="translated">Adaptér testovací architektury nebyl zaregistrován. Zaregistrujte ho pomocí ITestApplicationBuilder.RegisterTestFramework.</ns0:target>
-        <ns0:note />
-      </ns0:trans-unit>
-      <ns0:trans-unit id="TestApplicationResultDescription">
-        <ns0:source>Determine the result of the test application execution</ns0:source>
-        <ns0:target state="translated">Určení výsledku spuštění testovací aplikace</ns0:target>
-        <ns0:note />
-      </ns0:trans-unit>
-      <ns0:trans-unit id="TestApplicationResultDisplayName">
-        <ns0:source>Test application result</ns0:source>
-        <ns0:target state="translated">Výsledek testovací aplikace</ns0:target>
-        <ns0:note />
-      </ns0:trans-unit>
-      <ns0:trans-unit id="TestApplicationVSTestModeTooManyBuilders">
-        <ns0:source>VSTest mode only supports a single TestApplicationBuilder per process</ns0:source>
-        <ns0:target state="translated">Režim VSTest podporuje jen jeden TestApplicationBuilder na proces.</ns0:target>
-        <ns0:note />
-      </ns0:trans-unit>
-      <ns0:trans-unit id="TestDiscoverySummary">
-        <ns0:source>Test discovery summary: found {0} test(s) in {1} assemblies.</ns0:source>
-        <ns0:target state="translated">Souhrn zjišťování testů: nalezené testy: {0} v(e) {1} sestaveních.</ns0:target>
-        <ns0:note>0 is number of tests, 1 is count of assemblies</ns0:note>
-      </ns0:trans-unit>
-      <ns0:trans-unit id="TestDiscoverySummarySingular">
-        <ns0:source>Test discovery summary: found {0} test(s)</ns0:source>
-        <ns0:target state="translated">Souhrn zjišťování testů: nalezené testy: {0}</ns0:target>
-        <ns0:note>0 is number of tests</ns0:note>
-      </ns0:trans-unit>
-      <ns0:trans-unit id="TestFrameworkProxyApiShouldNotBeCalled">
-        <ns0:source>Method '{0}' should not have been called on this proxy object</ns0:source>
-        <ns0:target state="translated">Pro tento objekt proxy neměla být volána metoda {0}.</ns0:target>
-        <ns0:note />
-      </ns0:trans-unit>
-      <ns0:trans-unit id="TestHostAdapterInvokerFailedTestSessionErrorMessage">
-        <ns0:source>Test adapter test session failure</ns0:source>
-        <ns0:target state="translated">Selhání testovací relace testovacího adaptéru</ns0:target>
-        <ns0:note />
-      </ns0:trans-unit>
-      <ns0:trans-unit id="TestProcessDidNotExitGracefullyErrorMessage">
-        <ns0:source>Test application process didn't exit gracefully, exit code is '{0}'</ns0:source>
-        <ns0:target state="translated">Proces testovací aplikace nebyl řádně ukončen, ukončovací kód je {0}.</ns0:target>
-        <ns0:note />
-      </ns0:trans-unit>
-      <ns0:trans-unit id="TestRunSummary">
-        <ns0:source>Test run summary:</ns0:source>
-        <ns0:target state="translated">Souhrn testovacího běhu:</ns0:target>
-        <ns0:note />
-      </ns0:trans-unit>
-      <ns0:trans-unit id="TimeoutAcquiringSemaphoreErrorMessage">
-        <ns0:source>Failed to acquire semaphore before timeout of '{0}' seconds</ns0:source>
-        <ns0:target state="translated">Nepovedlo se získat semafor před vypršením časového limitu {0} s.</ns0:target>
-        <ns0:note />
-      </ns0:trans-unit>
-      <ns0:trans-unit id="TimeoutFlushingLogsErrorMessage">
-        <ns0:source>Failed to flush logs before the timeout of '{0}' seconds</ns0:source>
-        <ns0:target state="translated">Nepovedlo se vyprázdnit protokoly před vypršením časového limitu {0} s.</ns0:target>
-        <ns0:note />
-      </ns0:trans-unit>
-      <ns0:trans-unit id="Total">
-        <ns0:source>Total</ns0:source>
-        <ns0:target state="translated">Celkem</ns0:target>
-        <ns0:note />
-      </ns0:trans-unit>
-      <ns0:trans-unit id="TreeNodeFilterCannotContainSlashCharacterErrorMessage">
-        <ns0:source>A filter '{0}' should not contain a '/' character</ns0:source>
-        <ns0:target state="translated">Filtr {0} nesmí obsahovat znak /.</ns0:target>
-        <ns0:note />
-      </ns0:trans-unit>
-      <ns0:trans-unit id="TreeNodeFilterDescription">
-        <ns0:source>Use a tree filter to filter down the tests to execute</ns0:source>
-        <ns0:target state="translated">K vyfiltrování testů, které se mají provést, použijte stromový filtr.</ns0:target>
-        <ns0:note />
-      </ns0:trans-unit>
-      <ns0:trans-unit id="TreeNodeFilterEscapeCharacterShouldNotBeLastErrorMessage">
-        <ns0:source>An escape character should not terminate the filter string '{0}'</ns0:source>
-        <ns0:target state="translated">Řetězec filtru by neměl být ukončen řídicím znakem {0}.</ns0:target>
-        <ns0:note />
-      </ns0:trans-unit>
-      <ns0:trans-unit id="TreeNodeFilterOnlyLastLevelCanContainMutiLevelWildcardErrorMessage">
-        <ns0:source>Only the final filter path can contain '**' wildcard</ns0:source>
-        <ns0:target state="translated">Zástupný znak ** může obsahovat pouze konečná cesta filtru.</ns0:target>
-        <ns0:note />
-      </ns0:trans-unit>
-      <ns0:trans-unit id="TreeNodeFilterOperatorNotAllowedErrorMessage">
-        <ns0:source>Unexpected operator '&amp;' or '|' within filter expression '{0}'</ns0:source>
-        <ns0:target state="translated">Neočekávaný operátor &amp; nebo | ve výrazu filtru {0}</ns0:target>
-        <ns0:note />
-      </ns0:trans-unit>
-      <ns0:trans-unit id="TreeNodeFilterPathShouldStartWithSlashErrorMessage">
-        <ns0:source>Invalid node path, expected root as first character '{0}'</ns0:source>
-        <ns0:target state="translated">Neplatná cesta k uzlu, jako první znak se očekával kořen {0}.</ns0:target>
-        <ns0:note />
-      </ns0:trans-unit>
-      <ns0:trans-unit id="TreeNodeFilterUnbalancedFilterErrorMessage">
-        <ns0:source>Filter expression '{0}' contains an unbalanced number of '{1}' '{2}' operators</ns0:source>
-        <ns0:target state="translated">Výraz filtru {0} obsahuje nevyvážený počet operátorů {1} {2}.</ns0:target>
-        <ns0:note>{1} and {2} are () or []</ns0:note>
-      </ns0:trans-unit>
-      <ns0:trans-unit id="TreeNodeFilterUnexpectedSlashOperatorErrorMessage">
-        <ns0:source>Filter contains an unexpected '/' operator inside a parenthesized expression</ns0:source>
-        <ns0:target state="translated">Filtr uvnitř výrazu v závorkách obsahuje neočekávaný operátor /.</ns0:target>
-        <ns0:note />
-      </ns0:trans-unit>
-      <ns0:trans-unit id="UnexpectedCallTelemetryIsDisabledErrorMessage">
-        <ns0:source>Unexpected telemetry call, the telemetry is disabled.</ns0:source>
-        <ns0:target state="translated">Neočekávané volání telemetrie, telemetrie je zakázaná.</ns0:target>
-        <ns0:note />
-      </ns0:trans-unit>
-      <ns0:trans-unit id="UnexpectedExceptionDuringByteConversionErrorMessage">
-        <ns0:source>An unexpected exception occurred during byte conversion</ns0:source>
-        <ns0:target state="translated">Při převodu bajtů došlo k neočekávané výjimce.</ns0:target>
-        <ns0:note />
-      </ns0:trans-unit>
-      <ns0:trans-unit id="UnexpectedExceptionInFileLoggerErrorMessage">
-        <ns0:source>An unexpected exception occurred in 'FileLogger.WriteLogToFileAsync'.
-{0}</ns0:source>
-        <ns0:target state="translated">Ve FileLogger.WriteLogToFileAsync došlo k neočekávané výjimce.
-{0}</ns0:target>
-        <ns0:note>{0} exception ToString</ns0:note>
-      </ns0:trans-unit>
-      <ns0:trans-unit id="UnexpectedStateErrorMessage">
-        <ns0:source>Unexpected state in file '{0}' at line '{1}'</ns0:source>
-        <ns0:target state="translated">Neočekávaný stav v souboru {0} na řádku {1}</ns0:target>
-        <ns0:note />
-      </ns0:trans-unit>
-      <ns0:trans-unit id="UnobservedTaskExceptionWarningMessage">
-        <ns0:source>[ServerTestHost.OnTaskSchedulerUnobservedTaskException] Unhandled exception: {0}</ns0:source>
-        <ns0:target state="translated">[ServerTestHost.OnTaskSchedulerUnobservedTaskException] Neošetřená výjimka: {0}</ns0:target>
-        <ns0:note>{0} is the exception that was unhandled/unobserved</ns0:note>
-      </ns0:trans-unit>
-      <ns0:trans-unit id="UnreachableLocationErrorMessage">
-        <ns0:source>This program location is thought to be unreachable. File='{0}' Line={1}</ns0:source>
-        <ns0:target state="translated">Toto umístění programu se považuje za nedostupné. File={0}, Line={1}</ns0:target>
-        <ns0:note />
-      </ns0:trans-unit>
-      <ns0:trans-unit id="ZeroTestsRan">
-        <ns0:source>Zero tests ran</ns0:source>
-        <ns0:target state="translated">Spustila se nula testů</ns0:target>
-        <ns0:note />
-      </ns0:trans-unit>
-      <ns0:trans-unit id="TotalLowercase">
-        <ns0:source>total</ns0:source>
-        <ns0:target state="translated">celkem</ns0:target>
-        <ns0:note />
-      </ns0:trans-unit>
-      <ns0:trans-unit id="ChatClientProviderAlreadyRegistered">
-        <ns0:source>A chat client provider has already been registered.</ns0:source>
-        <ns0:target state="translated">Zprostředkovatel klienta chatu již byl zaregistrován.</ns0:target>
-        <ns0:note />
-      </ns0:trans-unit>
-      <ns0:trans-unit id="InvalidTestApplicationBuilderTypeForAI">
-        <ns0:source>AI extensions only work with builders of type 'Microsoft.Testing.Platform.Builder.TestApplicationBuilder'</ns0:source>
-        <ns0:target state="translated">Rozšíření AI fungují jenom s tvůrci typu Microsoft.Testing.Platform.Builder.TestApplicationBuilder.</ns0:target>
-        <ns0:note />
-      </ns0:trans-unit>
-    </ns0:body>
-  </ns0:file>
-</ns0:xliff>
-=======
 Přečtěte si další informace o telemetrii Microsoft Testing Platform: https://aka.ms/testingplatform/telemetry</target>
         <note />
       </trans-unit>
@@ -2045,5 +1024,4 @@
       </trans-unit>
     </body>
   </file>
-</xliff>
->>>>>>> ecda9a23
+</xliff>