--- conflicted
+++ resolved
@@ -20,15 +20,11 @@
     protected static string ReadString(Stream stream)
     {
         Span<byte> len = stackalloc byte[sizeof(int)];
-<<<<<<< HEAD
-        stream.Read(len);
-=======
 #if NET7_0_OR_GREATER
         stream.ReadExactly(len);
 #else
         _ = stream.Read(len);
 #endif
->>>>>>> 3937b034
         int stringLen = BitConverter.ToInt32(len);
         byte[] bytes = ArrayPool<byte>.Shared.Rent(stringLen);
         try
@@ -86,6 +82,27 @@
         stream.Write(len);
     }
 
+    protected static void WriteStringSize(Stream stream, string str)
+    {
+        int stringutf8TotalBytes = Encoding.UTF8.GetByteCount(str);
+        Span<byte> len = stackalloc byte[sizeof(int)];
+
+        ApplicationStateGuard.Ensure(BitConverter.TryWriteBytes(len, stringutf8TotalBytes), PlatformResources.UnexpectedExceptionDuringByteConversionErrorMessage);
+
+        stream.Write(len);
+    }
+
+    protected static void WriteSize<T>(Stream stream)
+        where T : struct
+    {
+        int sizeInBytes = GetSize<T>();
+        Span<byte> len = stackalloc byte[sizeof(int)];
+
+        ApplicationStateGuard.Ensure(BitConverter.TryWriteBytes(len, sizeInBytes), PlatformResources.UnexpectedExceptionDuringByteConversionErrorMessage);
+
+        stream.Write(len);
+    }
+
     protected static void WriteInt(Stream stream, int value)
     {
         Span<byte> bytes = stackalloc byte[sizeof(int)];
@@ -143,30 +160,22 @@
     protected static ushort ReadShort(Stream stream)
     {
         Span<byte> bytes = stackalloc byte[sizeof(ushort)];
-<<<<<<< HEAD
-        stream.Read(bytes);
-=======
 #if NET7_0_OR_GREATER
         stream.ReadExactly(bytes);
 #else
         _ = stream.Read(bytes);
 #endif
->>>>>>> 3937b034
         return BitConverter.ToUInt16(bytes);
     }
 
     protected static bool ReadBool(Stream stream)
     {
         Span<byte> bytes = stackalloc byte[sizeof(bool)];
-<<<<<<< HEAD
-        stream.Read(bytes);
-=======
 #if NET7_0_OR_GREATER
         stream.ReadExactly(bytes);
 #else
         _ = stream.Read(bytes);
 #endif
->>>>>>> 3937b034
         return BitConverter.ToBoolean(bytes);
     }
 
@@ -174,11 +183,7 @@
     protected static string ReadString(Stream stream)
     {
         byte[] len = new byte[sizeof(int)];
-<<<<<<< HEAD
-        stream.Read(len, 0, len.Length);
-=======
         _ = stream.Read(len, 0, len.Length);
->>>>>>> 3937b034
         int length = BitConverter.ToInt32(len, 0);
         byte[] bytes = new byte[length];
         _ = stream.Read(bytes, 0, bytes.Length);
@@ -218,11 +223,7 @@
     protected static int ReadInt(Stream stream)
     {
         byte[] bytes = new byte[sizeof(int)];
-<<<<<<< HEAD
-        stream.Read(bytes, 0, bytes.Length);
-=======
-        _ = stream.Read(bytes, 0, bytes.Length);
->>>>>>> 3937b034
+        _ = stream.Read(bytes, 0, bytes.Length);
         return BitConverter.ToInt32(bytes, 0);
     }
 
@@ -248,11 +249,7 @@
     protected static ushort ReadShort(Stream stream)
     {
         byte[] bytes = new byte[sizeof(ushort)];
-<<<<<<< HEAD
-        stream.Read(bytes, 0, bytes.Length);
-=======
-        _ = stream.Read(bytes, 0, bytes.Length);
->>>>>>> 3937b034
+        _ = stream.Read(bytes, 0, bytes.Length);
         return BitConverter.ToUInt16(bytes, 0);
     }
 
@@ -265,11 +262,7 @@
     protected static bool ReadBool(Stream stream)
     {
         byte[] bytes = new byte[sizeof(bool)];
-<<<<<<< HEAD
-        stream.Read(bytes, 0, bytes.Length);
-=======
-        _ = stream.Read(bytes, 0, bytes.Length);
->>>>>>> 3937b034
+        _ = stream.Read(bytes, 0, bytes.Length);
         return BitConverter.ToBoolean(bytes, 0);
     }
 #endif
