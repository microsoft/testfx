﻿// Copyright (c) Microsoft Corporation. All rights reserved.
// Licensed under the MIT license. See LICENSE file in the project root for full license information.

using Microsoft.Testing.Platform.Capabilities.TestFramework;
using Microsoft.Testing.Platform.CommandLine;
using Microsoft.Testing.Platform.Configurations;
using Microsoft.Testing.Platform.Extensions.TestFramework;
using Microsoft.Testing.Platform.Helpers;
using Microsoft.Testing.Platform.Logging;
using Microsoft.Testing.Platform.Messages;
using Microsoft.Testing.Platform.OutputDevice;
using Microsoft.Testing.Platform.Requests;
using Microsoft.Testing.Platform.Resources;
using Microsoft.Testing.Platform.Telemetry;
using Microsoft.Testing.Platform.TestHostControllers;

namespace Microsoft.Testing.Platform.Services;

/// <summary>
/// Extension methods for getting services from an <see cref="IServiceProvider" />.
/// </summary>
public static class ServiceProviderExtensions
{
    /// <summary>
    /// Gets the required service of type <typeparamref name="TService"/> from the <see cref="IServiceProvider"/>.
    /// </summary>
    /// <typeparam name="TService">The type of the service.</typeparam>
    /// <param name="provider">The service provider.</param>
    /// <returns>The required service of type <typeparamref name="TService"/>.</returns>
    /// <exception cref="ArgumentNullException">Thrown when the <paramref name="provider"/> is null.</exception>
    /// <exception cref="InvalidOperationException">Thrown when the required service is not found.</exception>
    public static TService GetRequiredService<TService>(this IServiceProvider provider)
        where TService : notnull
    {
        Guard.NotNull(provider);

        object? service = provider.GetService(typeof(TService));
        ApplicationStateGuard.Ensure(service is not null, string.Format(CultureInfo.InvariantCulture, PlatformResources.ServiceProviderCannotFindServiceErrorMessage, typeof(TService)));

        return (TService)service;
    }

    /// <summary>
    /// Gets the service of type <typeparamref name="TService"/> from the <see cref="IServiceProvider"/>.
    /// </summary>
    /// <typeparam name="TService">The type of the service.</typeparam>
    /// <param name="provider">The service provider.</param>
    /// <returns>The service of type <typeparamref name="TService"/> or null if not found.</returns>
    /// <exception cref="ArgumentNullException">Thrown when the <paramref name="provider"/> is null.</exception>
    public static TService? GetService<TService>(this IServiceProvider provider)
        where TService : class
    {
        Guard.NotNull(provider);

        return provider.GetService(typeof(TService)) as TService;
    }

    /// <summary>
    /// Gets the message bus from the <see cref="IServiceProvider"/>.
    /// </summary>
    /// <param name="serviceProvider">The service provider.</param>
    /// <returns>The message bus.</returns>
    public static IMessageBus GetMessageBus(this IServiceProvider serviceProvider)
        => serviceProvider.GetRequiredService<IMessageBus>();

    /// <summary>
    /// Gets the configuration from the <see cref="IServiceProvider"/>.
    /// </summary>
    /// <param name="serviceProvider">The service provider.</param>
    /// <returns>The configuration.</returns>
    public static IConfiguration GetConfiguration(this IServiceProvider serviceProvider)
        => serviceProvider.GetRequiredService<IConfiguration>();

    /// <summary>
    /// Gets the command line options from the <see cref="IServiceProvider"/>.
    /// </summary>
    /// <param name="serviceProvider">The service provider.</param>
    /// <returns>The command line options.</returns>
    public static ICommandLineOptions GetCommandLineOptions(this IServiceProvider serviceProvider)
        => serviceProvider.GetRequiredService<ICommandLineOptions>();

    /// <summary>
    /// Gets the logger factory from the <see cref="IServiceProvider"/>.
    /// </summary>
    /// <param name="serviceProvider">The service provider.</param>
    /// <returns>The logger factory.</returns>
    public static ILoggerFactory GetLoggerFactory(this IServiceProvider serviceProvider)
        => serviceProvider.GetRequiredService<ILoggerFactory>();

    /// <summary>
    /// Gets the output device from the <see cref="IServiceProvider"/>.
    /// </summary>
    /// <param name="serviceProvider">The service provider.</param>
    /// <returns>The output device.</returns>
    public static IOutputDevice GetOutputDevice(this IServiceProvider serviceProvider)
        => serviceProvider.GetRequiredServiceInternal<IOutputDevice>();

    /// <summary>
    /// Gets the IClientInfo from the <see cref="IServiceProvider"/>.
    /// </summary>
    /// <param name="serviceProvider">The service provider.</param>
    /// <returns>The IClientInfo object.</returns>
    [Experimental("TPEXP", UrlFormat = "https://aka.ms/testingplatform/diagnostics#{0}")]
    public static IClientInfo GetClientInfo(this IServiceProvider serviceProvider)
        => serviceProvider.GetRequiredServiceInternal<IClientInfo>();

    // Internals extensions
    internal static TService GetRequiredServiceInternal<TService>(this IServiceProvider provider)
        where TService : notnull
    {
        Guard.NotNull(provider);

        object? service = ((ServiceProvider)provider).GetServiceInternal(typeof(TService));
        ApplicationStateGuard.Ensure(service is not null, string.Format(CultureInfo.InvariantCulture, PlatformResources.ServiceProviderCannotFindServiceErrorMessage, typeof(TService)));

        return (TService)service;
    }

    internal static TService? GetServiceInternal<TService>(this IServiceProvider provider)
        where TService : class
    {
        Guard.NotNull(provider);

        return ((ServiceProvider)provider).GetServiceInternal(typeof(TService)) as TService;
    }

    internal static IEnumerable<TService> GetServicesInternal<TService>(this IServiceProvider provider)
        where TService : notnull
    {
        Guard.NotNull(provider);

        return ((ServiceProvider)provider).GetServicesInternal(typeof(TService)).Cast<TService>();
    }

    internal static ITestSessionContext GetTestSessionContext(this IServiceProvider serviceProvider)
        => serviceProvider.GetRequiredServiceInternal<ITestSessionContext>();

    internal static IClock GetSystemClock(this IServiceProvider serviceProvider)
        => serviceProvider.GetRequiredServiceInternal<IClock>();

    internal static ITask GetTask(this IServiceProvider serviceProvider)
        => serviceProvider.GetRequiredServiceInternal<ITask>();

    internal static IPlatformOutputDevice GetPlatformOutputDevice(this IServiceProvider serviceProvider)
        => serviceProvider.GetRequiredServiceInternal<IPlatformOutputDevice>();

    internal static IEnvironment GetEnvironment(this IServiceProvider serviceProvider)
        => serviceProvider.GetRequiredServiceInternal<IEnvironment>();

    internal static ITestApplicationModuleInfo GetTestApplicationModuleInfo(this IServiceProvider serviceProvider)
        => serviceProvider.GetRequiredServiceInternal<ITestApplicationModuleInfo>();

    internal static ITestHostControllerInfo GetTestHostControllerInfo(this IServiceProvider serviceProvider)
        => serviceProvider.GetRequiredServiceInternal<ITestHostControllerInfo>();

    internal static IProcessHandler GetProcessHandler(this IServiceProvider serviceProvider)
        => serviceProvider.GetRequiredServiceInternal<IProcessHandler>();

    internal static IClock GetClock(this IServiceProvider serviceProvider)
        => serviceProvider.GetRequiredServiceInternal<IClock>();

    internal static BaseMessageBus GetBaseMessageBus(this IServiceProvider serviceProvider)
        => serviceProvider.GetRequiredServiceInternal<BaseMessageBus>();

    internal static IConsole GetConsole(this IServiceProvider serviceProvider)
        => serviceProvider.GetRequiredServiceInternal<IConsole>();

    internal static IRuntimeFeature GetRuntimeFeature(this IServiceProvider serviceProvider)
        => serviceProvider.GetRequiredServiceInternal<IRuntimeFeature>();

    internal static IAsyncMonitorFactory GetAsyncMonitorFactory(this IServiceProvider serviceProvider)
        => serviceProvider.GetRequiredServiceInternal<IAsyncMonitorFactory>();

    internal static ITestApplicationProcessExitCode GetTestApplicationProcessExitCode(this IServiceProvider serviceProvider)
        => serviceProvider.GetRequiredServiceInternal<ITestApplicationProcessExitCode>();

    internal static ITestApplicationCancellationTokenSource GetTestApplicationCancellationTokenSource(this IServiceProvider serviceProvider)
        => serviceProvider.GetRequiredServiceInternal<ITestApplicationCancellationTokenSource>();

    internal static ITelemetryInformation GetTelemetryInformation(this IServiceProvider serviceProvider)
        => serviceProvider.GetRequiredServiceInternal<ITelemetryInformation>();

    internal static ITelemetryCollector GetTelemetryCollector(this IServiceProvider serviceProvider)
        => serviceProvider.GetRequiredServiceInternal<ITelemetryCollector>();

    internal static ITestFramework GetTestFramework(this IServiceProvider serviceProvider)
        => serviceProvider.GetRequiredServiceInternal<ITestFramework>();

    internal static ITestFrameworkInvoker GetTestFrameworkInvoker(this IServiceProvider serviceProvider)
        => serviceProvider.GetRequiredServiceInternal<ITestFrameworkInvoker>();

    internal static IUnhandledExceptionsPolicy GetUnhandledExceptionsPolicy(this IServiceProvider serviceProvider)
        => serviceProvider.GetRequiredServiceInternal<IUnhandledExceptionsPolicy>();

    internal static ITestExecutionRequestFactory GetTestExecutionRequestFactory(this IServiceProvider serviceProvider)
        => serviceProvider.GetRequiredServiceInternal<ITestExecutionRequestFactory>();

    internal static IFileSystem GetFileSystem(this IServiceProvider serviceProvider)
        => serviceProvider.GetRequiredServiceInternal<IFileSystem>();

    internal static ITestFrameworkCapabilities GetTestFrameworkCapabilities(this IServiceProvider serviceProvider)
        => serviceProvider.GetRequiredServiceInternal<ITestFrameworkCapabilities>();

    internal static IPlatformInformation GetPlatformInformation(this IServiceProvider serviceProvider)
        => serviceProvider.GetRequiredServiceInternal<IPlatformInformation>();

    internal static IFileLoggerInformation? GetFileLoggerInformation(this IServiceProvider serviceProvider)
        => serviceProvider.GetServiceInternal<IFileLoggerInformation>();

<<<<<<< HEAD
    internal static IArtifactNamingService GetArtifactNamingService(this IServiceProvider serviceProvider)
        => serviceProvider.GetRequiredServiceInternal<IArtifactNamingService>();
=======
    internal static IPlatformOpenTelemetryService? GetPlatformOTelService(this IServiceProvider serviceProvider)
        => serviceProvider.GetServiceInternal<IPlatformOpenTelemetryService>();
>>>>>>> d38ee5e1
}<|MERGE_RESOLUTION|>--- conflicted
+++ resolved
@@ -207,11 +207,9 @@
     internal static IFileLoggerInformation? GetFileLoggerInformation(this IServiceProvider serviceProvider)
         => serviceProvider.GetServiceInternal<IFileLoggerInformation>();
 
-<<<<<<< HEAD
+    internal static IPlatformOpenTelemetryService? GetPlatformOTelService(this IServiceProvider serviceProvider)
+        => serviceProvider.GetServiceInternal<IPlatformOpenTelemetryService>();
+
     internal static IArtifactNamingService GetArtifactNamingService(this IServiceProvider serviceProvider)
         => serviceProvider.GetRequiredServiceInternal<IArtifactNamingService>();
-=======
-    internal static IPlatformOpenTelemetryService? GetPlatformOTelService(this IServiceProvider serviceProvider)
-        => serviceProvider.GetServiceInternal<IPlatformOpenTelemetryService>();
->>>>>>> d38ee5e1
 }