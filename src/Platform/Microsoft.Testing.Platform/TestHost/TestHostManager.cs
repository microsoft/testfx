﻿// Copyright (c) Microsoft Corporation. All rights reserved.
// Licensed under the MIT license. See LICENSE file in the project root for full license information.

using Microsoft.Testing.Platform.Extensions;
using Microsoft.Testing.Platform.Extensions.TestHost;
using Microsoft.Testing.Platform.Helpers;
using Microsoft.Testing.Platform.Requests;
using Microsoft.Testing.Platform.Resources;
using Microsoft.Testing.Platform.Services;

namespace Microsoft.Testing.Platform.TestHost;

internal sealed class TestHostManager : ITestHostManager
{
    // Registration ordering
    private readonly List<object> _factoryOrdering = [];

    // Exposed extension points
    private readonly List<Func<IServiceProvider, ITestHostApplicationLifetime>> _testApplicationLifecycleCallbacksFactories = [];
    private readonly List<Func<IServiceProvider, IDataConsumer>> _dataConsumerFactories = [];
    private readonly List<Func<IServiceProvider, ITestSessionLifetimeHandler>> _testSessionLifetimeHandlerFactories = [];
    private readonly List<ICompositeExtensionFactory> _dataConsumersCompositeServiceFactories = [];
    private readonly List<ICompositeExtensionFactory> _testSessionLifetimeHandlerCompositeFactories = [];

    // Non-exposed extension points
    private Func<IServiceProvider, ITestExecutionFilterFactory>? _testExecutionFilterFactory;
    private Func<IServiceProvider, ITestFrameworkInvoker>? _testFrameworkInvokerFactory;

    public void AddTestFrameworkInvoker(Func<IServiceProvider, ITestFrameworkInvoker> testFrameworkInvokerFactory)
    {
        Guard.NotNull(testFrameworkInvokerFactory);
        if (_testFrameworkInvokerFactory is not null)
        {
            throw new InvalidOperationException(PlatformResources.TestAdapterInvokerFactoryAlreadySetErrorMessage);
        }

        _testFrameworkInvokerFactory = testFrameworkInvokerFactory;
    }

    internal async Task<ActionResult<ITestFrameworkInvoker>> TryBuildTestAdapterInvokerAsync(ServiceProvider serviceProvider)
    {
        if (_testFrameworkInvokerFactory is null)
        {
            return ActionResult.Fail<ITestFrameworkInvoker>();
        }

        ITestFrameworkInvoker testAdapterInvoke = _testFrameworkInvokerFactory(serviceProvider);

        // We initialize only if enabled
        if (await testAdapterInvoke.IsEnabledAsync().ConfigureAwait(false))
        {
            await testAdapterInvoke.TryInitializeAsync().ConfigureAwait(false);

            return ActionResult.Ok(testAdapterInvoke);
        }

        return ActionResult.Fail<ITestFrameworkInvoker>();
    }

    public void AddTestExecutionFilterFactory(Func<IServiceProvider, ITestExecutionFilterFactory> testExecutionFilterFactory)
    {
        Guard.NotNull(testExecutionFilterFactory);
        if (_testExecutionFilterFactory is not null)
        {
            throw new InvalidOperationException(PlatformResources.TEstExecutionFilterFactoryFactoryAlreadySetErrorMessage);
        }

        _testExecutionFilterFactory = testExecutionFilterFactory;
    }

    internal async Task<ActionResult<ITestExecutionFilterFactory>> TryBuildTestExecutionFilterFactoryAsync(ServiceProvider serviceProvider)
    {
        if (_testExecutionFilterFactory is null)
        {
            return ActionResult.Fail<ITestExecutionFilterFactory>();
        }

        ITestExecutionFilterFactory testExecutionFilterFactory = _testExecutionFilterFactory(serviceProvider);

        // We initialize only if enabled
        if (await testExecutionFilterFactory.IsEnabledAsync().ConfigureAwait(false))
        {
            await testExecutionFilterFactory.TryInitializeAsync().ConfigureAwait(false);

            return ActionResult.Ok(testExecutionFilterFactory);
        }

        return ActionResult.Fail<ITestExecutionFilterFactory>();
    }

    public void AddTestHostApplicationLifetime(Func<IServiceProvider, ITestHostApplicationLifetime> testHostApplicationLifetime)
    {
        Guard.NotNull(testHostApplicationLifetime);
        _testApplicationLifecycleCallbacksFactories.Add(testHostApplicationLifetime);
    }

    internal async Task<ITestHostApplicationLifetime[]> BuildTestApplicationLifecycleCallbackAsync(ServiceProvider serviceProvider)
    {
        List<ITestHostApplicationLifetime> testApplicationLifecycleCallbacks = [];
        foreach (Func<IServiceProvider, ITestHostApplicationLifetime> testApplicationLifecycleCallbacksFactory in _testApplicationLifecycleCallbacksFactories)
        {
            ITestHostApplicationLifetime service = testApplicationLifecycleCallbacksFactory(serviceProvider);

            // Check if we have already extensions of the same type with same id registered
<<<<<<< HEAD
            if (testApplicationLifecycleCallbacks.Any(x => x.Uid == service.Uid))
            {
                ITestHostApplicationLifetime currentRegisteredExtension = testApplicationLifecycleCallbacks.Single(x => x.Uid == service.Uid);
                throw new InvalidOperationException(string.Format(CultureInfo.InvariantCulture, PlatformResources.ExtensionWithSameUidAlreadyRegisteredErrorMessage, service.Uid, currentRegisteredExtension.GetType()));
            }
=======
            testApplicationLifecycleCallbacks.ValidateUniqueExtension(service);
>>>>>>> 6b1c2d63

            // We initialize only if enabled
            if (await service.IsEnabledAsync().ConfigureAwait(false))
            {
                await service.TryInitializeAsync().ConfigureAwait(false);

                // Register the extension for usage
                testApplicationLifecycleCallbacks.Add(service);
            }
        }

        return [.. testApplicationLifecycleCallbacks];
    }

    public void AddDataConsumer(Func<IServiceProvider, IDataConsumer> dataConsumerFactory)
    {
        Guard.NotNull(dataConsumerFactory);
        _dataConsumerFactories.Add(dataConsumerFactory);
        _factoryOrdering.Add(dataConsumerFactory);
    }

    public void AddDataConsumer<T>(CompositeExtensionFactory<T> compositeServiceFactory)
        where T : class, IDataConsumer
    {
        Guard.NotNull(compositeServiceFactory);
        if (_dataConsumersCompositeServiceFactories.Contains(compositeServiceFactory))
        {
            throw new ArgumentException(PlatformResources.CompositeServiceFactoryInstanceAlreadyRegistered);
        }

        _dataConsumersCompositeServiceFactories.Add(compositeServiceFactory);
        _factoryOrdering.Add(compositeServiceFactory);
    }

    internal async Task<(IExtension Consumer, int RegistrationOrder)[]> BuildDataConsumersAsync(ServiceProvider serviceProvider, List<ICompositeExtensionFactory> alreadyBuiltServices)
    {
        List<(IExtension Consumer, int RegistrationOrder)> dataConsumers = [];
        foreach (Func<IServiceProvider, IDataConsumer> dataConsumerFactory in _dataConsumerFactories)
        {
            IDataConsumer service = dataConsumerFactory(serviceProvider);

            // Check if we have already extensions of the same type with same id registered
            dataConsumers.ValidateUniqueExtension(service, x => x.Consumer);

            // We initialize only if enabled
            if (await service.IsEnabledAsync().ConfigureAwait(false))
            {
                await service.TryInitializeAsync().ConfigureAwait(false);

                // Register the extension for usage
                dataConsumers.Add((service, _factoryOrdering.IndexOf(dataConsumerFactory)));
            }
        }

        foreach (ICompositeExtensionFactory compositeServiceFactory in _dataConsumersCompositeServiceFactories)
        {
            ICompositeExtensionFactory? compositeFactoryInstance;

            // We check if the same service is already built in some other build phase
            if ((compositeFactoryInstance = alreadyBuiltServices.SingleOrDefault(x => x.GetType() == compositeServiceFactory.GetType())) is null)
            {
                // We clone the instance because we want to have fresh instance per BuildTestApplicationLifecycleCallbackAsync call
                compositeFactoryInstance = (ICompositeExtensionFactory)compositeServiceFactory.Clone();

                // Create the new fresh instance
                var instance = (IExtension)compositeFactoryInstance.GetInstance(serviceProvider);

                // Check if we have already extensions of the same type with same id registered
                dataConsumers.ValidateUniqueExtension(instance, x => x.Consumer);

                // We initialize only if enabled
                if (await instance.IsEnabledAsync().ConfigureAwait(false))
                {
                    await instance.TryInitializeAsync().ConfigureAwait(false);
                }

                // Add to the list of shared singletons
                alreadyBuiltServices.Add(compositeFactoryInstance);
            }

            // Get the singleton
            var extension = (IExtension)compositeFactoryInstance.GetInstance();

            // We register the extension only if enabled
            if (await extension.IsEnabledAsync().ConfigureAwait(false))
            {
                if (extension is IDataConsumer consumer)
                {
                    // Register the extension for usage
                    dataConsumers.Add((consumer, _factoryOrdering.IndexOf(compositeServiceFactory)));
                    continue;
                }

                throw new InvalidOperationException(string.Format(CultureInfo.InvariantCulture, PlatformResources.ExtensionDoesNotImplementGivenInterfaceErrorMessage, extension.GetType(), typeof(IDataConsumer)));
            }
        }

        return [.. dataConsumers];
    }

    public void AddTestSessionLifetimeHandle(Func<IServiceProvider, ITestSessionLifetimeHandler> testSessionLifetimeHandleFactory)
    {
        Guard.NotNull(testSessionLifetimeHandleFactory);
        _testSessionLifetimeHandlerFactories.Add(testSessionLifetimeHandleFactory);
        _factoryOrdering.Add(testSessionLifetimeHandleFactory);
    }

    public void AddTestSessionLifetimeHandle<T>(CompositeExtensionFactory<T> compositeServiceFactory)
        where T : class, ITestSessionLifetimeHandler
    {
        Guard.NotNull(compositeServiceFactory);
        if (_testSessionLifetimeHandlerCompositeFactories.Contains(compositeServiceFactory))
        {
            throw new ArgumentException(PlatformResources.CompositeServiceFactoryInstanceAlreadyRegistered);
        }

        _testSessionLifetimeHandlerCompositeFactories.Add(compositeServiceFactory);
        _factoryOrdering.Add(compositeServiceFactory);
    }

    internal async Task<(IExtension TestSessionLifetimeHandler, int RegistrationOrder)[]> BuildTestSessionLifetimeHandleAsync(ServiceProvider serviceProvider, List<ICompositeExtensionFactory> alreadyBuiltServices)
    {
        List<(IExtension TestSessionLifetimeHandler, int RegistrationOrder)> testSessionLifetimeHandlers = [];
        foreach (Func<IServiceProvider, ITestSessionLifetimeHandler> testSessionLifetimeHandlerFactory in _testSessionLifetimeHandlerFactories)
        {
            ITestSessionLifetimeHandler service = testSessionLifetimeHandlerFactory(serviceProvider);

            // Check if we have already extensions of the same type with same id registered
            testSessionLifetimeHandlers.ValidateUniqueExtension(service, x => x.TestSessionLifetimeHandler);

            // We initialize only if enabled
            if (await service.IsEnabledAsync().ConfigureAwait(false))
            {
                await service.TryInitializeAsync().ConfigureAwait(false);

                // Register the extension for usage
                testSessionLifetimeHandlers.Add((service, _factoryOrdering.IndexOf(testSessionLifetimeHandlerFactory)));
            }
        }

        foreach (ICompositeExtensionFactory compositeServiceFactory in _testSessionLifetimeHandlerCompositeFactories)
        {
            ICompositeExtensionFactory? compositeFactoryInstance;

            // We check if the same service is already built in some other build phase
            if ((compositeFactoryInstance = alreadyBuiltServices.SingleOrDefault(x => x.GetType() == compositeServiceFactory.GetType())) is null)
            {
                // We clone the instance because we want to have fresh instance per BuildTestApplicationLifecycleCallbackAsync call
                compositeFactoryInstance = (ICompositeExtensionFactory)compositeServiceFactory.Clone();

                // Create the new fresh instance
                var instance = (IExtension)compositeFactoryInstance.GetInstance(serviceProvider);

                // Check if we have already extensions of the same type with same id registered
                testSessionLifetimeHandlers.ValidateUniqueExtension(instance, x => x.TestSessionLifetimeHandler);

                // We initialize only if enabled
                if (await instance.IsEnabledAsync().ConfigureAwait(false))
                {
                    await instance.TryInitializeAsync().ConfigureAwait(false);
                }

                // Add to the list of shared singletons
                alreadyBuiltServices.Add(compositeFactoryInstance);
            }

            // Get the singleton
            var extension = (IExtension)compositeFactoryInstance.GetInstance();

            // We register the extension only if enabled
            if (await extension.IsEnabledAsync().ConfigureAwait(false))
            {
                if (extension is ITestSessionLifetimeHandler testSessionLifetimeHandler)
                {
                    // Register the extension for usage
                    testSessionLifetimeHandlers.Add((testSessionLifetimeHandler, _factoryOrdering.IndexOf(compositeServiceFactory)));
                }
                else
                {
                    throw new InvalidOperationException(string.Format(CultureInfo.InvariantCulture, PlatformResources.ExtensionDoesNotImplementGivenInterfaceErrorMessage, extension.GetType(), typeof(ITestSessionLifetimeHandler)));
                }
            }
        }

        return [.. testSessionLifetimeHandlers];
    }
}<|MERGE_RESOLUTION|>--- conflicted
+++ resolved
@@ -102,15 +102,7 @@
             ITestHostApplicationLifetime service = testApplicationLifecycleCallbacksFactory(serviceProvider);
 
             // Check if we have already extensions of the same type with same id registered
-<<<<<<< HEAD
-            if (testApplicationLifecycleCallbacks.Any(x => x.Uid == service.Uid))
-            {
-                ITestHostApplicationLifetime currentRegisteredExtension = testApplicationLifecycleCallbacks.Single(x => x.Uid == service.Uid);
-                throw new InvalidOperationException(string.Format(CultureInfo.InvariantCulture, PlatformResources.ExtensionWithSameUidAlreadyRegisteredErrorMessage, service.Uid, currentRegisteredExtension.GetType()));
-            }
-=======
             testApplicationLifecycleCallbacks.ValidateUniqueExtension(service);
->>>>>>> 6b1c2d63
 
             // We initialize only if enabled
             if (await service.IsEnabledAsync().ConfigureAwait(false))
