﻿// Copyright (c) Microsoft Corporation. All rights reserved.
// Licensed under the MIT license. See LICENSE file in the project root for full license information.

using System.Globalization;

using Microsoft.Testing.Platform.Builder;
using Microsoft.Testing.Platform.CommandLine;
using Microsoft.Testing.Platform.Extensions.OutputDevice;
using Microsoft.Testing.Platform.Helpers;
using Microsoft.Testing.Platform.Logging;
using Microsoft.Testing.Platform.OutputDevice;
using Microsoft.Testing.Platform.Resources;
using Microsoft.Testing.Platform.Services;

namespace Microsoft.Testing.Platform.Telemetry;

internal sealed class TelemetryManager : ITelemetryManager, IOutputDeviceDataProducer
{
    private Func<IServiceProvider, ITelemetryCollector>? _telemetryFactory;

    public string Uid => nameof(TelemetryManager);

    public string Version => AppVersion.DefaultSemVer;

    public string DisplayName => string.Empty;

    public string Description => string.Empty;

    public void AddTelemetryCollectorProvider(Func<IServiceProvider, ITelemetryCollector> telemetryFactory)
    {
        if (_telemetryFactory is not null)
        {
            throw new InvalidOperationException("Telemetry provider already set");
        }

        _telemetryFactory = telemetryFactory;
    }

    public async Task<ITelemetryCollector> BuildAsync(ServiceProvider serviceProvider, ILoggerFactory loggerFactory, TestApplicationOptions testApplicationOptions)
    {
        bool isTelemetryOptedOut = !testApplicationOptions.EnableTelemetry;

        ILogger<TelemetryManager> logger = loggerFactory.CreateLogger<TelemetryManager>();
        await logger.LogInformationAsync(string.Format(CultureInfo.InvariantCulture, PlatformResources.TelemetryManagerTestApplicationOptionsTelemetryEnabled, testApplicationOptions.EnableTelemetry));

        // If the environment variable is not set or is set to 0, telemetry is opted in.
        IEnvironment environment = serviceProvider.GetEnvironment();
        string? telemetryOptOut = environment.GetEnvironmentVariable(EnvironmentVariableConstants.TESTINGPLATFORM_TELEMETRY_OPTOUT);
        await logger.LogInformationAsync(string.Format(CultureInfo.InvariantCulture, PlatformResources.TelemetryManagerEnvironmentVariableValue, EnvironmentVariableConstants.TESTINGPLATFORM_TELEMETRY_OPTOUT, telemetryOptOut));
        isTelemetryOptedOut = (telemetryOptOut is not null and ("1" or "true")) || isTelemetryOptedOut;

        string? cli_telemetryOptOut = environment.GetEnvironmentVariable(EnvironmentVariableConstants.DOTNET_CLI_TELEMETRY_OPTOUT);
        await logger.LogInformationAsync(string.Format(CultureInfo.InvariantCulture, PlatformResources.TelemetryManagerEnvironmentVariableValue, EnvironmentVariableConstants.DOTNET_CLI_TELEMETRY_OPTOUT, cli_telemetryOptOut));
        isTelemetryOptedOut = (cli_telemetryOptOut is not null and ("1" or "true")) || isTelemetryOptedOut;

        // NO_LOGO

        // If the environment variable is not set or is set to 0, telemetry is opted in.
        ICommandLineOptions commandLineOptions = serviceProvider.GetCommandLineOptions();
        bool dontShowLogo = commandLineOptions.IsOptionSet(PlatformCommandLineProvider.NoBannerOptionKey);

        string? noBanner = environment.GetEnvironmentVariable(EnvironmentVariableConstants.TESTINGPLATFORM_NOBANNER);
        await logger.LogInformationAsync(string.Format(CultureInfo.InvariantCulture, PlatformResources.TelemetryManagerEnvironmentVariableValue, EnvironmentVariableConstants.TESTINGPLATFORM_NOBANNER, noBanner));
        dontShowLogo = (noBanner is not null and ("1" or "true")) || dontShowLogo;

        string? dotnet_noLogo = environment.GetEnvironmentVariable(EnvironmentVariableConstants.DOTNET_NOLOGO);
        await logger.LogInformationAsync(string.Format(CultureInfo.InvariantCulture, PlatformResources.TelemetryManagerEnvironmentVariableValue, EnvironmentVariableConstants.DOTNET_NOLOGO, dotnet_noLogo));
        dontShowLogo = (dotnet_noLogo is not null and ("1" or "true")) || dontShowLogo;

        await logger.LogInformationAsync(string.Format(
            CultureInfo.InvariantCulture,
            PlatformResources.TelemetryManagerTelemetryStatus,
            !isTelemetryOptedOut ? PlatformResources.TelemetryManagerTelemetryStatusEnabled : PlatformResources.TelemetryManagerTelemetryStatusDisabled));

        if (!isTelemetryOptedOut && !dontShowLogo)
        {
            ITestApplicationModuleInfo testApplicationModuleInfo = serviceProvider.GetTestApplicationModuleInfo();
            string fileName = Path.ChangeExtension(Path.GetFileName(testApplicationModuleInfo.GetCurrentTestApplicationFullPath()), "testingPlatformFirstTimeUseSentinel");
            string? directory = environment.GetEnvironmentVariable("LOCALAPPDATA") ?? environment.GetEnvironmentVariable("HOME");
            if (directory is not null)
            {
                directory = Path.Combine(directory, "Microsoft", "TestingPlatform");
            }

            IFileSystem fileSystem = serviceProvider.GetFileSystem();
            bool sentinelIsNotPresent =
                TAString.IsNullOrWhiteSpace(directory)
                || !fileSystem.Exists(Path.Combine(directory, fileName));

            if (!dontShowLogo && sentinelIsNotPresent)
            {
<<<<<<< HEAD
                await outputDevice.DisplayAsync(this, new TextOutputDeviceData(PlatformResources.TelemetryManagerTelemetryCollectionNotice));
=======
                string telemetryNotice =
                    """
                    Telemetry
                    ---------
                    Microsoft Testing Platform collects usage data in order to help us improve your experience. The data is collected by Microsoft and are not shared with anyone.
                    You can opt-out of telemetry by setting the TESTINGPLATFORM_TELEMETRY_OPTOUT or DOTNET_CLI_TELEMETRY_OPTOUT environment variable to '1' or 'true' using your favorite shell.

                    Read more about Microsoft Testing Platform telemetry: https://aka.ms/testingplatform/guides/telemetry
                    """;
                IOutputDevice outputDevice = serviceProvider.GetOutputDevice();
                await outputDevice.DisplayAsync(this, new TextOutputDeviceData(telemetryNotice));
>>>>>>> eed4b172

                string? path = null;
                try
                {
                    // See if we should write the file, and write it.
                    if (!TAString.IsNullOrWhiteSpace(directory))
                    {
                        Directory.CreateDirectory(directory);

                        // Write empty file.
                        path = Path.Combine(directory, fileName);
                        using (fileSystem.NewFileStream(path, FileMode.Create, FileAccess.Write))
                        {
                        }
                    }
                }
                catch (Exception exception) when (exception is IOException or SystemException)
                {
                    await logger.LogErrorAsync(string.Format(CultureInfo.InvariantCulture, PlatformResources.TelemetryManagerFailedToWriteSentinelFile, path ?? PlatformResources.TelemetryManagerSentinelFileUnknownPath), exception);
                }
            }
        }

        if (!isTelemetryOptedOut)
        {
            serviceProvider.TryAddService(new TelemetryInformation(true, TelemetryProperties.VersionValue));
        }
        else
        {
            serviceProvider.TryAddService(new TelemetryInformation(false, TelemetryProperties.VersionValue));
        }

        ITelemetryCollector telemetryCollector = _telemetryFactory is null
            ? new NopTelemetryService(!isTelemetryOptedOut)
            : !isTelemetryOptedOut ? _telemetryFactory(serviceProvider) : new NopTelemetryService(!isTelemetryOptedOut);

        if (!isTelemetryOptedOut)
        {
            await logger.LogInformationAsync(string.Format(CultureInfo.InvariantCulture, PlatformResources.TelemetryManagerTelemetryCollectorProvider, telemetryCollector.GetType()));
        }

        return telemetryCollector;
    }

    public Task<bool> IsEnabledAsync() => throw new NotImplementedException();
}<|MERGE_RESOLUTION|>--- conflicted
+++ resolved
@@ -89,21 +89,8 @@
 
             if (!dontShowLogo && sentinelIsNotPresent)
             {
-<<<<<<< HEAD
+                IOutputDevice outputDevice = serviceProvider.GetOutputDevice();
                 await outputDevice.DisplayAsync(this, new TextOutputDeviceData(PlatformResources.TelemetryManagerTelemetryCollectionNotice));
-=======
-                string telemetryNotice =
-                    """
-                    Telemetry
-                    ---------
-                    Microsoft Testing Platform collects usage data in order to help us improve your experience. The data is collected by Microsoft and are not shared with anyone.
-                    You can opt-out of telemetry by setting the TESTINGPLATFORM_TELEMETRY_OPTOUT or DOTNET_CLI_TELEMETRY_OPTOUT environment variable to '1' or 'true' using your favorite shell.
-
-                    Read more about Microsoft Testing Platform telemetry: https://aka.ms/testingplatform/guides/telemetry
-                    """;
-                IOutputDevice outputDevice = serviceProvider.GetOutputDevice();
-                await outputDevice.DisplayAsync(this, new TextOutputDeviceData(telemetryNotice));
->>>>>>> eed4b172
 
                 string? path = null;
                 try
