--- conflicted
+++ resolved
@@ -34,11 +34,7 @@
     <file src="MSTest.Core\Microsoft.VisualStudio.TestPlatform.TestFramework.dll" target="build\_common\" />
     <file src="Microsoft.TestPlatform.AdapterUtilities\netstandard2.0\" target="build\_common\" />
 
-<<<<<<< HEAD
-    <!-- NetCore -->
-=======
     <!-- netcoreapp1.0 -->
->>>>>>> 327ab681
     <file src="Build\NetCore\MSTest.TestAdapter.props" target="build\netcoreapp1.0\" />
     <file src="PlatformServices.NetCore\netstandard1.5\Microsoft.VisualStudio.TestPlatform.MSTestAdapter.PlatformServices.dll" target="build\netcoreapp1.0\" />
     <file src="Microsoft.TestPlatform.AdapterUtilities\netstandard1.0\" target="build\netstandard1.5\" />
@@ -62,13 +58,8 @@
 
     <!-- netcoreapp1.0 -->
     <file src="PlatformServices.NetCore\netstandard1.5\Microsoft.VisualStudio.TestPlatform.MSTestAdapter.PlatformServices.pdb" target="build\netcoreapp1.0\" />
-<<<<<<< HEAD
 
-    <!-- UWP -->
-=======
- 
     <!-- uap10.0 -->
->>>>>>> 327ab681
     <file src="PlatformServices.Universal\Microsoft.VisualStudio.TestPlatform.MSTestAdapter.PlatformServices.pdb" target="build\uap10.0\" />
 
     <!-- Source code -->
