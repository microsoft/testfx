﻿<?xml version="1.0" encoding="utf-8"?>
<xliff xmlns="urn:oasis:names:tc:xliff:document:1.2" xmlns:xsi="http://www.w3.org/2001/XMLSchema-instance" version="1.2" xsi:schemaLocation="urn:oasis:names:tc:xliff:document:1.2 xliff-core-1.2-transitional.xsd">
  <file datatype="xml" source-language="en" target-language="ko" original="../Resources.resx">
    <body>
      <trans-unit id="AssemblyCleanupShouldBeValidDescription">
        <source>Methods marked with '[AssemblyCleanup]' should follow the following layout to be valid:
-it can't be declared on a generic class
-it should be 'public'
-it should be 'static'
-it should not be 'async void'
-it should not be a special method (finalizer, operator...).
-it should not be generic
-it should either not take any parameter, or take a single parameter of type 'TestContext'
-return type should be 'void', 'Task' or 'ValueTask'

The type declaring these methods should also respect the following rules:
-The type should be a class
-The class should be 'public' or 'internal' (if the test project is using the '[DiscoverInternals]' attribute)
-The class shouldn't be 'static'
-The class should be marked with '[TestClass]' (or a derived attribute)
-the class should not be generic.</source>
        <target state="translated">'[AssemblyCleanup]'으로 표시된 메서드가 유효하려면 다음 레이아웃을 따라야 합니다.
- 제네릭 클래스에서 선언할 수 없습니다.
- 'public'이어야 합니다. 
- 'static'이어야 합니다.
- 'async void'가 아니어야 합니다.
- 특수 메서드(종료자, 연산자...)가 아니어야 합니다.
- 제네릭이 아니어야 합니다.
- 매개 변수를 사용하거나 'TestContext' 형식의 단일 매개 변수를 사용해서는 안 됩니다.
- 반환 형식은 'void', 'Task' 또는 'ValueTask'여야 합니다.

이러한 메서드를 선언하는 형식은 다음 규칙도 준수해야 합니다.
- 형식은 클래스여야 합니다.
- 클래스는 'public' 또는 'internal'이어야 합니다(테스트 프로젝트에서 '[DiscoverInternals]' 특성을 사용하는 경우).
- 클래스는 'static'이 되어서는 안 됩니다.
- 클래스는 '[TestClass]'(또는 파생 특성)로 표시되어야 합니다.
- 클래스는 제네릭이 아니어야 합니다.</target>
        <note />
      </trans-unit>
      <trans-unit id="AssemblyCleanupShouldBeValidMessageFormat">
        <source>AssemblyCleanup method '{0}' signature is invalid</source>
        <target state="translated">AssemblyCleanup 메서드 '{0}' 시그니처가 잘못되었습니다.</target>
        <note />
      </trans-unit>
      <trans-unit id="AssemblyCleanupShouldBeValidTitle">
        <source>AssemblyCleanup methods should have valid layout</source>
        <target state="translated">AssemblyCleanup 메서드에는 올바른 레이아웃이 있어야 합니다.</target>
        <note />
      </trans-unit>
      <trans-unit id="AssemblyInitializeShouldBeValidDescription">
        <source>Methods marked with '[AssemblyInitialize]' should follow the following layout to be valid:
-it can't be declared on a generic class
-it should be 'public'
-it should be 'static'
-it should not be 'async void'
-it should not be a special method (finalizer, operator...).
-it should not be generic
-it should take one parameter of type 'TestContext'
-return type should be 'void', 'Task' or 'ValueTask'

The type declaring these methods should also respect the following rules:
-The type should be a class
-The class should be 'public' or 'internal' (if the test project is using the '[DiscoverInternals]' attribute)
-The class shouldn't be 'static'
-The class should be marked with '[TestClass]' (or a derived attribute)
-the class should not be generic.</source>
        <target state="translated">'[AssemblyInitialize]'로 표시된 메서드가 유효하려면 다음 레이아웃을 따라야 합니다.
-제네릭 클래스에서 선언할 수 없습니다.
- 'public'이어야 합니다. 
- 'static'이어야 합니다.
- 'async void'가 아니어야 합니다.
- 특수 메서드(종료자, 연산자...)가 아니어야 합니다.
- 제네릭이 아니어야 합니다.
- 'TestContext' 형식의 매개 변수를 하나 사용해야 합니다.
- 반환 형식은 'void', 'Task' 또는 'ValueTask'여야 합니다.

이러한 메서드를 선언하는 형식은 다음 규칙도 준수해야 합니다.
-형식은 클래스여야 합니다.
-클래스는 'public' 또는 'internal'이어야 합니다(테스트 프로젝트에서 '[DiscoverInternals]' 특성을 사용하는 경우).
-클래스는 'static'이 되어서는 안 됩니다.
-클래스는 '[TestClass]'(또는 파생 특성)로 표시되어야 합니다.
-클래스는 제네릭이 아니어야 합니다.</target>
        <note />
      </trans-unit>
      <trans-unit id="AssemblyInitializeShouldBeValidMessageFormat">
        <source>AssemblyInitialize method '{0}' signature is invalid</source>
        <target state="translated">AssemblyInitialize 메서드 '{0}' 시그니처가 잘못되었습니다.</target>
        <note />
      </trans-unit>
      <trans-unit id="AssemblyInitializeShouldBeValidTitle">
        <source>AssemblyInitialize methods should have valid layout</source>
        <target state="translated">AssemblyInitialize 메서드에는 유효한 레이아웃이 있어야 합니다.</target>
        <note />
      </trans-unit>
      <trans-unit id="AssertionArgsShouldAvoidConditionalAccessMessageFormat">
        <source>Prefer adding an additional assertion that checks for null</source>
        <target state="translated">null을 확인하는 추가 어설션을 추가하는 것이 좋습니다.</target>
        <note />
      </trans-unit>
      <trans-unit id="AssertionArgsShouldAvoidConditionalAccessTitle">
        <source>Avoid conditional access in assertions</source>
        <target state="translated">어설션에서 조건부 액세스 방지</target>
        <note />
      </trans-unit>
      <trans-unit id="AssertionArgsShouldBePassedInCorrectOrderDescription">
        <source>'Assert.AreEqual', 'Assert.AreNotEqual', 'Assert.AreSame' and 'Assert.AreNotSame' expects the expected value to be passed first and the actual value to be passed as second argument.</source>
        <target state="translated">'Assert.AreEqual', 'Assert.AreNotEqual', 'Assert.AreSame' 및 'Assert.AreNotSame'에는 필요한 값이 먼저 전달되고 실제 값이 두 번째 인수로 전달되어야 합니다.</target>
        <note />
      </trans-unit>
      <trans-unit id="AssertionArgsShouldBePassedInCorrectOrderMessageFormat">
        <source>Assertion arguments should be passed in the correct order. 'actual' and 'expected'/'notExpected' arguments have been swapped.</source>
        <target state="translated">어설션 인수는 올바른 순서로 전달되어야 합니다. 'actual' 및 'expected'/'notExpected' 인수가 바뀌었습니다.</target>
        <note />
      </trans-unit>
      <trans-unit id="AssertionArgsShouldBePassedInCorrectOrderTitle">
        <source>Assertion arguments should be passed in the correct order</source>
        <target state="translated">어설션 인수는 올바른 순서로 전달되어야 합니다.</target>
        <note />
      </trans-unit>
      <trans-unit id="AvoidAssertAreSameWithValueTypesDescription">
        <source>Use 'Assert.AreEqual'/'Assert.AreNotEqual' instead of 'Assert.AreSame'/'Assert.AreNotSame' when comparing value types. Passing a value type to 'Assert.AreSame'/'Assert.AreNotSame' will be boxed (creating a new object). Because 'Assert.AreSame'/'Assert.AreNotSame' does the comparison by reference, 'Assert.AreSame' will fail when boxing happens, and 'Assert.AreNotSame' will always pass.</source>
        <target state="translated">값 형식을 비교할 때 'Assert.AreSame'/'Assert.AreNotSame' 대신 'Assert.AreEqual'/'Assert.AreNotEqual'을 사용합니다. 값 형식을 'Assert.AreSame'/'Assert.AreNotSame'에 전달하면 boxed(새 개체 만들기)됩니다. 'Assert.AreSame'/'Assert.AreNotSame'은 참조로 비교하므로 boxing이 발생할 때 'Assert.AreSame'이 실패하고 'Assert.AreNotSame'이 항상 전달됩니다.</target>
        <note />
      </trans-unit>
      <trans-unit id="AvoidAssertAreSameWithValueTypesMessageFormat">
        <source>Use '{0}' instead of '{1}' when comparing value types</source>
        <target state="translated">값 형식을 비교할 때 '{1}' 대신 '{0}' 사용</target>
        <note />
      </trans-unit>
      <trans-unit id="AvoidAssertAreSameWithValueTypesTitle">
        <source>Don't use 'Assert.AreSame' or 'Assert.AreNotSame' with value types</source>
        <target state="translated">값 형식에 'Assert.AreSame' 또는 'Assert.AreNotSame'을 사용하지 마세요.</target>
        <note />
      </trans-unit>
      <trans-unit id="AvoidExplicitDynamicDataSourceTypeMessageFormat">
        <source>Remove the 'DynamicDataSourceType' argument to use the default auto detect behavior</source>
        <target state="translated">기본 자동 검색 동작을 사용하려면 'DynamicDataSourceType' 인수를 제거합니다.</target>
        <note />
      </trans-unit>
      <trans-unit id="AvoidExplicitDynamicDataSourceTypeTitle">
        <source>Avoid passing an explicit 'DynamicDataSourceType' and use the default auto detect behavior</source>
        <target state="translated">명시적 'DynamicDataSourceType'을 전달하지 말고 기본 자동 검색 동작을 사용합니다.</target>
        <note />
      </trans-unit>
      <trans-unit id="AvoidUsingAssertsInAsyncVoidContextDescription">
        <source>Do not assert inside 'async void' methods, local functions, or lambdas. Exceptions that are thrown in this context will be unhandled exceptions. When using VSTest under .NET Framework, they will be silently swallowed. When using Microsoft.Testing.Platform or VSTest under modern .NET, they may crash the process.</source>
        <target state="translated">'async void' 메서드, 로컬 함수 또는 람다 내에서 어설션하지 마십시오. 이 컨텍스트에서 throw된 예외는 처리되지 않은 예외가 됩니다. .NET Framework 아래에서 VSTest를 사용하면 자동으로 무시됩니다. 최신 .NET에서 Microsoft.Testing.Platform 또는 VSTest를 사용하는 경우 프로세스가 중단될 수 있습니다.</target>
        <note />
      </trans-unit>
      <trans-unit id="AvoidUsingAssertsInAsyncVoidContextMessageFormat">
        <source>Do not assert inside 'async void' methods, local functions, or lambdas because they may not fail the test</source>
        <target state="translated">테스트에 실패할 수 없으므로 'async void' 메서드, 로컬 함수 또는 람다 내에서 어설션하지 마세요.</target>
        <note />
      </trans-unit>
      <trans-unit id="AvoidUsingAssertsInAsyncVoidContextTitle">
        <source>Do not assert inside 'async void' contexts</source>
        <target state="translated">'async void' 컨텍스트 내에서 어설션 안 함</target>
        <note />
      </trans-unit>
      <trans-unit id="ClassCleanupShouldBeValidDescription">
        <source>Methods marked with '[ClassCleanup]' should follow the following layout to be valid:
-it can't be declared on a generic class without the 'InheritanceBehavior' mode is set
-it should be 'public'
-it should be 'static'
-it should not be 'async void'
-it should not be a special method (finalizer, operator...).
-it should not be generic
-it should either not take any parameter, or take a single parameter of type 'TestContext'
-return type should be 'void', 'Task' or 'ValueTask'
-'InheritanceBehavior.BeforeEachDerivedClass' attribute parameter should be specified if the class is 'abstract'
-'InheritanceBehavior.BeforeEachDerivedClass' attribute parameter should not be specified if the class is 'sealed'

The type declaring these methods should also respect the following rules:
-The type should be a class
-The class should be 'public' or 'internal' (if the test project is using the '[DiscoverInternals]' attribute)
-The class shouldn't be 'static'
-If the class is 'sealed', it should be marked with '[TestClass]' (or a derived attribute)
-the class should not be generic.</source>
        <target state="translated">'[ClassCleanup]'으로 표시된 메서드가 유효하려면 다음 레이아웃을 따라야 합니다.
- 'InheritanceBehavior' 모드가 설정되지 않은 제네릭 클래스에서 선언할 수 없습니다.
- 'public'이어야 합니다. 
- 'static'이어야 합니다.
- 'async void'가 아니어야 합니다.
- 특수 메서드(종료자, 연산자...)가 아니어야 합니다.
- 제네릭이 아니어야 합니다.
- 매개 변수를 사용하거나 'TestContext' 형식의 단일 매개 변수를 사용해서는 안 됩니다.
- 반환 형식은 'void', 'Task' 또는 'ValueTask'여야 합니다.
- 클래스가 'abstract'인 경우 'InheritanceBehavior.BeforeEachDerivedClass' 특성 매개 변수를 지정해야 합니다.
- 클래스가 'sealed'인 경우 'InheritanceBehavior.BeforeEachDerivedClass' 특성 매개 변수를 지정하면 안 됩니다.

이러한 메서드를 선언하는 형식은 다음 규칙도 준수해야 합니다.
- 형식은 클래스여야 합니다.
- 클래스는 'public' 또는 'internal'이어야 합니다(테스트 프로젝트에서 '[DiscoverInternals]' 특성을 사용하는 경우).
- 클래스는 'static'이 되어서는 안 됩니다.
- 클래스가 'sealed'인 경우 '[TestClass]'(또는 파생 특성)로 표시되어야 합니다.
- 클래스는 제네릭이 아니어야 합니다.</target>
        <note />
      </trans-unit>
      <trans-unit id="ClassCleanupShouldBeValidMessageFormat">
        <source>ClassCleanup method '{0}' signature is invalid</source>
        <target state="translated">ClassCleanup 메서드 '{0}' 시그니처가 잘못되었습니다.</target>
        <note />
      </trans-unit>
      <trans-unit id="ClassCleanupShouldBeValidTitle">
        <source>ClassCleanup methods should have valid layout</source>
        <target state="translated">ClassCleanup 메서드에는 유효한 레이아웃이 있어야 합니다.</target>
        <note />
      </trans-unit>
      <trans-unit id="ClassInitializeShouldBeValidDescription">
        <source>Methods marked with '[ClassInitialize]' should follow the following layout to be valid:
-it can't be declared on a generic class without the 'InheritanceBehavior' mode is set
-it should be 'public'
-it should be 'static'
-it should not be 'async void'
-it should not be a special method (finalizer, operator...).
-it should not be generic
-it should take one parameter of type 'TestContext'
-return type should be 'void', 'Task' or 'ValueTask'
-'InheritanceBehavior.BeforeEachDerivedClass' attribute parameter should be specified if the class is 'abstract'
-'InheritanceBehavior.BeforeEachDerivedClass' attribute parameter should not be specified if the class is 'sealed'

The type declaring these methods should also respect the following rules:
-The type should be a class
-The class should be 'public' or 'internal' (if the test project is using the '[DiscoverInternals]' attribute)
-The class shouldn't be 'static'
-If the class is 'sealed', it should be marked with '[TestClass]' (or a derived attribute)
-the class should not be generic.</source>
        <target state="translated">'[ClassInitialize]'로 표시된 메서드가 유효하려면 다음 레이아웃을 따라야 합니다.
-'InheritanceBehavior' 모드가 설정되지 않은 제네릭 클래스에서 선언할 수 없습니다.
- 'public'이어야 합니다. 
- 'static'이어야 합니다.
- 'async void'가 아니어야 합니다.
- 특수 메서드(종료자, 연산자...)가 아니어야 합니다.
- 제네릭이 아니어야 합니다.
- 'TestContext' 형식의 매개 변수를 하나 사용해야 합니다.
- 반환 형식은 'void', 'Task' 또는 'ValueTask'여야 합니다.
- 클래스가 'abstract'인 경우 'InheritanceBehavior.BeforeEachDerivedClass' 특성 매개 변수를 지정해야 합니다.
- 클래스가 'sealed'인 경우 'InheritanceBehavior.BeforeEachDerivedClass' 특성 매개 변수를 지정하면 안 됩니다.

이러한 메서드를 선언하는 형식은 다음 규칙도 준수해야 합니다.
-형식은 클래스여야 합니다.
-클래스는 'public' 또는 'internal'이어야 합니다(테스트 프로젝트에서 '[DiscoverInternals]' 특성을 사용하는 경우).
-클래스는 'static'이 되어서는 안 됩니다.
-클래스가 'sealed'인 경우 '[TestClass]'(또는 파생 특성)로 표시되어야 합니다.
-클래스는 제네릭이 아니어야 합니다.</target>
        <note />
      </trans-unit>
      <trans-unit id="ClassInitializeShouldBeValidMessageFormat">
        <source>ClassInitialize method '{0}' signature is invalid</source>
        <target state="translated">ClassInitialize 메서드 '{0}' 시그니처가 잘못되었습니다.</target>
        <note />
      </trans-unit>
      <trans-unit id="ClassInitializeShouldBeValidTitle">
        <source>ClassInitialize methods should have valid layout</source>
        <target state="translated">ClassInitialize 메서드에는 유효한 레이아웃이 있어야 합니다.</target>
        <note />
      </trans-unit>
      <trans-unit id="DataRowShouldBeValidDescription">
        <source>DataRow entry should have the following layout to be valid:
- should only be set on a test method;
- argument count should match method argument count;
- argument type should match method argument type.</source>
        <target state="translated">DataRow 항목이 유효하려면 다음과 같은 레이아웃이 있어야 합니다.
- 테스트 메서드에만 설정해야 합니다.
- 인수 개수가 메서드 인수 개수와 일치해야 합니다.
- 인수 형식이 메서드 인수 형식과 일치해야 합니다.</target>
        <note />
      </trans-unit>
      <trans-unit id="DataRowShouldBeValidMessageFormat_ArgumentCountMismatch">
        <source>DataRow argument count should match method parameter count (constructor arguments: {0}, method parameters: {1})</source>
        <target state="translated">DataRow 인수 개수는 메서드 매개 변수 개수(생성자 인수: {0}, 메서드 매개 변수: {1})와 일치해야 합니다.</target>
        <note />
      </trans-unit>
      <trans-unit id="DataRowShouldBeValidMessageFormat_ArgumentTypeMismatch">
        <source>DataRow argument types do not match method parameter types. {0}</source>
        <target state="translated">DataRow 인수 형식이 메서드 매개 변수 형식과 일치하지 않습니다. {0}</target>
        <note />
      </trans-unit>
      <trans-unit id="DataRowShouldBeValidMessageFormat_ParameterMismatch">
        <source>Parameter '{0}' expects type '{1}', but the provided value has type '{2}'</source>
        <target state="translated">'{0}' 매개 변수에는 '{1}' 형식이 필요한데 제공된 값의 형식은 '{2}'입니다.</target>
        <note />
      </trans-unit>
      <trans-unit id="DataRowShouldBeValidMessageFormat_GenericTypeArgumentConflictingTypes">
        <source>Found two conflicting types for generic parameter '{0}'. The conflicting types are '{1}' and '{2}'.</source>
        <target state="translated">제네릭 매개 변수 '{0}' 충돌하는 두 가지 형식을 찾았습니다. 충돌하는 형식은 '{1}' '{2}'.</target>
        <note />
      </trans-unit>
      <trans-unit id="DataRowShouldBeValidMessageFormat_GenericTypeArgumentNotResolved">
        <source>The type of the generic parameter '{0}' could not be inferred.</source>
        <target state="translated">제네릭 매개 변수 '{0}' 형식을 유추할 수 없습니다.</target>
        <note />
      </trans-unit>
      <trans-unit id="DataRowShouldBeValidMessageFormat_OnTestMethod">
        <source>DataRow should only be set on a test method</source>
        <target state="translated">DataRow는 테스트 메서드에서만 설정해야 함</target>
        <note />
      </trans-unit>
      <trans-unit id="DataRowShouldBeValidTitle">
        <source>DataRow should be valid</source>
        <target state="translated">DataRow는 유효해야 함</target>
        <note />
      </trans-unit>
      <trans-unit id="DoNotNegateBooleanAssertionFix">
        <source>Use 'Assert.{0}' instead</source>
        <target state="new">Use 'Assert.{0}' instead</target>
        <note />
      </trans-unit>
      <trans-unit id="DoNotNegateBooleanAssertionFixAllTitle">
        <source>Use proper Assert methods for all negated assertions</source>
        <target state="new">Use proper Assert methods for all negated assertions</target>
        <note />
      </trans-unit>
      <trans-unit id="DoNotNegateBooleanAssertionMessageFormat">
        <source>Do not negate boolean assertions, instead use the opposite assertion</source>
        <target state="translated">부울 어설션을 부정하지 말고 반대 어설션을 사용하세요</target>
        <note />
      </trans-unit>
      <trans-unit id="DoNotNegateBooleanAssertionTitle">
        <source>Do not negate boolean assertions</source>
        <target state="translated">부울 어설션 부정하지 마세요</target>
        <note />
      </trans-unit>
      <trans-unit id="DoNotStoreStaticTestContextAnalyzerMessageFormat">
        <source>Do not store TestContext in a static member</source>
        <target state="translated">TestContext를 정적 멤버에 저장하지 마세요</target>
        <note />
      </trans-unit>
      <trans-unit id="DoNotStoreStaticTestContextAnalyzerTitle">
        <source>Do not store TestContext in a static member</source>
        <target state="translated">TestContext를 정적 멤버에 저장하지 마세요</target>
        <note />
      </trans-unit>
      <trans-unit id="DoNotUseShadowingDescription">
        <source>Shadowing test members could cause testing issues (such as NRE).</source>
        <target state="translated">테스트 멤버를 숨기면 테스트 문제(예: NRE)가 발생할 수 있습니다.</target>
        <note />
      </trans-unit>
      <trans-unit id="DoNotUseShadowingMessageFormat">
        <source>Member '{0}' already exists in the base class</source>
        <target state="translated">멤버 '{0}'이(가) 기본 클래스에 이미 있습니다.</target>
        <note />
      </trans-unit>
      <trans-unit id="DoNotUseShadowingTitle">
        <source>Do not use shadowing</source>
        <target state="translated">섀도 사용 안 함</target>
        <note />
      </trans-unit>
      <trans-unit id="DoNotUseSystemDescriptionAttributeDescription">
        <source>'System.ComponentModel.DescriptionAttribute' has no effect in the context of tests and you likely wanted to use 'Microsoft.VisualStudio.TestTools.UnitTesting.DescriptionAttribute' instead.</source>
        <target state="translated">'System.ComponentModel.DescriptionAttribute'는 테스트 컨텍스트에 영향을 주지 않으며 대신 'Microsoft.VisualStudio.TestTools.UnitTesting.DescriptionAttribute'를 사용하려고 한 것 같습니다.</target>
        <note />
      </trans-unit>
      <trans-unit id="DoNotUseSystemDescriptionAttributeMessageFormat">
        <source>Did you mean to be using 'Microsoft.VisualStudio.TestTools.UnitTesting.DescriptionAttribute'?</source>
        <target state="translated">'Microsoft.VisualStudio.TestTools.UnitTesting.DescriptionAttribute'를 사용하려고 했나요?</target>
        <note />
      </trans-unit>
      <trans-unit id="DoNotUseSystemDescriptionAttributeTitle">
        <source>'System.ComponentModel.DescriptionAttribute' has no effect on test methods</source>
        <target state="translated">'System.ComponentModel.DescriptionAttribute'는 테스트 메서드에 영향을 주지 않습니다.</target>
        <note />
      </trans-unit>
      <trans-unit id="DuplicateDataRowMessageFormat">
        <source>Do not duplicate 'DataRow' attributes. This is usually a copy/paste error. The attribute indices are '{0}' and '{1}'.</source>
        <target state="translated">'DataRow' 특성을 복제하지 마세요. 일반적으로 복사/붙여넣기 오류입니다. 특성 인덱스는 '{0}' 및 '{1}'입니다.</target>
        <note />
      </trans-unit>
      <trans-unit id="DuplicateDataRowTitle">
        <source>Avoid duplicated 'DataRow' entries</source>
        <target state="translated">중복된 'DataRow' 항목 방지</target>
        <note />
      </trans-unit>
      <trans-unit id="DynamicDataShouldBeValidDescription">
        <source>'DynamicData' entry should have the following layout to be valid:
- should only be set on a test method;
- member should be defined on the type specified;
- member should be a method if DynamicDataSourceType.Method is specified or a property otherwise.</source>
        <target state="translated">'DynamicData' 항목에는 다음과 같은 레이아웃이 있어야 합니다.
- 테스트 메서드에만 설정해야 합니다.
- 지정된 형식에 멤버를 정의해야 합니다.
- DynamicDataSourceType.Method가 지정된 경우 멤버가 메서드이거나, 그렇지 않으면 속성이어야 합니다.</target>
        <note />
      </trans-unit>
      <trans-unit id="DynamicDataShouldBeValidMessageFormat_DataMemberSignature">
        <source>'[DynamicData]' data member '{0}.{1}' signature is invalid</source>
        <target state="translated">'[DynamicData]' 데이터 멤버 '{0}.{1}' 서명이 잘못되었습니다.</target>
        <note />
      </trans-unit>
      <trans-unit id="DynamicDataShouldBeValidMessageFormat_DisplayMethodSignature">
        <source>'[DynamicData]' display name method '{0}.{1}' signature is invalid</source>
        <target state="translated">'[DynamicData]' 표시 이름 메서드 '{0}.{1}' 서명이 잘못되었습니다.</target>
        <note />
      </trans-unit>
      <trans-unit id="DynamicDataShouldBeValidMessageFormat_MemberMethod">
        <source>'[DynamicData]' member '{0}.{1}' should be a method</source>
        <target state="translated">'[DynamicData]' 멤버 '{0}.{1}'은(는) 메서드여야 합니다.</target>
        <note />
      </trans-unit>
      <trans-unit id="DynamicDataShouldBeValidMessageFormat_MemberNotFound">
        <source>'[DynamicData]' member '{0}.{1}' cannot be found</source>
        <target state="translated">'[DynamicData]' 멤버 '{0}.{1}'을(를) 찾을 수 없습니다.</target>
        <note />
      </trans-unit>
      <trans-unit id="DynamicDataShouldBeValidMessageFormat_MemberType">
        <source>'[DynamicData]' referenced member '{0}.{1}' should return 'IEnumerable&lt;object[]&gt;', 'IEnumerable&lt;Tuple&gt;` or 'IEnumerable&lt;ValueTuple&gt;'</source>
        <target state="translated">'[DynamicData]'이(가) '{0} 멤버를 참조했습니다.{1}'은(는) 'IEnumerable&lt;object[]&gt;', 'IEnumerable&lt;Tuple&gt;' 또는 'IEnumerable&lt;ValueTuple&gt;'을 반환해야 합니다.</target>
        <note />
      </trans-unit>
      <trans-unit id="DynamicDataShouldBeValidMessageFormat_OnTestMethod">
        <source>'[DynamicData]' should only be set on a test method</source>
        <target state="translated">'[DynamicData]'는 테스트 메서드에서만 설정해야 합니다.</target>
        <note />
      </trans-unit>
      <trans-unit id="DynamicDataShouldBeValidMessageFormat_SourceTypeField">
        <source>'[DynamicData]' member '{0}.{1}' is a field so you should use 'DynamicDataSourceType.AutoDetect' or 'DynamicDataSourceType.Field' (auto detect is the default when not specified explicitly, and is recommended)</source>
        <target state="translated">'[DynamicData]' 구성원 '{0}.{1}'은(는) 필드이므로 'DynamicDataSourceType.AutoDetect' 또는 'DynamicDataSourceType.Field'를 사용해야 합니다(명시적으로 지정하지 않은 경우 자동 검색이 기본값이며 권장됨).</target>
        <note />
      </trans-unit>
      <trans-unit id="DynamicDataShouldBeValidMessageFormat_SourceTypeMethod">
        <source>'[DynamicData]' member '{0}.{1}' is a method so you should use 'DynamicDataSourceType.AutoDetect' or 'DynamicDataSourceType.Method' (auto detect is the default when not specified explicitly, and is recommended)</source>
        <target state="translated">'[DynamicData]' 멤버 '{0}.{1}'은(는) 'DynamicDataSourceType.AutoDetect' 또는 'DynamicDataSourceType.Method'를 사용해야 하는 메서드입니다.(명시적으로 지정하지 않은 경우 자동 검색이 기본값이며 권장)</target>
        <note />
      </trans-unit>
      <trans-unit id="DynamicDataShouldBeValidMessageFormat_SourceTypeNotPropertyMethodOrField">
        <source>'[DynamicData]' member '{0}.{1}' is not a property, method, or field. Only properties, methods, and fields are supported.</source>
        <target state="translated">'[DynamicData]' 구성원 '{0}.{1}'은(는) 속성, 메서드 또는 필드가 아닙니다. 속성, 메서드 및 필드만 지원됩니다.</target>
        <note />
      </trans-unit>
      <trans-unit id="DynamicDataShouldBeValidMessageFormat_SourceTypeNotPropertyOrMethod">
        <source>'[DynamicData]' member '{0}.{1}' is not a property nor a method. Only properties and methods are supported.</source>
        <target state="translated">'[DynamicData]' 멤버 '{0}.{1}'은(는) 속성이나 메서드가 아닙니다. 속성 및 메서드만 지원됩니다.</target>
        <note />
      </trans-unit>
      <trans-unit id="DynamicDataShouldBeValidMessageFormat_SourceTypeProperty">
        <source>'[DynamicData]' member '{0}.{1}' is a property so you should use 'DynamicDataSourceType.AutoDetect' or 'DynamicDataSourceType.Property' (auto detect is the default when not specified explicitly, and is recommended)</source>
        <target state="translated">'[DynamicData]' 멤버 '{0}.{1}'은 속성이므로 'DynamicDataSourceType.AutoDetect' 또는 'DynamicDataSourceType.Property'를 사용해야 합니다(명시적으로 지정되지 않은 경우 자동 검색이 기본값이며 권장).</target>
        <note />
      </trans-unit>
      <trans-unit id="DynamicDataShouldBeValidMessageFormat_TooManyMembers">
        <source>'[DynamicData]' member '{0}.{1}' is found more than once</source>
        <target state="translated">'[DynamicData]' 멤버 '{0}.{1}'을(를) 두 번 이상 찾았습니다.</target>
        <note />
      </trans-unit>
      <trans-unit id="DynamicDataShouldBeValidTitle">
        <source>DynamicData should be valid</source>
        <target state="translated">DynamicData는 유효해야 합니다.</target>
        <note />
      </trans-unit>
      <trans-unit id="FlowTestContextCancellationTokenDescription">
        <source>When calling async methods that have overloads accepting a CancellationToken parameter, prefer using the overload with TestContext.CancellationToken to enable cooperative cancellation and respect test timeouts.</source>
        <target state="translated">CancellationToken 매개변수를 허용하는 오버로드가 있는 비동기 메서드를 호출할 때는 협력적 취소를 활성화하고 테스트 시간 제한을 준수하기 위해 TestContext.CancellationToken이 있는 오버로드를 사용하는 것이 좋습니다.</target>
        <note />
      </trans-unit>
      <trans-unit id="FlowTestContextCancellationTokenMessageFormat">
        <source>Consider using the overload that accepts a CancellationToken and pass 'TestContext.CancellationToken'</source>
        <target state="translated">CancellationToken을 수락하고 'TestContext.CancellationToken'을 전달하는 오버로드를 사용하는 것이 좋습니다.</target>
        <note />
      </trans-unit>
      <trans-unit id="FlowTestContextCancellationTokenTitle">
        <source>Flow TestContext.CancellationToken to async operations</source>
        <target state="translated">비동기 작업으로 TestContext.CancellationToken 흐름</target>
        <note />
      </trans-unit>
      <trans-unit id="GlobalTestFixtureShouldBeValidDescription">
        <source>Methods marked with '[GlobalTestInitialize]' or '[GlobalTestCleanup]' should follow the following layout to be valid:
-it can't be declared on a generic class
-it should be 'public'
-it should be 'static'
-it should not be 'async void'
-it should not be a special method (finalizer, operator...).
-it should not be generic
-it should take one parameter of type 'TestContext'
-return type should be 'void', 'Task' or 'ValueTask'

The type declaring these methods should also respect the following rules:
-The type should be a class
-The class should be 'public'
-The class shouldn't be 'static'
-The class should be marked with '[TestClass]' (or a derived attribute)
-the class should not be generic.</source>
        <target state="translated">'[GlobalTestInitialize]' 또는 '[GlobalTestCleanup]'으로 표시된 메서드는 다음 레이아웃을 따라야 유효합니다.
- 제네릭 클래스에서 선언할 수 없습니다.
- 'public'이어야 합니다. 
- 'static'이어야 합니다.
- 'async void'가 아니어야 합니다.
- 특수 메서드(종료자, 연산자...)가 아니어야 합니다.
- 제네릭이 아니어야 합니다.
- 'TestContext' 형식의 매개 변수를 하나 사용해야 합니다.
- 반환 형식은 'void', 'Task' 또는 'ValueTask'여야 합니다.

이러한 메서드를 선언하는 형식은 다음 규칙도 준수해야 합니다.
- 형식은 클래스여야 합니다.
-클래스는 'public'이어야 합니다.
- 클래스는 'static'이 되어서는 안 됩니다.
- 클래스는 '[TestClass]'(또는 파생 특성)로 표시되어야 합니다.
- 클래스는 제네릭이 아니어야 합니다.</target>
        <note />
      </trans-unit>
      <trans-unit id="GlobalTestFixtureShouldBeValidMessageFormat">
        <source>Global test fixture method '{0}' signature is invalid</source>
        <target state="translated">전역 테스트 fixture 메서드 '{0}' 시그니처가 잘못되었습니다.</target>
        <note />
      </trans-unit>
      <trans-unit id="GlobalTestFixtureShouldBeValidTitle">
        <source>GlobalTestInitialize and GlobalTestCleanup methods should have valid layout</source>
        <target state="translated">GlobalTestInitialize 및 GlobalTestCleanup 메서드에는 유효한 레이아웃이 있어야 합니다.</target>
        <note />
      </trans-unit>
      <trans-unit id="IgnoreStringMethodReturnValueDescription">
        <source>Methods like Contains, StartsWith, and EndsWith return boolean values that indicate whether the condition was met. Ignoring these return values is likely a mistake.</source>
        <target state="translated">Contains, StartsWith 및 EndsWith와 같은 메서드는 조건이 충족되었는지 여부를 나타내는 부울 값을 반환합니다. 이 반환 값을 무시하는 것은 아마 실수일 것입니다.</target>
        <note />
      </trans-unit>
      <trans-unit id="IgnoreStringMethodReturnValueMessageFormat">
        <source>The return value of '{0}' should not be ignored</source>
        <target state="translated">'{0}'의 반환 값은 무시하면 안 됩니다.</target>
        <note />
      </trans-unit>
      <trans-unit id="IgnoreStringMethodReturnValueTitle">
        <source>Do not ignore the return value of string methods</source>
        <target state="translated">문자열 메서드의 반환 값을 무시하지 마세요.</target>
        <note />
      </trans-unit>
      <trans-unit id="PreferAssertFailOverAlwaysFalseConditionsMessageFormat">
        <source>Use 'Assert.Fail' instead of an always-failing 'Assert.{0}' assert</source>
        <target state="translated">항상 실패하는 'Assert.{0}' 어설션 대신 'Assert.Fail'을 사용합니다.</target>
        <note />
      </trans-unit>
      <trans-unit id="PreferAssertFailOverAlwaysFalseConditionsTitle">
        <source>Use 'Assert.Fail' instead of an always-failing assert</source>
        <target state="translated">항상 실패하는 어설션 대신 'Assert.Fail' 사용</target>
        <note />
      </trans-unit>
      <trans-unit id="PreferTestMethodOverDataTestMethodAnalyzerDescription">
        <source>'DataTestMethodAttribute' is obsolete and provides no additional functionality over 'TestMethodAttribute'. Use 'TestMethodAttribute' for all test methods, including parameterized tests.</source>
        <target state="translated">'DataTestMethodAttribute'는 더 이상 사용되지 않으며 'TestMethodAttribute'에 대한 추가 기능을 제공하지 않습니다. 매개 변수가 있는 테스트를 포함하여 모든 테스트 메서드에 'TestMethodAttribute'를 사용하세요.</target>
        <note />
      </trans-unit>
      <trans-unit id="PreferTestMethodOverDataTestMethodAnalyzerMessageFormat">
        <source>'DataTestMethod' is obsolete. Use 'TestMethod' instead.</source>
        <target state="translated">'DataTestMethod'는 사용되지 않습니다. 대신 'TestMethod'를 사용하세요.</target>
        <note />
      </trans-unit>
      <trans-unit id="PreferTestMethodOverDataTestMethodAnalyzerTitle">
        <source>Prefer 'TestMethod' over 'DataTestMethod'</source>
        <target state="translated">'DataTestMethod'보다 'TestMethod' 선호</target>
        <note />
      </trans-unit>
      <trans-unit id="ReviewAlwaysTrueAssertConditionAnalyzerMessageFormat">
        <source>Review or remove the assertion as its condition is known to be always true</source>
        <target state="translated">조건이 항상 true인 것으로 알려진 어설션 검토 또는 제거</target>
        <note />
      </trans-unit>
      <trans-unit id="ReviewAlwaysTrueAssertConditionAnalyzerTitle">
        <source>Assertion condition is always true</source>
        <target state="translated">어설션 조건이 항상 true임</target>
        <note />
      </trans-unit>
      <trans-unit id="PreferConstructorOverTestInitializeMessageFormat">
        <source>Prefer constructors over TestInitialize methods</source>
        <target state="translated">TestInitialize 메서드보다 생성자 선호</target>
        <note />
      </trans-unit>
      <trans-unit id="PreferConstructorOverTestInitializeTitle">
        <source>Prefer constructors over TestInitialize methods</source>
        <target state="translated">TestInitialize 메서드보다 생성자 선호</target>
        <note />
      </trans-unit>
      <trans-unit id="PreferDisposeOverTestCleanupMessageFormat">
        <source>Prefer 'Dispose' over TestCleanup methods</source>
        <target state="translated">TestCleanup 메서드보다 'Dispose' 선호</target>
        <note />
      </trans-unit>
      <trans-unit id="PreferDisposeOverTestCleanupTitle">
        <source>Prefer 'Dispose' over TestCleanup methods</source>
        <target state="translated">TestCleanup 메서드보다 'Dispose' 선호</target>
        <note />
      </trans-unit>
      <trans-unit id="PreferTestCleanupOverDisposeMessageFormat">
        <source>Prefer TestCleanup over 'Dispose' methods</source>
        <target state="translated">'Dispose' 메서드보다 TestCleanup 선호</target>
        <note />
      </trans-unit>
      <trans-unit id="PreferTestCleanupOverDisposeTitle">
        <source>Prefer TestCleanup over 'Dispose' methods</source>
        <target state="translated">'Dispose' 메서드보다 TestCleanup 선호</target>
        <note />
      </trans-unit>
      <trans-unit id="PreferTestInitializeOverConstructorMessageFormat">
        <source>Prefer TestInitialize methods over constructors</source>
        <target state="translated">생성자보다 TestInitialize 메서드 선호</target>
        <note />
      </trans-unit>
      <trans-unit id="PreferTestInitializeOverConstructorTitle">
        <source>Prefer TestInitialize methods over constructors</source>
        <target state="translated">생성자보다 TestInitialize 메서드 선호</target>
        <note />
      </trans-unit>
      <trans-unit id="PublicMethodShouldBeTestMethodAnalyzerDescription">
        <source>Public methods should be test methods (marked with `[TestMethod]`).</source>
        <target state="translated">공용 메서드는 테스트 메서드여야 합니다('[TestMethod]'로 표시됨).</target>
        <note />
      </trans-unit>
      <trans-unit id="PublicMethodShouldBeTestMethodAnalyzerFormat">
        <source>Public method '{0}' should be a test method</source>
        <target state="translated">공용 메서드 '{0}'은(는) 테스트 메서드여야 합니다</target>
        <note />
      </trans-unit>
      <trans-unit id="PublicMethodShouldBeTestMethodAnalyzerTitle">
        <source>Public methods should be test methods</source>
        <target state="translated">공용 메서드는 테스트 메서드여야 합니다</target>
        <note />
      </trans-unit>
      <trans-unit id="PublicTypeShouldBeTestClassDescription">
        <source>It's considered a good practice to have only test classes marked public in a test project.</source>
        <target state="translated">테스트 프로젝트에서 공용으로 표시된 테스트 클래스만 사용하는 것이 좋습니다.</target>
        <note />
      </trans-unit>
      <trans-unit id="PublicTypeShouldBeTestClassMessageFormat">
        <source>Public type '{0}' should be marked with '[TestClass]' or changed to 'internal'</source>
        <target state="translated">공용 형식 '{0}'은(는) '[TestClass]'로 표시하거나 'internal'로 변경해야 합니다.</target>
        <note />
      </trans-unit>
      <trans-unit id="PublicTypeShouldBeTestClassTitle">
        <source>Public types should be test classes</source>
        <target state="translated">공용 형식은 테스트 클래스여야 합니다.</target>
        <note />
      </trans-unit>
      <trans-unit id="StringAssertToAssertMessageFormat">
        <source>Use 'Assert.{0}' instead of 'StringAssert.{1}'</source>
        <target state="translated">'StringAssert.{1}' 대신 'Assert.{0}' 사용</target>
        <note />
      </trans-unit>
      <trans-unit id="StringAssertToAssertTitle">
        <source>Use 'Assert' instead of 'StringAssert'</source>
        <target state="translated">'StringAssert' 대신 'Assert' 사용</target>
        <note />
      </trans-unit>
      <trans-unit id="TestClassShouldBeValidMessageFormat">
        <source>Test class '{0}' should be valid</source>
        <target state="translated">테스트 클래스 '{0}'은(는) 유효해야 합니다.</target>
        <note />
      </trans-unit>
      <trans-unit id="TestContextShouldBeValidMessageFormat">
        <source>Property 'TestContext' should be valid</source>
        <target state="translated">'TestContext' 속성은 유효해야 합니다.</target>
        <note />
      </trans-unit>
      <trans-unit id="TestMethodAttributeShouldPropagateSourceInformationMessageFormat">
        <source>TestMethodAttribute derived class '{0}' should add CallerFilePath and CallerLineNumber parameters to its constructor</source>
        <target state="translated">TestMethodAttribute에서 파생된 클래스 '{0}'은(는) 생성자에 CallerFilePath와 CallerLineNumber 매개 변수를 추가해야 합니다.</target>
        <note />
      </trans-unit>
      <trans-unit id="TestMethodAttributeShouldPropagateSourceInformationTitle">
        <source>TestMethodAttribute derived class should propagate source information</source>
        <target state="translated">TestMethodAttribute에서 파생된 클래스는 소스 정보를 전파해야 합니다.</target>
        <note />
      </trans-unit>
      <trans-unit id="TestMethodAttributeShouldSetDisplayNameCorrectlyMessageFormat">
        <source>Use the 'DisplayName' property instead of passing a string argument to TestMethodAttribute</source>
        <target state="translated">TestMethodAttribute에 문자열 인수를 전달하는 대신 'DisplayName' 속성을 사용하세요.</target>
        <note />
      </trans-unit>
      <trans-unit id="TestMethodAttributeShouldSetDisplayNameCorrectlyTitle">
        <source>TestMethodAttribute should set DisplayName correctly</source>
        <target state="translated">TestMethodAttribute는 DisplayName을 올바르게 설정해야 합니다.</target>
        <note />
      </trans-unit>
      <trans-unit id="TestMethodShouldBeValidMessageFormat">
        <source>Test method '{0}' signature is invalid</source>
        <target state="translated">테스트 메서드 '{0}' 시그니처가 잘못되었습니다.</target>
        <note />
      </trans-unit>
      <trans-unit id="UseCancellationTokenPropertyDescription">
        <source>TestContext.CancellationToken provides a more direct way to access the cancellation token compared to TestContext.CancellationTokenSource.Token.</source>
        <target state="translated">TestContext.CancellationToken은 TestContext.CancellationTokenSource.Token보다 취소 토큰에 더 직접적으로 액세스할 수 있는 방법을 제공합니다.</target>
        <note />
      </trans-unit>
      <trans-unit id="UseCancellationTokenPropertyMessageFormat">
        <source>Use 'TestContext.CancellationToken' instead of 'TestContext.CancellationTokenSource.Token'</source>
        <target state="translated">'TestContext.CancellationTokenSource.Token' 대신 'TestContext.CancellationToken' 사용</target>
        <note />
      </trans-unit>
      <trans-unit id="UseCancellationTokenPropertyTitle">
        <source>Use TestContext.CancellationToken instead of TestContext.CancellationTokenSource.Token</source>
        <target state="translated">TestContext.CancellationTokenSource.Token 대신 TestContext.CancellationToken 사용</target>
        <note />
      </trans-unit>
      <trans-unit id="TestClassShouldBeValidDescription">
        <source>Test classes, classes marked with the '[TestClass]' attribute, should respect the following layout to be considered valid by MSTest:
- it should be 'public' (or 'internal' if '[assembly: DiscoverInternals]' attribute is set)
- it should not be 'static' (except if it contains only 'AssemblyInitialize' and/or 'AssemblyCleanup' methods)
- it should not be generic.</source>
        <target state="translated">'[TestClass]' 특성으로 표시된 클래스인 테스트 클래스는 MSTest에서 유효하다고 간주하려면 다음 레이아웃을 준수해야 합니다.
- 'public'(또는 '[assembly: DiscoverInternals]' 특성이 설정된 경우 'internal')이어야 합니다.
- 'static'이 아니어야 합니다('AssemblyInitialize' 및/또는 'AssemblyCleanup' 메서드만 포함된 경우 제외).
- 제네릭이 아니어야 합니다.</target>
        <note />
      </trans-unit>
      <trans-unit id="TestClassShouldBeValidTitle">
        <source>Test classes should have valid layout</source>
        <target state="translated">테스트 클래스에는 유효한 레이아웃이 있어야 합니다.</target>
        <note />
      </trans-unit>
      <trans-unit id="TestClassShouldHaveTestMethodDescription">
        <source>Test class should have at least one test method or be 'static' with method(s) marked by '[AssemblyInitialize]' and/or '[AssemblyCleanup]'.</source>
        <target state="translated">테스트 클래스에는 하나 이상의 테스트 메서드가 있거나 '[AssemblyInitialize]' 및/또는 '[AssemblyCleanup]'으로 표시된 메서드가 있는 'static'이어야 합니다.</target>
        <note />
      </trans-unit>
      <trans-unit id="TestClassShouldHaveTestMethodMessageFormat">
        <source>Test class '{0}' should have at least one test method or be 'static' with method(s) marked by '[AssemblyInitialize]' and/or '[AssemblyCleanup]'</source>
        <target state="translated">테스트 클래스 '{0}'에는 하나 이상의 테스트 메서드가 있거나 '[AssemblyInitialize]' 및/또는 '[AssemblyCleanup]'으로 표시된 메서드가 있는 'static'이어야 합니다.</target>
        <note />
      </trans-unit>
      <trans-unit id="TestClassShouldHaveTestMethodTitle">
        <source>Test class should have test method</source>
        <target state="translated">테스트 클래스에는 테스트 메서드가 있어야 합니다.</target>
        <note />
      </trans-unit>
      <trans-unit id="TestCleanupShouldBeValidDescription">
        <source>Methods marked with '[TestCleanup]' should follow the following layout to be valid:
-it should be 'public'
-it should not be 'abstract'
-it should not be 'async void'
-it should not be 'static'
-it should not be a special method (finalizer, operator...).
-it should not be generic
-it should not take any parameter
-return type should be 'void', 'Task' or 'ValueTask'

The type declaring these methods should also respect the following rules:
-The type should be a class
-The class should be 'public' or 'internal' (if the test project is using the '[DiscoverInternals]' attribute)
-The class shouldn't be 'static'
-If the class is 'sealed', it should be marked with '[TestClass]' (or a derived attribute).</source>
        <target state="translated">'[TestCleanup]'으로 표시된 메서드가 유효하려면 다음 레이아웃을 따라야 합니다.
- 'public'이어야 합니다. 
- 'abstract'가 아니어야 합니다.
- 'async void'가 아니어야 합니다.
- 'static'이 아니어야 합니다.
- 특수 메서드(종료자, 연산자...)가 아니어야 합니다.
- 제네릭이 아니어야 합니다.
- 매개 변수를 사용하지 않아야 합니다.
- 반환 형식은 'void', 'Task' 또는 'ValueTask'여야 합니다.

이러한 메서드를 선언하는 형식은 다음 규칙도 준수해야 합니다.
-형식은 클래스여야 합니다.
-클래스는 'public' 또는 'internal'이어야 합니다(테스트 프로젝트에서 '[DiscoverInternals]' 특성을 사용하는 경우).
-클래스는 'static'이 되어서는 안 됩니다.
-클래스가 'sealed'인 경우 '[TestClass]'(또는 파생 특성)로 표시되어야 합니다.</target>
        <note />
      </trans-unit>
      <trans-unit id="TestCleanupShouldBeValidMessageFormat">
        <source>TestCleanup method '{0}' signature is invalid</source>
        <target state="translated">TestCleanup 메서드 '{0}' 시그니처가 잘못되었습니다.</target>
        <note />
      </trans-unit>
      <trans-unit id="TestCleanupShouldBeValidTitle">
        <source>TestCleanup method should have valid layout</source>
        <target state="translated">TestCleanup 메서드에는 유효한 레이아웃이 있어야 합니다.</target>
        <note />
      </trans-unit>
      <trans-unit id="TestContextShouldBeValidDescription">
        <source>'TestContext' should be a non-static field or property assigned in constructor or for a property set by MSTest, it should follow the layout:
- it should be 'public' regardless of whether '[assembly: DiscoverInternals]' attribute is set or not.
- it should not be 'static'
- it should have a setter.</source>
        <target state="translated">'TestContext'는 생성자 또는 MSTest에서 설정한 속성에 할당된 비정적 필드 또는 속성이어야 하며 레이아웃을 따라야 합니다.
- '[assembly: DiscoverInternals]' 특성이 설정되었는지 여부에 관계없이 'public'이어야 합니다.
- 'static'이 아니어야 합니다.
- setter가 있어야 합니다.</target>
        <note />
      </trans-unit>
      <trans-unit id="TestContextShouldBeValidTitle">
        <source>Test context property should have valid layout</source>
        <target state="translated">테스트 컨텍스트 속성에 유효한 레이아웃이 있어야 합니다.</target>
        <note />
      </trans-unit>
      <trans-unit id="TestInitializeShouldBeValidDescription">
        <source>Methods marked with '[TestInitialize]' should follow the following layout to be valid:
-it should be 'public'
-it should not be 'abstract'
-it should not be 'async void'
-it should not be 'static'
-it should not be a special method (finalizer, operator...).
-it should not be generic
-it should not take any parameter
-return type should be 'void', 'Task' or 'ValueTask'

The type declaring these methods should also respect the following rules:
-The type should be a class
-The class should be 'public' or 'internal' (if the test project is using the '[DiscoverInternals]' attribute)
-The class shouldn't be 'static'
-If the class is 'sealed', it should be marked with '[TestClass]' (or a derived attribute).</source>
        <target state="translated">'[TestInitialize]'로 표시된 메서드가 유효하려면 다음 레이아웃을 따라야 합니다.
- 'public'이어야 합니다. 
- 'abstract'가 아니어야 합니다.
- 'async void'가 아니어야 합니다.
- 'static'이 아니어야 합니다.
- 특수 메서드(종료자, 연산자...)가 아니어야 합니다.
- 제네릭이 아니어야 합니다.
- 매개 변수를 사용하지 않아야 합니다.
- 반환 형식은 'void', 'Task' 또는 'ValueTask'여야 합니다.

이러한 메서드를 선언하는 형식은 다음 규칙도 준수해야 합니다.
-형식은 클래스여야 합니다.
-클래스는 'public' 또는 'internal'이어야 합니다(테스트 프로젝트에서 '[DiscoverInternals]' 특성을 사용하는 경우).
-클래스는 'static'이 되어서는 안 됩니다.
-클래스가 'sealed'인 경우 '[TestClass]'(또는 파생 특성)로 표시되어야 합니다.</target>
        <note />
      </trans-unit>
      <trans-unit id="TestInitializeShouldBeValidMessageFormat">
        <source>TestInitialize method '{0}' signature is invalid</source>
        <target state="translated">TestInitialize 메서드 '{0}' 시그니처가 잘못되었습니다.</target>
        <note />
      </trans-unit>
      <trans-unit id="TestInitializeShouldBeValidTitle">
        <source>TestInitialize method should have valid layout</source>
        <target state="translated">TestInitialize 메서드에는 유효한 레이아웃이 있어야 합니다.</target>
        <note />
      </trans-unit>
      <trans-unit id="TestMethodShouldBeValidDescription">
        <source>Test methods, methods marked with the '[TestMethod]' attribute, should respect the following layout to be considered valid by MSTest:
- it should be 'public' (or 'internal' if '[assembly: DiscoverInternals]' attribute is set)
- it should not be 'static'
- it should may be generic as long as type parameters can be inferred and argument types are compatible
- it should not be 'abstract'
- return type should be 'void', 'Task' or 'ValueTask'
- it should not be 'async void'
- it should not be a special method (finalizer, operator...).</source>
        <target state="translated">'[TestMethod]' 특성으로 표시된 메서드인 테스트 메서드는 MSTest에서 유효한 것으로 간주되도록 다음 레이아웃을 준수해야 합니다.
- 'public'(혹은 '[assembly: DiscoverInternals]' 특성이 설정된 경우 'internal')이어야 합니다.
- 'static'이 아니어야 합니다.
- 형식 매개 변수를 유추할 수 있고 인수 형식이 호환되는 경우 제네릭이 될 수 있습니다.
- 'abstract'가 아니어야 합니다.
- 반환 형식은 'void', 'Task' 또는 'ValueTask'여야 합니다.
- 'async void'가 아니어야 합니다.
- 특수 메서드(종료자, 연산자...)가 아니어야 합니다.</target>
        <note />
      </trans-unit>
      <trans-unit id="TestMethodShouldBeValidTitle">
        <source>Test methods should have valid layout</source>
        <target state="translated">테스트 메서드에는 유효한 레이아웃이 있어야 합니다.</target>
        <note />
      </trans-unit>
      <trans-unit id="TestMethodShouldNotBeIgnoredAnalyzerDescription">
        <source>Test methods should not be ignored (marked with '[Ignore]').</source>
        <target state="translated">테스트 메서드는 무시하면 안 됩니다('[무시]'로 표시됨).</target>
        <note />
      </trans-unit>
      <trans-unit id="TestMethodShouldNotBeIgnoredAnalyzerFormat">
        <source>Test method '{0}' should not be ignored</source>
        <target state="translated">테스트 메서드 '{0}'을(를) 무시하면 안 됩니다.</target>
        <note />
      </trans-unit>
      <trans-unit id="TestMethodShouldNotBeIgnoredAnalyzerTitle">
        <source>Test method should not be ignored</source>
        <target state="translated">테스트 메서드는 무시하면 안 됩니다.</target>
        <note />
      </trans-unit>
      <trans-unit id="TypeContainingTestMethodShouldBeATestClassDescription">
        <source>Type containing '[TestMethod]' should be marked with '[TestClass]', otherwise the test method will be silently ignored.</source>
        <target state="translated">'[TestMethod]'를 포함하는 유형은 '[TestClass]'로 표시되어야 합니다. 그렇지 않으면 테스트 메서드가 자동으로 무시됩니다.</target>
        <note />
      </trans-unit>
      <trans-unit id="TypeContainingTestMethodShouldBeATestClassMessageFormat">
        <source>Type '{0}' contains test methods and should be marked with '[TestClass]'</source>
        <target state="translated">'{0}' 유형에는 테스트 메서드가 포함되어 있으며 '[TestClass]'로 표시되어야 합니다.</target>
        <note />
      </trans-unit>
      <trans-unit id="TypeContainingTestMethodShouldBeATestClassTitle">
        <source>Type containing '[TestMethod]' should be marked with '[TestClass]'</source>
        <target state="translated">'[TestMethod]'를 포함하는 유형은 '[TestClass]'로 표시되어야 합니다.</target>
        <note />
      </trans-unit>
      <trans-unit id="UseAsyncSuffixTestFixtureMethodSuppressorJustification">
        <source>Asynchronous test fixture methods do not require the 'Async' suffix</source>
        <target state="translated">비동기 테스트 fixture 메서드에는 'Async' 접미사가 필요하지 않습니다.</target>
        <note />
      </trans-unit>
      <trans-unit id="UseAsyncSuffixTestMethodSuppressorJustification">
        <source>Asynchronous test methods do not require the 'Async' suffix</source>
        <target state="translated">비동기 테스트 메서드에는 'Async' 접미사가 필요하지 않습니다.</target>
        <note />
      </trans-unit>
      <trans-unit id="UnusedParameterSuppressorJustification">
        <source>TestContext parameter is required by MSTest for AssemblyInitialize and ClassInitialize methods</source>
        <target state="translated">AssemblyInitialize 및 ClassInitialize 메서드에 대해 MSTest에 의한 TestContext 매개 변수가 필요합니다.</target>
        <note />
      </trans-unit>
      <trans-unit id="UseAttributeOnTestMethodAnalyzerMessageFormat">
        <source>[{0}] can only be set on methods marked with [TestMethod]</source>
        <target state="translated">[{0}]은(는) [TestMethod] 표시된 메서드에만 설정할 수 있습니다.</target>
        <note />
      </trans-unit>
      <trans-unit id="UseAttributeOnTestMethodAnalyzerTitle">
        <source>[{0}] can only be set on methods marked with [TestMethod]</source>
        <target state="translated">[{0}]은(는) [TestMethod] 표시된 메서드에만 설정할 수 있습니다.</target>
        <note />
      </trans-unit>
      <trans-unit id="UseConditionBaseWithTestClassMessageFormat">
        <source>The attribute '{0}' which derives from 'ConditionBaseAttribute' should be used only on classes marked with `TestClassAttribute`</source>
        <target state="translated">'ConditionBaseAttribute'에서 파생되는 '{0}' 특성은 'TestClassAttribute'로 표시된 클래스에서만 사용해야 합니다.</target>
        <note />
      </trans-unit>
      <trans-unit id="UseConditionBaseWithTestClassTitle">
        <source>Use 'ConditionBaseAttribute' on test classes</source>
        <target state="translated">테스트 클래스에 'ConditionBaseAttribute' 사용</target>
        <note />
      </trans-unit>
      <trans-unit id="UseCooperativeCancellationForTimeoutDescription">
        <source>Using '[Timeout]' without explicitly setting 'CooperativeCancellation = true' is discouraged. In a future version, cooperative cancellation will become the default behavior. Set 'CooperativeCancellation = true' to opt into the recommended behavior and avoid breaking changes.</source>
        <target state="translated">'CooperativeCancellation = true'를 명시적으로 설정하지 않고 '[Timeout]'을 사용하는 것은 권장되지 않습니다. 향후 버전에서는 협동 취소가 기본 동작으로 설정될 것입니다. 권장 동작을 선택하고 변경 사항으로 인한 문제를 피하려면 'CooperativeCancellation = true'를 설정하세요.</target>
        <note />
      </trans-unit>
      <trans-unit id="UseCooperativeCancellationForTimeoutMessageFormat">
        <source>Use 'CooperativeCancellation = true' with '[Timeout]' to enable cooperative cancellation behavior</source>
        <target state="translated">'[Timeout]'와 함께 'CooperativeCancellation = true'를 사용하여 협동 취소 동작을 활성화하세요.</target>
        <note />
      </trans-unit>
      <trans-unit id="UseCooperativeCancellationForTimeoutTitle">
        <source>Use 'CooperativeCancellation = true' with '[Timeout]'</source>
        <target state="translated">'[Timeout]'와 함께 'CooperativeCancellation = true'를 사용하세요.</target>
        <note />
      </trans-unit>
      <trans-unit id="UseDeploymentItemWithTestMethodOrTestClassMessageFormat">
        <source>'[DeploymentItem]' can be specified only on test class or test method</source>
        <target state="translated">'[DeploymentItem]'은(는) 테스트 클래스 또는 테스트 메서드에만 지정할 수 있습니다.</target>
        <note />
      </trans-unit>
      <trans-unit id="UseDeploymentItemWithTestMethodOrTestClassTitle">
        <source>'[DeploymentItem]' can be specified only on test class or test method</source>
        <target state="translated">'[DeploymentItem]'은(는) 테스트 클래스 또는 테스트 메서드에만 지정할 수 있습니다.</target>
        <note />
      </trans-unit>
      <trans-unit id="UseParallelizeAttributeAnalyzerDescription">
        <source>By default, MSTest runs tests within the same assembly sequentially, which can lead to severe performance limitations. It is recommended to enable assembly attribute '[Parallelize]' to run tests in parallel, or if the assembly is known to not be parallelizable, to use explicitly the assembly level attribute '[DoNotParallelize]'.</source>
        <target state="translated">기본적으로 MSTest는 동일한 어셈블리 내에서 테스트를 순차적으로 실행하므로 심각한 성능 제한이 발생할 수 있습니다. 어셈블리 특성 '[Parallelize]'가 병렬로 테스트를 실행하도록 설정하거나 어셈블리가 병렬화할 수 없는 것으로 알려진 경우 어셈블리 수준 특성 '[DoNotParallelize]'을(를) 명시적으로 사용하는 것이 좋습니다.</target>
        <note />
      </trans-unit>
      <trans-unit id="UseParallelizeAttributeAnalyzerMessageFormat">
        <source>Explicitly enable or disable tests parallelization</source>
        <target state="translated">테스트 병렬 처리를 명시적으로 사용하거나 사용하지 않도록 설정</target>
        <note />
      </trans-unit>
      <trans-unit id="UseParallelizeAttributeAnalyzerTitle">
        <source>Explicitly enable or disable tests parallelization</source>
        <target state="translated">테스트 병렬 처리를 명시적으로 사용하거나 사용하지 않도록 설정</target>
        <note />
      </trans-unit>
      <trans-unit id="UseProperAssertMethodsMessageFormat">
        <source>Use 'Assert.{0}' instead of 'Assert.{1}'</source>
        <target state="translated">'Assert. {1}'대신 'Assert. {0}' 사용</target>
        <note />
      </trans-unit>
      <trans-unit id="UseProperAssertMethodsTitle">
        <source>Use proper 'Assert' methods</source>
        <target state="translated">적절한 'Assert' 메서드 사용</target>
        <note />
      </trans-unit>
      <trans-unit id="UseRetryWithTestMethodMessageFormat">
        <source>An attribute that derives from 'RetryBaseAttribute' can be specified only on a test method</source>
        <target state="translated">'RetryBaseAttribute'에서 파생된 속성은 테스트 메서드에서만 지정할 수 있습니다.</target>
        <note />
      </trans-unit>
      <trans-unit id="UseRetryWithTestMethodTitle">
        <source>Use retry attribute on test method</source>
        <target state="translated">테스트 메서드에 재시도 속성 사용</target>
        <note />
      </trans-unit>
      <trans-unit id="TestContextPropertyUsageTitle">
        <source>TestContext property cannot be accessed in this context</source>
        <target state="translated">이 컨텍스트에서 TestContext 속성에 액세스할 수 없습니다.</target>
        <note />
      </trans-unit>
      <trans-unit id="TestContextPropertyUsageMessageFormat">
        <source>TestContext property '{0}' cannot be accessed in '{1}' method</source>
        <target state="translated">'{1}' 메서드에서 TestContext 속성 '{0}'에 액세스할 수 없습니다.</target>
        <note />
      </trans-unit>
      <trans-unit id="TestContextPropertyUsageDescription">
        <source>Some TestContext properties are only available during test execution and cannot be accessed in assembly initialize, class initialize, class cleanup, or assembly cleanup methods.</source>
        <target state="translated">일부 TestContext 속성은 테스트 실행 중에만 사용할 수 있으며, 어셈블리 초기화, 클래스 초기화, 클래스 정리 또는 어셈블리 정리 메서드에서는 액세스할 수 없습니다.</target>
        <note />
      </trans-unit>
      <trans-unit id="AssertThrowsShouldContainSingleStatementDescription">
        <source>Assert.Throws methods should contain only a single statement or expression. Multiple statements can be misleading - if the first statement throws, subsequent statements are never executed; if it doesn't throw, it should be moved outside the Assert.Throws.</source>
        <target state="translated">Assert.Throws 메서드는 단일 문 또는 식만 포함해야 합니다. 여러 문이 있을 경우 혼란을 줄 수 있습니다. 첫 번째 문이 예외를 발생시키면 후속 문은 실행되지 않으며, 예외가 발생하지 않는 경우에는 Assert.Throws 외부로 이동해야 합니다.</target>
        <note />
      </trans-unit>
      <trans-unit id="AssertThrowsShouldContainSingleStatementMessageFormat">
        <source>Assert.Throws should contain only a single statement/expression</source>
        <target state="translated">Assert.Throws는 단일 문/식만 포함해야 합니다.</target>
        <note />
      </trans-unit>
      <trans-unit id="AssertThrowsShouldContainSingleStatementTitle">
        <source>Assert.Throws should contain only a single statement/expression</source>
        <target state="translated">Assert.Throws는 단일 문/식만 포함해야 합니다.</target>
        <note />
      </trans-unit>
      <trans-unit id="AvoidAssertsInCatchBlocksTitle">
        <source>Do not use asserts in catch blocks</source>
        <target state="translated">catch 블록에서 어설션 사용 안 함</target>
        <note />
      </trans-unit>
      <trans-unit id="AvoidAssertsInCatchBlocksMessageFormat">
        <source>Do not use asserts in catch blocks because they may not fail the test if no exception is thrown</source>
        <target state="translated">예외가 발생하지 않으면 테스트가 실패하지 않을 수 있으니 catch 블록에서 어설션을 사용하지 마세요.</target>
        <note />
      </trans-unit>
      <trans-unit id="AvoidAssertsInCatchBlocksDescription">
        <source>Using asserts in catch blocks is problematic because the test will pass even if no exception is thrown and the catch block is never executed. Use 'Assert.Throws', 'Assert.ThrowsExactly', 'Assert.ThrowsAsync' or 'Assert.ThrowsExactlyAsync' to verify that an exception is thrown, and then make additional assertions on the caught exception without using the try-catch block.</source>
        <target state="translated">예외가 발생하지 않고 catch 블록이 실행되지 않더라도 테스트가 통과하기 때문에 catch 블록에서 어설션을 사용하는 것은 문제가 됩니다. 'Assert.Throws', 'Assert.ThrowsExactly', 'Assert.ThrowsAsync' 또는 'Assert.ThrowsExactlyAsync'를 사용하여 예외가 발생했는지 확인한 다음 try-catch 블록을 사용하지 않고 catch된 예외에 대해 추가 어설션을 만듭니다.</target>
        <note />
      </trans-unit>
<<<<<<< HEAD
          <trans-unit id="UseOSConditionAttributeInsteadOfRuntimeCheckTitle">
        <source>Use '[OSCondition]' attribute instead of 'RuntimeInformation.IsOSPlatform' calls with early return or 'Assert.Inconclusive'</source>
        <target state="new">Use '[OSCondition]' attribute instead of 'RuntimeInformation.IsOSPlatform' calls with early return or 'Assert.Inconclusive'</target>
        <note />
      </trans-unit>
      <trans-unit id="UseOSConditionAttributeInsteadOfRuntimeCheckMessageFormat">
        <source>Use '[OSCondition]' attribute instead of 'RuntimeInformation.IsOSPlatform' calls with early return or 'Assert.Inconclusive'</source>
        <target state="new">Use '[OSCondition]' attribute instead of 'RuntimeInformation.IsOSPlatform' calls with early return or 'Assert.Inconclusive'</target>
        <note />
      </trans-unit>
      <trans-unit id="UseOSConditionAttributeInsteadOfRuntimeCheckDescription">
        <source>Test methods that use 'RuntimeInformation.IsOSPlatform' with early return or 'Assert.Inconclusive' should use the '[OSCondition]' attribute instead. This attribute provides a more declarative and discoverable way to specify OS-specific test requirements.</source>
        <target state="new">Test methods that use 'RuntimeInformation.IsOSPlatform' with early return or 'Assert.Inconclusive' should use the '[OSCondition]' attribute instead. This attribute provides a more declarative and discoverable way to specify OS-specific test requirements.</target>
        <note />
=======
      <trans-unit id="DoNotUseParallelizeAndDoNotParallelizeTogetherDescription">
        <source>An assembly should have either '[Parallelize]' or '[DoNotParallelize]' attribute, but not both. Having both attributes creates an ambiguous configuration. When both are present, '[DoNotParallelize]' takes precedence and parallelization will be disabled.</source>
        <target state="new">An assembly should have either '[Parallelize]' or '[DoNotParallelize]' attribute, but not both. Having both attributes creates an ambiguous configuration. When both are present, '[DoNotParallelize]' takes precedence and parallelization will be disabled.</target>
        <note>{Locked="[Parallelize]"}{Locked="[DoNotParallelize]"}</note>
      </trans-unit>
      <trans-unit id="DoNotUseParallelizeAndDoNotParallelizeTogetherMessageFormat">
        <source>Assembly has both '[Parallelize]' and '[DoNotParallelize]' attributes which creates ambiguity</source>
        <target state="new">Assembly has both '[Parallelize]' and '[DoNotParallelize]' attributes which creates ambiguity</target>
        <note>{Locked="[Parallelize]"}{Locked="[DoNotParallelize]"}</note>
      </trans-unit>
      <trans-unit id="DoNotUseParallelizeAndDoNotParallelizeTogetherTitle">
        <source>Do not use both '[Parallelize]' and '[DoNotParallelize]' attributes</source>
        <target state="new">Do not use both '[Parallelize]' and '[DoNotParallelize]' attributes</target>
        <note>{Locked="[Parallelize]"}{Locked="[DoNotParallelize]"}</note>
>>>>>>> 44d22d70
      </trans-unit>
    </body>
  </file>
</xliff><|MERGE_RESOLUTION|>--- conflicted
+++ resolved
@@ -1014,22 +1014,6 @@
         <target state="translated">예외가 발생하지 않고 catch 블록이 실행되지 않더라도 테스트가 통과하기 때문에 catch 블록에서 어설션을 사용하는 것은 문제가 됩니다. 'Assert.Throws', 'Assert.ThrowsExactly', 'Assert.ThrowsAsync' 또는 'Assert.ThrowsExactlyAsync'를 사용하여 예외가 발생했는지 확인한 다음 try-catch 블록을 사용하지 않고 catch된 예외에 대해 추가 어설션을 만듭니다.</target>
         <note />
       </trans-unit>
-<<<<<<< HEAD
-          <trans-unit id="UseOSConditionAttributeInsteadOfRuntimeCheckTitle">
-        <source>Use '[OSCondition]' attribute instead of 'RuntimeInformation.IsOSPlatform' calls with early return or 'Assert.Inconclusive'</source>
-        <target state="new">Use '[OSCondition]' attribute instead of 'RuntimeInformation.IsOSPlatform' calls with early return or 'Assert.Inconclusive'</target>
-        <note />
-      </trans-unit>
-      <trans-unit id="UseOSConditionAttributeInsteadOfRuntimeCheckMessageFormat">
-        <source>Use '[OSCondition]' attribute instead of 'RuntimeInformation.IsOSPlatform' calls with early return or 'Assert.Inconclusive'</source>
-        <target state="new">Use '[OSCondition]' attribute instead of 'RuntimeInformation.IsOSPlatform' calls with early return or 'Assert.Inconclusive'</target>
-        <note />
-      </trans-unit>
-      <trans-unit id="UseOSConditionAttributeInsteadOfRuntimeCheckDescription">
-        <source>Test methods that use 'RuntimeInformation.IsOSPlatform' with early return or 'Assert.Inconclusive' should use the '[OSCondition]' attribute instead. This attribute provides a more declarative and discoverable way to specify OS-specific test requirements.</source>
-        <target state="new">Test methods that use 'RuntimeInformation.IsOSPlatform' with early return or 'Assert.Inconclusive' should use the '[OSCondition]' attribute instead. This attribute provides a more declarative and discoverable way to specify OS-specific test requirements.</target>
-        <note />
-=======
       <trans-unit id="DoNotUseParallelizeAndDoNotParallelizeTogetherDescription">
         <source>An assembly should have either '[Parallelize]' or '[DoNotParallelize]' attribute, but not both. Having both attributes creates an ambiguous configuration. When both are present, '[DoNotParallelize]' takes precedence and parallelization will be disabled.</source>
         <target state="new">An assembly should have either '[Parallelize]' or '[DoNotParallelize]' attribute, but not both. Having both attributes creates an ambiguous configuration. When both are present, '[DoNotParallelize]' takes precedence and parallelization will be disabled.</target>
@@ -1044,7 +1028,21 @@
         <source>Do not use both '[Parallelize]' and '[DoNotParallelize]' attributes</source>
         <target state="new">Do not use both '[Parallelize]' and '[DoNotParallelize]' attributes</target>
         <note>{Locked="[Parallelize]"}{Locked="[DoNotParallelize]"}</note>
->>>>>>> 44d22d70
+      </trans-unit>
+      <trans-unit id="UseOSConditionAttributeInsteadOfRuntimeCheckTitle">
+        <source>Use '[OSCondition]' attribute instead of 'RuntimeInformation.IsOSPlatform' calls with early return or 'Assert.Inconclusive'</source>
+        <target state="new">Use '[OSCondition]' attribute instead of 'RuntimeInformation.IsOSPlatform' calls with early return or 'Assert.Inconclusive'</target>
+        <note />
+      </trans-unit>
+      <trans-unit id="UseOSConditionAttributeInsteadOfRuntimeCheckMessageFormat">
+        <source>Use '[OSCondition]' attribute instead of 'RuntimeInformation.IsOSPlatform' calls with early return or 'Assert.Inconclusive'</source>
+        <target state="new">Use '[OSCondition]' attribute instead of 'RuntimeInformation.IsOSPlatform' calls with early return or 'Assert.Inconclusive'</target>
+        <note />
+      </trans-unit>
+      <trans-unit id="UseOSConditionAttributeInsteadOfRuntimeCheckDescription">
+        <source>Test methods that use 'RuntimeInformation.IsOSPlatform' with early return or 'Assert.Inconclusive' should use the '[OSCondition]' attribute instead. This attribute provides a more declarative and discoverable way to specify OS-specific test requirements.</source>
+        <target state="new">Test methods that use 'RuntimeInformation.IsOSPlatform' with early return or 'Assert.Inconclusive' should use the '[OSCondition]' attribute instead. This attribute provides a more declarative and discoverable way to specify OS-specific test requirements.</target>
+        <note />
       </trans-unit>
     </body>
   </file>
