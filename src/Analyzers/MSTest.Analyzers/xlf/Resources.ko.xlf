--- conflicted
+++ resolved
@@ -510,20 +510,12 @@
       </trans-unit>
       <trans-unit id="TestClassShouldHaveTestMethodDescription">
         <source>Test class should have at least one test method or be 'static' with method(s) marked by '[AssemblyInitialize]' and/or '[AssemblyCleanup]'.</source>
-<<<<<<< HEAD
-        <target state="new">Test class should have at least one test method or be 'static' with method(s) marked by '[AssemblyInitialize]' and/or '[AssemblyCleanup]'.</target>
-=======
         <target state="needs-review-translation">테스트 클래스에는 하나 이상의 테스트 메서드가 있거나 '[AssemblyInitialization]' 및/또는 '[AssemblyCleanup]'으로 표시된 메서드가 있는 'static'이어야 합니다.</target>
->>>>>>> 35c3162b
         <note />
       </trans-unit>
       <trans-unit id="TestClassShouldHaveTestMethodMessageFormat">
         <source>Test class '{0}' should have at least one test method or be 'static' with method(s) marked by '[AssemblyInitialize]' and/or '[AssemblyCleanup]'</source>
-<<<<<<< HEAD
-        <target state="new">Test class '{0}' should have at least one test method or be 'static' with method(s) marked by '[AssemblyInitialize]' and/or '[AssemblyCleanup]'</target>
-=======
         <target state="needs-review-translation">테스트 클래스 '{0}'에 하나 이상의 테스트 메서드가 있거나 '[AssemblyInitialization]' 및/또는 '[AssemblyCleanup]'으로 표시된 메서드가 있는 'static'이어야 합니다.</target>
->>>>>>> 35c3162b
         <note />
       </trans-unit>
       <trans-unit id="TestClassShouldHaveTestMethodTitle">
