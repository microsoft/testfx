﻿<?xml version="1.0" encoding="utf-8"?>
<xliff xmlns="urn:oasis:names:tc:xliff:document:1.2" xmlns:xsi="http://www.w3.org/2001/XMLSchema-instance" version="1.2" xsi:schemaLocation="urn:oasis:names:tc:xliff:document:1.2 xliff-core-1.2-transitional.xsd">
  <file datatype="xml" source-language="en" target-language="ko" original="../Resources.resx">
    <body>
      <trans-unit id="AvoidExpectedExceptionAttributeDescription">
        <source>Prefer 'Assert.ThrowsException' or 'Assert.ThrowsExceptionAsync' over '[ExpectedException]' as it ensures that only the expected call throws the expected exception. The assert APIs also provide more flexibility and allow you to assert extra properties of the exeption.</source>
        <target state="translated">예상되는 호출만 예상되는 예외를 throw하도록 보장하는 '[ExpectedException]'보다 'Assert.ThrowsException' 또는 'Assert.ThrowsExceptionAsync'를 사용하는 것이 좋습니다. 또한 Assert API는 더 많은 유연성을 제공하고 예외의 추가 속성을 어설션할 수 있도록 합니다.</target>
        <note />
      </trans-unit>
      <trans-unit id="AvoidExpectedExceptionAttributeMessageFormat">
        <source>Prefer 'Assert.ThrowsException/ThrowsExceptionAsync' over '[ExpectedException]'</source>
        <target state="translated">'[ExpectedException]'보다 'Assert.ThrowsException/ThrowsExceptionAsync' 권장</target>
        <note />
      </trans-unit>
      <trans-unit id="AvoidExpectedExceptionAttributeTitle">
        <source>Avoid '[ExpectedException]'</source>
        <target state="translated">'[ExpectedException]' 사용 지양</target>
        <note />
      </trans-unit>
      <trans-unit id="PublicTypeShouldBeTestClassDescription">
        <source>It's considered a good practice to have only test classes marked public in a test project.</source>
        <target state="translated">테스트 프로젝트에서 공용으로 표시된 테스트 클래스만 사용하는 것이 좋습니다.</target>
        <note />
      </trans-unit>
      <trans-unit id="PublicTypeShouldBeTestClassMessageFormat">
        <source>Public type '{0}' should be marked with '[TestClass]' or changed to 'internal'</source>
        <target state="translated">공용 형식 '{0}'은(는) '[TestClass]'로 표시하거나 'internal'로 변경해야 합니다.</target>
        <note />
      </trans-unit>
      <trans-unit id="PublicTypeShouldBeTestClassTitle">
        <source>Public types should be test classes</source>
        <target state="translated">공용 형식은 테스트 클래스여야 합니다.</target>
        <note />
      </trans-unit>
      <trans-unit id="TestClassShouldBeValidDescription">
        <source>Test classes, classes marked with the '[TestClass]' attribute, should respect the following layout to be considered valid by MSTest:
- it should be 'public' (or 'internal' if '[assembly: DiscoverInternals]' attribute is set)
- it should not be 'static' (except if it contains only 'AssemblyInitialize' and/or 'AssemblyCleanup' methods)
- it should not be generic.</source>
        <target state="translated">'[TestClass]' 특성으로 표시된 클래스인 테스트 클래스는 MSTest에서 유효하다고 간주하려면 다음 레이아웃을 준수해야 합니다.
- 'public'(또는 '[assembly: DiscoverInternals]' 특성이 설정된 경우 'internal')이어야 합니다.
- 'static'이 아니어야 합니다('AssemblyInitialize' 및/또는 'AssemblyCleanup' 메서드만 포함된 경우 제외).
- 제네릭이 아니어야 합니다.</target>
        <note />
      </trans-unit>
      <trans-unit id="TestClassShouldBeValidMessageFormat_NotGeneric">
        <source>Test class '{0}' should not be generic</source>
        <target state="translated">테스트 클래스 '{0}'은(는) 제네릭이 아니어야 합니다.</target>
        <note />
      </trans-unit>
      <trans-unit id="TestClassShouldBeValidMessageFormat_NotStatic">
        <source>Test class '{0}' should not be 'static'</source>
        <target state="translated">테스트 클래스 '{0}'은(는) 'static'이 아니어야 합니다.</target>
        <note />
      </trans-unit>
      <trans-unit id="TestClassShouldBeValidMessageFormat_Public">
        <source>Test class '{0}' should be 'public'</source>
        <target state="translated">테스트 클래스 '{0}'은(는) 'public'이어야 합니다.</target>
        <note />
      </trans-unit>
      <trans-unit id="TestClassShouldBeValidMessageFormat_PublicOrInternal">
        <source>Test class '{0}' should be 'public' or 'internal'</source>
        <target state="translated">테스트 클래스 '{0}'은(는) 'public' 또는 'internal'이어야 합니다.</target>
        <note />
      </trans-unit>
      <trans-unit id="TestClassShouldBeValidTitle">
        <source>Test classes should have valid layout</source>
        <target state="translated">테스트 클래스에는 유효한 레이아웃이 있어야 합니다.</target>
        <note />
      </trans-unit>
      <trans-unit id="TestCleanupShouldBeValidDescription">
        <source>TestCleanup method should follow the following layout to be valid:
- it should be 'public' 
- it should not be 'static'
- it should not be generic
- it should not be 'abstract'
- it should not take any parameter
- return type should be 'void', 'Task' or 'ValueTask'
- it should not be 'async void'
- it should not be a special method (finalizer, operator...).</source>
        <target state="new">TestCleanup method should follow the following layout to be valid:
- it should be 'public' 
- it should not be 'static'
- it should not be generic
- it should not be 'abstract'
- it should not take any parameter
- return type should be 'void', 'Task' or 'ValueTask'
- it should not be 'async void'
- it should not be a special method (finalizer, operator...).</target>
        <note />
      </trans-unit>
      <trans-unit id="TestCleanupShouldBeValidMessageFormat_NoParameters">
        <source>TestCleanup method '{0}' should not take any parameter</source>
        <target state="new">TestCleanup method '{0}' should not take any parameter</target>
        <note />
      </trans-unit>
      <trans-unit id="TestCleanupShouldBeValidMessageFormat_NotAbstract">
        <source>TestCleanup method '{0}' should not be 'abstract'</source>
        <target state="new">TestCleanup method '{0}' should not be 'abstract'</target>
        <note />
      </trans-unit>
      <trans-unit id="TestCleanupShouldBeValidMessageFormat_NotAsyncVoid">
        <source>TestCleanup method '{0}' should not be 'async void'</source>
        <target state="new">TestCleanup method '{0}' should not be 'async void'</target>
        <note />
      </trans-unit>
      <trans-unit id="TestCleanupShouldBeValidMessageFormat_NotGeneric">
        <source>TestCleanup method '{0}' should not be generic</source>
        <target state="new">TestCleanup method '{0}' should not be generic</target>
        <note />
      </trans-unit>
      <trans-unit id="TestCleanupShouldBeValidMessageFormat_NotStatic">
        <source>TestCleanup method '{0}' should not be 'static'</source>
        <target state="new">TestCleanup method '{0}' should not be 'static'</target>
        <note />
      </trans-unit>
      <trans-unit id="TestCleanupShouldBeValidMessageFormat_Ordinary">
        <source>TestCleanup method '{0}' should be an 'ordinary' method</source>
        <target state="new">TestCleanup method '{0}' should be an 'ordinary' method</target>
        <note />
      </trans-unit>
      <trans-unit id="TestCleanupShouldBeValidMessageFormat_Public">
        <source>TestCleanup method '{0}' should be 'public'</source>
        <target state="new">TestCleanup method '{0}' should be 'public'</target>
        <note />
      </trans-unit>
      <trans-unit id="TestCleanupShouldBeValidMessageFormat_ReturnType">
        <source>TestCleanup method '{0}' should return 'void', 'Task' or 'ValueTask'</source>
        <target state="new">TestCleanup method '{0}' should return 'void', 'Task' or 'ValueTask'</target>
        <note />
      </trans-unit>
      <trans-unit id="TestCleanupShouldBeValidTitle">
        <source>TestCleanup method should have valid layout</source>
        <target state="new">TestCleanup method should have valid layout</target>
        <note />
      </trans-unit>
      <trans-unit id="TestContextShouldBeValidDescription">
        <source>TestContext property should follow the following layout to be valid:
- it should be a property
- it should be 'public' (or 'internal' if '[assembly: DiscoverInternals]' attribute is set)
- it should not be 'static'
- it should not be readonly.</source>
        <target state="translated">TestContext 속성은 다음 레이아웃을 따라 유효해야 합니다.
-
속성이어야 합니다.
- 'public'(혹은 '[assembly: DiscoverInternals]' 특성이 설정된 경우 'internal')이어야 합니다.
- 'static'이 아니어야 합니다.
- 읽기 전용이 아니어야 합니다.</target>
        <note />
      </trans-unit>
      <trans-unit id="TestContextShouldBeValidMessageFormat_NotField">
        <source>Member 'TestContext' should be a property and not a field</source>
        <target state="translated">'TestContext' 멤버는 필드가 아닌 속성이어야 합니다.</target>
        <note />
      </trans-unit>
      <trans-unit id="TestContextShouldBeValidMessageFormat_NotReadonly">
        <source>Property 'TestContext' should be settable</source>
        <target state="translated">'TestContext' 속성을 설정할 수 있어야 합니다.</target>
        <note />
      </trans-unit>
      <trans-unit id="TestContextShouldBeValidMessageFormat_NotStatic">
        <source>Property 'TestContext' should not be 'static'</source>
        <target state="translated">'TestContext' 속성은 'static'이 아니어야 합니다.</target>
        <note />
      </trans-unit>
      <trans-unit id="TestContextShouldBeValidMessageFormat_Public">
        <source>Property 'TestContext' should be 'public'</source>
        <target state="translated">'TestContext' 속성은 'public'이어야 합니다.</target>
        <note />
      </trans-unit>
      <trans-unit id="TestContextShouldBeValidMessageFormat_PublicOrInternal">
        <source>Property 'TestContext' should be 'public' or 'internal'</source>
        <target state="translated">'TestContext' 속성은 'public' 또는 'internal'이어야 합니다.</target>
        <note />
      </trans-unit>
      <trans-unit id="TestContextShouldBeValidTitle">
        <source>Test context property should have valid layout</source>
        <target state="translated">테스트 컨텍스트 속성에 유효한 레이아웃이 있어야 합니다.</target>
        <note />
      </trans-unit>
      <trans-unit id="TestInitializeShouldBeValidDescription">
        <source>TestInitialize method should follow the following layout to be valid:
- it should be 'public' 
- it should not be 'static'
- it should not be generic
- it should not be 'abstract'
- it should not take any parameter
- return type should be 'void', 'Task' or 'ValueTask'
- it should not be 'async void'
- it should not be a special method (finalizer, operator...).</source>
        <target state="new">TestInitialize method should follow the following layout to be valid:
- it should be 'public' 
- it should not be 'static'
- it should not be generic
- it should not be 'abstract'
- it should not take any parameter
- return type should be 'void', 'Task' or 'ValueTask'
- it should not be 'async void'
- it should not be a special method (finalizer, operator...).</target>
        <note />
      </trans-unit>
      <trans-unit id="TestInitializeShouldBeValidMessageFormat_NoParameters">
        <source>TestInitialize method '{0}' should not take any parameter</source>
        <target state="new">TestInitialize method '{0}' should not take any parameter</target>
        <note />
      </trans-unit>
      <trans-unit id="TestInitializeShouldBeValidMessageFormat_NotAbstract">
        <source>TestInitialize method '{0}' should not be 'abstract'</source>
        <target state="new">TestInitialize method '{0}' should not be 'abstract'</target>
        <note />
      </trans-unit>
      <trans-unit id="TestInitializeShouldBeValidMessageFormat_NotAsyncVoid">
        <source>TestInitialize method  '{0}' should not be 'async void'</source>
        <target state="new">TestInitialize method  '{0}' should not be 'async void'</target>
        <note />
      </trans-unit>
      <trans-unit id="TestInitializeShouldBeValidMessageFormat_NotGeneric">
        <source>TestInitialize method '{0}' should not be generic</source>
        <target state="new">TestInitialize method '{0}' should not be generic</target>
        <note />
      </trans-unit>
      <trans-unit id="TestInitializeShouldBeValidMessageFormat_NotStatic">
        <source>TestInitialize method '{0}' should not be 'static'</source>
        <target state="new">TestInitialize method '{0}' should not be 'static'</target>
        <note />
      </trans-unit>
      <trans-unit id="TestInitializeShouldBeValidMessageFormat_Ordinary">
        <source>TestInitialize method '{0}' should be an 'ordinary' method</source>
        <target state="new">TestInitialize method '{0}' should be an 'ordinary' method</target>
        <note />
      </trans-unit>
      <trans-unit id="TestInitializeShouldBeValidMessageFormat_Public">
        <source>TestInitialize method '{0}' should be 'public'</source>
        <target state="new">TestInitialize method '{0}' should be 'public'</target>
        <note />
      </trans-unit>
      <trans-unit id="TestInitializeShouldBeValidMessageFormat_ReturnType">
        <source>TestInitialize method '{0}' should return 'void', 'Task' or 'ValueTask'</source>
        <target state="new">TestInitialize method '{0}' should return 'void', 'Task' or 'ValueTask'</target>
        <note />
      </trans-unit>
      <trans-unit id="TestInitializeShouldBeValidTitle">
<<<<<<< HEAD
        <source>TestInitialize method should have valid layout</source>
        <target state="new">TestInitialize method should have valid layout</target>
=======
        <source>Test methods should have valid layout</source>
        <target state="translated">테스트 메서드에는 유효한 레이아웃이 있어야 합니다.</target>
>>>>>>> f8a63b34
        <note />
      </trans-unit>
      <trans-unit id="TestMethodShouldBeValidDescription">
        <source>Test methods, methods marked with the '[TestMethod]' attribute, should respect the following layout to be considered valid by MSTest:
- it should be 'public' (or 'internal' if '[assembly: DiscoverInternals]' attribute is set)
- it should not be 'static'
- it should not be generic
- it should not be 'abstract'
- return type should be 'void', 'Task' or 'ValueTask'
- it should not be 'async void'
- it should not be a special method (finalizer, operator...).</source>
        <target state="translated">'[TestMethod]' 특성으로 표시된 메서드인 테스트 메서드는 MSTest에서 유효한 것으로 간주되도록 다음 레이아웃을 준수해야 합니다.
- 'public'(혹은 '[assembly: DiscoverInternals]' 특성이 설정된 경우 'internal')이어야 합니다.
- 'static'이 아니어야 합니다.
- 제네릭이 아니어야 합니다.
- 'abstract'가 아니어야 합니다.
- 반환 형식은 'void', 'Task' 또는 'ValueTask'여야 합니다.
- 'async void'가 아니어야 합니다.
- 특수 메서드(종료자, 연산자...)가 아니어야 합니다.</target>
        <note />
      </trans-unit>
      <trans-unit id="TestMethodShouldBeValidMessageFormat_NotAbstract">
        <source>Test method '{0}' should not be 'abstract'</source>
        <target state="translated">테스트 메서드 '{0}'은(는) 'abstract'가 아니어야 합니다.</target>
        <note />
      </trans-unit>
      <trans-unit id="TestMethodShouldBeValidMessageFormat_NotAsyncVoid">
        <source>Test method '{0}' should not be 'async void'</source>
        <target state="translated">테스트 메서드 '{0}'은(는) 'async void'가 아니어야 합니다.</target>
        <note />
      </trans-unit>
      <trans-unit id="TestMethodShouldBeValidMessageFormat_NotGeneric">
        <source>Test method '{0}' should not be generic</source>
        <target state="translated">테스트 메서드 '{0}'은(는) 제네릭이 아니어야 합니다.</target>
        <note />
      </trans-unit>
      <trans-unit id="TestMethodShouldBeValidMessageFormat_NotStatic">
        <source>Test method '{0}' should not be 'static'</source>
        <target state="translated">테스트 메서드 '{0}'은(는) 'static'이 아니어야 합니다.</target>
        <note />
      </trans-unit>
      <trans-unit id="TestMethodShouldBeValidMessageFormat_Ordinary">
        <source>Test method '{0}' should be an 'ordinary' method</source>
        <target state="translated">테스트 메서드 '{0}'은(는) 'ordinary' 메서드여야 합니다.</target>
        <note />
      </trans-unit>
      <trans-unit id="TestMethodShouldBeValidMessageFormat_Public">
        <source>Test method '{0}' should be 'public'</source>
        <target state="translated">테스트 메서드 '{0}'은(는) 'public'이어야 합니다.</target>
        <note />
      </trans-unit>
      <trans-unit id="TestMethodShouldBeValidMessageFormat_PublicOrInternal">
        <source>Test method '{0}' should be 'public' or 'internal'</source>
        <target state="translated">테스트 메서드 '{0}'은(는) 'public' 또는 'internal'이어야 합니다.</target>
        <note />
      </trans-unit>
      <trans-unit id="TestMethodShouldBeValidMessageFormat_ReturnType">
        <source>Test method '{0}' should return 'void', 'Task' or 'ValueTask'</source>
        <target state="translated">테스트 메서드 '{0}'은(는) 'void', 'Task' 또는 'ValueTask'를 반환해야 합니다.</target>
        <note />
      </trans-unit>
      <trans-unit id="TestMethodShouldBeValidTitle">
        <source>Test methods should have valid layout</source>
        <target state="translated">테스트 메서드에는 유효한 레이아웃이 있어야 합니다.</target>
        <note />
      </trans-unit>
      <trans-unit id="UseAttributeOnTestMethodAnalyzerMessageFormat">
        <source>[{0}] can only be set on methods marked with [TestMethod]</source>
        <target state="translated">[{0}]은(는) [TestMethod] 표시된 메서드에만 설정할 수 있습니다.</target>
        <note />
      </trans-unit>
      <trans-unit id="UseAttributeOnTestMethodAnalyzerTitle">
        <source>[{0}] can only be set on methods marked with [TestMethod]</source>
        <target state="translated">[{0}]은(는) [TestMethod] 표시된 메서드에만 설정할 수 있습니다.</target>
        <note />
      </trans-unit>
      <trans-unit id="UseParallelizeAttributeAnalyzerDescription">
        <source>By default, MSTest runs tests within the same assembly sequentially, which can lead to severe performance limitations. It is recommended to enable assembly attribute '[Parallelize]' to run tests in parallel, or if the assembly is known to not be parallelizable, to use explicitly the assembly level attribute '[DoNotParallelize]'.</source>
        <target state="translated">기본적으로 MSTest는 동일한 어셈블리 내에서 테스트를 순차적으로 실행하므로 심각한 성능 제한이 발생할 수 있습니다. 어셈블리 특성 '[Parallelize]'가 병렬로 테스트를 실행하도록 설정하거나 어셈블리가 병렬화할 수 없는 것으로 알려진 경우 어셈블리 수준 특성 '[DoNotParallelize]'을(를) 명시적으로 사용하는 것이 좋습니다.</target>
        <note />
      </trans-unit>
      <trans-unit id="UseParallelizeAttributeAnalyzerMessageFormat">
        <source>Explicitly enable or disable tests parallelization</source>
        <target state="translated">테스트 병렬 처리를 명시적으로 사용하거나 사용하지 않도록 설정</target>
        <note />
      </trans-unit>
      <trans-unit id="UseParallelizeAttributeAnalyzerTitle">
        <source>Explicitly enable or disable tests parallelization</source>
        <target state="translated">테스트 병렬 처리를 명시적으로 사용하거나 사용하지 않도록 설정</target>
        <note />
      </trans-unit>
    </body>
  </file>
</xliff><|MERGE_RESOLUTION|>--- conflicted
+++ resolved
@@ -240,13 +240,8 @@
         <note />
       </trans-unit>
       <trans-unit id="TestInitializeShouldBeValidTitle">
-<<<<<<< HEAD
         <source>TestInitialize method should have valid layout</source>
-        <target state="new">TestInitialize method should have valid layout</target>
-=======
-        <source>Test methods should have valid layout</source>
-        <target state="translated">테스트 메서드에는 유효한 레이아웃이 있어야 합니다.</target>
->>>>>>> f8a63b34
+        <target state="needs-review-translation">테스트 메서드에는 유효한 레이아웃이 있어야 합니다.</target>
         <note />
       </trans-unit>
       <trans-unit id="TestMethodShouldBeValidDescription">
