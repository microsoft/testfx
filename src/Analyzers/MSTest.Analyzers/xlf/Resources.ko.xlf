--- conflicted
+++ resolved
@@ -186,8 +186,7 @@
 - it should not be 'abstract'
 - return type should be 'void', 'Task' or 'ValueTask'
 - it should not be 'async void'
-<<<<<<< HEAD
-- it should be a special method (finalizer, operator...).</source>
+- it should not be a special method (finalizer, operator...).</source>
         <target state="needs-review-translation">'[TestMethod]' 특성으로 표시된 메서드인 테스트 메서드는 MSTest에서 유효한 것으로 간주되도록 다음 레이아웃을 준수해야 합니다.
 - 'public'(혹은 '[assembly: DiscoverInternals]' 특성이 설정된 경우 'internal')이어야 합니다.
 - 'static'이 아니어야 합니다.
@@ -196,17 +195,6 @@
 - 반환 형식은 'void' 또는 'Task'여야 합니다.
 - 'async void'가 아니어야 합니다.
 - 특수 메서드(종료자, 연산자...)여야 합니다.</target>
-=======
-- it should not be a special method (finalizer, operator...).</source>
-        <target state="new">Test methods, methods marked with the '[TestMethod]' attribute, should respect the following layout to be considered valid by MSTest:
-- it should be 'public' (or 'internal' if '[assembly: DiscoverInternals]' attribute is set)
-- it should not be 'static'
-- it should not be generic
-- it should not be 'abstract'
-- return type should be 'void', 'Task' or 'ValueTask'
-- it should not be 'async void'
-- it should not be a special method (finalizer, operator...).</target>
->>>>>>> ae6eb169
         <note />
       </trans-unit>
       <trans-unit id="TestMethodShouldBeValidMessageFormat_NotAbstract">
