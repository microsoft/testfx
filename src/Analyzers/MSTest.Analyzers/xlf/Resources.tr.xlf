--- conflicted
+++ resolved
@@ -319,7 +319,16 @@
         <target state="translated">DataRow geçerli olmalıdır</target>
         <note />
       </trans-unit>
-<<<<<<< HEAD
+      <trans-unit id="PreferConstructorOverTestInitializeMessageFormat">
+        <source>Prefer constructors over TestInitialize methods</source>
+        <target state="new">Prefer constructors over TestInitialize methods</target>
+        <note />
+      </trans-unit>
+      <trans-unit id="PreferConstructorOverTestInitializeTitle">
+        <source>Prefer constructors over TestInitialize methods</source>
+        <target state="new">Prefer constructors over TestInitialize methods</target>
+        <note />
+      </trans-unit>
       <trans-unit id="PreferTestInitializeOverConstructorMessageFormat">
         <source>Prefer TestInitialize methods over constructors</source>
         <target state="new">Prefer TestInitialize methods over constructors</target>
@@ -328,16 +337,6 @@
       <trans-unit id="PreferTestInitializeOverConstructorTitle">
         <source>Prefer TestInitialize methods over constructors</source>
         <target state="new">Prefer TestInitialize methods over constructors</target>
-=======
-      <trans-unit id="PreferConstructorOverTestInitializeMessageFormat">
-        <source>Prefer constructors over TestInitialize methods</source>
-        <target state="new">Prefer constructors over TestInitialize methods</target>
-        <note />
-      </trans-unit>
-      <trans-unit id="PreferConstructorOverTestInitializeTitle">
-        <source>Prefer constructors over TestInitialize methods</source>
-        <target state="new">Prefer constructors over TestInitialize methods</target>
->>>>>>> 47b7a432
         <note />
       </trans-unit>
       <trans-unit id="PublicTypeShouldBeTestClassDescription">
