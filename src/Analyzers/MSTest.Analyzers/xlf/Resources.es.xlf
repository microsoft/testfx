--- conflicted
+++ resolved
@@ -185,8 +185,7 @@
 - it should not be 'abstract'
 - return type should be 'void', 'Task' or 'ValueTask'
 - it should not be 'async void'
-<<<<<<< HEAD
-- it should be a special method (finalizer, operator...).</source>
+- it should not be a special method (finalizer, operator...).</source>
         <target state="needs-review-translation">Los métodos de prueba, los métodos marcados con el atributo '[TestMethod]', deben respetar el siguiente diseño para que MSTest lo considere válido:
 - debe ser 'public' (o 'internal' si se establece el atributo '[assembly: DiscoverInternals]')
 - No debe ser "static"
@@ -195,17 +194,6 @@
 - El tipo de valor devuelto debe ser 'void' o 'Task'
 - No debe ser "async void"
 : debe ser un método especial (finalizador, operador...).</target>
-=======
-- it should not be a special method (finalizer, operator...).</source>
-        <target state="new">Test methods, methods marked with the '[TestMethod]' attribute, should respect the following layout to be considered valid by MSTest:
-- it should be 'public' (or 'internal' if '[assembly: DiscoverInternals]' attribute is set)
-- it should not be 'static'
-- it should not be generic
-- it should not be 'abstract'
-- return type should be 'void', 'Task' or 'ValueTask'
-- it should not be 'async void'
-- it should not be a special method (finalizer, operator...).</target>
->>>>>>> ae6eb169
         <note />
       </trans-unit>
       <trans-unit id="TestMethodShouldBeValidMessageFormat_NotAbstract">
