﻿<?xml version="1.0" encoding="utf-8"?>
<xliff xmlns="urn:oasis:names:tc:xliff:document:1.2" xmlns:xsi="http://www.w3.org/2001/XMLSchema-instance" version="1.2" xsi:schemaLocation="urn:oasis:names:tc:xliff:document:1.2 xliff-core-1.2-transitional.xsd">
  <file datatype="xml" source-language="en" target-language="it" original="../Resources.resx">
    <body>
      <trans-unit id="AssemblyCleanupShouldBeValidDescription">
        <source>Methods marked with '[AssemblyCleanup]' should follow the following layout to be valid:
-it can't be declared on a generic class
-it should be 'public'
-it should be 'static'
-it should not be 'async void'
-it should not be a special method (finalizer, operator...).
-it should not be generic
-it should either not take any parameter, or take a single parameter of type 'TestContext'
-return type should be 'void', 'Task' or 'ValueTask'

The type declaring these methods should also respect the following rules:
-The type should be a class
-The class should be 'public' or 'internal' (if the test project is using the '[DiscoverInternals]' attribute)
-The class shouldn't be 'static'
-The class should be marked with '[TestClass]' (or a derived attribute)
-the class should not be generic.</source>
        <target state="translated">I metodi contrassegnati con ‘[AssemblyCleanup]' devono seguire il layout seguente per essere validi:
-Non può essere dichiarato in una classe generica
- Deve essere 'public'
- Deve essere 'static'
- Non deve essere 'async void'
- Non deve essere un metodo speciale (finalizzatore, operatore...).
- Non deve essere generico
- Non deve accettare alcun parametro o accettare un singolo parametro di tipo 'TestContext'
- il tipo restituito deve essere 'void', 'Task' o 'ValueTask'

Anche il tipo che dichiara questi metodi deve rispettare le regole seguenti:
-Il tipo deve essere una classe
-La classe deve essere 'public' o 'internal' (se il progetto di test usa l'attributo '[DiscoverInternals]')
-La classe non deve essere 'static'
-La classe deve essere contrassegnata con '[TestClass]' (o un attributo derivato)
-La classe non deve essere generica.</target>
        <note />
      </trans-unit>
      <trans-unit id="AssemblyCleanupShouldBeValidMessageFormat">
        <source>AssemblyCleanup method '{0}' signature is invalid</source>
        <target state="translated">La firma del metodo AssemblyCleanup '{0}' non è valida</target>
        <note />
      </trans-unit>
      <trans-unit id="AssemblyCleanupShouldBeValidTitle">
        <source>AssemblyCleanup methods should have valid layout</source>
        <target state="translated">Il metodo AssemblyCleanup deve avere un layout valido</target>
        <note />
      </trans-unit>
      <trans-unit id="AssemblyInitializeShouldBeValidDescription">
        <source>Methods marked with '[AssemblyInitialize]' should follow the following layout to be valid:
-it can't be declared on a generic class
-it should be 'public'
-it should be 'static'
-it should not be 'async void'
-it should not be a special method (finalizer, operator...).
-it should not be generic
-it should take one parameter of type 'TestContext'
-return type should be 'void', 'Task' or 'ValueTask'

The type declaring these methods should also respect the following rules:
-The type should be a class
-The class should be 'public' or 'internal' (if the test project is using the '[DiscoverInternals]' attribute)
-The class shouldn't be 'static'
-The class should be marked with '[TestClass]' (or a derived attribute)
-the class should not be generic.</source>
        <target state="translated">I metodi contrassegnati con ‘[AssemblyInitialize]’ devono seguire il layout seguente per essere validi:
-Non può essere dichiarato in una classe generica
- Deve essere 'public'
- Deve essere 'static'
- Non deve essere 'async void'
- Non deve essere un metodo speciale (finalizzatore, operatore...).
- Non deve essere generico
- Deve accettare un parametro di tipo 'TestContext'
- il tipo restituito deve essere 'void', 'Task' o 'ValueTask'

Anche il tipo che dichiara questi metodi deve rispettare le regole seguenti:
-Il tipo deve essere una classe
-La classe deve essere 'public' o 'internal' (se il progetto di test usa l'attributo '[DiscoverInternals]')
-La classe non deve essere 'static'
-La classe deve essere contrassegnata con '[TestClass]' (o un attributo derivato).
-La classe non deve essere generica.</target>
        <note />
      </trans-unit>
      <trans-unit id="AssemblyInitializeShouldBeValidMessageFormat">
        <source>AssemblyInitialize method '{0}' signature is invalid</source>
        <target state="translated">La firma del metodo AssemblyInitialize '{0}' non è valida</target>
        <note />
      </trans-unit>
      <trans-unit id="AssemblyInitializeShouldBeValidTitle">
        <source>AssemblyInitialize methods should have valid layout</source>
        <target state="translated">Il metodo AssemblyInitialize deve avere un layout valido</target>
        <note />
      </trans-unit>
      <trans-unit id="AssertionArgsShouldAvoidConditionalAccessMessageFormat">
        <source>Prefer adding an additional assertion that checks for null</source>
        <target state="translated">Preferire l'aggiunta di un'ulteriore asserzione che controlli la presenza di valori null</target>
        <note />
      </trans-unit>
      <trans-unit id="AssertionArgsShouldAvoidConditionalAccessTitle">
        <source>Avoid conditional access in assertions</source>
        <target state="translated">Evitare l'accesso condizionale nelle asserzioni</target>
        <note />
      </trans-unit>
      <trans-unit id="AssertionArgsShouldBePassedInCorrectOrderDescription">
        <source>'Assert.AreEqual', 'Assert.AreNotEqual', 'Assert.AreSame' and 'Assert.AreNotSame' expects the expected value to be passed first and the actual value to be passed as second argument.</source>
        <target state="translated">"Assert.AreEqual", "Assert.AreNotEqual", "Assert.AreSame" e "Assert.AreNotSame" prevedono che il valore previsto venga passato per primo e il valore effettivo come secondo argomento.</target>
        <note />
      </trans-unit>
      <trans-unit id="AssertionArgsShouldBePassedInCorrectOrderMessageFormat">
        <source>Assertion arguments should be passed in the correct order. 'actual' and 'expected'/'notExpected' arguments have been swapped.</source>
        <target state="translated">Gli argomenti dell'asserzione devono essere passati nell'ordine corretto. Gli argomenti "actual" ed "expected"/"notExpected" sono stati invertiti.</target>
        <note />
      </trans-unit>
      <trans-unit id="AssertionArgsShouldBePassedInCorrectOrderTitle">
        <source>Assertion arguments should be passed in the correct order</source>
        <target state="translated">Gli argomenti dell'asserzione devono essere passati nell'ordine corretto</target>
        <note />
      </trans-unit>
      <trans-unit id="AvoidAssertAreSameWithValueTypesDescription">
        <source>Use 'Assert.AreEqual'/'Assert.AreNotEqual' instead of 'Assert.AreSame'/'Assert.AreNotSame' when comparing value types. Passing a value type to 'Assert.AreSame'/'Assert.AreNotSame' will be boxed (creating a new object). Because 'Assert.AreSame'/'Assert.AreNotSame' does the comparison by reference, 'Assert.AreSame' will fail when boxing happens, and 'Assert.AreNotSame' will always pass.</source>
        <target state="translated">Usare 'Assert.AreEqual'/'Assert.AreNotEqual' invece di 'Assert.AreSame'/'Assert.AreNotSame' durante il confronto dei tipi valore. Se si passa un tipo valore a 'Assert.AreSame'/'Assert.AreNotSame', verrà eseguito il boxing (creazione di un nuovo oggetto). Poiché 'Assert.AreSame'/'Assert.AreNotSame' esegue il confronto per riferimento, 'Assert.AreSame' non riuscirà quando si esegue la boxing e 'Assert.AreNotSame' passerà sempre.</target>
        <note />
      </trans-unit>
      <trans-unit id="AvoidAssertAreSameWithValueTypesMessageFormat">
        <source>Use '{0}' instead of '{1}' when comparing value types</source>
        <target state="translated">Usa '{0}' invece di '{1}' durante il confronto dei tipi di valore</target>
        <note />
      </trans-unit>
      <trans-unit id="AvoidAssertAreSameWithValueTypesTitle">
        <source>Don't use 'Assert.AreSame' or 'Assert.AreNotSame' with value types</source>
        <target state="translated">Non usare 'Assert.AreSame' o 'Assert.AreNotSame' con i tipi di valore</target>
        <note />
      </trans-unit>
      <trans-unit id="AvoidExplicitDynamicDataSourceTypeMessageFormat">
        <source>Remove the 'DynamicDataSourceType' argument to use the default auto detect behavior</source>
        <target state="translated">Rimuovere l'argomento 'DynamicDataSourceType' per utilizzare il comportamento di rilevamento automatico predefinito</target>
        <note />
      </trans-unit>
      <trans-unit id="AvoidExplicitDynamicDataSourceTypeTitle">
        <source>Avoid passing an explicit 'DynamicDataSourceType' and use the default auto detect behavior</source>
        <target state="translated">Evitare di passare l'argomento 'DynamicDataSourceType' in modo esplicito e utilizzare il comportamento di rilevamento automatico predefinito</target>
        <note />
      </trans-unit>
      <trans-unit id="AvoidUsingAssertsInAsyncVoidContextDescription">
        <source>Do not assert inside 'async void' methods, local functions, or lambdas. Exceptions that are thrown in this context will be unhandled exceptions. When using VSTest under .NET Framework, they will be silently swallowed. When using Microsoft.Testing.Platform or VSTest under modern .NET, they may crash the process.</source>
        <target state="translated">Non dichiarare all'interno di metodi 'async void', funzioni locali o espressioni lambda. Le eccezioni generate in questo contesto saranno eccezioni non gestite. Quando si usa VSTest in .NET Framework, verranno eliminati automaticamente. Quando si usa Microsoft.Testing.Platform o VSTest nella versione moderna di .NET, è possibile che il processo venga arrestato in modo anomalo.</target>
        <note />
      </trans-unit>
      <trans-unit id="AvoidUsingAssertsInAsyncVoidContextMessageFormat">
        <source>Do not assert inside 'async void' methods, local functions, or lambdas because they may not fail the test</source>
        <target state="translated">Non dichiarare all'interno di metodi 'async void', funzioni locali o espressioni lambda perché non possono non testare il test</target>
        <note />
      </trans-unit>
      <trans-unit id="AvoidUsingAssertsInAsyncVoidContextTitle">
        <source>Do not assert inside 'async void' contexts</source>
        <target state="translated">Non dichiarare all'interno di contesti 'async void'</target>
        <note />
      </trans-unit>
      <trans-unit id="ClassCleanupShouldBeValidDescription">
        <source>Methods marked with '[ClassCleanup]' should follow the following layout to be valid:
-it can't be declared on a generic class without the 'InheritanceBehavior' mode is set
-it should be 'public'
-it should be 'static'
-it should not be 'async void'
-it should not be a special method (finalizer, operator...).
-it should not be generic
-it should either not take any parameter, or take a single parameter of type 'TestContext'
-return type should be 'void', 'Task' or 'ValueTask'
-'InheritanceBehavior.BeforeEachDerivedClass' attribute parameter should be specified if the class is 'abstract'
-'InheritanceBehavior.BeforeEachDerivedClass' attribute parameter should not be specified if the class is 'sealed'

The type declaring these methods should also respect the following rules:
-The type should be a class
-The class should be 'public' or 'internal' (if the test project is using the '[DiscoverInternals]' attribute)
-The class shouldn't be 'static'
-If the class is 'sealed', it should be marked with '[TestClass]' (or a derived attribute)
-the class should not be generic.</source>
        <target state="translated">I metodi contrassegnati con ‘[ClassCleanup]' devono seguire il layout seguente per essere validi:
-Non può essere dichiarato in una classe generica se la modalità 'InheritanceBehavior' non è impostata
- Deve essere 'public'
- Deve essere 'static'
- Non deve essere 'async void'
- Non deve essere un metodo speciale (finalizzatore, operatore...).
- Non deve essere generico
- Non deve accettare alcun parametro o accettare un singolo parametro di tipo 'TestContext'
- il tipo restituito deve essere 'void', 'Task' o 'ValueTask'
- È necessario specificare il parametro dell'attributo 'InheritanceBehavior.BeforeEachDerivedClass' se la classe è 'abstract'
- Non è necessario specificare il parametro dell'attributo 'InheritanceBehavior.BeforeEachDerivedClass' se la classe è 'sealed'

Anche il tipo che dichiara questi metodi deve rispettare le regole seguenti:
-Il tipo deve essere una classe
-La classe deve essere 'public' o 'internal' (se il progetto di test usa l'attributo '[DiscoverInternals]')
-La classe non deve essere 'static'
-Se la classe è 'sealed', deve essere contrassegnata con '[TestClass]' (o un attributo derivato)
-La classe non deve essere generica.</target>
        <note />
      </trans-unit>
      <trans-unit id="ClassCleanupShouldBeValidMessageFormat">
        <source>ClassCleanup method '{0}' signature is invalid</source>
        <target state="translated">La firma del metodo ClassCleanup '{0}' non è valida</target>
        <note />
      </trans-unit>
      <trans-unit id="ClassCleanupShouldBeValidTitle">
        <source>ClassCleanup methods should have valid layout</source>
        <target state="translated">Il metodo ClassCleanup deve avere un layout valido</target>
        <note />
      </trans-unit>
      <trans-unit id="ClassInitializeShouldBeValidDescription">
        <source>Methods marked with '[ClassInitialize]' should follow the following layout to be valid:
-it can't be declared on a generic class without the 'InheritanceBehavior' mode is set
-it should be 'public'
-it should be 'static'
-it should not be 'async void'
-it should not be a special method (finalizer, operator...).
-it should not be generic
-it should take one parameter of type 'TestContext'
-return type should be 'void', 'Task' or 'ValueTask'
-'InheritanceBehavior.BeforeEachDerivedClass' attribute parameter should be specified if the class is 'abstract'
-'InheritanceBehavior.BeforeEachDerivedClass' attribute parameter should not be specified if the class is 'sealed'

The type declaring these methods should also respect the following rules:
-The type should be a class
-The class should be 'public' or 'internal' (if the test project is using the '[DiscoverInternals]' attribute)
-The class shouldn't be 'static'
-If the class is 'sealed', it should be marked with '[TestClass]' (or a derived attribute)
-the class should not be generic.</source>
        <target state="translated">I metodi contrassegnati con ‘[ClassInitialize]’ devono seguire il layout seguente per essere validi:
-Non può essere dichiarato in una classe generica se la modalità 'InheritanceBehavior' non è impostata
- Deve essere 'public'
- Deve essere 'static'
- Non deve essere 'async void'
- Non deve essere un metodo speciale (finalizzatore, operatore...).
- Non deve essere generico
- Deve accettare un parametro di tipo 'TestContext'
- il tipo restituito deve essere 'void', 'Task' o 'ValueTask'
- È necessario specificare il parametro dell'attributo 'InheritanceBehavior.BeforeEachDerivedClass' se la classe è 'abstract'
- Non è necessario specificare il parametro dell'attributo 'InheritanceBehavior.BeforeEachDerivedClass' se la classe è 'sealed'

Anche il tipo che dichiara questi metodi deve rispettare le regole seguenti:
-Il tipo deve essere una classe
-La classe deve essere 'public' o 'internal' (se il progetto di test usa l'attributo '[DiscoverInternals]')
-La classe non deve essere 'static'
-Se la classe è 'sealed', deve essere contrassegnata con '[TestClass]' (o un attributo derivato)
-La classe non deve essere generica.</target>
        <note />
      </trans-unit>
      <trans-unit id="ClassInitializeShouldBeValidMessageFormat">
        <source>ClassInitialize method '{0}' signature is invalid</source>
        <target state="translated">La firma del metodo ClassInitialize '{0}' non è valida</target>
        <note />
      </trans-unit>
      <trans-unit id="ClassInitializeShouldBeValidTitle">
        <source>ClassInitialize methods should have valid layout</source>
        <target state="translated">Il metodo ClassInitialize deve avere un layout valido</target>
        <note />
      </trans-unit>
      <trans-unit id="DataRowShouldBeValidDescription">
        <source>DataRow entry should have the following layout to be valid:
- should only be set on a test method;
- argument count should match method argument count;
- argument type should match method argument type.</source>
        <target state="translated">La voce di DataRow deve avere il layout seguente per essere valido:
- deve essere impostato solo su un metodo di test;
- il numero di argomenti deve corrispondere al numero di argomenti del metodo;
- il tipo di argomento deve corrispondere al tipo di argomento del metodo.</target>
        <note />
      </trans-unit>
      <trans-unit id="DataRowShouldBeValidMessageFormat_ArgumentCountMismatch">
        <source>DataRow argument count should match method parameter count (constructor arguments: {0}, method parameters: {1})</source>
        <target state="translated">Il numero di argomenti DataRow deve corrispondere al numero di parametri del metodo (argomenti del costruttore: {0}, parametri del metodo: {1})</target>
        <note />
      </trans-unit>
      <trans-unit id="DataRowShouldBeValidMessageFormat_ArgumentTypeMismatch">
        <source>DataRow argument types do not match method parameter types. {0}</source>
        <target state="translated">Il tipo di argomento di DataRow deve corrispondere ai tipi di parametro del metodo. {0}</target>
        <note />
      </trans-unit>
      <trans-unit id="DataRowShouldBeValidMessageFormat_ParameterMismatch">
        <source>Parameter '{0}' expects type '{1}', but the provided value has type '{2}'</source>
        <target state="translated">Il parametro '{0}' prevede il tipo '{1}', ma il tipo del valore specificato è '{2}'</target>
        <note />
      </trans-unit>
      <trans-unit id="DataRowShouldBeValidMessageFormat_GenericTypeArgumentConflictingTypes">
        <source>Found two conflicting types for generic parameter '{0}'. The conflicting types are '{1}' and '{2}'.</source>
        <target state="translated">Sono stati trovati due tipi in conflitto per il parametro generico '{0}'. I tipi in conflitto sono '{1}' e '{2}'.</target>
        <note />
      </trans-unit>
      <trans-unit id="DataRowShouldBeValidMessageFormat_GenericTypeArgumentNotResolved">
        <source>The type of the generic parameter '{0}' could not be inferred.</source>
        <target state="translated">Impossibile dedurre il tipo del parametro generico '{0}'.</target>
        <note />
      </trans-unit>
      <trans-unit id="DataRowShouldBeValidMessageFormat_OnTestMethod">
        <source>DataRow should only be set on a test method</source>
        <target state="translated">DataRow deve essere impostato solo su un metodo di test</target>
        <note />
      </trans-unit>
      <trans-unit id="DataRowShouldBeValidTitle">
        <source>DataRow should be valid</source>
        <target state="translated">DataRow deve essere valido</target>
        <note />
      </trans-unit>
      <trans-unit id="DoNotNegateBooleanAssertionMessageFormat">
        <source>Do not negate boolean assertions, instead use the opposite assertion</source>
        <target state="translated">Non negare asserzioni booleane, usare l'asserzione opposta</target>
        <note />
      </trans-unit>
      <trans-unit id="DoNotNegateBooleanAssertionTitle">
        <source>Do not negate boolean assertions</source>
        <target state="translated">Non negare asserzioni booleane</target>
        <note />
      </trans-unit>
      <trans-unit id="DoNotStoreStaticTestContextAnalyzerMessageFormat">
        <source>Do not store TestContext in a static member</source>
        <target state="translated">Non archiviare TestContext in un membro statico</target>
        <note />
      </trans-unit>
      <trans-unit id="DoNotStoreStaticTestContextAnalyzerTitle">
        <source>Do not store TestContext in a static member</source>
        <target state="translated">Non archiviare TestContext in un membro statico</target>
        <note />
      </trans-unit>
      <trans-unit id="DoNotUseShadowingDescription">
        <source>Shadowing test members could cause testing issues (such as NRE).</source>
        <target state="translated">I membri del test di shadowing potrebbero causare problemi di test, ad esempio NRE.</target>
        <note />
      </trans-unit>
      <trans-unit id="DoNotUseShadowingMessageFormat">
        <source>Member '{0}' already exists in the base class</source>
        <target state="translated">Il membro “{0}” esiste già nella classe di base</target>
        <note />
      </trans-unit>
      <trans-unit id="DoNotUseShadowingTitle">
        <source>Do not use shadowing</source>
        <target state="translated">Non usare lo shadowing</target>
        <note />
      </trans-unit>
      <trans-unit id="DoNotUseSystemDescriptionAttributeDescription">
        <source>'System.ComponentModel.DescriptionAttribute' has no effect in the context of tests and you likely wanted to use 'Microsoft.VisualStudio.TestTools.UnitTesting.DescriptionAttribute' instead.</source>
        <target state="translated">'System.ComponentModel.DescriptionAttribute' non ha alcun effetto in un contesto di test ed è probabile che si intendesse usare 'Microsoft.VisualStudio.TestTools.UnitTesting.DescriptionAttribute'.</target>
        <note />
      </trans-unit>
      <trans-unit id="DoNotUseSystemDescriptionAttributeMessageFormat">
        <source>Did you mean to be using 'Microsoft.VisualStudio.TestTools.UnitTesting.DescriptionAttribute'?</source>
        <target state="translated">Si intendeva usare 'Microsoft.VisualStudio.TestTools.UnitTesting.DescriptionAttribute'?</target>
        <note />
      </trans-unit>
      <trans-unit id="DoNotUseSystemDescriptionAttributeTitle">
        <source>'System.ComponentModel.DescriptionAttribute' has no effect on test methods</source>
        <target state="translated">'System.ComponentModel.DescriptionAttribute' non ha alcun effetto sui metodi di test.</target>
        <note />
      </trans-unit>
      <trans-unit id="DuplicateDataRowMessageFormat">
        <source>Do not duplicate 'DataRow' attributes. This is usually a copy/paste error. The attribute indices are '{0}' and '{1}'.</source>
        <target state="translated">Non duplicare gli attributi 'DataRow'. Generalmente è un errore di copia/incolla. Gli indici degli attributi sono '{0}' e '{1}'.</target>
        <note />
      </trans-unit>
      <trans-unit id="DuplicateDataRowTitle">
        <source>Avoid duplicated 'DataRow' entries</source>
        <target state="translated">Evitare voci 'DataRow' duplicate</target>
        <note />
      </trans-unit>
      <trans-unit id="DynamicDataShouldBeValidDescription">
        <source>'DynamicData' entry should have the following layout to be valid:
- should only be set on a test method;
- member should be defined on the type specified;
- member should be a method if DynamicDataSourceType.Method is specified or a property otherwise.</source>
        <target state="translated">La voce di '[DynamicData]' deve avere il layout seguente per essere valida:
- deve essere impostato solo su un metodo di test;
- il membro deve essere definito nel tipo specificato;
- il membro deve essere un metodo se si specifica DynamicDataSourceType.Method o una proprietà in caso contrario.</target>
        <note />
      </trans-unit>
      <trans-unit id="DynamicDataShouldBeValidMessageFormat_DataMemberSignature">
        <source>'[DynamicData]' data member '{0}.{1}' signature is invalid</source>
        <target state="translated">La firma del membro dati '[DynamicData]' '{0}.{1}' non è valida</target>
        <note />
      </trans-unit>
      <trans-unit id="DynamicDataShouldBeValidMessageFormat_DisplayMethodSignature">
        <source>'[DynamicData]' display name method '{0}.{1}' signature is invalid</source>
        <target state="translated">La firma '{0}.{1}' del metodo del nome visualizzato '[DynamicData]' non è valida</target>
        <note />
      </trans-unit>
      <trans-unit id="DynamicDataShouldBeValidMessageFormat_MemberMethod">
        <source>'[DynamicData]' member '{0}.{1}' should be a method</source>
        <target state="translated">Il membro '[DynamicData]' '{0}.{1}' deve essere un metodo</target>
        <note />
      </trans-unit>
      <trans-unit id="DynamicDataShouldBeValidMessageFormat_MemberNotFound">
        <source>'[DynamicData]' member '{0}.{1}' cannot be found</source>
        <target state="translated">Impossibile trovare il membro '[DynamicData]' '{0}.{1}'</target>
        <note />
      </trans-unit>
      <trans-unit id="DynamicDataShouldBeValidMessageFormat_MemberType">
        <source>'[DynamicData]' referenced member '{0}.{1}' should return 'IEnumerable&lt;object[]&gt;', 'IEnumerable&lt;Tuple&gt;` or 'IEnumerable&lt;ValueTuple&gt;'</source>
        <target state="translated">Il membro di riferimento '[DynamicData]' '{0}.{1}' deve restituire 'IEnumerable&lt;object[]&gt;', 'IEnumerable&lt;Tuple&gt;' o 'IEnumerable&lt;ValueTuple&gt;'</target>
        <note />
      </trans-unit>
      <trans-unit id="DynamicDataShouldBeValidMessageFormat_OnTestMethod">
        <source>'[DynamicData]' should only be set on a test method</source>
        <target state="translated">'[DynamicData]' deve essere impostato solo su un metodo di test</target>
        <note />
      </trans-unit>
      <trans-unit id="DynamicDataShouldBeValidMessageFormat_SourceTypeField">
        <source>'[DynamicData]' member '{0}.{1}' is a field so you should use 'DynamicDataSourceType.AutoDetect' or 'DynamicDataSourceType.Field' (auto detect is the default when not specified explicitly, and is recommended)</source>
        <target state="translated">Il membro di '[DynamicData]' '{0}.{1}' è un campo, quindi è necessario usare 'DynamicDataSourceType.AutoDetect' o 'DynamicDataSourceType.Field' (il rilevamento automatico è l'impostazione predefinita quando non è specificato esplicitamente ed è l'opzione consigliata)</target>
        <note />
      </trans-unit>
      <trans-unit id="DynamicDataShouldBeValidMessageFormat_SourceTypeMethod">
        <source>'[DynamicData]' member '{0}.{1}' is a method so you should use 'DynamicDataSourceType.AutoDetect' or 'DynamicDataSourceType.Method' (auto detect is the default when not specified explicitly, and is recommended)</source>
        <target state="translated">'[DynamicData]' membro '{0}.{1}' è un metodo, quindi è consigliabile usare 'DynamicDataSourceType.AutoDetect' o 'DynamicDataSourceType.Method'. Il rilevamento automatico è l'impostazione predefinita quando non è specificata in modo esplicito ed è consigliabile</target>
        <note />
      </trans-unit>
      <trans-unit id="DynamicDataShouldBeValidMessageFormat_SourceTypeNotPropertyMethodOrField">
        <source>'[DynamicData]' member '{0}.{1}' is not a property, method, or field. Only properties, methods, and fields are supported.</source>
        <target state="translated">Il membro di '[DynamicData]' '{0}.{1}' non è una proprietà, un metodo o un campo. Sono supportati solo le proprietà, i metodi e i campi.</target>
        <note />
      </trans-unit>
      <trans-unit id="DynamicDataShouldBeValidMessageFormat_SourceTypeNotPropertyOrMethod">
        <source>'[DynamicData]' member '{0}.{1}' is not a property nor a method. Only properties and methods are supported.</source>
        <target state="translated">'[DynamicData]' membro '{0}.{1}' non è una proprietà né un metodo. Sono supportati solo metodi e proprietà.</target>
        <note />
      </trans-unit>
      <trans-unit id="DynamicDataShouldBeValidMessageFormat_SourceTypeProperty">
        <source>'[DynamicData]' member '{0}.{1}' is a property so you should use 'DynamicDataSourceType.AutoDetect' or 'DynamicDataSourceType.Property' (auto detect is the default when not specified explicitly, and is recommended)</source>
        <target state="translated">'[DynamicData]' membro '{0}.{1}' è una proprietà, quindi è consigliabile usare 'DynamicDataSourceType.AutoDetect' o 'DynamicDataSourceType.Property'. Il rilevamento automatico è l'impostazione predefinita quando non è specificata in modo esplicito ed è consigliata</target>
        <note />
      </trans-unit>
      <trans-unit id="DynamicDataShouldBeValidMessageFormat_TooManyMembers">
        <source>'[DynamicData]' member '{0}.{1}' is found more than once</source>
        <target state="translated">Il membro '[DynamicData]' '{0}.{1}' è stato trovato più di una volta</target>
        <note />
      </trans-unit>
      <trans-unit id="DynamicDataShouldBeValidTitle">
        <source>DynamicData should be valid</source>
        <target state="translated">DynamicData deve essere valido</target>
        <note />
      </trans-unit>
      <trans-unit id="FlowTestContextCancellationTokenDescription">
        <source>When calling async methods that have overloads accepting a CancellationToken parameter, prefer using the overload with TestContext.CancellationToken to enable cooperative cancellation and respect test timeouts.</source>
        <target state="translated">Quando si chiamano metodi asincroni con overload che accettano un parametro CancellationToken, preferire l'uso dell'overload con TestContext.CancellationToken per abilitare l'annullamento cooperativo e rispettare i timeout di test.</target>
        <note />
      </trans-unit>
      <trans-unit id="FlowTestContextCancellationTokenMessageFormat">
        <source>Consider using the overload that accepts a CancellationToken and pass 'TestContext.CancellationToken'</source>
        <target state="translated">Valutare la possibilità di usare l'overload che accetta un CancellationToken e a passare 'TestContext.CancellationToken'</target>
        <note />
      </trans-unit>
      <trans-unit id="FlowTestContextCancellationTokenTitle">
        <source>Flow TestContext.CancellationToken to async operations</source>
        <target state="translated">Flusso da TestContext.CancellationToken a operazioni asincrone</target>
        <note />
      </trans-unit>
      <trans-unit id="GlobalTestFixtureShouldBeValidDescription">
        <source>Methods marked with '[GlobalTestInitialize]' or '[GlobalTestCleanup]' should follow the following layout to be valid:
-it can't be declared on a generic class
-it should be 'public'
-it should be 'static'
-it should not be 'async void'
-it should not be a special method (finalizer, operator...).
-it should not be generic
-it should take one parameter of type 'TestContext'
-return type should be 'void', 'Task' or 'ValueTask'

The type declaring these methods should also respect the following rules:
-The type should be a class
-The class should be 'public'
-The class shouldn't be 'static'
-The class should be marked with '[TestClass]' (or a derived attribute)
-the class should not be generic.</source>
        <target state="translated">I metodi contrassegnati con ‘[GlobalTestInitialize]’ o ‘[GlobalTestCleanup]’ devono seguire il layout seguente per essere validi:
- Non può essere dichiarato in una classe generica
- Deve essere 'public'
- Deve essere 'static'
- Non deve essere 'async void'
- Non deve essere un metodo speciale (finalizzatore, operatore...).
- Non deve essere generico
- Deve accettare un parametro di tipo 'TestContext'
- Il tipo restituito deve essere 'void', 'Task' o 'ValueTask'

Anche il tipo che dichiara questi metodi deve rispettare le regole seguenti:
- Il tipo deve essere una classe
- La classe deve essere 'public'
- La classe non deve essere 'static'
- La classe deve essere contrassegnata con '[TestClass]' (o un attributo derivato)
- La classe non deve essere generica.</target>
        <note />
      </trans-unit>
      <trans-unit id="GlobalTestFixtureShouldBeValidMessageFormat">
        <source>Global test fixture method '{0}' signature is invalid</source>
        <target state="translated">La firma del metodo di fixture di test globale '{0}' non è valida</target>
        <note />
      </trans-unit>
      <trans-unit id="GlobalTestFixtureShouldBeValidTitle">
        <source>GlobalTestInitialize and GlobalTestCleanup methods should have valid layout</source>
        <target state="translated">I metodi GlobalTestInitialize e GlobalTestCleanup devono avere un layout valido</target>
        <note />
      </trans-unit>
      <trans-unit id="IgnoreStringMethodReturnValueDescription">
        <source>Methods like Contains, StartsWith, and EndsWith return boolean values that indicate whether the condition was met. Ignoring these return values is likely a mistake.</source>
        <target state="translated">Metodi come Contains, StartsWith e EndsWith restituiscono valori booleani che indicano se la condizione è stata soddisfatta. Ignorare questi valori restituiti è probabilmente un errore.</target>
        <note />
      </trans-unit>
      <trans-unit id="IgnoreStringMethodReturnValueMessageFormat">
        <source>The return value of '{0}' should not be ignored</source>
        <target state="translated">Il valore restituito di '{0}' non deve essere ignorato</target>
        <note />
      </trans-unit>
      <trans-unit id="IgnoreStringMethodReturnValueTitle">
        <source>Do not ignore the return value of string methods</source>
        <target state="translated">Non ignorare il valore restituito dei metodi stringa</target>
        <note />
      </trans-unit>
      <trans-unit id="PreferAssertFailOverAlwaysFalseConditionsMessageFormat">
        <source>Use 'Assert.Fail' instead of an always-failing 'Assert.{0}' assert</source>
        <target state="translated">Usare 'Assert.Fail' invece di un'asserzione 'Assert.{0}' che ha sempre esito negativo.</target>
        <note />
      </trans-unit>
      <trans-unit id="PreferAssertFailOverAlwaysFalseConditionsTitle">
        <source>Use 'Assert.Fail' instead of an always-failing assert</source>
        <target state="translated">Usare 'Assert.Fail' invece di un'asserzione che ha sempre esito negativo</target>
        <note />
      </trans-unit>
      <trans-unit id="PreferTestMethodOverDataTestMethodAnalyzerDescription">
        <source>'DataTestMethodAttribute' is obsolete and provides no additional functionality over 'TestMethodAttribute'. Use 'TestMethodAttribute' for all test methods, including parameterized tests.</source>
        <target state="translated">'DataTestMethodAttribute' è obsoleto e non offre funzionalità aggiuntive rispetto a 'TestMethodAttribute'. Utilizzare 'TestMethodAttribute' per tutti i metodi di test, inclusi i test con parametri.</target>
        <note />
      </trans-unit>
      <trans-unit id="PreferTestMethodOverDataTestMethodAnalyzerMessageFormat">
        <source>'DataTestMethod' is obsolete. Use 'TestMethod' instead.</source>
        <target state="translated">'DataTestMethod' è obsoleto. Utilizzare 'TestMethod' invece.</target>
        <note />
      </trans-unit>
      <trans-unit id="PreferTestMethodOverDataTestMethodAnalyzerTitle">
        <source>Prefer 'TestMethod' over 'DataTestMethod'</source>
        <target state="translated">Preferisci 'TestMethod' a 'DataTestMethod'</target>
        <note />
      </trans-unit>
      <trans-unit id="ReviewAlwaysTrueAssertConditionAnalyzerMessageFormat">
        <source>Review or remove the assertion as its condition is known to be always true</source>
        <target state="translated">Rivedere o rimuovere l'asserzione perché la relativa condizione è sempre true</target>
        <note />
      </trans-unit>
      <trans-unit id="ReviewAlwaysTrueAssertConditionAnalyzerTitle">
        <source>Assertion condition is always true</source>
        <target state="translated">La condizione dell’asserzione è sempre true</target>
        <note />
      </trans-unit>
      <trans-unit id="PreferConstructorOverTestInitializeMessageFormat">
        <source>Prefer constructors over TestInitialize methods</source>
        <target state="translated">Preferisci costruttori rispetto ai metodi TestInitialize</target>
        <note />
      </trans-unit>
      <trans-unit id="PreferConstructorOverTestInitializeTitle">
        <source>Prefer constructors over TestInitialize methods</source>
        <target state="translated">Preferisci costruttori rispetto ai metodi TestInitialize</target>
        <note />
      </trans-unit>
      <trans-unit id="PreferDisposeOverTestCleanupMessageFormat">
        <source>Prefer 'Dispose' over TestCleanup methods</source>
        <target state="translated">Preferisci "Dispose" ai metodi TestCleanup</target>
        <note />
      </trans-unit>
      <trans-unit id="PreferDisposeOverTestCleanupTitle">
        <source>Prefer 'Dispose' over TestCleanup methods</source>
        <target state="translated">Preferisci "Dispose" ai metodi TestCleanup</target>
        <note />
      </trans-unit>
      <trans-unit id="PreferTestCleanupOverDisposeMessageFormat">
        <source>Prefer TestCleanup over 'Dispose' methods</source>
        <target state="translated">Preferisci TestCleanup ai metodi "Dispose".</target>
        <note />
      </trans-unit>
      <trans-unit id="PreferTestCleanupOverDisposeTitle">
        <source>Prefer TestCleanup over 'Dispose' methods</source>
        <target state="translated">Preferisci TestCleanup ai metodi "Dispose".</target>
        <note />
      </trans-unit>
      <trans-unit id="PreferTestInitializeOverConstructorMessageFormat">
        <source>Prefer TestInitialize methods over constructors</source>
        <target state="translated">Preferisci i metodi TestInitialize rispetto ai costruttori</target>
        <note />
      </trans-unit>
      <trans-unit id="PreferTestInitializeOverConstructorTitle">
        <source>Prefer TestInitialize methods over constructors</source>
        <target state="translated">Preferisci i metodi TestInitialize rispetto ai costruttori</target>
        <note />
      </trans-unit>
      <trans-unit id="PublicMethodShouldBeTestMethodAnalyzerDescription">
        <source>Public methods should be test methods (marked with `[TestMethod]`).</source>
        <target state="translated">I metodi pubblici devono essere metodi di test (contrassegnati con '[TestMethod]').</target>
        <note />
      </trans-unit>
      <trans-unit id="PublicMethodShouldBeTestMethodAnalyzerFormat">
        <source>Public method '{0}' should be a test method</source>
        <target state="translated">Il metodo pubblico '{0}' deve essere un metodo di test</target>
        <note />
      </trans-unit>
      <trans-unit id="PublicMethodShouldBeTestMethodAnalyzerTitle">
        <source>Public methods should be test methods</source>
        <target state="translated">I metodi pubblici devono essere metodi di test</target>
        <note />
      </trans-unit>
      <trans-unit id="PublicTypeShouldBeTestClassDescription">
        <source>It's considered a good practice to have only test classes marked public in a test project.</source>
        <target state="translated">È consigliabile che solo le classi di test siano contrassegnate come pubbliche in un progetto di test.</target>
        <note />
      </trans-unit>
      <trans-unit id="PublicTypeShouldBeTestClassMessageFormat">
        <source>Public type '{0}' should be marked with '[TestClass]' or changed to 'internal'</source>
        <target state="translated">Il tipo pubblico '{0}' deve essere contrassegnato con '[TestClass]' o modificato in 'interno'</target>
        <note />
      </trans-unit>
      <trans-unit id="PublicTypeShouldBeTestClassTitle">
        <source>Public types should be test classes</source>
        <target state="translated">I tipi di pubblico dovrebbero essere classi di test</target>
        <note />
      </trans-unit>
      <trans-unit id="StringAssertToAssertMessageFormat">
        <source>Use 'Assert.{0}' instead of 'StringAssert.{1}'</source>
        <target state="translated">Usa 'Assert.{0}' invece di 'StringAssert.{1}'</target>
        <note />
      </trans-unit>
      <trans-unit id="StringAssertToAssertTitle">
        <source>Use 'Assert' instead of 'StringAssert'</source>
        <target state="translated">Usa 'Assert' invece di 'StringAssert'</target>
        <note />
      </trans-unit>
      <trans-unit id="TestClassShouldBeValidMessageFormat">
        <source>Test class '{0}' should be valid</source>
        <target state="translated">La classe di test '{0}' deve essere valida</target>
        <note />
      </trans-unit>
      <trans-unit id="TestContextShouldBeValidMessageFormat">
        <source>Property 'TestContext' should be valid</source>
        <target state="translated">La proprietà 'TestContext' deve essere valida</target>
        <note />
      </trans-unit>
      <trans-unit id="TestMethodAttributeShouldPropagateSourceInformationMessageFormat">
        <source>TestMethodAttribute derived class '{0}' should add CallerFilePath and CallerLineNumber parameters to its constructor</source>
        <target state="translated">La classe derivata TestMethodAttribute '{0}' deve aggiungere i parametri CallerFilePath e CallerLineNumber al costruttore</target>
        <note />
      </trans-unit>
      <trans-unit id="TestMethodAttributeShouldPropagateSourceInformationTitle">
        <source>TestMethodAttribute derived class should propagate source information</source>
        <target state="translated">La classe derivata TestMethodAttribute deve propagare le informazioni di origine</target>
        <note />
      </trans-unit>
      <trans-unit id="TestMethodAttributeShouldSetDisplayNameCorrectlyMessageFormat">
        <source>Use the 'DisplayName' property instead of passing a string argument to TestMethodAttribute</source>
        <target state="translated">Usare la proprietà 'DisplayName' anziché passare un argomento stringa a TestMethodAttribute</target>
        <note />
      </trans-unit>
      <trans-unit id="TestMethodAttributeShouldSetDisplayNameCorrectlyTitle">
        <source>TestMethodAttribute should set DisplayName correctly</source>
        <target state="translated">TestMethodAttribute deve impostare correttamente DisplayName</target>
        <note />
      </trans-unit>
      <trans-unit id="TestMethodShouldBeValidMessageFormat">
        <source>Test method '{0}' signature is invalid</source>
        <target state="translated">La firma del metodo di test '{0}' non è valida</target>
        <note />
      </trans-unit>
      <trans-unit id="UseCancellationTokenPropertyDescription">
        <source>TestContext.CancellationToken provides a more direct way to access the cancellation token compared to TestContext.CancellationTokenSource.Token.</source>
        <target state="translated">TestContext.CancellationToken offre un modo più diretto per accedere al token di annullamento rispetto a TestContext.CancellationTokenSource.Token.</target>
        <note />
      </trans-unit>
      <trans-unit id="UseCancellationTokenPropertyMessageFormat">
        <source>Use 'TestContext.CancellationToken' instead of 'TestContext.CancellationTokenSource.Token'</source>
        <target state="translated">Usare 'TestContext.CancellationToken' invece di 'TestContext.CancellationTokenSource.Token'</target>
        <note />
      </trans-unit>
      <trans-unit id="UseCancellationTokenPropertyTitle">
        <source>Use TestContext.CancellationToken instead of TestContext.CancellationTokenSource.Token</source>
        <target state="translated">Usare TestContext.CancellationToken invece di TestContext.CancellationTokenSource.Token</target>
        <note />
      </trans-unit>
      <trans-unit id="TestClassShouldBeValidDescription">
        <source>Test classes, classes marked with the '[TestClass]' attribute, should respect the following layout to be considered valid by MSTest:
- it should be 'public' (or 'internal' if '[assembly: DiscoverInternals]' attribute is set)
- it should not be 'static' (except if it contains only 'AssemblyInitialize' and/or 'AssemblyCleanup' methods)
- it should not be generic.</source>
        <target state="translated">Le classi di test, classi contrassegnate con l'attributo '[TestClass]', dovrebbero rispettare il layout seguente per essere considerate valide da MSTest:
- dovrebbe essere 'pubblica' (o 'interna' se l'attributo '[assembly: DiscoverInternals]' è impostato)
- non dovrebbe essere 'statica' (a meno che contenga solo i metodi 'AssemblyInitialize' e/o 'AssemblyCleanup')
- non dovrebbe essere generica.</target>
        <note />
      </trans-unit>
      <trans-unit id="TestClassShouldBeValidTitle">
        <source>Test classes should have valid layout</source>
        <target state="translated">Le classi di test dovrebbero avere un layout valido</target>
        <note />
      </trans-unit>
      <trans-unit id="TestClassShouldHaveTestMethodDescription">
        <source>Test class should have at least one test method or be 'static' with method(s) marked by '[AssemblyInitialize]' and/or '[AssemblyCleanup]'.</source>
        <target state="translated">La classe di test deve avere almeno un metodo di test o essere 'static' con metodi contrassegnati da '[AssemblyInitialize]' e/o '[AssemblyCleanup]'.</target>
        <note />
      </trans-unit>
      <trans-unit id="TestClassShouldHaveTestMethodMessageFormat">
        <source>Test class '{0}' should have at least one test method or be 'static' with method(s) marked by '[AssemblyInitialize]' and/or '[AssemblyCleanup]'</source>
        <target state="translated">La classe di test '{0}' deve avere almeno un metodo di test o essere 'static' con metodi contrassegnati da '[AssemblyInitializate]' e/o '[AssemblyCleanup]'</target>
        <note />
      </trans-unit>
      <trans-unit id="TestClassShouldHaveTestMethodTitle">
        <source>Test class should have test method</source>
        <target state="translated">La classe di test deve avere un metodo di test</target>
        <note />
      </trans-unit>
      <trans-unit id="TestCleanupShouldBeValidDescription">
        <source>Methods marked with '[TestCleanup]' should follow the following layout to be valid:
-it should be 'public'
-it should not be 'abstract'
-it should not be 'async void'
-it should not be 'static'
-it should not be a special method (finalizer, operator...).
-it should not be generic
-it should not take any parameter
-return type should be 'void', 'Task' or 'ValueTask'

The type declaring these methods should also respect the following rules:
-The type should be a class
-The class should be 'public' or 'internal' (if the test project is using the '[DiscoverInternals]' attribute)
-The class shouldn't be 'static'
-If the class is 'sealed', it should be marked with '[TestClass]' (or a derived attribute).</source>
        <target state="translated">I metodi contrassegnati con ‘[TestCleanup]’ devono seguire il layout seguente per essere validi:
- Deve essere 'public'
- Non deve essere 'abstract'
- Non deve essere 'async void'
- Non deve essere 'static'
- Non deve essere un metodo speciale (finalizzatore, operatore...).
- Non deve essere generico
- Non deve accettare alcun parametro
- il tipo restituito deve essere 'void', 'Task' o 'ValueTask'

Anche il tipo che dichiara questi metodi deve rispettare le regole seguenti:
-Il tipo deve essere una classe
-La classe deve essere 'public' o 'internal' (se il progetto di test usa l'attributo '[DiscoverInternals]')
-La classe non deve essere 'static'
-Se la classe è 'sealed', deve essere contrassegnata con '[TestClass]' (o un attributo derivato).</target>
        <note />
      </trans-unit>
      <trans-unit id="TestCleanupShouldBeValidMessageFormat">
        <source>TestCleanup method '{0}' signature is invalid</source>
        <target state="translated">La firma del metodo TestCleanup '{0}' non è valida</target>
        <note />
      </trans-unit>
      <trans-unit id="TestCleanupShouldBeValidTitle">
        <source>TestCleanup method should have valid layout</source>
        <target state="translated">Il metodo TestCleanup deve avere un layout valido</target>
        <note />
      </trans-unit>
      <trans-unit id="TestContextShouldBeValidDescription">
        <source>'TestContext' should be a non-static field or property assigned in constructor or for a property set by MSTest, it should follow the layout:
- it should be 'public' regardless of whether '[assembly: DiscoverInternals]' attribute is set or not.
- it should not be 'static'
- it should have a setter.</source>
        <target state="translated">'TestContext' deve essere una proprietà o un campo non statico assegnato nel costruttore o per un insieme di proprietà da MSTest. Deve seguire il layout:
- deve essere “pubblico” indipendentemente dal fatto che l'attributo “[assembly: DiscoverInternals]” sia impostato o meno.
- non deve essere “statico”
- deve avere un setter.</target>
        <note />
      </trans-unit>
      <trans-unit id="TestContextShouldBeValidTitle">
        <source>Test context property should have valid layout</source>
        <target state="translated">La proprietà di contesto del test deve avere un layout valido</target>
        <note />
      </trans-unit>
      <trans-unit id="TestInitializeShouldBeValidDescription">
        <source>Methods marked with '[TestInitialize]' should follow the following layout to be valid:
-it should be 'public'
-it should not be 'abstract'
-it should not be 'async void'
-it should not be 'static'
-it should not be a special method (finalizer, operator...).
-it should not be generic
-it should not take any parameter
-return type should be 'void', 'Task' or 'ValueTask'

The type declaring these methods should also respect the following rules:
-The type should be a class
-The class should be 'public' or 'internal' (if the test project is using the '[DiscoverInternals]' attribute)
-The class shouldn't be 'static'
-If the class is 'sealed', it should be marked with '[TestClass]' (or a derived attribute).</source>
        <target state="translated">I metodi contrassegnati con ‘[TestInitialize]’ devono seguire il layout seguente per essere validi:
- Deve essere 'public'
- Non deve essere 'abstract'
- Non deve essere 'async void'
- Non deve essere 'static'
- Non deve essere un metodo speciale (finalizzatore, operatore...).
- Non deve essere generico
- Non deve accettare alcun parametro
- il tipo restituito deve essere 'void', 'Task' o 'ValueTask'

Anche il tipo che dichiara questi metodi deve rispettare le regole seguenti:
-Il tipo deve essere una classe
-La classe deve essere 'public' o 'internal' (se il progetto di test usa l'attributo '[DiscoverInternals]')
-La classe non deve essere 'static'
-Se la classe è 'sealed', deve essere contrassegnata con '[TestClass]' (o un attributo derivato).</target>
        <note />
      </trans-unit>
      <trans-unit id="TestInitializeShouldBeValidMessageFormat">
        <source>TestInitialize method '{0}' signature is invalid</source>
        <target state="translated">La firma del metodo TestInitialize '{0}' non è valida</target>
        <note />
      </trans-unit>
      <trans-unit id="TestInitializeShouldBeValidTitle">
        <source>TestInitialize method should have valid layout</source>
        <target state="translated">Il metodo TestInitialize deve avere un layout valido</target>
        <note />
      </trans-unit>
      <trans-unit id="TestMethodShouldBeValidDescription">
        <source>Test methods, methods marked with the '[TestMethod]' attribute, should respect the following layout to be considered valid by MSTest:
- it should be 'public' (or 'internal' if '[assembly: DiscoverInternals]' attribute is set)
- it should not be 'static'
- it should may be generic as long as type parameters can be inferred and argument types are compatible
- it should not be 'abstract'
- return type should be 'void', 'Task' or 'ValueTask'
- it should not be 'async void'
- it should not be a special method (finalizer, operator...).</source>
        <target state="translated">I metodi di test, metodi contrassegnati con l'attributo '[TestMethod]', devono rispettare il layout seguente per essere considerati validi da MSTest:
- devono essere “public” (o “internal” se l'attributo “[assembly: DiscoverInternals]” è impostato)
- non devono essere “static”
- possono essere generici purché i parametri di tipo possano essere dedotti e i tipi di argomento siano compatibili
- non devono essere “abstract”
- il tipo restituito deve essere “void”, “Task” o “ValueTask”
- non devono essere “async void”
- non devono essere un metodo speciale (finalizzatore, operatore...).</target>
        <note />
      </trans-unit>
      <trans-unit id="TestMethodShouldBeValidTitle">
        <source>Test methods should have valid layout</source>
        <target state="translated">I metodi di test dovrebbero avere un layout valido</target>
        <note />
      </trans-unit>
      <trans-unit id="TestMethodShouldNotBeIgnoredAnalyzerDescription">
        <source>Test methods should not be ignored (marked with '[Ignore]').</source>
        <target state="translated">I metodi di test non devono essere ignorati (contrassegnati con '[Ignora]').</target>
        <note />
      </trans-unit>
      <trans-unit id="TestMethodShouldNotBeIgnoredAnalyzerFormat">
        <source>Test method '{0}' should not be ignored</source>
        <target state="translated">Il metodo di test '{0}' non deve essere ignorato</target>
        <note />
      </trans-unit>
      <trans-unit id="TestMethodShouldNotBeIgnoredAnalyzerTitle">
        <source>Test method should not be ignored</source>
        <target state="translated">Il metodo di test non deve essere ignorato</target>
        <note />
      </trans-unit>
      <trans-unit id="TypeContainingTestMethodShouldBeATestClassDescription">
        <source>Type containing '[TestMethod]' should be marked with '[TestClass]', otherwise the test method will be silently ignored.</source>
        <target state="translated">Il tipo contenente '[TestMethod]' deve essere contrassegnato con '[TestClass]', altrimenti il metodo di test verrà ignorato automaticamente.</target>
        <note />
      </trans-unit>
      <trans-unit id="TypeContainingTestMethodShouldBeATestClassMessageFormat">
        <source>Type '{0}' contains test methods and should be marked with '[TestClass]'</source>
        <target state="translated">Il tipo '{0}' contiene metodi di test e deve essere contrassegnato come '[TestClass]'</target>
        <note />
      </trans-unit>
      <trans-unit id="TypeContainingTestMethodShouldBeATestClassTitle">
        <source>Type containing '[TestMethod]' should be marked with '[TestClass]'</source>
        <target state="translated">Il tipo contenente '[TestMethod]' deve essere contrassegnato con '[TestClass]'</target>
        <note />
      </trans-unit>
      <trans-unit id="UseAsyncSuffixTestFixtureMethodSuppressorJustification">
        <source>Asynchronous test fixture methods do not require the 'Async' suffix</source>
        <target state="translated">I metodi di fixture di test asincroni non richiedono il suffisso 'Async'</target>
        <note />
      </trans-unit>
      <trans-unit id="UseAsyncSuffixTestMethodSuppressorJustification">
        <source>Asynchronous test methods do not require the 'Async' suffix</source>
        <target state="translated">I metodi di test asincroni non richiedono il suffisso 'Async'</target>
        <note />
      </trans-unit>
      <trans-unit id="UnusedParameterSuppressorJustification">
        <source>TestContext parameter is required by MSTest for AssemblyInitialize and ClassInitialize methods</source>
        <target state="translated">Il parametro TestContext è necessario a MSTest per i metodi AssemblyInitialize e ClassInitialize</target>
        <note />
      </trans-unit>
      <trans-unit id="UseAttributeOnTestMethodAnalyzerMessageFormat">
        <source>[{0}] can only be set on methods marked with [TestMethod]</source>
        <target state="translated">[{0}] può essere impostato solo su metodi contrassegnati con [TestMethod]</target>
        <note />
      </trans-unit>
      <trans-unit id="UseAttributeOnTestMethodAnalyzerTitle">
        <source>[{0}] can only be set on methods marked with [TestMethod]</source>
        <target state="translated">[{0}] può essere impostato solo su metodi contrassegnati con [TestMethod]</target>
        <note />
      </trans-unit>
      <trans-unit id="UseConditionBaseWithTestClassMessageFormat">
        <source>The attribute '{0}' which derives from 'ConditionBaseAttribute' should be used only on classes marked with `TestClassAttribute`</source>
        <target state="translated">L'attributo '{0}' che deriva da 'ConditionBaseAttribute' deve essere utilizzato solo in classi contrassegnate con 'TestClassAttribute'</target>
        <note />
      </trans-unit>
      <trans-unit id="UseConditionBaseWithTestClassTitle">
        <source>Use 'ConditionBaseAttribute' on test classes</source>
        <target state="translated">Usa 'ConditionBaseAttribute' nelle classi di test</target>
        <note />
      </trans-unit>
      <trans-unit id="UseCooperativeCancellationForTimeoutDescription">
        <source>Using '[Timeout]' without explicitly setting 'CooperativeCancellation = true' is discouraged. In a future version, cooperative cancellation will become the default behavior. Set 'CooperativeCancellation = true' to opt into the recommended behavior and avoid breaking changes.</source>
        <target state="translated">L'uso di "[Timeout]" senza impostare esplicitamente "CooperativeCancellation = true" è sconsigliato. In una versione futura l'annullamento cooperativo diventerà il comportamento predefinito. Impostare "CooperativeCancellation = true" per acconsentire esplicitamente al comportamento consigliato ed evitare modifiche che causano un'interruzione.</target>
        <note />
      </trans-unit>
      <trans-unit id="UseCooperativeCancellationForTimeoutMessageFormat">
        <source>Use 'CooperativeCancellation = true' with '[Timeout]' to enable cooperative cancellation behavior</source>
        <target state="translated">Usare "CooperativeCancellation = true" con "[Timeout]" per abilitare il comportamento di annullamento cooperativo</target>
        <note />
      </trans-unit>
      <trans-unit id="UseCooperativeCancellationForTimeoutTitle">
        <source>Use 'CooperativeCancellation = true' with '[Timeout]'</source>
        <target state="translated">Usa "CooperativeCancellation = true" con "[Timeout]"</target>
        <note />
      </trans-unit>
      <trans-unit id="UseDeploymentItemWithTestMethodOrTestClassMessageFormat">
        <source>'[DeploymentItem]' can be specified only on test class or test method</source>
        <target state="translated">'[DeploymentItem]' può essere specificato solo per la classe di test o il metodo di test</target>
        <note />
      </trans-unit>
      <trans-unit id="UseDeploymentItemWithTestMethodOrTestClassTitle">
        <source>'[DeploymentItem]' can be specified only on test class or test method</source>
        <target state="translated">'[DeploymentItem]' può essere specificato solo per la classe di test o il metodo di test</target>
        <note />
      </trans-unit>
      <trans-unit id="UseParallelizeAttributeAnalyzerDescription">
        <source>By default, MSTest runs tests within the same assembly sequentially, which can lead to severe performance limitations. It is recommended to enable assembly attribute '[Parallelize]' to run tests in parallel, or if the assembly is known to not be parallelizable, to use explicitly the assembly level attribute '[DoNotParallelize]'.</source>
        <target state="translated">Per impostazione predefinita, MSTest esegue i test in sequenza nello stesso assemby, il che può causare gravi limitazioni delle prestazioni. È consigliabile abilitare l'attributo di assembly '[Parallelize]' per eseguire i test in parallelo, o, se l'assembly non è parallelizzabile, usare in modo esplicito l'attributo a livello di assembly '[DoNotParallelize]'.</target>
        <note />
      </trans-unit>
      <trans-unit id="UseParallelizeAttributeAnalyzerMessageFormat">
        <source>Explicitly enable or disable tests parallelization</source>
        <target state="translated">Abilitare o disabilitare in modo esplicito la parallelizzazione dei test</target>
        <note />
      </trans-unit>
      <trans-unit id="UseParallelizeAttributeAnalyzerTitle">
        <source>Explicitly enable or disable tests parallelization</source>
        <target state="translated">Abilitare o disabilitare in modo esplicito la parallelizzazione dei test</target>
        <note />
      </trans-unit>
      <trans-unit id="UseProperAssertMethodsMessageFormat">
        <source>Use 'Assert.{0}' instead of 'Assert.{1}'</source>
        <target state="translated">Usa 'Assert.{0}' invece di 'Assert.{1}'</target>
        <note />
      </trans-unit>
      <trans-unit id="UseProperAssertMethodsTitle">
        <source>Use proper 'Assert' methods</source>
        <target state="translated">Usa metodi 'Assert' appropriati</target>
        <note />
      </trans-unit>
      <trans-unit id="UseRetryWithTestMethodMessageFormat">
        <source>An attribute that derives from 'RetryBaseAttribute' can be specified only on a test method</source>
        <target state="translated">È possibile specificare un attributo che deriva da ‘RetryBaseAttribute’ solo in un metodo di test</target>
        <note />
      </trans-unit>
      <trans-unit id="UseRetryWithTestMethodTitle">
        <source>Use retry attribute on test method</source>
        <target state="translated">Utilizzare l'attributo di ripetizione nel metodo di test</target>
        <note />
      </trans-unit>
      <trans-unit id="TestContextPropertyUsageTitle">
        <source>TestContext property cannot be accessed in this context</source>
        <target state="translated">Non è possibile accedere alla proprietà TestContext in questo contesto</target>
        <note />
      </trans-unit>
      <trans-unit id="TestContextPropertyUsageMessageFormat">
        <source>TestContext property '{0}' cannot be accessed in '{1}' method</source>
        <target state="translated">Non è possibile accedere alla proprietà TestContext '{0}' nel metodo '{1}'</target>
        <note />
      </trans-unit>
      <trans-unit id="TestContextPropertyUsageDescription">
        <source>Some TestContext properties are only available during test execution and cannot be accessed in assembly initialize, class initialize, class cleanup, or assembly cleanup methods.</source>
        <target state="translated">Alcune proprietà TestContext sono disponibili solo durante l'esecuzione dei test e non è possibile accedervi nei metodi di inizializzazione degli assembly, inizializzazione delle classi, pulizia delle classi o pulizia degli assembly.</target>
        <note />
      </trans-unit>
      <trans-unit id="AssertThrowsShouldContainSingleStatementDescription">
        <source>Assert.Throws methods should contain only a single statement or expression. Multiple statements can be misleading - if the first statement throws, subsequent statements are never executed; if it doesn't throw, it should be moved outside the Assert.Throws.</source>
        <target state="translated">I metodi Assert.Throws devono contenere solo una singola istruzione o espressione. Istruzioni multiple possono essere fuorvianti: se la prima istruzione genera, le istruzioni successive non vengono mai eseguite; se non genera, è necessario spostarla all'esterno di Assert.Throws.</target>
        <note />
      </trans-unit>
      <trans-unit id="AssertThrowsShouldContainSingleStatementMessageFormat">
        <source>Assert.Throws should contain only a single statement/expression</source>
        <target state="translated">Assert.Throws deve contenere solo una singola istruzione/espressione</target>
        <note />
      </trans-unit>
      <trans-unit id="AssertThrowsShouldContainSingleStatementTitle">
        <source>Assert.Throws should contain only a single statement/expression</source>
        <target state="translated">Assert.Throws deve contenere solo una singola istruzione/espressione</target>
        <note />
      </trans-unit>
<<<<<<< HEAD
      <trans-unit id="DoNotUseParallelizeAndDoNotParallelizeTogetherDescription">
        <source>An assembly should have either [Parallelize] or [DoNotParallelize] attribute, but not both. Having both attributes creates an ambiguous configuration. When both are present, [DoNotParallelize] takes precedence and parallelization will be disabled.</source>
        <target state="new">An assembly should have either [Parallelize] or [DoNotParallelize] attribute, but not both. Having both attributes creates an ambiguous configuration. When both are present, [DoNotParallelize] takes precedence and parallelization will be disabled.</target>
        <note>{Locked="[Parallelize]","[DoNotParallelize]"}</note>
      </trans-unit>
      <trans-unit id="DoNotUseParallelizeAndDoNotParallelizeTogetherMessageFormat">
        <source>Assembly has both '[Parallelize]' and '[DoNotParallelize]' attributes which creates ambiguity</source>
        <target state="new">Assembly has both '[Parallelize]' and '[DoNotParallelize]' attributes which creates ambiguity</target>
        <note>{Locked="[Parallelize]","[DoNotParallelize]"}</note>
      </trans-unit>
      <trans-unit id="DoNotUseParallelizeAndDoNotParallelizeTogetherTitle">
        <source>Do not use both '[Parallelize]' and '[DoNotParallelize]' attributes</source>
        <target state="new">Do not use both '[Parallelize]' and '[DoNotParallelize]' attributes</target>
        <note>{Locked="Parallelize","DoNotParallelize"}</note>
=======
      <trans-unit id="AvoidAssertsInCatchBlocksTitle">
        <source>Do not use asserts in catch blocks</source>
        <target state="translated">Non usare asserzioni nei blocchi catch</target>
        <note />
      </trans-unit>
      <trans-unit id="AvoidAssertsInCatchBlocksMessageFormat">
        <source>Do not use asserts in catch blocks because they may not fail the test if no exception is thrown</source>
        <target state="translated">Non usare asserzioni nei blocchi catch perché potrebbero non far fallire il test se non viene generata alcuna eccezione</target>
        <note />
      </trans-unit>
      <trans-unit id="AvoidAssertsInCatchBlocksDescription">
        <source>Using asserts in catch blocks is problematic because the test will pass even if no exception is thrown and the catch block is never executed. Use 'Assert.Throws', 'Assert.ThrowsExactly', 'Assert.ThrowsAsync' or 'Assert.ThrowsExactlyAsync' to verify that an exception is thrown, and then make additional assertions on the caught exception without using the try-catch block.</source>
        <target state="translated">L'uso di asserzioni nei blocchi catch è problematico perché il test risulta superato anche se non viene generata alcuna eccezione e il blocco catch non viene mai eseguito. Utilizzare 'Assert.Throws', 'Assert.ThrowsExactly', 'Assert.ThrowsAsync' o 'Assert.ThrowsExactlyAsync' per verificare che venga generata un'eccezione, quindi effettuare ulteriori asserzioni sull'eccezione rilevata senza usare il blocco try-catch.</target>
        <note />
>>>>>>> a11abf7b
      </trans-unit>
    </body>
  </file>
</xliff><|MERGE_RESOLUTION|>--- conflicted
+++ resolved
@@ -1,4 +1,4 @@
-﻿<?xml version="1.0" encoding="utf-8"?>
+<?xml version="1.0" encoding="utf-8"?>
 <xliff xmlns="urn:oasis:names:tc:xliff:document:1.2" xmlns:xsi="http://www.w3.org/2001/XMLSchema-instance" version="1.2" xsi:schemaLocation="urn:oasis:names:tc:xliff:document:1.2 xliff-core-1.2-transitional.xsd">
   <file datatype="xml" source-language="en" target-language="it" original="../Resources.resx">
     <body>
@@ -989,8 +989,22 @@
         <target state="translated">Assert.Throws deve contenere solo una singola istruzione/espressione</target>
         <note />
       </trans-unit>
-<<<<<<< HEAD
-      <trans-unit id="DoNotUseParallelizeAndDoNotParallelizeTogetherDescription">
+      <trans-unit id="AvoidAssertsInCatchBlocksTitle">
+        <source>Do not use asserts in catch blocks</source>
+        <target state="translated">Non usare asserzioni nei blocchi catch</target>
+        <note />
+      </trans-unit>
+      <trans-unit id="AvoidAssertsInCatchBlocksMessageFormat">
+        <source>Do not use asserts in catch blocks because they may not fail the test if no exception is thrown</source>
+        <target state="translated">Non usare asserzioni nei blocchi catch perché potrebbero non far fallire il test se non viene generata alcuna eccezione</target>
+        <note />
+      </trans-unit>
+      <trans-unit id="AvoidAssertsInCatchBlocksDescription">
+        <source>Using asserts in catch blocks is problematic because the test will pass even if no exception is thrown and the catch block is never executed. Use 'Assert.Throws', 'Assert.ThrowsExactly', 'Assert.ThrowsAsync' or 'Assert.ThrowsExactlyAsync' to verify that an exception is thrown, and then make additional assertions on the caught exception without using the try-catch block.</source>
+        <target state="translated">L'uso di asserzioni nei blocchi catch è problematico perché il test risulta superato anche se non viene generata alcuna eccezione e il blocco catch non viene mai eseguito. Utilizzare 'Assert.Throws', 'Assert.ThrowsExactly', 'Assert.ThrowsAsync' o 'Assert.ThrowsExactlyAsync' per verificare che venga generata un'eccezione, quindi effettuare ulteriori asserzioni sull'eccezione rilevata senza usare il blocco try-catch.</target>
+        <note />
+      </trans-unit>
+            <trans-unit id="DoNotUseParallelizeAndDoNotParallelizeTogetherDescription">
         <source>An assembly should have either [Parallelize] or [DoNotParallelize] attribute, but not both. Having both attributes creates an ambiguous configuration. When both are present, [DoNotParallelize] takes precedence and parallelization will be disabled.</source>
         <target state="new">An assembly should have either [Parallelize] or [DoNotParallelize] attribute, but not both. Having both attributes creates an ambiguous configuration. When both are present, [DoNotParallelize] takes precedence and parallelization will be disabled.</target>
         <note>{Locked="[Parallelize]","[DoNotParallelize]"}</note>
@@ -1004,23 +1018,8 @@
         <source>Do not use both '[Parallelize]' and '[DoNotParallelize]' attributes</source>
         <target state="new">Do not use both '[Parallelize]' and '[DoNotParallelize]' attributes</target>
         <note>{Locked="Parallelize","DoNotParallelize"}</note>
-=======
-      <trans-unit id="AvoidAssertsInCatchBlocksTitle">
-        <source>Do not use asserts in catch blocks</source>
-        <target state="translated">Non usare asserzioni nei blocchi catch</target>
-        <note />
-      </trans-unit>
-      <trans-unit id="AvoidAssertsInCatchBlocksMessageFormat">
-        <source>Do not use asserts in catch blocks because they may not fail the test if no exception is thrown</source>
-        <target state="translated">Non usare asserzioni nei blocchi catch perché potrebbero non far fallire il test se non viene generata alcuna eccezione</target>
-        <note />
-      </trans-unit>
-      <trans-unit id="AvoidAssertsInCatchBlocksDescription">
-        <source>Using asserts in catch blocks is problematic because the test will pass even if no exception is thrown and the catch block is never executed. Use 'Assert.Throws', 'Assert.ThrowsExactly', 'Assert.ThrowsAsync' or 'Assert.ThrowsExactlyAsync' to verify that an exception is thrown, and then make additional assertions on the caught exception without using the try-catch block.</source>
-        <target state="translated">L'uso di asserzioni nei blocchi catch è problematico perché il test risulta superato anche se non viene generata alcuna eccezione e il blocco catch non viene mai eseguito. Utilizzare 'Assert.Throws', 'Assert.ThrowsExactly', 'Assert.ThrowsAsync' o 'Assert.ThrowsExactlyAsync' per verificare che venga generata un'eccezione, quindi effettuare ulteriori asserzioni sull'eccezione rilevata senza usare il blocco try-catch.</target>
-        <note />
->>>>>>> a11abf7b
-      </trans-unit>
+      </trans-unit>
+
     </body>
   </file>
 </xliff>