--- conflicted
+++ resolved
@@ -135,7 +135,6 @@
         <target state="translated">Evita '[ExpectedException]'</target>
         <note />
       </trans-unit>
-<<<<<<< HEAD
       <trans-unit id="DataRowShouldBeValidDescription">
         <source>DataRow attribute should have the following layout to be valid:
 - should only be set on a test method;
@@ -172,7 +171,8 @@
       <trans-unit id="DataRowShouldBeValidTitle">
         <source>DataRow should be valid</source>
         <target state="new">DataRow should be valid</target>
-=======
+        <note />
+      </trans-unit>
       <trans-unit id="ClassCleanupShouldBeValidDescription">
         <source>Methods marked with [ClassCleanup] should follow the following layout to be valid:
 - it should be 'public' 
@@ -289,7 +289,6 @@
       <trans-unit id="ClassInitializeShouldBeValidTitle">
         <source>ClassInitialize methods should have valid layout</source>
         <target state="new">ClassInitialize methods should have valid layout</target>
->>>>>>> cefdc3be
         <note />
       </trans-unit>
       <trans-unit id="PublicTypeShouldBeTestClassDescription">
