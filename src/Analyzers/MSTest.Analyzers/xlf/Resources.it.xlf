--- conflicted
+++ resolved
@@ -301,7 +301,6 @@
         <target state="translated">DataRow deve essere valido</target>
         <note />
       </trans-unit>
-<<<<<<< HEAD
       <trans-unit id="DoNotDuplicateTestMethodMessageFormat">
         <source>Test method '{0}' is duplicated in test class '{1}'</source>
         <target state="new">Test method '{0}' is duplicated in test class '{1}'</target>
@@ -311,7 +310,6 @@
         <source>Test methods should not be duplicated</source>
         <target state="new">Test methods should not be duplicated</target>
         <note>Title for the diagnostic that detects duplicate test methods</note>
-=======
       <trans-unit id="DoNotNegateBooleanAssertionFix">
         <source>Use 'Assert.{0}' instead</source>
         <target state="translated">Usa invece 'Assert.{0}'</target>
@@ -321,7 +319,6 @@
         <source>Use proper Assert methods for all negated assertions</source>
         <target state="translated">Usa metodi Assert appropriati per tutte le asserzioni negate</target>
         <note />
->>>>>>> 9e7fc6dc
       </trans-unit>
       <trans-unit id="DoNotNegateBooleanAssertionMessageFormat">
         <source>Do not negate boolean assertions, instead use the opposite assertion</source>
