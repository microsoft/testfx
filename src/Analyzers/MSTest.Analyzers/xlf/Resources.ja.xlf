--- conflicted
+++ resolved
@@ -186,17 +186,6 @@
 - it should not be 'abstract'
 - return type should be 'void', 'Task' or 'ValueTask'
 - it should not be 'async void'
-<<<<<<< HEAD
-- it should be a special method (finalizer, operator...).</source>
-        <target state="needs-review-translation">'[TestMethod]' 属性でマークされたテスト メソッドは、MSTest によって有効と見なされるように、次のレイアウトを考慮する必要があります:
-- 'public' ('[assembly: DiscoverInternals]' 属性が設定されている場合は 'internal' である必要があります)
-- 'static' にすることはできません
-- ジェネリックにすることはできません
-- 'abstract' にすることはできません
-- 戻り値の型は 'void' または 'Task' である必要があります
-- 'async void' にすることはできません
-- 特殊なメソッド (ファイナライザー、演算子...) である必要があります。</target>
-=======
 - it should not be a special method (finalizer, operator...).</source>
         <target state="new">Test methods, methods marked with the '[TestMethod]' attribute, should respect the following layout to be considered valid by MSTest:
 - it should be 'public' (or 'internal' if '[assembly: DiscoverInternals]' attribute is set)
@@ -206,7 +195,6 @@
 - return type should be 'void', 'Task' or 'ValueTask'
 - it should not be 'async void'
 - it should not be a special method (finalizer, operator...).</target>
->>>>>>> ae6eb169
         <note />
       </trans-unit>
       <trans-unit id="TestMethodShouldBeValidMessageFormat_NotAbstract">
