--- conflicted
+++ resolved
@@ -514,20 +514,12 @@
       </trans-unit>
       <trans-unit id="TestClassShouldHaveTestMethodDescription">
         <source>Test class should have at least one test method or be 'static' with method(s) marked by '[AssemblyInitialize]' and/or '[AssemblyCleanup]'.</source>
-<<<<<<< HEAD
-        <target state="new">Test class should have at least one test method or be 'static' with method(s) marked by '[AssemblyInitialize]' and/or '[AssemblyCleanup]'.</target>
-=======
         <target state="needs-review-translation">Тестовый класс должен содержать хотя бы один тестовый метод или быть "статическим" с методами, отмеченными "[AssemblyInitialization]" или "[AssemblyCleanup]".</target>
->>>>>>> 35c3162b
         <note />
       </trans-unit>
       <trans-unit id="TestClassShouldHaveTestMethodMessageFormat">
         <source>Test class '{0}' should have at least one test method or be 'static' with method(s) marked by '[AssemblyInitialize]' and/or '[AssemblyCleanup]'</source>
-<<<<<<< HEAD
-        <target state="new">Test class '{0}' should have at least one test method or be 'static' with method(s) marked by '[AssemblyInitialize]' and/or '[AssemblyCleanup]'</target>
-=======
         <target state="needs-review-translation">Тестовый класс "{0}" должен содержать хотя бы один тестовый метод или быть "статическим" с методами, отмеченными "[AssemblyInitialization]" или "[AssemblyCleanup]"</target>
->>>>>>> 35c3162b
         <note />
       </trans-unit>
       <trans-unit id="TestClassShouldHaveTestMethodTitle">
