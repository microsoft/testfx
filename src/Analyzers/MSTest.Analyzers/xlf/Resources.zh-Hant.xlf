--- conflicted
+++ resolved
@@ -510,20 +510,12 @@
       </trans-unit>
       <trans-unit id="TestClassShouldHaveTestMethodDescription">
         <source>Test class should have at least one test method or be 'static' with method(s) marked by '[AssemblyInitialize]' and/or '[AssemblyCleanup]'.</source>
-<<<<<<< HEAD
-        <target state="new">Test class should have at least one test method or be 'static' with method(s) marked by '[AssemblyInitialize]' and/or '[AssemblyCleanup]'.</target>
-=======
         <target state="needs-review-translation">測試類別至少應有一個測試方法，或是方法以 '[AssemblyInitialization]' 和/或 '[AssemblyCleanup]' 標示的 'static'。</target>
->>>>>>> 35c3162b
         <note />
       </trans-unit>
       <trans-unit id="TestClassShouldHaveTestMethodMessageFormat">
         <source>Test class '{0}' should have at least one test method or be 'static' with method(s) marked by '[AssemblyInitialize]' and/or '[AssemblyCleanup]'</source>
-<<<<<<< HEAD
-        <target state="new">Test class '{0}' should have at least one test method or be 'static' with method(s) marked by '[AssemblyInitialize]' and/or '[AssemblyCleanup]'</target>
-=======
         <target state="needs-review-translation">測試類別 '{0}' 至少應有一個測試方法，或是方法以 '[AssemblyInitialization]' 和/或 '[AssemblyCleanup]' 標示的 'static'。</target>
->>>>>>> 35c3162b
         <note />
       </trans-unit>
       <trans-unit id="TestClassShouldHaveTestMethodTitle">
