﻿<?xml version="1.0" encoding="utf-8"?>
<xliff xmlns="urn:oasis:names:tc:xliff:document:1.2" xmlns:xsi="http://www.w3.org/2001/XMLSchema-instance" version="1.2" xsi:schemaLocation="urn:oasis:names:tc:xliff:document:1.2 xliff-core-1.2-transitional.xsd">
  <file datatype="xml" source-language="en" target-language="zh-Hant" original="../Resources.resx">
    <body>
      <trans-unit id="AvoidExpectedExceptionAttributeDescription">
        <source>Prefer 'Assert.ThrowsException' or 'Assert.ThrowsExceptionAsync' over '[ExpectedException]' as it ensures that only the expected call throws the expected exception. The assert APIs also provide more flexibility and allow you to assert extra properties of the exeption.</source>
        <target state="translated">偏好 'Assert.ThrowsException' or 'Assert.ThrowsExceptionAsync' 而非 '[ExpectedException]'，因為它可確保只有預期的呼叫會擲出預期的例外狀況。判斷提示 API 也提供更多彈性，並允許您斷言例外狀況的額外屬性。</target>
        <note />
      </trans-unit>
      <trans-unit id="AvoidExpectedExceptionAttributeMessageFormat">
        <source>Prefer 'Assert.ThrowsException/ThrowsExceptionAsync' over '[ExpectedException]'</source>
        <target state="translated">偏好 'Assert.ThrowsException/ThrowsExceptionAsync' 而非 '[ExpectedException]'</target>
        <note />
      </trans-unit>
      <trans-unit id="AvoidExpectedExceptionAttributeTitle">
        <source>Avoid '[ExpectedException]'</source>
        <target state="translated">避免 '[ExpectedException]'</target>
        <note />
      </trans-unit>
      <trans-unit id="PublicTypeShouldBeTestClassDescription">
        <source>It's considered a good practice to have only test classes marked public in a test project.</source>
        <target state="translated">在測試專案中僅將測試類別標記為公開被認為是一種很好的做法。</target>
        <note />
      </trans-unit>
      <trans-unit id="PublicTypeShouldBeTestClassMessageFormat">
        <source>Public type '{0}' should be marked with '[TestClass]' or changed to 'internal'</source>
        <target state="translated">公用類型 '{0}' 應標示為 '[TestClass]' 或變更為 'internal'</target>
        <note />
      </trans-unit>
      <trans-unit id="PublicTypeShouldBeTestClassTitle">
        <source>Public types should be test classes</source>
        <target state="translated">公用類型應為測試類別</target>
        <note />
      </trans-unit>
      <trans-unit id="TestClassShouldBeValidDescription">
        <source>Test classes, classes marked with the '[TestClass]' attribute, should respect the following layout to be considered valid by MSTest:
- it should be 'public' (or 'internal' if '[assembly: DiscoverInternals]' attribute is set)
- it should not be 'static' (except if it contains only 'AssemblyInitialize' and/or 'AssemblyCleanup' methods)
- it should not be generic.</source>
        <target state="translated">測試類別 (標示為 '[TestClass]' 屬性的類別) 應該遵循下列配置，讓 MSTest 視為有效:
- 它應該是 'public' (如果設定 '[assembly: DiscoverInternals]' 屬性，則為 'internal')
- 它不應該是 'static' (除非其僅包含 'AssemblyInitialize' 和/或 'AssemblyCleanup' 方法)
- 它不能是泛型。</target>
        <note />
      </trans-unit>
      <trans-unit id="TestClassShouldBeValidMessageFormat_NotGeneric">
        <source>Test class '{0}' should not be generic</source>
        <target state="translated">測試類別 '{0}' 不應為泛型</target>
        <note />
      </trans-unit>
      <trans-unit id="TestClassShouldBeValidMessageFormat_NotStatic">
        <source>Test class '{0}' should not be 'static'</source>
        <target state="translated">測試類別 '{0}' 不應為 'static'</target>
        <note />
      </trans-unit>
      <trans-unit id="TestClassShouldBeValidMessageFormat_Public">
        <source>Test class '{0}' should be 'public'</source>
        <target state="translated">測試類別 '{0}'應為 'public'</target>
        <note />
      </trans-unit>
      <trans-unit id="TestClassShouldBeValidMessageFormat_PublicOrInternal">
        <source>Test class '{0}' should be 'public' or 'internal'</source>
        <target state="translated">測試類別 '{0}' 應為 'public' 或 'internal'</target>
        <note />
      </trans-unit>
      <trans-unit id="TestClassShouldBeValidTitle">
        <source>Test classes should have valid layout</source>
        <target state="translated">測試類別應具備有效的配置</target>
        <note />
      </trans-unit>
      <trans-unit id="TestContextShouldBeValidDescription">
        <source>TestContext property should follow the following layout to be valid:
- it should be a property
- it should be 'public' (or 'internal' if '[assembly: DiscoverInternals]' attribute is set)
- it should not be 'static'
- it should not be readonly.</source>
        <target state="translated">TestContext 屬性應該遵循下列配置才有效: 
- 它應該是屬性
- 它應該是 'public' (如果設定 '[assembly: DiscoverInternals]' 屬性，則為 'internal')
- 它不應該是 'static'
- 它不應該是唯讀。</target>
        <note />
      </trans-unit>
      <trans-unit id="TestContextShouldBeValidMessageFormat_NotField">
        <source>Member 'TestContext' should be a property and not a field</source>
        <target state="translated">成員 'TestContext' 應該是屬性，而不是欄位</target>
        <note />
      </trans-unit>
      <trans-unit id="TestContextShouldBeValidMessageFormat_NotReadonly">
        <source>Property 'TestContext' should be settable</source>
        <target state="translated">屬性 'TestContext' 應該是可設定</target>
        <note />
      </trans-unit>
      <trans-unit id="TestContextShouldBeValidMessageFormat_NotStatic">
        <source>Property 'TestContext' should not be 'static'</source>
        <target state="translated">屬性 'TestContext' 不應該是 'static'</target>
        <note />
      </trans-unit>
      <trans-unit id="TestContextShouldBeValidMessageFormat_Public">
        <source>Property 'TestContext' should be 'public'</source>
        <target state="translated">屬性 'TestContext' 應該是 'public'</target>
        <note />
      </trans-unit>
      <trans-unit id="TestContextShouldBeValidMessageFormat_PublicOrInternal">
        <source>Property 'TestContext' should be 'public' or 'internal'</source>
        <target state="translated">屬性 'TestContext' 應該是 'public' 或 'internal'</target>
        <note />
      </trans-unit>
      <trans-unit id="TestContextShouldBeValidTitle">
        <source>Test context property should have valid layout</source>
        <target state="translated">測試內容屬性應該具有有效的配置</target>
        <note />
      </trans-unit>
      <trans-unit id="TestInitializeShouldBeValidDescription">
        <source>TestInitialize attribute should follow the following layout to be valid:
- it should be 'public' 
- it should not be 'static'
- it should not be generic
- it should not be 'abstract'
- it should not take any parameter
- return type should be 'void', 'Task' or 'ValueTask'
- it should not be 'async void'
- it should not be a special method (finalizer, operator...).</source>
        <target state="new">TestInitialize attribute should follow the following layout to be valid:
- it should be 'public' 
- it should not be 'static'
- it should not be generic
- it should not be 'abstract'
- it should not take any parameter
- return type should be 'void', 'Task' or 'ValueTask'
- it should not be 'async void'
- it should not be a special method (finalizer, operator...).</target>
        <note />
      </trans-unit>
      <trans-unit id="TestInitializeShouldBeValidMessageFormat_NoParameters">
        <source>Test Initialize '{0}' should not take any parameter</source>
        <target state="new">Test Initialize '{0}' should not take any parameter</target>
        <note />
      </trans-unit>
      <trans-unit id="TestInitializeShouldBeValidMessageFormat_NotAbstract">
        <source>Test initialize '{0}' should not be 'abstract'</source>
        <target state="new">Test initialize '{0}' should not be 'abstract'</target>
        <note />
      </trans-unit>
      <trans-unit id="TestInitializeShouldBeValidMessageFormat_NotAsyncVoid">
        <source>Test Initialize '{0}' should not be 'async void'</source>
        <target state="new">Test Initialize '{0}' should not be 'async void'</target>
        <note />
      </trans-unit>
      <trans-unit id="TestInitializeShouldBeValidMessageFormat_NotGeneric">
        <source>Test initialize '{0}' should not be generic</source>
        <target state="new">Test initialize '{0}' should not be generic</target>
        <note />
      </trans-unit>
      <trans-unit id="TestInitializeShouldBeValidMessageFormat_NotStatic">
        <source>Test Initialize '{0}' should not be 'static'</source>
        <target state="new">Test Initialize '{0}' should not be 'static'</target>
        <note />
      </trans-unit>
      <trans-unit id="TestInitializeShouldBeValidMessageFormat_Ordinary">
        <source>Test initialize '{0}' should be an 'ordinary' method</source>
        <target state="new">Test initialize '{0}' should be an 'ordinary' method</target>
        <note />
      </trans-unit>
      <trans-unit id="TestInitializeShouldBeValidMessageFormat_Public">
        <source>Test Initialize '{0}' should be 'public'</source>
        <target state="new">Test Initialize '{0}' should be 'public'</target>
        <note />
      </trans-unit>
      <trans-unit id="TestInitializeShouldBeValidMessageFormat_ReturnType">
        <source>Test Initialize '{0}' should return 'void', 'Task' or 'ValueTask'</source>
        <target state="new">Test Initialize '{0}' should return 'void', 'Task' or 'ValueTask'</target>
        <note />
      </trans-unit>
      <trans-unit id="TestInitializeShouldBeValidTitle">
        <source>Test methods should have valid layout</source>
        <target state="new">Test methods should have valid layout</target>
        <note />
      </trans-unit>
      <trans-unit id="TestMethodShouldBeValidDescription">
        <source>Test methods, methods marked with the '[TestMethod]' attribute, should respect the following layout to be considered valid by MSTest:
- it should be 'public' (or 'internal' if '[assembly: DiscoverInternals]' attribute is set)
- it should not be 'static'
- it should not be generic
- it should not be 'abstract'
- return type should be 'void', 'Task' or 'ValueTask'
- it should not be 'async void'
<<<<<<< HEAD
- it should be a special method (finalizer, operator...).</source>
        <target state="needs-review-translation">測試方法 (標示為 '[TestMethod]' 屬性的方法) 應該遵循下列配置，讓 MSTest 視為有效:
- 它應該是 'public' (如果設定 '[assembly: DiscoverInternals]' 屬性，則為 'internal')
- 它應該是 'static'
- 它不能是泛型
- 它不能是 'abstract'
- 傳回類型應為 'void' 或 'Task'
- 它不能是 'async void'
- 它應該是特殊方法 (完成項、運算子...)。</target>
=======
- it should not be a special method (finalizer, operator...).</source>
        <target state="new">Test methods, methods marked with the '[TestMethod]' attribute, should respect the following layout to be considered valid by MSTest:
- it should be 'public' (or 'internal' if '[assembly: DiscoverInternals]' attribute is set)
- it should not be 'static'
- it should not be generic
- it should not be 'abstract'
- return type should be 'void', 'Task' or 'ValueTask'
- it should not be 'async void'
- it should not be a special method (finalizer, operator...).</target>
>>>>>>> ae6eb169
        <note />
      </trans-unit>
      <trans-unit id="TestMethodShouldBeValidMessageFormat_NotAbstract">
        <source>Test method '{0}' should not be 'abstract'</source>
        <target state="translated">測試方法 '{0}' 不應為 'abstract'</target>
        <note />
      </trans-unit>
      <trans-unit id="TestMethodShouldBeValidMessageFormat_NotAsyncVoid">
        <source>Test method '{0}' should not be 'async void'</source>
        <target state="translated">測試方法 '{0}' 不應為 'async void'</target>
        <note />
      </trans-unit>
      <trans-unit id="TestMethodShouldBeValidMessageFormat_NotGeneric">
        <source>Test method '{0}' should not be generic</source>
        <target state="translated">測試方法 '{0}' 不應為泛型</target>
        <note />
      </trans-unit>
      <trans-unit id="TestMethodShouldBeValidMessageFormat_NotStatic">
        <source>Test method '{0}' should not be 'static'</source>
        <target state="translated">測試方法 '{0}' 不應為 'static'</target>
        <note />
      </trans-unit>
      <trans-unit id="TestMethodShouldBeValidMessageFormat_Ordinary">
        <source>Test method '{0}' should be an 'ordinary' method</source>
        <target state="translated">測試方法 '{0}' 應為 'ordinary' 方法</target>
        <note />
      </trans-unit>
      <trans-unit id="TestMethodShouldBeValidMessageFormat_Public">
        <source>Test method '{0}' should be 'public'</source>
        <target state="translated">測試方法 '{0}' 應該是 'public'</target>
        <note />
      </trans-unit>
      <trans-unit id="TestMethodShouldBeValidMessageFormat_PublicOrInternal">
        <source>Test method '{0}' should be 'public' or 'internal'</source>
        <target state="translated">測試方法 '{0}' 應為 'public' 或 'internal'</target>
        <note />
      </trans-unit>
      <trans-unit id="TestMethodShouldBeValidMessageFormat_ReturnType">
        <source>Test method '{0}' should return 'void', 'Task' or 'ValueTask'</source>
        <target state="translated">測試方法 '{0}' 應傳回 'void'、'Task' 或 'ValueTask'</target>
        <note />
      </trans-unit>
      <trans-unit id="TestMethodShouldBeValidTitle">
        <source>Test methods should have valid layout</source>
        <target state="translated">測試方法應具備有效的配置</target>
        <note />
      </trans-unit>
      <trans-unit id="UseAttributeOnTestMethodAnalyzerMessageFormat">
        <source>[{0}] can only be set on methods marked with [TestMethod]</source>
        <target state="translated">[{0}] 只能在標示為 [TestMethod] 的方法上設定</target>
        <note />
      </trans-unit>
      <trans-unit id="UseAttributeOnTestMethodAnalyzerTitle">
        <source>[{0}] can only be set on methods marked with [TestMethod]</source>
        <target state="translated">[{0}] 只能在標示為 [TestMethod] 的方法上設定</target>
        <note />
      </trans-unit>
      <trans-unit id="UseParallelizeAttributeAnalyzerDescription">
        <source>By default, MSTest runs tests within the same assembly sequentially, which can lead to severe performance limitations. It is recommended to enable assembly attribute '[Parallelize]' to run tests in parallel, or if the assembly is known to not be parallelizable, to use explicitly the assembly level attribute '[DoNotParallelize]'.</source>
        <target state="translated">根據預設，MSTest 會依順序執行在相同組件內的測試，這可能會導致嚴重的效能限制。建議啟用組件屬性 '[Parallelize]' 來平行執行測試，或者如果已知組件無法平行處理，則明確使用組件層級的屬性 '[DoNotParallelize]'。</target>
        <note />
      </trans-unit>
      <trans-unit id="UseParallelizeAttributeAnalyzerMessageFormat">
        <source>Explicitly enable or disable tests parallelization</source>
        <target state="translated">明確啟用或停用測試平行處理</target>
        <note />
      </trans-unit>
      <trans-unit id="UseParallelizeAttributeAnalyzerTitle">
        <source>Explicitly enable or disable tests parallelization</source>
        <target state="translated">明確啟用或停用測試平行處理</target>
        <note />
      </trans-unit>
    </body>
  </file>
</xliff><|MERGE_RESOLUTION|>--- conflicted
+++ resolved
@@ -185,17 +185,6 @@
 - it should not be 'abstract'
 - return type should be 'void', 'Task' or 'ValueTask'
 - it should not be 'async void'
-<<<<<<< HEAD
-- it should be a special method (finalizer, operator...).</source>
-        <target state="needs-review-translation">測試方法 (標示為 '[TestMethod]' 屬性的方法) 應該遵循下列配置，讓 MSTest 視為有效:
-- 它應該是 'public' (如果設定 '[assembly: DiscoverInternals]' 屬性，則為 'internal')
-- 它應該是 'static'
-- 它不能是泛型
-- 它不能是 'abstract'
-- 傳回類型應為 'void' 或 'Task'
-- 它不能是 'async void'
-- 它應該是特殊方法 (完成項、運算子...)。</target>
-=======
 - it should not be a special method (finalizer, operator...).</source>
         <target state="new">Test methods, methods marked with the '[TestMethod]' attribute, should respect the following layout to be considered valid by MSTest:
 - it should be 'public' (or 'internal' if '[assembly: DiscoverInternals]' attribute is set)
@@ -205,7 +194,6 @@
 - return type should be 'void', 'Task' or 'ValueTask'
 - it should not be 'async void'
 - it should not be a special method (finalizer, operator...).</target>
->>>>>>> ae6eb169
         <note />
       </trans-unit>
       <trans-unit id="TestMethodShouldBeValidMessageFormat_NotAbstract">
