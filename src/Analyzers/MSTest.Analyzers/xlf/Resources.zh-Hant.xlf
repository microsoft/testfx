--- conflicted
+++ resolved
@@ -1,4 +1,4 @@
-﻿<?xml version="1.0" encoding="utf-8"?>
+<?xml version="1.0" encoding="utf-8"?>
 <xliff xmlns="urn:oasis:names:tc:xliff:document:1.2" xmlns:xsi="http://www.w3.org/2001/XMLSchema-instance" version="1.2" xsi:schemaLocation="urn:oasis:names:tc:xliff:document:1.2 xliff-core-1.2-transitional.xsd">
   <file datatype="xml" source-language="en" target-language="zh-Hant" original="../Resources.resx">
     <body>
@@ -989,8 +989,22 @@
         <target state="translated">Assert.Throws 應該只包含單一陳述式/運算式</target>
         <note />
       </trans-unit>
-<<<<<<< HEAD
-      <trans-unit id="DoNotUseParallelizeAndDoNotParallelizeTogetherDescription">
+      <trans-unit id="AvoidAssertsInCatchBlocksTitle">
+        <source>Do not use asserts in catch blocks</source>
+        <target state="translated">不要在 Catch 區塊中使用判斷提示</target>
+        <note />
+      </trans-unit>
+      <trans-unit id="AvoidAssertsInCatchBlocksMessageFormat">
+        <source>Do not use asserts in catch blocks because they may not fail the test if no exception is thrown</source>
+        <target state="translated">請勿在 Catch 區塊中使用判斷提示，因為如果沒有拋出例外，判斷提示可能不會測試失敗</target>
+        <note />
+      </trans-unit>
+      <trans-unit id="AvoidAssertsInCatchBlocksDescription">
+        <source>Using asserts in catch blocks is problematic because the test will pass even if no exception is thrown and the catch block is never executed. Use 'Assert.Throws', 'Assert.ThrowsExactly', 'Assert.ThrowsAsync' or 'Assert.ThrowsExactlyAsync' to verify that an exception is thrown, and then make additional assertions on the caught exception without using the try-catch block.</source>
+        <target state="translated">在 Catch 區塊中使用斷言會有問題，因為即使沒有拋出例外且 Catch 區塊從未執行，測試仍會通過。請使用 'Assert.Throws'、'Assert.ThrowsExactly'、'Assert.ThrowsAsync' 或 'Assert.ThrowsExactlyAsync' 來驗證是否有拋出例外，然後在不使用 try-catch 區塊的情況下，對捕捉到的例外進行進一步判斷提示。</target>
+        <note />
+      </trans-unit>
+            <trans-unit id="DoNotUseParallelizeAndDoNotParallelizeTogetherDescription">
         <source>An assembly should have either [Parallelize] or [DoNotParallelize] attribute, but not both. Having both attributes creates an ambiguous configuration. When both are present, [DoNotParallelize] takes precedence and parallelization will be disabled.</source>
         <target state="new">An assembly should have either [Parallelize] or [DoNotParallelize] attribute, but not both. Having both attributes creates an ambiguous configuration. When both are present, [DoNotParallelize] takes precedence and parallelization will be disabled.</target>
         <note>{Locked="[Parallelize]","[DoNotParallelize]"}</note>
@@ -1004,23 +1018,8 @@
         <source>Do not use both '[Parallelize]' and '[DoNotParallelize]' attributes</source>
         <target state="new">Do not use both '[Parallelize]' and '[DoNotParallelize]' attributes</target>
         <note>{Locked="Parallelize","DoNotParallelize"}</note>
-=======
-      <trans-unit id="AvoidAssertsInCatchBlocksTitle">
-        <source>Do not use asserts in catch blocks</source>
-        <target state="translated">不要在 Catch 區塊中使用判斷提示</target>
-        <note />
-      </trans-unit>
-      <trans-unit id="AvoidAssertsInCatchBlocksMessageFormat">
-        <source>Do not use asserts in catch blocks because they may not fail the test if no exception is thrown</source>
-        <target state="translated">請勿在 Catch 區塊中使用判斷提示，因為如果沒有拋出例外，判斷提示可能不會測試失敗</target>
-        <note />
-      </trans-unit>
-      <trans-unit id="AvoidAssertsInCatchBlocksDescription">
-        <source>Using asserts in catch blocks is problematic because the test will pass even if no exception is thrown and the catch block is never executed. Use 'Assert.Throws', 'Assert.ThrowsExactly', 'Assert.ThrowsAsync' or 'Assert.ThrowsExactlyAsync' to verify that an exception is thrown, and then make additional assertions on the caught exception without using the try-catch block.</source>
-        <target state="translated">在 Catch 區塊中使用斷言會有問題，因為即使沒有拋出例外且 Catch 區塊從未執行，測試仍會通過。請使用 'Assert.Throws'、'Assert.ThrowsExactly'、'Assert.ThrowsAsync' 或 'Assert.ThrowsExactlyAsync' 來驗證是否有拋出例外，然後在不使用 try-catch 區塊的情況下，對捕捉到的例外進行進一步判斷提示。</target>
-        <note />
->>>>>>> a11abf7b
-      </trans-unit>
+      </trans-unit>
+
     </body>
   </file>
 </xliff>