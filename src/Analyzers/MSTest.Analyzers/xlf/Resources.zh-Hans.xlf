--- conflicted
+++ resolved
@@ -1,4 +1,4 @@
-﻿<?xml version="1.0" encoding="utf-8"?>
+<?xml version="1.0" encoding="utf-8"?>
 <xliff xmlns="urn:oasis:names:tc:xliff:document:1.2" xmlns:xsi="http://www.w3.org/2001/XMLSchema-instance" version="1.2" xsi:schemaLocation="urn:oasis:names:tc:xliff:document:1.2 xliff-core-1.2-transitional.xsd">
   <file datatype="xml" source-language="en" target-language="zh-Hans" original="../Resources.resx">
     <body>
@@ -989,8 +989,22 @@
         <target state="translated">Assert.Throws 应仅包含单个语句/表达式</target>
         <note />
       </trans-unit>
-<<<<<<< HEAD
-      <trans-unit id="DoNotUseParallelizeAndDoNotParallelizeTogetherDescription">
+      <trans-unit id="AvoidAssertsInCatchBlocksTitle">
+        <source>Do not use asserts in catch blocks</source>
+        <target state="translated">不要在 catch 块中使用断言</target>
+        <note />
+      </trans-unit>
+      <trans-unit id="AvoidAssertsInCatchBlocksMessageFormat">
+        <source>Do not use asserts in catch blocks because they may not fail the test if no exception is thrown</source>
+        <target state="translated">不要在 catch 块中使用断言，因为如果没有引发异常，断言可能不会导致测试失败</target>
+        <note />
+      </trans-unit>
+      <trans-unit id="AvoidAssertsInCatchBlocksDescription">
+        <source>Using asserts in catch blocks is problematic because the test will pass even if no exception is thrown and the catch block is never executed. Use 'Assert.Throws', 'Assert.ThrowsExactly', 'Assert.ThrowsAsync' or 'Assert.ThrowsExactlyAsync' to verify that an exception is thrown, and then make additional assertions on the caught exception without using the try-catch block.</source>
+        <target state="translated">在 catch 块中使用断言是有问题的，因为即使没有引发异常且 catch 块从未执行，测试也会通过。请使用 "Assert.Throws"、"Assert.ThrowsExactly"、"Assert.ThrowsAsync" 或 "Assert.ThrowsExactlyAsync" 来验证是否引发了异常，然后对捕获的异常进行额外断言，而无需使用 try-catch 块。</target>
+        <note />
+      </trans-unit>
+            <trans-unit id="DoNotUseParallelizeAndDoNotParallelizeTogetherDescription">
         <source>An assembly should have either [Parallelize] or [DoNotParallelize] attribute, but not both. Having both attributes creates an ambiguous configuration. When both are present, [DoNotParallelize] takes precedence and parallelization will be disabled.</source>
         <target state="new">An assembly should have either [Parallelize] or [DoNotParallelize] attribute, but not both. Having both attributes creates an ambiguous configuration. When both are present, [DoNotParallelize] takes precedence and parallelization will be disabled.</target>
         <note>{Locked="[Parallelize]","[DoNotParallelize]"}</note>
@@ -1004,23 +1018,8 @@
         <source>Do not use both '[Parallelize]' and '[DoNotParallelize]' attributes</source>
         <target state="new">Do not use both '[Parallelize]' and '[DoNotParallelize]' attributes</target>
         <note>{Locked="Parallelize","DoNotParallelize"}</note>
-=======
-      <trans-unit id="AvoidAssertsInCatchBlocksTitle">
-        <source>Do not use asserts in catch blocks</source>
-        <target state="translated">不要在 catch 块中使用断言</target>
-        <note />
-      </trans-unit>
-      <trans-unit id="AvoidAssertsInCatchBlocksMessageFormat">
-        <source>Do not use asserts in catch blocks because they may not fail the test if no exception is thrown</source>
-        <target state="translated">不要在 catch 块中使用断言，因为如果没有引发异常，断言可能不会导致测试失败</target>
-        <note />
-      </trans-unit>
-      <trans-unit id="AvoidAssertsInCatchBlocksDescription">
-        <source>Using asserts in catch blocks is problematic because the test will pass even if no exception is thrown and the catch block is never executed. Use 'Assert.Throws', 'Assert.ThrowsExactly', 'Assert.ThrowsAsync' or 'Assert.ThrowsExactlyAsync' to verify that an exception is thrown, and then make additional assertions on the caught exception without using the try-catch block.</source>
-        <target state="translated">在 catch 块中使用断言是有问题的，因为即使没有引发异常且 catch 块从未执行，测试也会通过。请使用 "Assert.Throws"、"Assert.ThrowsExactly"、"Assert.ThrowsAsync" 或 "Assert.ThrowsExactlyAsync" 来验证是否引发了异常，然后对捕获的异常进行额外断言，而无需使用 try-catch 块。</target>
-        <note />
->>>>>>> a11abf7b
-      </trans-unit>
+      </trans-unit>
+
     </body>
   </file>
 </xliff>