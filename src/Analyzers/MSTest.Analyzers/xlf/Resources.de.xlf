--- conflicted
+++ resolved
@@ -239,13 +239,8 @@
         <note />
       </trans-unit>
       <trans-unit id="TestInitializeShouldBeValidTitle">
-<<<<<<< HEAD
         <source>TestInitialize method should have valid layout</source>
-        <target state="new">TestInitialize method should have valid layout</target>
-=======
-        <source>Test methods should have valid layout</source>
-        <target state="translated">Testmethoden müssen über ein gültiges Layout verfügen.</target>
->>>>>>> f8a63b34
+        <target state="needs-review-translation">Testmethoden müssen über ein gültiges Layout verfügen.</target>
         <note />
       </trans-unit>
       <trans-unit id="TestMethodShouldBeValidDescription">
