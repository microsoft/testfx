﻿<?xml version="1.0" encoding="utf-8"?>
<xliff xmlns="urn:oasis:names:tc:xliff:document:1.2" xmlns:xsi="http://www.w3.org/2001/XMLSchema-instance" version="1.2" xsi:schemaLocation="urn:oasis:names:tc:xliff:document:1.2 xliff-core-1.2-transitional.xsd">
  <file datatype="xml" source-language="en" target-language="de" original="../Resources.resx">
    <body>
      <trans-unit id="AssemblyCleanupShouldBeValidDescription">
        <source>Methods marked with '[AssemblyCleanup]' should follow the following layout to be valid:
-it can't be declared on a generic class
-it should be 'public'
-it should be 'static'
-it should not be 'async void'
-it should not be a special method (finalizer, operator...).
-it should not be generic
-it should not take any parameter
-return type should be 'void', 'Task' or 'ValueTask'

The type declaring these methods should also respect the following rules:
-The type should be a class
-The class should be 'public' or 'internal' (if the test project is using the '[DiscoverInternals]' attribute)
-The class shouldn't be 'static'
-The class should be marked with '[TestClass]' (or a derived attribute)
-the class should not be generic.</source>
        <target state="translated">Methoden, die mit „[AssemblyCleanup]“ gekennzeichnet sind, müssen dem folgenden Layout folgen, um gültig zu sein:
– kann nicht für eine generische Klasse deklariert werden.
– muss „public“ sein
– muss „static“ sein
– darf nicht „async void“ sein
– darf keine spezielle Methode sein (Finalizer, Operator...)
– darf nicht „generic“ sein
– darf keinen Parameter annehmen
– der Rückgabetyp muss „void“, „Task“ oder „ValueTask“ sein

Der Typ, der diese Methoden deklariert, sollte auch die folgenden Regeln beachten:
– Der Typ sollte eine Klasse sein.
– Die Klasse muss „public“ oder „internal“ sein (wenn das Testprojekt das Attribut „[DiscoverInternals]“ verwendet)
– Die Klasse darf nicht „static“ sein.
– Die Klasse muss mit „[TestClass]“ (oder einem abgeleiteten Attribut) markiert werden.
- die Klasse darf nicht generisch sein.</target>
        <note />
      </trans-unit>
      <trans-unit id="AssemblyCleanupShouldBeValidMessageFormat">
        <source>AssemblyCleanup method '{0}' signature is invalid</source>
        <target state="translated">Signatur der AssemblyCleanup-Methode "{0}" ist ungültig</target>
        <note />
      </trans-unit>
      <trans-unit id="AssemblyCleanupShouldBeValidTitle">
        <source>AssemblyCleanup methods should have valid layout</source>
        <target state="translated">AssemblyCleanup-Methoden müssen über ein gültiges Layout verfügen.</target>
        <note />
      </trans-unit>
      <trans-unit id="AssemblyInitializeShouldBeValidDescription">
        <source>Methods marked with '[AssemblyInitialize]' should follow the following layout to be valid:
-it can't be declared on a generic class
-it should be 'public'
-it should be 'static'
-it should not be 'async void'
-it should not be a special method (finalizer, operator...).
-it should not be generic
-it should take one parameter of type 'TestContext'
-return type should be 'void', 'Task' or 'ValueTask'

The type declaring these methods should also respect the following rules:
-The type should be a class
-The class should be 'public' or 'internal' (if the test project is using the '[DiscoverInternals]' attribute)
-The class shouldn't be 'static'
-The class should be marked with '[TestClass]' (or a derived attribute)
-the class should not be generic.</source>
        <target state="translated">Methoden, die mit „[AssemblyInitialize]“ gekennzeichnet sind, müssen dem folgenden Layout folgen, um gültig zu sein:
– kann nicht für eine generische Klasse deklariert werden.
– muss „public“ sein
– muss „static“ sein
– darf nicht „async void“ sein
– darf keine spezielle Methode sein (Finalizer, Operator...)
– darf nicht „generic“ sein
– muss einen Parameter vom Typ „TestContext“ annehmen
– der Rückgabetyp muss „void“, „Task“ oder „ValueTask“ sein

Der Typ, der diese Methoden deklariert, sollte auch die folgenden Regeln beachten:
– Der Typ sollte eine Klasse sein.
– Die Klasse muss „public“ oder „internal“ sein (wenn das Testprojekt das Attribut „[DiscoverInternals]“ verwendet)
– Die Klasse darf nicht „static“ sein.
– Die Klasse muss mit „[TestClass]“ (oder einem abgeleiteten Attribut) markiert werden.
- die Klasse darf nicht generisch sein.</target>
        <note />
      </trans-unit>
      <trans-unit id="AssemblyInitializeShouldBeValidMessageFormat">
        <source>AssemblyInitialize method '{0}' signature is invalid</source>
        <target state="translated">Signatur der AssemblyInitialize-Methode "{0}" ist ungültig</target>
        <note />
      </trans-unit>
      <trans-unit id="AssemblyInitializeShouldBeValidTitle">
        <source>AssemblyInitialize methods should have valid layout</source>
        <target state="translated">AssemblyInitialize-Methoden müssen über ein gültiges Layout verfügen.</target>
        <note />
      </trans-unit>
      <trans-unit id="AssertionArgsShouldAvoidConditionalAccessMessageFormat">
        <source>Prefer adding an additional assertion that checks for null</source>
        <target state="translated">Lieber eine zusätzliche Assertion hinzufügen, die auf NULL überprüft</target>
        <note />
      </trans-unit>
      <trans-unit id="AssertionArgsShouldAvoidConditionalAccessTitle">
        <source>Avoid conditional access in assertions</source>
        <target state="translated">Bedingten Zugriff in Assertionen vermeiden</target>
        <note />
      </trans-unit>
      <trans-unit id="AssertionArgsShouldBePassedInCorrectOrderDescription">
        <source>'Assert.AreEqual', 'Assert.AreNotEqual', 'Assert.AreSame' and 'Assert.AreNotSame' expects the expected value to be passed first and the actual value to be passed as second argument.</source>
        <target state="translated">“Assert.AreEqual“, „Assert.AreNotEqual“, „Assert.AreSame“ und „Assert.AreNotSame“ erwarten, dass der erwartete Wert zuerst übergeben wird und der tatsächliche Wert als zweites Argument übergeben wird.</target>
        <note />
      </trans-unit>
      <trans-unit id="AssertionArgsShouldBePassedInCorrectOrderMessageFormat">
        <source>Assertion arguments should be passed in the correct order. 'actual' and 'expected'/'notExpected' arguments have been swapped.</source>
        <target state="translated">Assertionsargumente sollten in der richtigen Reihenfolge übergeben werden. Die Argumente „actual“ und „expected“/“notExpected“ wurden ausgetauscht.</target>
        <note />
      </trans-unit>
      <trans-unit id="AssertionArgsShouldBePassedInCorrectOrderTitle">
        <source>Assertion arguments should be passed in the correct order</source>
        <target state="translated">Assertionsargumente sollten in der richtigen Reihenfolge übergeben werden.</target>
        <note />
      </trans-unit>
      <trans-unit id="AvoidExpectedExceptionAttributeDescription">
        <source>Prefer 'Assert.ThrowsException' or 'Assert.ThrowsExceptionAsync' over '[ExpectedException]' as it ensures that only the expected call throws the expected exception. The assert APIs also provide more flexibility and allow you to assert extra properties of the exeption.</source>
        <target state="translated">„Assert.ThrowsException“ oder „Assert.ThrowsExceptionAsync“ gegenüber „[ExpectedException]“ bevorzugen, da dadurch sichergestellt wird, dass nur der erwartete Aufruf die erwartete Ausnahme auslöst. Die Assert-APIs bieten außerdem mehr Flexibilität und ermöglichen es Ihnen, zusätzliche Eigenschaften der Ausführung zu bestätigen.</target>
        <note />
      </trans-unit>
      <trans-unit id="AvoidExpectedExceptionAttributeMessageFormat">
        <source>Prefer 'Assert.ThrowsException/ThrowsExceptionAsync' over '[ExpectedException]'</source>
        <target state="translated">„Assert.ThrowsException/ThrowsExceptionAsync“ gegenüber „[ExpectedException]“ bevorzugen</target>
        <note />
      </trans-unit>
      <trans-unit id="AvoidExpectedExceptionAttributeTitle">
        <source>Avoid '[ExpectedException]'</source>
        <target state="translated">„[ExpectedException]“ vermeiden</target>
        <note />
      </trans-unit>
      <trans-unit id="ClassCleanupShouldBeValidDescription">
        <source>Methods marked with '[ClassCleanup]' should follow the following layout to be valid:
-it can't be declared on a generic class without the 'InheritanceBehavior' mode is set
-it should be 'public'
-it should be 'static'
-it should not be 'async void'
-it should not be a special method (finalizer, operator...).
-it should not be generic
-it should not take any parameter
-return type should be 'void', 'Task' or 'ValueTask'
-'InheritanceBehavior.BeforeEachDerivedClass' attribute parameter should be specified if the class is 'abstract'
-'InheritanceBehavior.BeforeEachDerivedClass' attribute parameter should not be specified if the class is 'sealed'

The type declaring these methods should also respect the following rules:
-The type should be a class
-The class should be 'public' or 'internal' (if the test project is using the '[DiscoverInternals]' attribute)
-The class shouldn't be 'static'
-If the class is 'sealed', it should be marked with '[TestClass]' (or a derived attribute)
-the class should not be generic.</source>
        <target state="translated">Methoden, die mit „[ClassCleanup]“ gekennzeichnet sind, müssen dem folgenden Layout folgen, um gültig zu sein:
– kann nicht für eine generische Klasse deklariert werden, ohne dass der Modus „InheritanceBehavior“ auf 
 festgelegt ist.
– muss „public“ sein
– muss „static“ sein
– darf nicht „async void“ sein
– darf keine spezielle Methode sein (Finalizer, Operator...)
– darf nicht „generic“ sein
– darf keinen Parameter annehmen
– der Rückgabetyp muss „void“, „Task“ oder „ValueTask“ sein
– der Attributparameter „InheritanceBehavior.BeforeEachDerivedClass“ sollte angegeben werden, wenn die Klasse „abstract“ ist
– der Attributparameter „InheritanceBehavior.BeforeEachDerivedClass“ sollte angegeben werden, wenn die Klasse „sealed“ ist.

Der Typ, der diese Methoden deklariert, sollte auch die folgenden Regeln beachten:
– Der Typ sollte eine Klasse sein.
– Die Klasse muss „public“ oder „internal“ sein (wenn das Testprojekt das Attribut „[DiscoverInternals]“ verwendet)
– Die Klasse darf nicht „static“ sein.
– Wenn die Klasse „sealed“ ist, sollte sie mit „[TestClass]“ (oder einem abgeleiteten Attribut) markiert werden.
- die Klasse darf nicht generisch sein.</target>
        <note />
      </trans-unit>
      <trans-unit id="ClassCleanupShouldBeValidMessageFormat">
        <source>ClassCleanup method '{0}' signature is invalid</source>
        <target state="translated">Signatur der ClassCleanup-Methode "{0}" ist ungültig</target>
        <note />
      </trans-unit>
      <trans-unit id="ClassCleanupShouldBeValidTitle">
        <source>ClassCleanup methods should have valid layout</source>
        <target state="translated">ClassCleanup-Methoden müssen über ein gültiges Layout verfügen.</target>
        <note />
      </trans-unit>
      <trans-unit id="ClassInitializeShouldBeValidDescription">
        <source>Methods marked with '[ClassInitialize]' should follow the following layout to be valid:
-it can't be declared on a generic class without the 'InheritanceBehavior' mode is set
-it should be 'public'
-it should be 'static'
-it should not be 'async void'
-it should not be a special method (finalizer, operator...).
-it should not be generic
-it should take one parameter of type 'TestContext'
-return type should be 'void', 'Task' or 'ValueTask'
-'InheritanceBehavior.BeforeEachDerivedClass' attribute parameter should be specified if the class is 'abstract'
-'InheritanceBehavior.BeforeEachDerivedClass' attribute parameter should not be specified if the class is 'sealed'

The type declaring these methods should also respect the following rules:
-The type should be a class
-The class should be 'public' or 'internal' (if the test project is using the '[DiscoverInternals]' attribute)
-The class shouldn't be 'static'
-If the class is 'sealed', it should be marked with '[TestClass]' (or a derived attribute)
-the class should not be generic.</source>
        <target state="translated">Methoden, die mit „[ClassInitialize]“ gekennzeichnet sind, müssen dem folgenden Layout folgen, um gültig zu sein:
– kann nicht für eine generische Klasse deklariert werden, ohne dass der Modus „InheritanceBehavior“ auf 
 festgelegt ist.
– muss „public“ sein
– muss „static“ sein
– darf nicht „async void“ sein
– darf keine spezielle Methode sein (Finalizer, Operator...)
– darf nicht „generic“ sein
– muss einen Parameter vom Typ „TestContext“ annehmen
– der Rückgabetyp muss „void“, „Task“ oder „ValueTask“ sein
– der Attributparameter „InheritanceBehavior.BeforeEachDerivedClass“ sollte angegeben werden, wenn die Klasse „abstract“ ist
– der Attributparameter „InheritanceBehavior.BeforeEachDerivedClass“ sollte angegeben werden, wenn die Klasse „sealed“ ist.

Der Typ, der diese Methoden deklariert, sollte auch die folgenden Regeln beachten:
– Der Typ sollte eine Klasse sein.
– Die Klasse muss „public“ oder „internal“ sein (wenn das Testprojekt das Attribut „[DiscoverInternals]“ verwendet)
– Die Klasse darf nicht „static“ sein.
– Wenn die Klasse „sealed“ ist, sollte sie mit „[TestClass]“ (oder einem abgeleiteten Attribut) markiert werden.
- die Klasse darf nicht generisch sein.</target>
        <note />
      </trans-unit>
      <trans-unit id="ClassInitializeShouldBeValidMessageFormat">
        <source>ClassInitialize method '{0}' signature is invalid</source>
        <target state="translated">Signatur der ClassInitialize-Methode "{0}" ist ungültig</target>
        <note />
      </trans-unit>
      <trans-unit id="ClassInitializeShouldBeValidTitle">
        <source>ClassInitialize methods should have valid layout</source>
        <target state="translated">ClassInitialize-Methoden müssen über ein gültiges Layout verfügen.</target>
        <note />
      </trans-unit>
      <trans-unit id="DataRowShouldBeValidDescription">
        <source>DataRow entry should have the following layout to be valid:
- should only be set on a test method;
- argument count should match method argument count;
- argument type should match method argument type.</source>
        <target state="translated">Der DataRow-Eintrag muss das folgende Layout aufweisen, um gültig zu sein:
– Er sollte nur für eine Testmethode festgelegt werden.
- Die Argumentanzahl muss mit der Anzahl der Methodenargumente übereinstimmen.
- Der Argumenttyp muss mit dem Methodenargumenttyp übereinstimmen.</target>
        <note />
      </trans-unit>
      <trans-unit id="DataRowShouldBeValidMessageFormat_ArgumentCountMismatch">
        <source>DataRow argument count should match method parameter count (constructor arguments: {0}, method parameters: {1})</source>
        <target state="translated">Die Anzahl der DataRow-Argumente muss mit der Anzahl der Methodenparameter übereinstimmen (Konstruktorargumente: {0}, Methodenparameter: {1})</target>
        <note />
      </trans-unit>
      <trans-unit id="DataRowShouldBeValidMessageFormat_ArgumentTypeMismatch">
        <source>DataRow argument type should match method parameter type. Mismatches occur at indices: {0}</source>
        <target state="translated">Der DataRow-Argumenttyp muss mit dem Methodenparametertyp übereinstimmen. Nichtübereinstimmungen treten bei Indizes auf: {0}</target>
        <note />
      </trans-unit>
      <trans-unit id="DataRowShouldBeValidMessageFormat_OnTestMethod">
        <source>DataRow should only be set on a test method</source>
        <target state="translated">DataRow darf nur für eine Testmethode festgelegt werden.</target>
        <note />
      </trans-unit>
      <trans-unit id="DataRowShouldBeValidTitle">
        <source>DataRow should be valid</source>
        <target state="translated">DataRow muss gültig sein.</target>
        <note />
      </trans-unit>
      <trans-unit id="DoNotNegateBooleanAssertionMessageFormat">
        <source>Do not negate boolean assertions, instead use the opposite assertion</source>
        <target state="translated">Boolesche Assertionen nicht negiert, sondern die entgegengesetzte Assertion verwenden</target>
        <note />
      </trans-unit>
      <trans-unit id="DoNotNegateBooleanAssertionTitle">
        <source>Do not negate boolean assertions</source>
        <target state="translated">Boolesche Assertionen nicht negiert</target>
        <note />
      </trans-unit>
      <trans-unit id="DoNotStoreStaticTestContextAnalyzerMessageFormat">
        <source>Do not store TestContext in a static member</source>
        <target state="translated">TestContext nicht in einem statischen Member speichern</target>
        <note />
      </trans-unit>
      <trans-unit id="DoNotStoreStaticTestContextAnalyzerTitle">
        <source>Do not store TestContext in a static member</source>
        <target state="translated">TestContext nicht in einem statischen Member speichern</target>
        <note />
      </trans-unit>
      <trans-unit id="DoNotUseShadowingDescription">
        <source>Shadowing test members could cause testing issues (such as NRE).</source>
        <target state="translated">Durch das Schattieren von Testelementen können Testprobleme (z. B. NRE) verursacht werden.</target>
        <note />
      </trans-unit>
      <trans-unit id="DoNotUseShadowingMessageFormat">
        <source>Member '{0}' is already exist in the base class</source>
        <target state="translated">Der Member "{0}" ist bereits in der Basisklasse vorhanden.</target>
        <note />
      </trans-unit>
      <trans-unit id="DoNotUseShadowingTitle">
        <source>Do not use shadowing</source>
        <target state="translated">Keine Schattierung verwenden</target>
        <note />
      </trans-unit>
      <trans-unit id="DoNotUseSystemDescriptionAttributeDescription">
        <source>'System.ComponentModel.DescriptionAttribute' has no effect in the context of tests and you likely wanted to use 'Microsoft.VisualStudio.TestTools.UnitTesting.DescriptionAttribute' instead.</source>
        <target state="translated">"System.ComponentModel.DescriptionAttribute" hat im Kontext von Tests keine Auswirkungen, und Sie wollten wahrscheinlich stattdessen "Microsoft.VisualStudio.TestTools.UnitTesting.DescriptionAttribute" verwenden.</target>
        <note />
      </trans-unit>
      <trans-unit id="DoNotUseSystemDescriptionAttributeMessageFormat">
        <source>Did you mean to be using 'Microsoft.VisualStudio.TestTools.UnitTesting.DescriptionAttribute'?</source>
        <target state="translated">Wollten Sie "Microsoft.VisualStudio.TestTools.UnitTesting.DescriptionAttribute" verwenden?</target>
        <note />
      </trans-unit>
      <trans-unit id="DoNotUseSystemDescriptionAttributeTitle">
        <source>'System.ComponentModel.DescriptionAttribute' has no effect on test methods</source>
        <target state="translated">"System.ComponentModel.DescriptionAttribute" hat keine Auswirkungen auf Testmethoden.</target>
        <note />
      </trans-unit>
      <trans-unit id="DynamicDataShouldBeValidDescription">
        <source>'DynamicData' entry should have the following layout to be valid:
- should only be set on a test method;
- member should be defined on the type specified;
- member should be a method if DynamicDataSourceType.Method is specified or a property otherwise.</source>
        <target state="translated">Der "DynamicData"-Eintrag muss das folgende Layout aufweisen, um gültig zu sein:
– Er sollte nur für eine Testmethode festgelegt werden.
– Das Element muss für den angegebenen Typ definiert werden;
– Das Element sollte eine Methode sein, wenn DynamicDataSourceType.Method angegeben ist, oder andernfalls eine Eigenschaft.</target>
        <note />
      </trans-unit>
      <trans-unit id="DynamicDataShouldBeValidMessageFormat_DataMemberSignature">
        <source>'[DynamicData]' data member '{0}.{1}' signature is invalid</source>
        <target state="translated">"[DynamicData]"-Datenmember "{0}.{1}" ist ungültig.</target>
        <note />
      </trans-unit>
      <trans-unit id="DynamicDataShouldBeValidMessageFormat_DisplayMethodSignature">
        <source>'[DynamicData]' display name method '{0}.{1}' signature is invalid</source>
        <target state="translated">Die "[DynamicData]"-Signatur der Anzeigenamenmethode "{0}.{1}" ist ungültig.</target>
        <note />
      </trans-unit>
      <trans-unit id="DynamicDataShouldBeValidMessageFormat_MemberMethod">
        <source>'[DynamicData]' member '{0}.{1}' should be a method</source>
        <target state="translated">Das "[DynamicData]"-Element "{0}.{1}" muss eine Methode sein.</target>
        <note />
      </trans-unit>
      <trans-unit id="DynamicDataShouldBeValidMessageFormat_MemberNotFound">
        <source>'[DynamicData]' member '{0}.{1}' cannot be found</source>
        <target state="translated">"[DynamicData]"-Element "{0}.{1}" wurde nicht gefunden.</target>
        <note />
      </trans-unit>
      <trans-unit id="DynamicDataShouldBeValidMessageFormat_MemberType">
        <source>'[DynamicData]' referenced member '{0}.{1}' should return 'IEnumerable&lt;object[]&gt;', 'IEnumerable&lt;Tuple&gt;` or 'IEnumerable&lt;ValueTuple&gt;'</source>
        <target state="translated">"[DynamicData]"-Element "{0}.{1}" muss "IEnumerable"&lt;"object[]&gt;", "IEnumerable&lt;Tuple&gt;" oder "IEnumerable&lt;ValueTuple&gt;" zurückgeben.</target>
        <note />
      </trans-unit>
      <trans-unit id="DynamicDataShouldBeValidMessageFormat_OnTestMethod">
        <source>'[DynamicData]' should only be set on a test method</source>
        <target state="translated">"[DynamicData]" sollte nur für eine Testmethode festgelegt werden.</target>
        <note />
      </trans-unit>
      <trans-unit id="DynamicDataShouldBeValidMessageFormat_SourceTypeMethod">
        <source>'[DynamicData]' member '{0}.{1}' is a method so you should set 'DynamicDataSourceType.Method'</source>
        <target state="translated">"[DynamicData]"-Element "{0}.{1}" ist eine Methode, daher sollten Sie "DynamicDataSourceType.Method" festlegen.</target>
        <note />
      </trans-unit>
      <trans-unit id="DynamicDataShouldBeValidMessageFormat_SourceTypeProperty">
        <source>'[DynamicData]' member '{0}.{1}' is a property so you should set 'DynamicDataSourceType.Property'</source>
        <target state="translated">"[DynamicData]"-Element "{0}.{1}" ist eine Eigenschaft, daher sollten Sie "DynamicDataSourceType.Property" festlegen.</target>
        <note />
      </trans-unit>
      <trans-unit id="DynamicDataShouldBeValidMessageFormat_TooManyMembers">
        <source>'[DynamicDta]' member '{0}.{1}' is found more than once</source>
        <target state="translated">"[DynamicDta]"-Element "{0}.{1}" wurde mehrmals gefunden.</target>
        <note />
      </trans-unit>
      <trans-unit id="DynamicDataShouldBeValidTitle">
        <source>DynamicData should be valid</source>
        <target state="translated">DynamicData muss gültig sein.</target>
        <note />
      </trans-unit>
      <trans-unit id="PreferAssertFailOverAlwaysFalseConditionsMessageFormat">
        <source>Use 'Assert.Fail' instead of an always-failing 'Assert.{0}' assert</source>
        <target state="translated">Verwenden Sie „Assert.Fail“ anstelle einer Assert-Anweisung „Assert.{0}“, bei der immer ein Fehler auftritt.</target>
        <note />
      </trans-unit>
      <trans-unit id="PreferAssertFailOverAlwaysFalseConditionsTitle">
        <source>Use 'Assert.Fail' instead of an always-failing assert</source>
        <target state="translated">Verwenden Sie „Assert.Fail“ anstelle einer Assert-Anweisung, bei der immer ein Fehler auftritt.</target>
        <note />
      </trans-unit>
      <trans-unit id="ReviewAlwaysTrueAssertConditionAnalyzerMessageFormat">
        <source>Review or remove the assertion as its condition is known to be always true</source>
        <target state="translated">Überprüfen oder entfernen Sie die Assertion, weil ihre Bedingung bekanntermaßen immer TRUE ist.</target>
        <note />
      </trans-unit>
      <trans-unit id="ReviewAlwaysTrueAssertConditionAnalyzerTitle">
        <source>Assertion condition is always true</source>
        <target state="translated">Bedingung der Assertion ist immer TRUE</target>
        <note />
      </trans-unit>
      <trans-unit id="PreferConstructorOverTestInitializeMessageFormat">
        <source>Prefer constructors over TestInitialize methods</source>
        <target state="translated">Konstruktoren gegenüber TestInitialize-Methoden bevorzugen</target>
        <note />
      </trans-unit>
      <trans-unit id="PreferConstructorOverTestInitializeTitle">
        <source>Prefer constructors over TestInitialize methods</source>
        <target state="translated">Konstruktoren gegenüber TestInitialize-Methoden bevorzugen</target>
        <note />
      </trans-unit>
      <trans-unit id="PreferDisposeOverTestCleanupMessageFormat">
        <source>Prefer 'Dispose' over TestCleanup methods</source>
        <target state="translated">“Dispose“ gegenüber TestCleanup-Methoden bevorzugen</target>
        <note />
      </trans-unit>
      <trans-unit id="PreferDisposeOverTestCleanupTitle">
        <source>Prefer 'Dispose' over TestCleanup methods</source>
        <target state="translated">“Dispose“ gegenüber TestCleanup-Methoden bevorzugen</target>
        <note />
      </trans-unit>
      <trans-unit id="PreferTestCleanupOverDisposeMessageFormat">
        <source>Prefer TestCleanup over 'Dispose' methods</source>
        <target state="translated">TestCleanup gegenüber Dispose-Methoden bevorzugen</target>
        <note />
      </trans-unit>
      <trans-unit id="PreferTestCleanupOverDisposeTitle">
        <source>Prefer TestCleanup over 'Dispose' methods</source>
        <target state="translated">TestCleanup gegenüber Dispose-Methoden bevorzugen</target>
        <note />
      </trans-unit>
      <trans-unit id="PreferTestInitializeOverConstructorMessageFormat">
        <source>Prefer TestInitialize methods over constructors</source>
        <target state="translated">TestInitialize-Methoden gegenüber Konstruktoren bevorzugen</target>
        <note />
      </trans-unit>
      <trans-unit id="PreferTestInitializeOverConstructorTitle">
        <source>Prefer TestInitialize methods over constructors</source>
        <target state="translated">TestInitialize-Methoden gegenüber Konstruktoren bevorzugen</target>
        <note />
      </trans-unit>
      <trans-unit id="PublicMethodShouldBeTestMethodAnalyzerDescription">
        <source>Public methods should be test methods (marked with `[TestMethod]`).</source>
        <target state="new">Public methods should be test methods (marked with `[TestMethod]`).</target>
        <note />
      </trans-unit>
      <trans-unit id="PublicMethodShouldBeTestMethodAnalyzerFormat">
        <source>Public method '{0}' should be a test method</source>
        <target state="new">Public method '{0}' should be a test method</target>
        <note />
      </trans-unit>
      <trans-unit id="PublicMethodShouldBeTestMethodAnalyzerTitle">
        <source>Public methods should be test methods</source>
        <target state="new">Public methods should be test methods</target>
        <note />
      </trans-unit>
      <trans-unit id="PublicTypeShouldBeTestClassDescription">
        <source>It's considered a good practice to have only test classes marked public in a test project.</source>
        <target state="translated">Es wird als bewährte Methode angesehen, nur Testklassen in einem Testprojekt als öffentlich gekennzeichnet zu lassen.</target>
        <note />
      </trans-unit>
      <trans-unit id="PublicTypeShouldBeTestClassMessageFormat">
        <source>Public type '{0}' should be marked with '[TestClass]' or changed to 'internal'</source>
        <target state="translated">Der öffentliche Typ "{0}" sollte mit "[TestClass]" gekennzeichnet oder in "internal" geändert werden.</target>
        <note />
      </trans-unit>
      <trans-unit id="PublicTypeShouldBeTestClassTitle">
        <source>Public types should be test classes</source>
        <target state="translated">Öffentliche Typen sollten Testklassen sein.</target>
        <note />
      </trans-unit>
      <trans-unit id="TestClassShouldBeValidMessageFormat">
        <source>Test class '{0}' should be valid</source>
        <target state="translated">Die Testklasse „{0}“ muss gültig sein</target>
        <note />
      </trans-unit>
      <trans-unit id="TestContextShouldBeValidMessageFormat">
        <source>Property 'TestContext' should be valid</source>
        <target state="translated">Die Eigenschaft „TestContext“ muss gültig sein</target>
        <note />
      </trans-unit>
      <trans-unit id="TestMethodShouldBeValidMessageFormat">
        <source>Test method '{0}' signature is invalid</source>
        <target state="translated">Signatur der Testmethode "{0}" ist ungültig</target>
        <note />
      </trans-unit>
      <trans-unit id="UseClassCleanupBehaviorEndOfClassDescription">
        <source>Without using  'ClassCleanupBehavior.EndOfClass', the '[ClassCleanup]' will by default be run at the end of the assembly and not at the end of the class.</source>
        <target state="translated">Ohne Verwendung von „ClassCleanupBehavior.EndOfClass“ wird „[ClassCleanup]“ standardmäßig am Ende der Assembly und nicht am Ende der Klasse ausgeführt.</target>
        <note />
      </trans-unit>
      <trans-unit id="UseClassCleanupBehaviorEndOfClassMessageFormat">
        <source>Use 'ClassCleanupBehavior.EndOfClass' with the '[ClassCleanup]'</source>
        <target state="translated">Verwenden von „ClassCleanupBehavior.EndOfClass“ mit „[ClassCleanup]“</target>
        <note />
      </trans-unit>
      <trans-unit id="UseClassCleanupBehaviorEndOfClassTitle">
        <source>Use 'ClassCleanupBehavior.EndOfClass' with the '[ClassCleanup]'</source>
        <target state="translated">Verwenden von „ClassCleanupBehavior.EndOfClass“ mit „[ClassCleanup]“</target>
        <note />
      </trans-unit>
      <trans-unit id="TestClassShouldBeValidDescription">
        <source>Test classes, classes marked with the '[TestClass]' attribute, should respect the following layout to be considered valid by MSTest:
- it should be 'public' (or 'internal' if '[assembly: DiscoverInternals]' attribute is set)
- it should not be 'static' (except if it contains only 'AssemblyInitialize' and/or 'AssemblyCleanup' methods)
- it should not be generic.</source>
        <target state="translated">Testklassen (mit dem „[TestClass]“-Attribut gekennzeichnete Klassen) müssen das folgende Layout berücksichtigen, um von MSTest als gültig betrachtet zu werden:
– Sie müssen auf „public“ festgelegt sein (oder auf „internal“, falls das „[assembly: DiscoverInternals]“-Attribut festgelegt ist).
– Sie dürfen nicht auf „static“ festgelegt sein (außer wenn sie nur die Methoden „AssemblyInitialize“ und/oder „AssemblyCleanup“ enthalten)
– Sie dürfen nicht generisch sein.</target>
        <note />
      </trans-unit>
      <trans-unit id="TestClassShouldBeValidTitle">
        <source>Test classes should have valid layout</source>
        <target state="translated">Testklassen müssen über ein gültiges Layout verfügen.</target>
        <note />
      </trans-unit>
      <trans-unit id="TestClassShouldHaveTestMethodDescription">
        <source>Test class should have at least one test method or be 'static' with method(s) marked by '[AssemblyInitialize]' and/or '[AssemblyCleanup]'.</source>
<<<<<<< HEAD
        <target state="new">Test class should have at least one test method or be 'static' with method(s) marked by '[AssemblyInitialize]' and/or '[AssemblyCleanup]'.</target>
=======
        <target state="needs-review-translation">Die Testklasse muss mindestens eine Testmethode aufweisen oder "statisch" sein, wenn Methoden mit "[AssemblyInitialization]" und/oder "[AssemblyCleanup]" markiert sind.</target>
>>>>>>> 35c3162b
        <note />
      </trans-unit>
      <trans-unit id="TestClassShouldHaveTestMethodMessageFormat">
        <source>Test class '{0}' should have at least one test method or be 'static' with method(s) marked by '[AssemblyInitialize]' and/or '[AssemblyCleanup]'</source>
<<<<<<< HEAD
        <target state="new">Test class '{0}' should have at least one test method or be 'static' with method(s) marked by '[AssemblyInitialize]' and/or '[AssemblyCleanup]'</target>
=======
        <target state="needs-review-translation">Die Testklasse "{0}" muss mindestens eine Testmethode aufweisen oder "statisch" sein, wenn Methoden mit "[AssemblyInitialization]" und/oder "[AssemblyCleanup]" markiert sind.</target>
>>>>>>> 35c3162b
        <note />
      </trans-unit>
      <trans-unit id="TestClassShouldHaveTestMethodTitle">
        <source>Test class should have test method</source>
        <target state="translated">Die Testklasse muss eine Testmethode aufweisen.</target>
        <note />
      </trans-unit>
      <trans-unit id="TestCleanupShouldBeValidDescription">
        <source>Methods marked with '[TestCleanup]' should follow the following layout to be valid:
-it should be 'public'
-it should not be 'abstract'
-it should not be 'async void'
-it should not be 'static'
-it should not be a special method (finalizer, operator...).
-it should not be generic
-it should not take any parameter
-return type should be 'void', 'Task' or 'ValueTask'

The type declaring these methods should also respect the following rules:
-The type should be a class
-The class should be 'public' or 'internal' (if the test project is using the '[DiscoverInternals]' attribute)
-The class shouldn't be 'static'
-If the class is 'sealed', it should be marked with '[TestClass]' (or a derived attribute).</source>
        <target state="translated">Methoden, die mit „[TestCleanup]“ gekennzeichnet sind, müssen dem folgenden Layout folgen, um gültig zu sein:
– muss „public“ sein
– darf nicht „abstract“ sein
– darf nicht „async void“ sein
– darf nicht „static“ sein
– darf keine spezielle Methode sein (Finalizer, Operator...)
– darf nicht „generic“ sein
– darf keinen Parameter annehmen
– der Rückgabetyp muss „void“, „Task“ oder „ValueTask“ sein

Der Typ, der diese Methoden deklariert, sollte auch die folgenden Regeln beachten:
– Der Typ sollte eine Klasse sein.
– Die Klasse muss „public“ oder „internal“ sein (wenn das Testprojekt das Attribut „[DiscoverInternals]“ verwendet)
– Die Klasse darf nicht „static“ sein.
– Wenn die Klasse „sealed“ ist, sollte sie mit „[TestClass]“ (oder einem abgeleiteten Attribut) markiert werden.</target>
        <note />
      </trans-unit>
      <trans-unit id="TestCleanupShouldBeValidMessageFormat">
        <source>TestCleanup method '{0}' signature is invalid</source>
        <target state="translated">Signatur der TestCleanup-Methode "{0}" ist ungültig</target>
        <note />
      </trans-unit>
      <trans-unit id="TestCleanupShouldBeValidTitle">
        <source>TestCleanup method should have valid layout</source>
        <target state="translated">Die TestCleanup-Methode muss über ein gültiges Layout verfügen.</target>
        <note />
      </trans-unit>
      <trans-unit id="TestContextShouldBeValidDescription">
        <source>TestContext property should follow the following layout to be valid:
- it should be a property
- it should be 'public' (or 'internal' if '[assembly: DiscoverInternals]' attribute is set)
- it should not be 'static'
- it should not be readonly.</source>
        <target state="translated">Die TestContext-Eigenschaft muss dem folgenden Layout folgen, um gültig zu sein:
– sie muss eine Eigenschaft sein
– sie muss "public" (oder "internal" sein, wenn das Attribut "[assembly: DiscoverInternals]" festgelegt ist)
– sie darf nicht "static" sein
– sie darf nicht schreibgeschützt sein.</target>
        <note />
      </trans-unit>
      <trans-unit id="TestContextShouldBeValidTitle">
        <source>Test context property should have valid layout</source>
        <target state="translated">Die Testkontexteigenschaft muss ein gültiges Layout aufweisen.</target>
        <note />
      </trans-unit>
      <trans-unit id="TestInitializeShouldBeValidDescription">
        <source>Methods marked with '[TestInitialize]' should follow the following layout to be valid:
-it should be 'public'
-it should not be 'abstract'
-it should not be 'async void'
-it should not be 'static'
-it should not be a special method (finalizer, operator...).
-it should not be generic
-it should not take any parameter
-return type should be 'void', 'Task' or 'ValueTask'

The type declaring these methods should also respect the following rules:
-The type should be a class
-The class should be 'public' or 'internal' (if the test project is using the '[DiscoverInternals]' attribute)
-The class shouldn't be 'static'
-If the class is 'sealed', it should be marked with '[TestClass]' (or a derived attribute).</source>
        <target state="translated">Methoden, die mit „[TestInitialize]“ gekennzeichnet sind, müssen dem folgenden Layout folgen, um gültig zu sein:
– muss „public“ sein
– darf nicht „abstract“ sein
– darf nicht „async void“ sein
– darf nicht „static“ sein
– darf keine spezielle Methode sein (Finalizer, Operator...)
– darf nicht „generic“ sein
– darf keinen Parameter annehmen
– der Rückgabetyp muss „void“, „Task“ oder „ValueTask“ sein

Der Typ, der diese Methoden deklariert, sollte auch die folgenden Regeln beachten:
– Der Typ sollte eine Klasse sein.
– Die Klasse muss „public“ oder „internal“ sein (wenn das Testprojekt das Attribut „[DiscoverInternals]“ verwendet)
– Die Klasse darf nicht „static“ sein.
– Wenn die Klasse „sealed“ ist, sollte sie mit „[TestClass]“ (oder einem abgeleiteten Attribut) markiert werden.</target>
        <note />
      </trans-unit>
      <trans-unit id="TestInitializeShouldBeValidMessageFormat">
        <source>TestInitialize method '{0}' signature is invalid</source>
        <target state="translated">Signatur der TestInitialize-Methode "{0}" ist ungültig</target>
        <note />
      </trans-unit>
      <trans-unit id="TestInitializeShouldBeValidTitle">
        <source>TestInitialize method should have valid layout</source>
        <target state="translated">Die TestInitialize-Methode muss über ein gültiges Layout verfügen.</target>
        <note />
      </trans-unit>
      <trans-unit id="TestMethodShouldBeValidDescription">
        <source>Test methods, methods marked with the '[TestMethod]' attribute, should respect the following layout to be considered valid by MSTest:
- it should be 'public' (or 'internal' if '[assembly: DiscoverInternals]' attribute is set)
- it should not be 'static'
- it should not be generic
- it should not be 'abstract'
- return type should be 'void', 'Task' or 'ValueTask'
- it should not be 'async void'
- it should not be a special method (finalizer, operator...).</source>
        <target state="translated">Testmethoden, Methoden, die mit dem Attribut „[TestMethod]“ gekennzeichnet sind, sollten das folgende Layout berücksichtigen, um von MSTest als gültig angesehen zu werden:
– es darf „public“ (oder „internal“ sein, wenn das Attribut „[assembly: DiscoverInternals]“ festgelegt ist)
– es darf nicht „static“ sein
– es darf nicht generisch sein
– es darf nicht „abstract“ sein
– der Rückgabetyp muss „void“, „Task“ oder „ValueTask“ sein
– es darf nicht „async void“ sein
– es darf keine spezielle Methode (Finalizer, Operator...) sein.</target>
        <note />
      </trans-unit>
      <trans-unit id="TestMethodShouldBeValidTitle">
        <source>Test methods should have valid layout</source>
        <target state="translated">Testmethoden müssen über ein gültiges Layout verfügen.</target>
        <note />
      </trans-unit>
      <trans-unit id="TestMethodShouldNotBeIgnoredAnalyzerDescription">
        <source>Test methods should not be ignored (marked with '[Ignore]').</source>
        <target state="translated">Testmethoden dürfen nicht ignoriert werden (mit "[Ignore]" gekennzeichnet).</target>
        <note />
      </trans-unit>
      <trans-unit id="TestMethodShouldNotBeIgnoredAnalyzerFormat">
        <source>Test method '{0}' should not be ignored</source>
        <target state="translated">Die Testmethode "{0}" darf nicht ignoriert werden.</target>
        <note />
      </trans-unit>
      <trans-unit id="TestMethodShouldNotBeIgnoredAnalyzerTitle">
        <source>Test method should not be ignored</source>
        <target state="translated">Die Testmethode darf nicht ignoriert werden.</target>
        <note />
      </trans-unit>
      <trans-unit id="TypeContainingTestMethodShouldBeATestClassDescription">
        <source>Type contaning '[TestMethod]' should be marked with '[TestClass]', otherwise the test method will be silently ignored.</source>
        <target state="translated">Der Typ, der "[TestMethod]" enthält, sollte mit "[TestClass]" gekennzeichnet werden, andernfalls wird die Testmethode im Hintergrund ignoriert.</target>
        <note />
      </trans-unit>
      <trans-unit id="TypeContainingTestMethodShouldBeATestClassMessageFormat">
        <source>Class '{0}' contains test methods and should be marked with '[TestClass]'</source>
        <target state="translated">Die Klasse "{0}" enthält Testmethoden und muss mit "[TestClass]" gekennzeichnet werden.</target>
        <note />
      </trans-unit>
      <trans-unit id="TypeContainingTestMethodShouldBeATestClassTitle">
        <source>Type containing '[TestMethod]' should be marked with '[TestClass]'</source>
        <target state="translated">Der Typ, der "[TestMethod]" enthält, muss mit "[TestClass]" gekennzeichnet werden.</target>
        <note />
      </trans-unit>
      <trans-unit id="UseAsyncSuffixTestFixtureMethodSuppressorJustification">
        <source>Asynchronous test fixture methods do not require the 'Async' suffix</source>
        <target state="translated">Für asynchrone Testfixture-Methoden ist das Suffix "Async" nicht erforderlich.</target>
        <note />
      </trans-unit>
      <trans-unit id="UseAsyncSuffixTestMethodSuppressorJustification">
        <source>Asynchronous test methods do not require the 'Async' suffix</source>
        <target state="translated">Für asynchrone Testmethoden ist das Suffix "Async" nicht erforderlich.</target>
        <note />
      </trans-unit>
      <trans-unit id="UseAttributeOnTestMethodAnalyzerMessageFormat">
        <source>[{0}] can only be set on methods marked with [TestMethod]</source>
        <target state="translated">[{0}] kann nur für Methoden festgelegt werden, die mit [TestMethod] markiert sind.</target>
        <note />
      </trans-unit>
      <trans-unit id="UseAttributeOnTestMethodAnalyzerTitle">
        <source>[{0}] can only be set on methods marked with [TestMethod]</source>
        <target state="translated">[{0}] kann nur für Methoden festgelegt werden, die mit [TestMethod] markiert sind.</target>
        <note />
      </trans-unit>
      <trans-unit id="UseDeploymentItemWithTestMethodOrTestClassMessageFormat">
        <source>'[DeploymentItem]' can be specified only on test class or test method</source>
        <target state="translated">„[DeploymentItem]“ kann nur für die Testklasse oder Testmethode angegeben werden.</target>
        <note />
      </trans-unit>
      <trans-unit id="UseDeploymentItemWithTestMethodOrTestClassTitle">
        <source>'[DeploymentItem]' can be specified only on test class or test method</source>
        <target state="translated">„[DeploymentItem]“ kann nur für die Testklasse oder Testmethode angegeben werden.</target>
        <note />
      </trans-unit>
      <trans-unit id="UseParallelizeAttributeAnalyzerDescription">
        <source>By default, MSTest runs tests within the same assembly sequentially, which can lead to severe performance limitations. It is recommended to enable assembly attribute '[Parallelize]' to run tests in parallel, or if the assembly is known to not be parallelizable, to use explicitly the assembly level attribute '[DoNotParallelize]'.</source>
        <target state="translated">Standardmäßig führt MSTest Tests in derselben Assembly sequentiell aus, was zu erheblichen Leistungseinschränkungen führen kann. Es wird empfohlen, das Assembly-Attribut "[Parallelize]" zu aktivieren, um Tests parallel auszuführen, oder, wenn bekannt ist, dass die Assembly nicht parallelisierbar ist, explizit das Assembly-Attribut "[DoNotParallelize]" zu verwenden.</target>
        <note />
      </trans-unit>
      <trans-unit id="UseParallelizeAttributeAnalyzerMessageFormat">
        <source>Explicitly enable or disable tests parallelization</source>
        <target state="translated">Parallelisierung von Tests explizit aktivieren oder deaktivieren</target>
        <note />
      </trans-unit>
      <trans-unit id="UseParallelizeAttributeAnalyzerTitle">
        <source>Explicitly enable or disable tests parallelization</source>
        <target state="translated">Parallelisierung von Tests explizit aktivieren oder deaktivieren</target>
        <note />
      </trans-unit>
    </body>
  </file>
</xliff><|MERGE_RESOLUTION|>--- conflicted
+++ resolved
@@ -512,20 +512,12 @@
       </trans-unit>
       <trans-unit id="TestClassShouldHaveTestMethodDescription">
         <source>Test class should have at least one test method or be 'static' with method(s) marked by '[AssemblyInitialize]' and/or '[AssemblyCleanup]'.</source>
-<<<<<<< HEAD
-        <target state="new">Test class should have at least one test method or be 'static' with method(s) marked by '[AssemblyInitialize]' and/or '[AssemblyCleanup]'.</target>
-=======
         <target state="needs-review-translation">Die Testklasse muss mindestens eine Testmethode aufweisen oder "statisch" sein, wenn Methoden mit "[AssemblyInitialization]" und/oder "[AssemblyCleanup]" markiert sind.</target>
->>>>>>> 35c3162b
         <note />
       </trans-unit>
       <trans-unit id="TestClassShouldHaveTestMethodMessageFormat">
         <source>Test class '{0}' should have at least one test method or be 'static' with method(s) marked by '[AssemblyInitialize]' and/or '[AssemblyCleanup]'</source>
-<<<<<<< HEAD
-        <target state="new">Test class '{0}' should have at least one test method or be 'static' with method(s) marked by '[AssemblyInitialize]' and/or '[AssemblyCleanup]'</target>
-=======
         <target state="needs-review-translation">Die Testklasse "{0}" muss mindestens eine Testmethode aufweisen oder "statisch" sein, wenn Methoden mit "[AssemblyInitialization]" und/oder "[AssemblyCleanup]" markiert sind.</target>
->>>>>>> 35c3162b
         <note />
       </trans-unit>
       <trans-unit id="TestClassShouldHaveTestMethodTitle">
