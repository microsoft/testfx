--- conflicted
+++ resolved
@@ -185,17 +185,6 @@
 - it should not be 'abstract'
 - return type should be 'void', 'Task' or 'ValueTask'
 - it should not be 'async void'
-<<<<<<< HEAD
-- it should be a special method (finalizer, operator...).</source>
-        <target state="needs-review-translation">Testmethoden, Methoden, die mit dem Attribut "[TestMethod]" gekennzeichnet sind, sollten das folgende Layout berücksichtigen, um von MSTest als gültig angesehen zu werden:
-– es darf "public" (oder "internal" sein, wenn das Attribut "[assembly: DiscoverInternals]" festgelegt ist)
-– es darf nicht "static" sein
-– es darf nicht generisch sein
-– es darf nicht "abstract" sein
-– Rückgabetyp darf "void" oder "Task" sein
-– es darf nicht "async void" sein
-– es darf eine spezielle Methode sein (Finalizer, Operator...).</target>
-=======
 - it should not be a special method (finalizer, operator...).</source>
         <target state="new">Test methods, methods marked with the '[TestMethod]' attribute, should respect the following layout to be considered valid by MSTest:
 - it should be 'public' (or 'internal' if '[assembly: DiscoverInternals]' attribute is set)
@@ -205,7 +194,6 @@
 - return type should be 'void', 'Task' or 'ValueTask'
 - it should not be 'async void'
 - it should not be a special method (finalizer, operator...).</target>
->>>>>>> ae6eb169
         <note />
       </trans-unit>
       <trans-unit id="TestMethodShouldBeValidMessageFormat_NotAbstract">
