--- conflicted
+++ resolved
@@ -127,7 +127,6 @@
 -it should not take any parameter
 -return type should be 'void', 'Task' or 'ValueTask'
 -'InheritanceBehavior.BeforeEachDerivedClass' attribute parameter should be specified if the class is 'abstract'
-<<<<<<< HEAD
 -'InheritanceBehavior.BeforeEachDerivedClass' attribute parameter should not be specified if the class is 'sealed'
 
 The type declaring these methods should also respect the following rules:
@@ -136,27 +135,7 @@
 -The class shouldn't be 'static'
 -If the class is 'sealed', it should be marked with '[TestClass]' (or a derived attribute)
 -the class should not be generic.</source>
-        <target state="new">Methods marked with '[ClassCleanup]' should follow the following layout to be valid:
--it can't be declared on a generic class without the 'InheritanceBehavior' mode is set
--it should be 'public'
--it should be 'static'
--it should not be 'async void'
--it should not be a special method (finalizer, operator...).
--it should not be generic
--it should not take any parameter
--return type should be 'void', 'Task' or 'ValueTask'
--'InheritanceBehavior.BeforeEachDerivedClass' attribute parameter should be specified if the class is 'abstract'
--'InheritanceBehavior.BeforeEachDerivedClass' attribute parameter should not be specified if the class is 'sealed'
-
-The type declaring these methods should also respect the following rules:
--The type should be a class
--The class should be 'public' or 'internal' (if the test project is using the '[DiscoverInternals]' attribute)
--The class shouldn't be 'static'
--If the class is 'sealed', it should be marked with '[TestClass]' (or a derived attribute)
--the class should not be generic.</target>
-=======
--'InheritanceBehavior.BeforeEachDerivedClass' attribute parameter should not be specified if the class is 'sealed'.</source>
-        <target state="translated">Os métodos marcados com [ClassCleanup] devem seguir o seguinte layout para serem válidos:
+        <target state="needs-review-translation">Os métodos marcados com [ClassCleanup] devem seguir o seguinte layout para serem válidos:
 - ser 'público' 
 - não ser 'estático'
 - não ser genérico nem definido em uma classe genérica
@@ -166,7 +145,6 @@
 - não ser um método especial (finalizador, operador...)
 –"InheritanceBehavior.BeforeEachDerivedClass" deve ser especificado se a classe for "abstract"
 O parâmetro de atributo -"InheritanceBehavior.BeforeEachDerivedClass" não deverá ser especificado se a classe for "sealed".</target>
->>>>>>> 8f6c8f12
         <note />
       </trans-unit>
       <trans-unit id="ClassCleanupShouldBeValidMessageFormat">
@@ -181,25 +159,6 @@
       </trans-unit>
       <trans-unit id="ClassInitializeShouldBeValidDescription">
         <source>Methods marked with '[ClassInitialize]' should follow the following layout to be valid:
--it can't be declared on a generic class without the 'InheritanceBehavior' mode is set
--it should be 'public'
--it should be 'static'
--it should not be 'async void'
--it should not be a special method (finalizer, operator...).
--it should not be generic
--it should take one parameter of type 'TestContext'
--return type should be 'void', 'Task' or 'ValueTask'
--'InheritanceBehavior.BeforeEachDerivedClass' attribute parameter should be specified if the class is 'abstract'
-<<<<<<< HEAD
--'InheritanceBehavior.BeforeEachDerivedClass' attribute parameter should not be specified if the class is 'sealed'
-
-The type declaring these methods should also respect the following rules:
--The type should be a class
--The class should be 'public' or 'internal' (if the test project is using the '[DiscoverInternals]' attribute)
--The class shouldn't be 'static'
--If the class is 'sealed', it should be marked with '[TestClass]' (or a derived attribute)
--the class should not be generic.</source>
-        <target state="new">Methods marked with '[ClassInitialize]' should follow the following layout to be valid:
 -it can't be declared on a generic class without the 'InheritanceBehavior' mode is set
 -it should be 'public'
 -it should be 'static'
@@ -216,10 +175,8 @@
 -The class should be 'public' or 'internal' (if the test project is using the '[DiscoverInternals]' attribute)
 -The class shouldn't be 'static'
 -If the class is 'sealed', it should be marked with '[TestClass]' (or a derived attribute)
--the class should not be generic.</target>
-=======
--'InheritanceBehavior.BeforeEachDerivedClass' attribute parameter should not be specified if the class is 'sealed'.</source>
-        <target state="translated">Os métodos marcados com [ClassInitialize] devem seguir o seguinte layout para serem válidos:
+-the class should not be generic.</source>
+        <target state="needs-review-translation">Os métodos marcados com [ClassInitialize] devem seguir o seguinte layout para serem válidos:
 - ser 'público' 
 - ser 'estático'
 - não ser genérico nem ser definido em uma classe genérica
@@ -229,7 +186,6 @@
 - não ser um método especial (finalizador, operador...)
 –"InheritanceBehavior.BeforeEachDerivedClass" deve ser especificado se a classe for "abstract"
 O parâmetro de atributo -"InheritanceBehavior.BeforeEachDerivedClass" não deverá ser especificado se a classe for "sealed".</target>
->>>>>>> 8f6c8f12
         <note />
       </trans-unit>
       <trans-unit id="ClassInitializeShouldBeValidMessageFormat">
