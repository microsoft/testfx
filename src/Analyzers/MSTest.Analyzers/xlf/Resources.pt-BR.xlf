﻿<?xml version="1.0" encoding="utf-8"?>
<xliff xmlns="urn:oasis:names:tc:xliff:document:1.2" xmlns:xsi="http://www.w3.org/2001/XMLSchema-instance" version="1.2" xsi:schemaLocation="urn:oasis:names:tc:xliff:document:1.2 xliff-core-1.2-transitional.xsd">
  <file datatype="xml" source-language="en" target-language="pt-BR" original="../Resources.resx">
    <body>
      <trans-unit id="AssemblyCleanupShouldBeValidDescription">
        <source>Methods marked with '[AssemblyCleanup]' should follow the following layout to be valid:
-it can't be declared on a generic class
-it should be 'public'
-it should be 'static'
-it should not be 'async void'
-it should not be a special method (finalizer, operator...).
-it should not be generic
-it should either not take any parameter, or take a single parameter of type 'TestContext'
-return type should be 'void', 'Task' or 'ValueTask'

The type declaring these methods should also respect the following rules:
-The type should be a class
-The class should be 'public' or 'internal' (if the test project is using the '[DiscoverInternals]' attribute)
-The class shouldn't be 'static'
-The class should be marked with '[TestClass]' (or a derived attribute)
-the class should not be generic.</source>
        <target state="translated">Os métodos marcados com '[AssemblyCleanup]' devem seguir o seguinte layout para serem válidos:
-não pode ser declarado em uma classe genérica
-deve ser 'public'
-deve ser 'static'
-não deve ser 'async void'
-não deve ser um método especial (finalizador, operador...).
-ele não deve ser genérico
-ele não deve ter nenhum parâmetro ou usar um único parâmetro do tipo 'TestContext'
-o tipo de retorno deve ser 'void', 'Task' ou 'ValueTask'

O tipo declarando esses métodos também deve respeitar as seguintes regras:
-O tipo deve ser uma classe
-A classe deve ser 'public' ou 'internal' (se o projeto de teste estiver usando o '[DiscoverInternals]' atributo)
-A classe não deve ser 'static'
-A classe deve ser marcada com '[TestClass]' (ou um atributo derivado)
-a classe não deve ser genérica.</target>
        <note />
      </trans-unit>
      <trans-unit id="AssemblyCleanupShouldBeValidMessageFormat">
        <source>AssemblyCleanup method '{0}' signature is invalid</source>
        <target state="translated">A assinatura do método AssemblyCleanup "{0}" é inválida</target>
        <note />
      </trans-unit>
      <trans-unit id="AssemblyCleanupShouldBeValidTitle">
        <source>AssemblyCleanup methods should have valid layout</source>
        <target state="translated">Os métodos AssemblyCleanup devem ter um layout válido</target>
        <note />
      </trans-unit>
      <trans-unit id="AssemblyInitializeShouldBeValidDescription">
        <source>Methods marked with '[AssemblyInitialize]' should follow the following layout to be valid:
-it can't be declared on a generic class
-it should be 'public'
-it should be 'static'
-it should not be 'async void'
-it should not be a special method (finalizer, operator...).
-it should not be generic
-it should take one parameter of type 'TestContext'
-return type should be 'void', 'Task' or 'ValueTask'

The type declaring these methods should also respect the following rules:
-The type should be a class
-The class should be 'public' or 'internal' (if the test project is using the '[DiscoverInternals]' attribute)
-The class shouldn't be 'static'
-The class should be marked with '[TestClass]' (or a derived attribute)
-the class should not be generic.</source>
        <target state="translated">Os métodos marcados com “[AssemblyInitialize]” devem seguir o seguinte layout para serem válidos:
-não podem ser declarados em uma classe genérica
-devem ser "públicos"
-devem ser "estáticos"
-não devem ser "nulos assíncronos"
-não devem ser um método especial (finalizador, operador...).
-não devem ser genéricos
-devem usar um parâmetro do tipo “TestContext”
-o tipo de retorno deve ser “nulo”, “Tarefa” ou “ValueTask”

O tipo que declara esses métodos também deve respeitar as seguintes regras:
-O tipo deve ser uma classe
-A classe deve ser “público” ou '”interno” (se o projeto de teste estiver usando o atributo “[DiscoverInternals]”)
-A classe não deve ser “estático”
-A classe deve ser marcada com “[TestClass]” (ou um atributo derivado)
-a classe não deve ser genérica.</target>
        <note />
      </trans-unit>
      <trans-unit id="AssemblyInitializeShouldBeValidMessageFormat">
        <source>AssemblyInitialize method '{0}' signature is invalid</source>
        <target state="translated">A assinatura do método AssemblyInitialize "{0}" é inválida</target>
        <note />
      </trans-unit>
      <trans-unit id="AssemblyInitializeShouldBeValidTitle">
        <source>AssemblyInitialize methods should have valid layout</source>
        <target state="translated">Os métodos AssemblyInitialize devem ter um layout válido</target>
        <note />
      </trans-unit>
      <trans-unit id="AssertionArgsShouldAvoidConditionalAccessMessageFormat">
        <source>Prefer adding an additional assertion that checks for null</source>
        <target state="translated">Preferir adicionar uma declaração adicional que verifica se existe um nulo</target>
        <note />
      </trans-unit>
      <trans-unit id="AssertionArgsShouldAvoidConditionalAccessTitle">
        <source>Avoid conditional access in assertions</source>
        <target state="translated">Evitar o acesso condicional nas declarações</target>
        <note />
      </trans-unit>
      <trans-unit id="AssertionArgsShouldBePassedInCorrectOrderDescription">
        <source>'Assert.AreEqual', 'Assert.AreNotEqual', 'Assert.AreSame' and 'Assert.AreNotSame' expects the expected value to be passed first and the actual value to be passed as second argument.</source>
        <target state="translated">"Assert.AreEqual", "Assert.AreNotEqual", "Assert.AreSame" e "Assert.AreNotSame" esperam que o valor esperado seja passado primeiro e o valor real seja passado como o segundo argumento.</target>
        <note />
      </trans-unit>
      <trans-unit id="AssertionArgsShouldBePassedInCorrectOrderMessageFormat">
        <source>Assertion arguments should be passed in the correct order. 'actual' and 'expected'/'notExpected' arguments have been swapped.</source>
        <target state="translated">Os argumentos de asserção devem ser passados na ordem correta. Os argumentos "actual" e "expected"/"notExpected" foram trocados.</target>
        <note />
      </trans-unit>
      <trans-unit id="AssertionArgsShouldBePassedInCorrectOrderTitle">
        <source>Assertion arguments should be passed in the correct order</source>
        <target state="translated">Os argumentos de asserção devem ser passados na ordem correta</target>
        <note />
      </trans-unit>
      <trans-unit id="AvoidAssertAreSameWithValueTypesDescription">
        <source>Use 'Assert.AreEqual'/'Assert.AreNotEqual' instead of 'Assert.AreSame'/'Assert.AreNotSame' when comparing value types. Passing a value type to 'Assert.AreSame'/'Assert.AreNotSame' will be boxed (creating a new object). Because 'Assert.AreSame'/'Assert.AreNotSame' does the comparison by reference, 'Assert.AreSame' will fail when boxing happens, and 'Assert.AreNotSame' will always pass.</source>
        <target state="translated">Use 'Assert.AreEqual'/'Assert.AreNotEqual' em vez de 'Assert.AreSame'/'Assert.AreNotSame' ao comparar tipos de valor. Passar um tipo de valor para 'Assert.AreSame'/'Assert.AreNotSame' será em caixa (criando um novo objeto). Como 'Assert.AreSame'/'Assert.AreNotSame' faz a comparação por referência, 'Assert.AreSame' falhará quando ocorrer boxing e 'Assert.AreNotSame' sempre será aprovado.</target>
        <note />
      </trans-unit>
      <trans-unit id="AvoidAssertAreSameWithValueTypesMessageFormat">
        <source>Use '{0}' instead of '{1}' when comparing value types</source>
        <target state="translated">Usar '{0}' em vez de '{1}' ao comparar tipos de valor</target>
        <note />
      </trans-unit>
      <trans-unit id="AvoidAssertAreSameWithValueTypesTitle">
        <source>Don't use 'Assert.AreSame' or 'Assert.AreNotSame' with value types</source>
        <target state="translated">Não use 'Assert.AreSame' ou 'Assert.AreNotSame' com tipos de valor</target>
        <note />
      </trans-unit>
      <trans-unit id="AvoidExplicitDynamicDataSourceTypeMessageFormat">
        <source>Remove the 'DynamicDataSourceType' argument to use the default auto detect behavior</source>
        <target state="translated">Remova o argumento "DynamicDataSourceType" para usar o comportamento de detecção automática padrão</target>
        <note />
      </trans-unit>
      <trans-unit id="AvoidExplicitDynamicDataSourceTypeTitle">
        <source>Avoid passing an explicit 'DynamicDataSourceType' and use the default auto detect behavior</source>
        <target state="translated">Evitar passar um "DynamicDataSourceType" explícito e usar o comportamento de detecção automática padrão</target>
        <note />
      </trans-unit>
      <trans-unit id="AvoidUsingAssertsInAsyncVoidContextDescription">
        <source>Do not assert inside 'async void' methods, local functions, or lambdas. Exceptions that are thrown in this context will be unhandled exceptions. When using VSTest under .NET Framework, they will be silently swallowed. When using Microsoft.Testing.Platform or VSTest under modern .NET, they may crash the process.</source>
        <target state="translated">Não asserção dentro de métodos 'async void', funções locais ou lambdas. Exceções lançadas neste contexto serão exceções sem tratamento. Ao usar VSTest sob .NET Framework, eles serão silenciosamente ignoradas. Ao usar Microsoft.Testing.Platform ou VSTest em .NET moderno, o processo pode falhar.</target>
        <note />
      </trans-unit>
      <trans-unit id="AvoidUsingAssertsInAsyncVoidContextMessageFormat">
        <source>Do not assert inside 'async void' methods, local functions, or lambdas because they may not fail the test</source>
        <target state="translated">Não declarar dentro de métodos 'async void', funções locais ou lambdas porque eles podem não falhar no teste</target>
        <note />
      </trans-unit>
      <trans-unit id="AvoidUsingAssertsInAsyncVoidContextTitle">
        <source>Do not assert inside 'async void' contexts</source>
        <target state="translated">Não declarar dentro de contextos 'async void'</target>
        <note />
      </trans-unit>
      <trans-unit id="ClassCleanupShouldBeValidDescription">
        <source>Methods marked with '[ClassCleanup]' should follow the following layout to be valid:
-it can't be declared on a generic class without the 'InheritanceBehavior' mode is set
-it should be 'public'
-it should be 'static'
-it should not be 'async void'
-it should not be a special method (finalizer, operator...).
-it should not be generic
-it should either not take any parameter, or take a single parameter of type 'TestContext'
-return type should be 'void', 'Task' or 'ValueTask'
-'InheritanceBehavior.BeforeEachDerivedClass' attribute parameter should be specified if the class is 'abstract'
-'InheritanceBehavior.BeforeEachDerivedClass' attribute parameter should not be specified if the class is 'sealed'

The type declaring these methods should also respect the following rules:
-The type should be a class
-The class should be 'public' or 'internal' (if the test project is using the '[DiscoverInternals]' attribute)
-The class shouldn't be 'static'
-If the class is 'sealed', it should be marked with '[TestClass]' (or a derived attribute)
-the class should not be generic.</source>
        <target state="translated">Os métodos marcados com '[ClassCleanup]' devem seguir o seguinte layout para serem válidos:
-não pode ser declarado em uma classe genérica sem que o modo 'InheritanceBehavior' esteja definido
-deve ser 'public'
-deve ser 'static'
-não deve ser 'async void'
-não deve ser um método especial (finalizador, operador...).
-ele não deve ser genérico
-ele não deve ter nenhum parâmetro ou usar um único parâmetro do tipo 'TestContext'
-o tipo de retorno deve ser 'void', 'Task' ou 'ValueTask'
O parâmetro de atributo -'InheritanceBehavior.BeforeEachDerivedClass' deve ser especificado se a classe for 'abstract'
O parâmetro de atributo -'InheritanceBehavior.BeforeEachDerivedClass' não deve ser especificado se a classe for 'sealed'

O tipo declarando esses métodos também deve respeitar as seguintes regras:
-O tipo deve ser uma classe
-A classe deve ser 'public' ou 'internal' (se o projeto de teste estiver usando o '[DiscoverInternals]' atributo)
-A classe não deve ser 'static'
-Se a classe for 'sealed', ela deverá ser marcada com '[TestClass]' (ou um atributo derivado)
-a classe não deve ser genérica.</target>
        <note />
      </trans-unit>
      <trans-unit id="ClassCleanupShouldBeValidMessageFormat">
        <source>ClassCleanup method '{0}' signature is invalid</source>
        <target state="translated">A assinatura do método ClassCleanup "{0}" é inválida</target>
        <note />
      </trans-unit>
      <trans-unit id="ClassCleanupShouldBeValidTitle">
        <source>ClassCleanup methods should have valid layout</source>
        <target state="translated">Os métodos ClassCleanup devem ter um layout válido</target>
        <note />
      </trans-unit>
      <trans-unit id="ClassInitializeShouldBeValidDescription">
        <source>Methods marked with '[ClassInitialize]' should follow the following layout to be valid:
-it can't be declared on a generic class without the 'InheritanceBehavior' mode is set
-it should be 'public'
-it should be 'static'
-it should not be 'async void'
-it should not be a special method (finalizer, operator...).
-it should not be generic
-it should take one parameter of type 'TestContext'
-return type should be 'void', 'Task' or 'ValueTask'
-'InheritanceBehavior.BeforeEachDerivedClass' attribute parameter should be specified if the class is 'abstract'
-'InheritanceBehavior.BeforeEachDerivedClass' attribute parameter should not be specified if the class is 'sealed'

The type declaring these methods should also respect the following rules:
-The type should be a class
-The class should be 'public' or 'internal' (if the test project is using the '[DiscoverInternals]' attribute)
-The class shouldn't be 'static'
-If the class is 'sealed', it should be marked with '[TestClass]' (or a derived attribute)
-the class should not be generic.</source>
        <target state="translated">Os métodos marcados com “[ClassInitialize]” devem seguir o seguinte layout para serem válidos:
-não podem ser declarados em uma classe genérica sem que o modo “InheritanceBehavior” esteja definido
-devem ser "públicos"
-devem ser "estáticos"
-não devem ser "nulos assíncronos"
-não devem ser um método especial (finalizador, operador...).
-não devem ser genéricos
-devem usar um parâmetro do tipo “TestContext”
-o tipo de retorno deve ser “nulo”, “Tarefa” ou “ValueTask”
-"InheritanceBehavior.BeforeEachDerivedClass" deve ser especificado se a classe for "abstrato"
-'InheritanceBehavior.BeforeEachDerivedClass' não deverá ser especificado se a classe for “selado”

O tipo que declara esses métodos também deve respeitar as seguintes regras:
-O tipo deve ser uma classe
-A classe deve ser “público” ou '”interno” (se o projeto de teste estiver usando o atributo “[DiscoverInternals]”)
-A classe não deve ser “estático”
-Se a classe for “selado”, ela deverá ser marcada com “[TestClass]” (ou um atributo derivado)
-a classe não deve ser genérica.</target>
        <note />
      </trans-unit>
      <trans-unit id="ClassInitializeShouldBeValidMessageFormat">
        <source>ClassInitialize method '{0}' signature is invalid</source>
        <target state="translated">A assinatura do método ClassInitialize "{0}" é inválida</target>
        <note />
      </trans-unit>
      <trans-unit id="ClassInitializeShouldBeValidTitle">
        <source>ClassInitialize methods should have valid layout</source>
        <target state="translated">Os métodos ClassInitialize devem ter um layout válido</target>
        <note />
      </trans-unit>
      <trans-unit id="DataRowShouldBeValidDescription">
        <source>DataRow entry should have the following layout to be valid:
- should only be set on a test method;
- argument count should match method argument count;
- argument type should match method argument type.</source>
        <target state="translated">A entrada DataRow deve ter o seguinte layout para ser válida:
- só deve ser definido em um método de teste;
- a contagem de argumentos deve corresponder à contagem de argumentos do método;
- o tipo de argumento deve corresponder ao tipo de argumento do método.</target>
        <note />
      </trans-unit>
      <trans-unit id="DataRowShouldBeValidMessageFormat_ArgumentCountMismatch">
        <source>DataRow argument count should match method parameter count (constructor arguments: {0}, method parameters: {1})</source>
        <target state="translated">A contagem de argumentos DataRow deve corresponder à contagem de parâmetros do método (argumentos do construtor: {0}, parâmetros do método: {1})</target>
        <note />
      </trans-unit>
      <trans-unit id="DataRowShouldBeValidMessageFormat_ArgumentTypeMismatch">
        <source>DataRow argument types do not match method parameter types. {0}</source>
        <target state="translated">Os tipos de argumento do DataRow não correspondem aos tipos de parâmetro do método. {0}</target>
        <note />
      </trans-unit>
      <trans-unit id="DataRowShouldBeValidMessageFormat_ParameterMismatch">
        <source>Parameter '{0}' expects type '{1}', but the provided value has type '{2}'</source>
        <target state="translated">O parâmetro "{0}" espera o tipo "{1}", mas o valor fornecido tem o tipo "{2}"</target>
        <note />
      </trans-unit>
      <trans-unit id="DataRowShouldBeValidMessageFormat_GenericTypeArgumentConflictingTypes">
        <source>Found two conflicting types for generic parameter '{0}'. The conflicting types are '{1}' and '{2}'.</source>
        <target state="translated">Foram encontrados dois tipos conflitativos para parâmetro genérico '{0}'. Os tipos conflitativos são '{1}' e '{2}'.</target>
        <note />
      </trans-unit>
      <trans-unit id="DataRowShouldBeValidMessageFormat_GenericTypeArgumentNotResolved">
        <source>The type of the generic parameter '{0}' could not be inferred.</source>
        <target state="translated">Não foi possível inferir o tipo '{0}' parâmetro genérico.</target>
        <note />
      </trans-unit>
      <trans-unit id="DataRowShouldBeValidMessageFormat_OnTestMethod">
        <source>DataRow should only be set on a test method</source>
        <target state="translated">DataRow só deve ser definido em um método de teste</target>
        <note />
      </trans-unit>
      <trans-unit id="DataRowShouldBeValidTitle">
        <source>DataRow should be valid</source>
        <target state="translated">DataRow deve ser válido</target>
        <note />
      </trans-unit>
      <trans-unit id="DoNotNegateBooleanAssertionFix">
        <source>Use 'Assert.{0}' instead</source>
        <target state="new">Use 'Assert.{0}' instead</target>
        <note />
      </trans-unit>
      <trans-unit id="DoNotNegateBooleanAssertionFixAllTitle">
        <source>Use proper Assert methods for all negated assertions</source>
        <target state="new">Use proper Assert methods for all negated assertions</target>
        <note />
      </trans-unit>
      <trans-unit id="DoNotNegateBooleanAssertionMessageFormat">
        <source>Do not negate boolean assertions, instead use the opposite assertion</source>
        <target state="translated">Não negue asserções boolianas; em vez disso, use a asserção oposta</target>
        <note />
      </trans-unit>
      <trans-unit id="DoNotNegateBooleanAssertionTitle">
        <source>Do not negate boolean assertions</source>
        <target state="translated">Não negue asserções booleanas</target>
        <note />
      </trans-unit>
      <trans-unit id="DoNotStoreStaticTestContextAnalyzerMessageFormat">
        <source>Do not store TestContext in a static member</source>
        <target state="translated">Não armazene TestContext em um membro estático</target>
        <note />
      </trans-unit>
      <trans-unit id="DoNotStoreStaticTestContextAnalyzerTitle">
        <source>Do not store TestContext in a static member</source>
        <target state="translated">Não armazene TestContext em um membro estático</target>
        <note />
      </trans-unit>
      <trans-unit id="DoNotUseShadowingDescription">
        <source>Shadowing test members could cause testing issues (such as NRE).</source>
        <target state="translated">Membros de teste de sombreamento podem causar problemas de teste (como NRE).</target>
        <note />
      </trans-unit>
      <trans-unit id="DoNotUseShadowingMessageFormat">
        <source>Member '{0}' already exists in the base class</source>
        <target state="translated">O membro "{0}" já existe na classe base</target>
        <note />
      </trans-unit>
      <trans-unit id="DoNotUseShadowingTitle">
        <source>Do not use shadowing</source>
        <target state="translated">Não usar sombreamento</target>
        <note />
      </trans-unit>
      <trans-unit id="DoNotUseSystemDescriptionAttributeDescription">
        <source>'System.ComponentModel.DescriptionAttribute' has no effect in the context of tests and you likely wanted to use 'Microsoft.VisualStudio.TestTools.UnitTesting.DescriptionAttribute' instead.</source>
        <target state="translated">'System.ComponentModel.DescriptionAttribute' não tem efeito no contexto de testes e você provavelmente quis usar 'Microsoft.VisualStudio.TestTools.UnitTesting.DescriptionAttribute'.</target>
        <note />
      </trans-unit>
      <trans-unit id="DoNotUseSystemDescriptionAttributeMessageFormat">
        <source>Did you mean to be using 'Microsoft.VisualStudio.TestTools.UnitTesting.DescriptionAttribute'?</source>
        <target state="translated">Você pretendia usar 'Microsoft.VisualStudio.TestTools.UnitTesting.DescriptionAttribute'?</target>
        <note />
      </trans-unit>
      <trans-unit id="DoNotUseSystemDescriptionAttributeTitle">
        <source>'System.ComponentModel.DescriptionAttribute' has no effect on test methods</source>
        <target state="translated">'System.ComponentModel.DescriptionAttribute' não tem efeito sobre métodos de teste</target>
        <note />
      </trans-unit>
      <trans-unit id="DuplicateDataRowMessageFormat">
        <source>Do not duplicate 'DataRow' attributes. This is usually a copy/paste error. The attribute indices are '{0}' and '{1}'.</source>
        <target state="translated">Não duplique os atributos 'DataRow'. Normalmente, isso é um erro de copiar/colar. Os índices de atributo são '{0}' e '{1}'.</target>
        <note />
      </trans-unit>
      <trans-unit id="DuplicateDataRowTitle">
        <source>Avoid duplicated 'DataRow' entries</source>
        <target state="translated">Evite entradas duplicadas 'DataRow'</target>
        <note />
      </trans-unit>
      <trans-unit id="DynamicDataShouldBeValidDescription">
        <source>'DynamicData' entry should have the following layout to be valid:
- should only be set on a test method;
- member should be defined on the type specified;
- member should be a method if DynamicDataSourceType.Method is specified or a property otherwise.</source>
        <target state="translated">A entrada de "DynamicData" deve ter o seguinte layout para ser válida:
- só deve ser definido em um método de teste;
– o membro deve ser definido no tipo especificado;
– o membro deve ser um método se DynamicDataSourceType.Method for especificado ou uma propriedade de outra forma.</target>
        <note />
      </trans-unit>
      <trans-unit id="DynamicDataShouldBeValidMessageFormat_DataMemberSignature">
        <source>'[DynamicData]' data member '{0}.{1}' signature is invalid</source>
        <target state="translated">A assinatura do membro de dados "{0}.{1}" de "[DynamicData]" é inválida</target>
        <note />
      </trans-unit>
      <trans-unit id="DynamicDataShouldBeValidMessageFormat_DisplayMethodSignature">
        <source>'[DynamicData]' display name method '{0}.{1}' signature is invalid</source>
        <target state="translated">A assinatura do método de nome de exibição "{0}.{1}" de "[DynamicData]" é inválida</target>
        <note />
      </trans-unit>
      <trans-unit id="DynamicDataShouldBeValidMessageFormat_MemberMethod">
        <source>'[DynamicData]' member '{0}.{1}' should be a method</source>
        <target state="translated">O membro "{0}.{1}" de "[DynamicData]" deve ser um método</target>
        <note />
      </trans-unit>
      <trans-unit id="DynamicDataShouldBeValidMessageFormat_MemberNotFound">
        <source>'[DynamicData]' member '{0}.{1}' cannot be found</source>
        <target state="translated">O membro "{0}.{1}" de "[DynamicData]" não pode ser encontrado</target>
        <note />
      </trans-unit>
      <trans-unit id="DynamicDataShouldBeValidMessageFormat_MemberType">
        <source>'[DynamicData]' referenced member '{0}.{1}' should return 'IEnumerable&lt;object[]&gt;', 'IEnumerable&lt;Tuple&gt;` or 'IEnumerable&lt;ValueTuple&gt;'</source>
        <target state="translated">O membro referenciado "{0}.{1}" de "[DynamicData]" deve retornar "IEnumerable&lt;object[]&gt;", "IEnumerable&lt;Tuple&gt;" ou "IEnumerable&lt;ValueTuple&gt;"</target>
        <note />
      </trans-unit>
      <trans-unit id="DynamicDataShouldBeValidMessageFormat_OnTestMethod">
        <source>'[DynamicData]' should only be set on a test method</source>
        <target state="translated">"[DynamicData]" só deve ser definido em um método de teste</target>
        <note />
      </trans-unit>
      <trans-unit id="DynamicDataShouldBeValidMessageFormat_SourceTypeField">
        <source>'[DynamicData]' member '{0}.{1}' is a field so you should use 'DynamicDataSourceType.AutoDetect' or 'DynamicDataSourceType.Field' (auto detect is the default when not specified explicitly, and is recommended)</source>
        <target state="translated">O membro "[DynamicData]" "{0}.{1}" é um campo — portanto, você deve usar "DynamicDataSourceType.AutoDetect" ou "DynamicDataSourceType.Field" (detectar automaticamente é o padrão quando não especificado explicitamente, e é recomendado)</target>
        <note />
      </trans-unit>
      <trans-unit id="DynamicDataShouldBeValidMessageFormat_SourceTypeMethod">
        <source>'[DynamicData]' member '{0}.{1}' is a method so you should use 'DynamicDataSourceType.AutoDetect' or 'DynamicDataSourceType.Method' (auto detect is the default when not specified explicitly, and is recommended)</source>
        <target state="translated">'[DynamicData]' membro '{0}.{1}' é um método, portanto, você deve usar 'DynamicDataSourceType.AutoDetect' ou 'DynamicDataSourceType.Method' (detectar automaticamente é o padrão quando não especificado explicitamente e é recomendado)</target>
        <note />
      </trans-unit>
      <trans-unit id="DynamicDataShouldBeValidMessageFormat_SourceTypeNotPropertyMethodOrField">
        <source>'[DynamicData]' member '{0}.{1}' is not a property, method, or field. Only properties, methods, and fields are supported.</source>
        <target state="translated">O membro "[DynamicData]" "{0}.{1}" não é uma propriedade, método ou campo. Somente propriedades, métodos e campos têm suporte.</target>
        <note />
      </trans-unit>
      <trans-unit id="DynamicDataShouldBeValidMessageFormat_SourceTypeNotPropertyOrMethod">
        <source>'[DynamicData]' member '{0}.{1}' is not a property nor a method. Only properties and methods are supported.</source>
        <target state="translated">'[DynamicData]' membro '{0}.{1}' não é uma propriedade nem um método. Somente propriedades e métodos têm suporte.</target>
        <note />
      </trans-unit>
      <trans-unit id="DynamicDataShouldBeValidMessageFormat_SourceTypeProperty">
        <source>'[DynamicData]' member '{0}.{1}' is a property so you should use 'DynamicDataSourceType.AutoDetect' or 'DynamicDataSourceType.Property' (auto detect is the default when not specified explicitly, and is recommended)</source>
        <target state="translated">'[DynamicData]' membro '{0}.{1}' é uma propriedade, portanto, você deve usar 'DynamicDataSourceType.AutoDetect' ou 'DynamicDataSourceType.Property' (detectar automaticamente é o padrão quando não especificado explicitamente e é recomendado)</target>
        <note />
      </trans-unit>
      <trans-unit id="DynamicDataShouldBeValidMessageFormat_TooManyMembers">
        <source>'[DynamicData]' member '{0}.{1}' is found more than once</source>
        <target state="translated">O membro '[DynamicData]' '{0}.{1}' foi encontrado mais de uma vez</target>
        <note />
      </trans-unit>
      <trans-unit id="DynamicDataShouldBeValidTitle">
        <source>DynamicData should be valid</source>
        <target state="translated">DynamicData deve ser válido</target>
        <note />
      </trans-unit>
      <trans-unit id="FlowTestContextCancellationTokenDescription">
        <source>When calling async methods that have overloads accepting a CancellationToken parameter, prefer using the overload with TestContext.CancellationToken to enable cooperative cancellation and respect test timeouts.</source>
        <target state="translated">Ao chamar métodos assíncronos que têm sobrecargas que aceitam um parâmetro CancellationToken, prefira usar a sobrecarga com TestContext.CancellationToken para habilitar o cancelamento cooperativo e respeitar os limites de tempo do teste.</target>
        <note />
      </trans-unit>
      <trans-unit id="FlowTestContextCancellationTokenMessageFormat">
        <source>Consider using the overload that accepts a CancellationToken and pass 'TestContext.CancellationToken'</source>
        <target state="translated">Considere usar a sobrecarga que aceita um CancellationToken e passar 'TestContext.CancellationToken'</target>
        <note />
      </trans-unit>
      <trans-unit id="FlowTestContextCancellationTokenTitle">
        <source>Flow TestContext.CancellationToken to async operations</source>
        <target state="translated">Fluxo TestContext.CancellationToken para operações assíncronas</target>
        <note />
      </trans-unit>
      <trans-unit id="GlobalTestFixtureShouldBeValidDescription">
        <source>Methods marked with '[GlobalTestInitialize]' or '[GlobalTestCleanup]' should follow the following layout to be valid:
-it can't be declared on a generic class
-it should be 'public'
-it should be 'static'
-it should not be 'async void'
-it should not be a special method (finalizer, operator...).
-it should not be generic
-it should take one parameter of type 'TestContext'
-return type should be 'void', 'Task' or 'ValueTask'

The type declaring these methods should also respect the following rules:
-The type should be a class
-The class should be 'public'
-The class shouldn't be 'static'
-The class should be marked with '[TestClass]' (or a derived attribute)
-the class should not be generic.</source>
        <target state="translated">Os métodos marcados com "[GlobalTestInitialize]" ou "[GlobalTestCleanup]" devem seguir o seguinte layout para serem válidos:
-não podem ser declarados em uma classe genérica
-devem ser "públicos"
-devem ser "estáticos"
-não devem ser "nulos assíncronos"
-não devem ser um método especial (finalizador, operador...).
-não devem ser genéricos
-devem usar um parâmetro do tipo “TestContext”
-o tipo de retorno deve ser “nulo”, “Tarefa” ou “ValueTask”

O tipo que declara esses métodos também deve respeitar as seguintes regras:
-O tipo deve ser uma classe
-A classe deve ser "público"
-A classe não deve ser “estático”
-A classe deve ser marcada com “[TestClass]” (ou um atributo derivado)
-a classe não deve ser genérica.</target>
        <note />
      </trans-unit>
      <trans-unit id="GlobalTestFixtureShouldBeValidMessageFormat">
        <source>Global test fixture method '{0}' signature is invalid</source>
        <target state="translated">A assinatura do método de acessório de teste global "{0}" é inválida</target>
        <note />
      </trans-unit>
      <trans-unit id="GlobalTestFixtureShouldBeValidTitle">
        <source>GlobalTestInitialize and GlobalTestCleanup methods should have valid layout</source>
        <target state="translated">Os métodos GlobalTestInitialize e GlobalTestCleanup devem ter um layout válido</target>
        <note />
      </trans-unit>
      <trans-unit id="IgnoreStringMethodReturnValueDescription">
        <source>Methods like Contains, StartsWith, and EndsWith return boolean values that indicate whether the condition was met. Ignoring these return values is likely a mistake.</source>
        <target state="translated">Métodos como Contains, StartsWith e EndsWith retornam valores boolianos que indicam se a condição foi atendida. Ignorar esses valores retornados provavelmente é um erro.</target>
        <note />
      </trans-unit>
      <trans-unit id="IgnoreStringMethodReturnValueMessageFormat">
        <source>The return value of '{0}' should not be ignored</source>
        <target state="translated">O valor retornado de "{0}" não deve ser ignorado</target>
        <note />
      </trans-unit>
      <trans-unit id="IgnoreStringMethodReturnValueTitle">
        <source>Do not ignore the return value of string methods</source>
        <target state="translated">Não ignore o valor retornado dos métodos de cadeia de caracteres</target>
        <note />
      </trans-unit>
      <trans-unit id="PreferAssertFailOverAlwaysFalseConditionsMessageFormat">
        <source>Use 'Assert.Fail' instead of an always-failing 'Assert.{0}' assert</source>
        <target state="translated">Use "Assert.Fail" em vez de uma asserção "Assert.{0}" sempre com falha</target>
        <note />
      </trans-unit>
      <trans-unit id="PreferAssertFailOverAlwaysFalseConditionsTitle">
        <source>Use 'Assert.Fail' instead of an always-failing assert</source>
        <target state="translated">Usar "Assert.Fail" em vez de uma asserção sempre com falha</target>
        <note />
      </trans-unit>
      <trans-unit id="PreferTestMethodOverDataTestMethodAnalyzerDescription">
        <source>'DataTestMethodAttribute' is obsolete and provides no additional functionality over 'TestMethodAttribute'. Use 'TestMethodAttribute' for all test methods, including parameterized tests.</source>
        <target state="translated">'DataTestMethodAttribute' está obsoleto e não oferece funcionalidade adicional em relação a 'TestMethodAttribute'. Use 'TestMethodAttribute' para todos os métodos de teste, inclusive testes parametrizados.</target>
        <note />
      </trans-unit>
      <trans-unit id="PreferTestMethodOverDataTestMethodAnalyzerMessageFormat">
        <source>'DataTestMethod' is obsolete. Use 'TestMethod' instead.</source>
        <target state="translated">'DataTestMethod' está obsoleto. Use 'TestMethod' em vez disso.</target>
        <note />
      </trans-unit>
      <trans-unit id="PreferTestMethodOverDataTestMethodAnalyzerTitle">
        <source>Prefer 'TestMethod' over 'DataTestMethod'</source>
        <target state="translated">Prefira 'TestMethod' a 'DataTestMethod'</target>
        <note />
      </trans-unit>
      <trans-unit id="ReviewAlwaysTrueAssertConditionAnalyzerMessageFormat">
        <source>Review or remove the assertion as its condition is known to be always true</source>
        <target state="translated">Examine ou remova a asserção, pois a sua condição é conhecida por ser sempre verdadeira</target>
        <note />
      </trans-unit>
      <trans-unit id="ReviewAlwaysTrueAssertConditionAnalyzerTitle">
        <source>Assertion condition is always true</source>
        <target state="translated">A condição de asserção é sempre verdadeira</target>
        <note />
      </trans-unit>
      <trans-unit id="PreferConstructorOverTestInitializeMessageFormat">
        <source>Prefer constructors over TestInitialize methods</source>
        <target state="translated">Preferir construtores em vez de métodos TestInitialize</target>
        <note />
      </trans-unit>
      <trans-unit id="PreferConstructorOverTestInitializeTitle">
        <source>Prefer constructors over TestInitialize methods</source>
        <target state="translated">Preferir construtores em vez de métodos TestInitialize</target>
        <note />
      </trans-unit>
      <trans-unit id="PreferDisposeOverTestCleanupMessageFormat">
        <source>Prefer 'Dispose' over TestCleanup methods</source>
        <target state="translated">Preferir métodos "Dispose" em vez de TestCleanup</target>
        <note />
      </trans-unit>
      <trans-unit id="PreferDisposeOverTestCleanupTitle">
        <source>Prefer 'Dispose' over TestCleanup methods</source>
        <target state="translated">Preferir métodos "Dispose" em vez de TestCleanup</target>
        <note />
      </trans-unit>
      <trans-unit id="PreferTestCleanupOverDisposeMessageFormat">
        <source>Prefer TestCleanup over 'Dispose' methods</source>
        <target state="translated">Preferir métodos TestCleanup em vez de "Dispose"</target>
        <note />
      </trans-unit>
      <trans-unit id="PreferTestCleanupOverDisposeTitle">
        <source>Prefer TestCleanup over 'Dispose' methods</source>
        <target state="translated">Preferir métodos TestCleanup em vez de "Dispose"</target>
        <note />
      </trans-unit>
      <trans-unit id="PreferTestInitializeOverConstructorMessageFormat">
        <source>Prefer TestInitialize methods over constructors</source>
        <target state="translated">Preferir métodos TestInitialize em vez de construtores</target>
        <note />
      </trans-unit>
      <trans-unit id="PreferTestInitializeOverConstructorTitle">
        <source>Prefer TestInitialize methods over constructors</source>
        <target state="translated">Preferir métodos TestInitialize em vez de construtores</target>
        <note />
      </trans-unit>
      <trans-unit id="PublicMethodShouldBeTestMethodAnalyzerDescription">
        <source>Public methods should be test methods (marked with `[TestMethod]`).</source>
        <target state="translated">Os métodos públicos devem ser métodos de teste (marcados com `[TestMethod]`).</target>
        <note />
      </trans-unit>
      <trans-unit id="PublicMethodShouldBeTestMethodAnalyzerFormat">
        <source>Public method '{0}' should be a test method</source>
        <target state="translated">O método público '{0}' deve ser um método de teste</target>
        <note />
      </trans-unit>
      <trans-unit id="PublicMethodShouldBeTestMethodAnalyzerTitle">
        <source>Public methods should be test methods</source>
        <target state="translated">Os métodos públicos devem ser métodos de teste</target>
        <note />
      </trans-unit>
      <trans-unit id="PublicTypeShouldBeTestClassDescription">
        <source>It's considered a good practice to have only test classes marked public in a test project.</source>
        <target state="translated">É considerado uma boa prática ter somente classes de teste marcadas como públicas em um projeto de teste.</target>
        <note />
      </trans-unit>
      <trans-unit id="PublicTypeShouldBeTestClassMessageFormat">
        <source>Public type '{0}' should be marked with '[TestClass]' or changed to 'internal'</source>
        <target state="translated">O tipo público ''{0}'' deve ser marcado com ''[TestClass]'' ou alterado para 'interno'</target>
        <note />
      </trans-unit>
      <trans-unit id="PublicTypeShouldBeTestClassTitle">
        <source>Public types should be test classes</source>
        <target state="translated">Os tipos públicos devem ser classes de teste</target>
        <note />
      </trans-unit>
      <trans-unit id="StringAssertToAssertMessageFormat">
        <source>Use 'Assert.{0}' instead of 'StringAssert.{1}'</source>
        <target state="translated">Use "Assert.{0}" em vez de "StringAssert.{1}"</target>
        <note />
      </trans-unit>
      <trans-unit id="StringAssertToAssertTitle">
        <source>Use 'Assert' instead of 'StringAssert'</source>
        <target state="translated">Usar "Assert" em vez de "StringAssert"</target>
        <note />
      </trans-unit>
      <trans-unit id="TestClassShouldBeValidMessageFormat">
        <source>Test class '{0}' should be valid</source>
        <target state="translated">A classe de teste ''{0}'' deve ser válida</target>
        <note />
      </trans-unit>
      <trans-unit id="TestContextShouldBeValidMessageFormat">
        <source>Property 'TestContext' should be valid</source>
        <target state="translated">A propriedade ''TestContext'' deve ser válida</target>
        <note />
      </trans-unit>
      <trans-unit id="TestMethodAttributeShouldPropagateSourceInformationMessageFormat">
        <source>TestMethodAttribute derived class '{0}' should add CallerFilePath and CallerLineNumber parameters to its constructor</source>
        <target state="translated">A classe derivada TestMethodAttribute "{0}" deve adicionar os parâmetros CallerFilePath e CallerLineNumber ao construtor</target>
        <note />
      </trans-unit>
      <trans-unit id="TestMethodAttributeShouldPropagateSourceInformationTitle">
        <source>TestMethodAttribute derived class should propagate source information</source>
        <target state="translated">A classe derivada TestMethodAttribute deve propagar informações de origem</target>
        <note />
      </trans-unit>
      <trans-unit id="TestMethodAttributeShouldSetDisplayNameCorrectlyMessageFormat">
        <source>Use the 'DisplayName' property instead of passing a string argument to TestMethodAttribute</source>
        <target state="translated">Use a propriedade "DisplayName" em vez de passar um argumento de cadeia de caracteres para TestMethodAttribute</target>
        <note />
      </trans-unit>
      <trans-unit id="TestMethodAttributeShouldSetDisplayNameCorrectlyTitle">
        <source>TestMethodAttribute should set DisplayName correctly</source>
        <target state="translated">O TestMethodAttribute deve definir DisplayName corretamente</target>
        <note />
      </trans-unit>
      <trans-unit id="TestMethodShouldBeValidMessageFormat">
        <source>Test method '{0}' signature is invalid</source>
        <target state="translated">A assinatura "{0}" do método de teste é inválida</target>
        <note />
      </trans-unit>
      <trans-unit id="UseCancellationTokenPropertyDescription">
        <source>TestContext.CancellationToken provides a more direct way to access the cancellation token compared to TestContext.CancellationTokenSource.Token.</source>
        <target state="translated">TestContext.CancellationToken oferece uma maneira mais direta de acessar o token de cancelamento em comparação com TestContext.CancellationTokenSource.Token.</target>
        <note />
      </trans-unit>
      <trans-unit id="UseCancellationTokenPropertyMessageFormat">
        <source>Use 'TestContext.CancellationToken' instead of 'TestContext.CancellationTokenSource.Token'</source>
        <target state="translated">Use 'TestContext.CancellationToken' em vez de 'TestContext.CancellationTokenSource.Token'</target>
        <note />
      </trans-unit>
      <trans-unit id="UseCancellationTokenPropertyTitle">
        <source>Use TestContext.CancellationToken instead of TestContext.CancellationTokenSource.Token</source>
        <target state="translated">Use TestContext.CancellationToken em vez de TestContext.CancellationTokenSource.Token</target>
        <note />
      </trans-unit>
      <trans-unit id="TestClassShouldBeValidDescription">
        <source>Test classes, classes marked with the '[TestClass]' attribute, should respect the following layout to be considered valid by MSTest:
- it should be 'public' (or 'internal' if '[assembly: DiscoverInternals]' attribute is set)
- it should not be 'static' (except if it contains only 'AssemblyInitialize' and/or 'AssemblyCleanup' methods)
- it should not be generic.</source>
        <target state="translated">Classes de teste, classes marcadas com o atributo ''[TestClass]'', devem respeitar o layout a seguir para serem consideradas válidas pelo MSTest:
- deve ser "público" (ou "interno" se o atributo "[assembly: DiscoverInternals]" estiver definido) 
- não deve ser ''estático'' (exceto se contiver apenas os métodos ''AssemblyInitialize'' e/ou ''AssemblyCleanup'')
- não deve ser genérico.</target>
        <note />
      </trans-unit>
      <trans-unit id="TestClassShouldBeValidTitle">
        <source>Test classes should have valid layout</source>
        <target state="translated">As classes de teste devem ter um layout válido</target>
        <note />
      </trans-unit>
      <trans-unit id="TestClassShouldHaveTestMethodDescription">
        <source>Test class should have at least one test method or be 'static' with method(s) marked by '[AssemblyInitialize]' and/or '[AssemblyCleanup]'.</source>
        <target state="translated">A classe de teste deve ter pelo menos um método de teste ou ser 'estática' com métodos marcados por '[AssemblyInitialize]' e/ou '[AssemblyCleanup]'.</target>
        <note />
      </trans-unit>
      <trans-unit id="TestClassShouldHaveTestMethodMessageFormat">
        <source>Test class '{0}' should have at least one test method or be 'static' with method(s) marked by '[AssemblyInitialize]' and/or '[AssemblyCleanup]'</source>
        <target state="translated">A classe de teste '{0}' deve ter pelo menos um método de teste ou ser 'estática' com métodos marcados por '[AssemblyInitialize]' e/ou '[AssemblyCleanup]'.</target>
        <note />
      </trans-unit>
      <trans-unit id="TestClassShouldHaveTestMethodTitle">
        <source>Test class should have test method</source>
        <target state="translated">A classe de teste deve ter um método de teste</target>
        <note />
      </trans-unit>
      <trans-unit id="TestCleanupShouldBeValidDescription">
        <source>Methods marked with '[TestCleanup]' should follow the following layout to be valid:
-it should be 'public'
-it should not be 'abstract'
-it should not be 'async void'
-it should not be 'static'
-it should not be a special method (finalizer, operator...).
-it should not be generic
-it should not take any parameter
-return type should be 'void', 'Task' or 'ValueTask'

The type declaring these methods should also respect the following rules:
-The type should be a class
-The class should be 'public' or 'internal' (if the test project is using the '[DiscoverInternals]' attribute)
-The class shouldn't be 'static'
-If the class is 'sealed', it should be marked with '[TestClass]' (or a derived attribute).</source>
        <target state="translated">Os métodos marcados com “[TestCleanup]” devem seguir o seguinte layout para serem válidos:
-devem ser "públicos"
-não devem ser “abstratos”
-não devem ser "nulos assíncronos"
-não devem ser "estáticos"
-não devem ser um método especial (finalizador, operador...).
-não devem ser genéricos
-não devem usar nenhum parâmetro
-o tipo de retorno deve ser “nulo”, “Tarefa” ou “ValueTask”

O tipo que declara esses métodos também deve respeitar as seguintes regras:
-O tipo deve ser uma classe
-A classe deve ser “público” ou '”interno” (se o projeto de teste estiver usando o atributo “[DiscoverInternals]”)
-A classe não deve ser “estático”
-Se a classe for “selado”, ela deverá ser marcada com “[TestClass]” (ou um atributo derivado).</target>
        <note />
      </trans-unit>
      <trans-unit id="TestCleanupShouldBeValidMessageFormat">
        <source>TestCleanup method '{0}' signature is invalid</source>
        <target state="translated">A assinatura do método TestCleanup "{0}" é inválida</target>
        <note />
      </trans-unit>
      <trans-unit id="TestCleanupShouldBeValidTitle">
        <source>TestCleanup method should have valid layout</source>
        <target state="translated">O método TestCleanup deve ter um layout válido</target>
        <note />
      </trans-unit>
      <trans-unit id="TestContextShouldBeValidDescription">
        <source>'TestContext' should be a non-static field or property assigned in constructor or for a property set by MSTest, it should follow the layout:
- it should be 'public' regardless of whether '[assembly: DiscoverInternals]' attribute is set or not.
- it should not be 'static'
- it should have a setter.</source>
        <target state="translated">'TestContext' deve ser um campo ou propriedade não estática atribuída no construtor ou, para uma propriedade definida pelo MSTest, deve seguir o layout:
- deve ser 'public' independentemente de o atributo '[assembly: DiscoverInternals]' estar definido ou não.
- não deve ser 'static'
- deve ter um setter.</target>
        <note />
      </trans-unit>
      <trans-unit id="TestContextShouldBeValidTitle">
        <source>Test context property should have valid layout</source>
        <target state="translated">A propriedade de contexto de teste deve ter um layout válido</target>
        <note />
      </trans-unit>
      <trans-unit id="TestInitializeShouldBeValidDescription">
        <source>Methods marked with '[TestInitialize]' should follow the following layout to be valid:
-it should be 'public'
-it should not be 'abstract'
-it should not be 'async void'
-it should not be 'static'
-it should not be a special method (finalizer, operator...).
-it should not be generic
-it should not take any parameter
-return type should be 'void', 'Task' or 'ValueTask'

The type declaring these methods should also respect the following rules:
-The type should be a class
-The class should be 'public' or 'internal' (if the test project is using the '[DiscoverInternals]' attribute)
-The class shouldn't be 'static'
-If the class is 'sealed', it should be marked with '[TestClass]' (or a derived attribute).</source>
        <target state="translated">Os métodos marcados com '[TestInitialize]' devem seguir o seguinte layout para serem válidos:
-devem ser "públicos"
-não devem ser “abstratos”
-não devem ser "nulos assíncronos"
-não devem ser "estáticos"
-não devem ser um método especial (finalizador, operador...).
-não devem ser genéricos
-não devem usar nenhum parâmetro
-o tipo de retorno deve ser “nulo”, “Tarefa” ou “ValueTask”

O tipo que declara esses métodos também deve respeitar as seguintes regras:
-O tipo deve ser uma classe
-A classe deve ser “público” ou '”interno” (se o projeto de teste estiver usando o atributo “[DiscoverInternals]”)
-A classe não deve ser “estático”
-Se a classe for “selado”, ela deverá ser marcada com “[TestClass]” (ou um atributo derivado).</target>
        <note />
      </trans-unit>
      <trans-unit id="TestInitializeShouldBeValidMessageFormat">
        <source>TestInitialize method '{0}' signature is invalid</source>
        <target state="translated">A assinatura do método TestInitialize "{0}" é inválida</target>
        <note />
      </trans-unit>
      <trans-unit id="TestInitializeShouldBeValidTitle">
        <source>TestInitialize method should have valid layout</source>
        <target state="translated">O método de TestInitialize deve ter um layout válido</target>
        <note />
      </trans-unit>
      <trans-unit id="TestMethodShouldBeValidDescription">
        <source>Test methods, methods marked with the '[TestMethod]' attribute, should respect the following layout to be considered valid by MSTest:
- it should be 'public' (or 'internal' if '[assembly: DiscoverInternals]' attribute is set)
- it should not be 'static'
- it should may be generic as long as type parameters can be inferred and argument types are compatible
- it should not be 'abstract'
- return type should be 'void', 'Task' or 'ValueTask'
- it should not be 'async void'
- it should not be a special method (finalizer, operator...).</source>
        <target state="translated">Os métodos de teste, métodos marcados com o atributo '[TestMethod]', devem respeitar o seguinte layout para que sejam considerados válidos pelo MSTest:
- deve ser "público" (ou "interno" se o atributo "[assembly: DiscoverInternals]" estiver definido)
- não pode ser ''estático''
- ele deve ser genérico, desde que os parâmetros de tipo possam ser inferidos e os tipos de argumentos sejam compatíveis
- não pode ser ''abstrato''
- o tipo de retorno deve ser 'nulo', 'Tarefa' ou 'ValueTask'
- não pode ser ''nulo assíncrono''
— não deve ser um método especial (finalizador, operador...).</target>
        <note />
      </trans-unit>
      <trans-unit id="TestMethodShouldBeValidTitle">
        <source>Test methods should have valid layout</source>
        <target state="translated">Os métodos de teste devem ter um layout válido</target>
        <note />
      </trans-unit>
      <trans-unit id="TestMethodShouldNotBeIgnoredAnalyzerDescription">
        <source>Test methods should not be ignored (marked with '[Ignore]').</source>
        <target state="translated">Os métodos de teste não devem ser ignorados (marcados com "[Ignorar]").</target>
        <note />
      </trans-unit>
      <trans-unit id="TestMethodShouldNotBeIgnoredAnalyzerFormat">
        <source>Test method '{0}' should not be ignored</source>
        <target state="translated">O método de teste "{0}" não deve ser ignorado</target>
        <note />
      </trans-unit>
      <trans-unit id="TestMethodShouldNotBeIgnoredAnalyzerTitle">
        <source>Test method should not be ignored</source>
        <target state="translated">O método de teste não deve ser ignorado</target>
        <note />
      </trans-unit>
      <trans-unit id="TypeContainingTestMethodShouldBeATestClassDescription">
        <source>Type containing '[TestMethod]' should be marked with '[TestClass]', otherwise the test method will be silently ignored.</source>
        <target state="translated">O tipo que contém '[TestMethod]' deve ser marcado com '[TestClass]', caso contrário, o método de teste será ignorado sem aviso.</target>
        <note />
      </trans-unit>
      <trans-unit id="TypeContainingTestMethodShouldBeATestClassMessageFormat">
        <source>Type '{0}' contains test methods and should be marked with '[TestClass]'</source>
        <target state="translated">O tipo '{0}' contém métodos de teste e deve ser marcado com '[TestClass]'</target>
        <note />
      </trans-unit>
      <trans-unit id="TypeContainingTestMethodShouldBeATestClassTitle">
        <source>Type containing '[TestMethod]' should be marked with '[TestClass]'</source>
        <target state="translated">O tipo contendo '[TestMethod]' deve ser marcado com '[TestClass]'</target>
        <note />
      </trans-unit>
      <trans-unit id="UseAsyncSuffixTestFixtureMethodSuppressorJustification">
        <source>Asynchronous test fixture methods do not require the 'Async' suffix</source>
        <target state="translated">Os métodos de acessório de teste assíncronos não exigem o sufixo "Async"</target>
        <note />
      </trans-unit>
      <trans-unit id="UseAsyncSuffixTestMethodSuppressorJustification">
        <source>Asynchronous test methods do not require the 'Async' suffix</source>
        <target state="translated">Os métodos de teste assíncronos não exigem o sufixo 'Async'</target>
        <note />
      </trans-unit>
      <trans-unit id="UnusedParameterSuppressorJustification">
        <source>TestContext parameter is required by MSTest for AssemblyInitialize and ClassInitialize methods</source>
        <target state="translated">O parâmetro TestContext é obrigatório para métodos AssemblyInitialize e ClassInitialize do MSTest</target>
        <note />
      </trans-unit>
      <trans-unit id="UseAttributeOnTestMethodAnalyzerMessageFormat">
        <source>[{0}] can only be set on methods marked with [TestMethod]</source>
        <target state="translated">[{0}] só pode ser definido em métodos marcados com [TestMethod]</target>
        <note />
      </trans-unit>
      <trans-unit id="UseAttributeOnTestMethodAnalyzerTitle">
        <source>[{0}] can only be set on methods marked with [TestMethod]</source>
        <target state="translated">[{0}] só pode ser definido em métodos marcados com [TestMethod]</target>
        <note />
      </trans-unit>
      <trans-unit id="UseConditionBaseWithTestClassMessageFormat">
        <source>The attribute '{0}' which derives from 'ConditionBaseAttribute' should be used only on classes marked with `TestClassAttribute`</source>
        <target state="translated">O atributo '{0}' derivado de 'ConditionBaseAttribute' deve ser usado somente em classes marcadas com 'TestClassAttribute'</target>
        <note />
      </trans-unit>
      <trans-unit id="UseConditionBaseWithTestClassTitle">
        <source>Use 'ConditionBaseAttribute' on test classes</source>
        <target state="translated">Usar 'ConditionBaseAttribute' em classes de teste</target>
        <note />
      </trans-unit>
      <trans-unit id="UseCooperativeCancellationForTimeoutDescription">
        <source>Using '[Timeout]' without explicitly setting 'CooperativeCancellation = true' is discouraged. In a future version, cooperative cancellation will become the default behavior. Set 'CooperativeCancellation = true' to opt into the recommended behavior and avoid breaking changes.</source>
        <target state="translated">Usar '\[Timeout]' sem definir explicitamente 'CooperativeCancellation = true' não é recomendado. Em uma versão futura, o cancelamento cooperativo se tornará o comportamento padrão. Defina 'CooperativeCancellation = true' para optar pelo comportamento recomendado e evitar quebras.</target>
        <note />
      </trans-unit>
      <trans-unit id="UseCooperativeCancellationForTimeoutMessageFormat">
        <source>Use 'CooperativeCancellation = true' with '[Timeout]' to enable cooperative cancellation behavior</source>
        <target state="translated">Use 'CooperativeCancellation = true' com '\[Timeout]' para habilitar o comportamento de cancelamento cooperativo</target>
        <note />
      </trans-unit>
      <trans-unit id="UseCooperativeCancellationForTimeoutTitle">
        <source>Use 'CooperativeCancellation = true' with '[Timeout]'</source>
        <target state="translated">Use 'CooperativeCancellation = true' com '\[Timeout]'</target>
        <note />
      </trans-unit>
      <trans-unit id="UseDeploymentItemWithTestMethodOrTestClassMessageFormat">
        <source>'[DeploymentItem]' can be specified only on test class or test method</source>
        <target state="translated">'[DeploymentItem]' pode ser especificado apenas na classe de teste ou método de teste</target>
        <note />
      </trans-unit>
      <trans-unit id="UseDeploymentItemWithTestMethodOrTestClassTitle">
        <source>'[DeploymentItem]' can be specified only on test class or test method</source>
        <target state="translated">'[DeploymentItem]' pode ser especificado apenas na classe de teste ou método de teste</target>
        <note />
      </trans-unit>
      <trans-unit id="UseParallelizeAttributeAnalyzerDescription">
        <source>By default, MSTest runs tests within the same assembly sequentially, which can lead to severe performance limitations. It is recommended to enable assembly attribute '[Parallelize]' to run tests in parallel, or if the assembly is known to not be parallelizable, to use explicitly the assembly level attribute '[DoNotParallelize]'.</source>
        <target state="translated">Por padrão, o MSTest executa testes no mesmo assembly sequencialmente, o que pode levar a limitações graves de desempenho. É recomendável habilitar o atributo de assembly ''[Parallelize]'' para executar testes em paralelo ou se o assembly for conhecido por não ser paralelizável, para usar explicitamente o atributo de nível de assembly ''[DoNotParallelize]''.</target>
        <note />
      </trans-unit>
      <trans-unit id="UseParallelizeAttributeAnalyzerMessageFormat">
        <source>Explicitly enable or disable tests parallelization</source>
        <target state="translated">Habilitar ou desabilitar explicitamente a paralelização de testes</target>
        <note />
      </trans-unit>
      <trans-unit id="UseParallelizeAttributeAnalyzerTitle">
        <source>Explicitly enable or disable tests parallelization</source>
        <target state="translated">Habilitar ou desabilitar explicitamente a paralelização de testes</target>
        <note />
      </trans-unit>
      <trans-unit id="UseProperAssertMethodsMessageFormat">
        <source>Use 'Assert.{0}' instead of 'Assert.{1}'</source>
        <target state="translated">Usar 'Assert.{0}' em vez de 'Assert.{1}'</target>
        <note />
      </trans-unit>
      <trans-unit id="UseProperAssertMethodsTitle">
        <source>Use proper 'Assert' methods</source>
        <target state="translated">Usar métodos 'Assert' adequados</target>
        <note />
      </trans-unit>
      <trans-unit id="UseRetryWithTestMethodMessageFormat">
        <source>An attribute that derives from 'RetryBaseAttribute' can be specified only on a test method</source>
        <target state="translated">Um atributo derivado de “RetryBaseAttribute” só pode ser especificado em um método de teste</target>
        <note />
      </trans-unit>
      <trans-unit id="UseRetryWithTestMethodTitle">
        <source>Use retry attribute on test method</source>
        <target state="translated">Usar o atributo de repetição no método de teste</target>
        <note />
      </trans-unit>
      <trans-unit id="TestContextPropertyUsageTitle">
        <source>TestContext property cannot be accessed in this context</source>
        <target state="translated">A propriedade TestContext não pode ser acessada neste contexto</target>
        <note />
      </trans-unit>
      <trans-unit id="TestContextPropertyUsageMessageFormat">
        <source>TestContext property '{0}' cannot be accessed in '{1}' method</source>
        <target state="translated">A propriedade "{0}" de TestContext não pode ser acessada no método "{1}"</target>
        <note />
      </trans-unit>
      <trans-unit id="TestContextPropertyUsageDescription">
        <source>Some TestContext properties are only available during test execution and cannot be accessed in assembly initialize, class initialize, class cleanup, or assembly cleanup methods.</source>
        <target state="translated">Algumas propriedades TestContext só estão disponíveis durante a execução do teste e não podem ser acessadas em métodos de inicialização de assembly, inicialização de classe, limpeza de classe ou limpeza de assembly.</target>
        <note />
      </trans-unit>
      <trans-unit id="AssertThrowsShouldContainSingleStatementDescription">
        <source>Assert.Throws methods should contain only a single statement or expression. Multiple statements can be misleading - if the first statement throws, subsequent statements are never executed; if it doesn't throw, it should be moved outside the Assert.Throws.</source>
        <target state="translated">Os métodos Assert.Throws devem conter apenas uma única declaração ou expressão. Várias declarações podem ser enganosas: se a primeira declaração for lançada, as declarações subsequentes nunca serão executadas; se não lançar, ela deverá ser movida para fora do Assert.Throws.</target>
        <note />
      </trans-unit>
      <trans-unit id="AssertThrowsShouldContainSingleStatementMessageFormat">
        <source>Assert.Throws should contain only a single statement/expression</source>
        <target state="translated">Assert.Throws deve conter apenas uma única declaração/expressão</target>
        <note />
      </trans-unit>
      <trans-unit id="AssertThrowsShouldContainSingleStatementTitle">
        <source>Assert.Throws should contain only a single statement/expression</source>
        <target state="translated">Assert.Throws deve conter apenas uma única declaração/expressão</target>
        <note />
      </trans-unit>
      <trans-unit id="AvoidAssertsInCatchBlocksTitle">
        <source>Do not use asserts in catch blocks</source>
        <target state="translated">Não usar assertivas em blocos catch</target>
        <note />
      </trans-unit>
      <trans-unit id="AvoidAssertsInCatchBlocksMessageFormat">
        <source>Do not use asserts in catch blocks because they may not fail the test if no exception is thrown</source>
        <target state="translated">Não use assertivas em blocos catch porque elas podem não falhar no teste se nenhuma exceção for lançada</target>
        <note />
      </trans-unit>
      <trans-unit id="AvoidAssertsInCatchBlocksDescription">
        <source>Using asserts in catch blocks is problematic because the test will pass even if no exception is thrown and the catch block is never executed. Use 'Assert.Throws', 'Assert.ThrowsExactly', 'Assert.ThrowsAsync' or 'Assert.ThrowsExactlyAsync' to verify that an exception is thrown, and then make additional assertions on the caught exception without using the try-catch block.</source>
        <target state="translated">Usar assertivas em blocos catch é problemático porque o teste será aprovado mesmo que nenhuma exceção seja lançada e o bloco catch nunca seja executado. Use 'Assert.Throws', 'Assert.ThrowsExactly', 'Assert.ThrowsAsync' ou 'Assert.ThrowsExactlyAsync' para verificar se uma exceção foi lançada e, em seguida, faça asserções adicionais sobre a exceção capturada sem usar o bloco try-catch.</target>
        <note />
      </trans-unit>
<<<<<<< HEAD
      <trans-unit id="DuplicateTestMethodAttributeTitle">
        <source>Avoid duplicate test method attributes</source>
        <target state="new">Avoid duplicate test method attributes</target>
        <note />
      </trans-unit>
      <trans-unit id="DuplicateTestMethodAttributeMessageFormat">
        <source>Test method '{0}' has multiple attributes that inherit from 'TestMethodAttribute'. Only one test method attribute should be used.</source>
        <target state="new">Test method '{0}' has multiple attributes that inherit from 'TestMethodAttribute'. Only one test method attribute should be used.</target>
        <note />
      </trans-unit>
      <trans-unit id="DuplicateTestMethodAttributeDescription">
        <source>A test method should be marked with exactly one attribute that is or inherits from 'TestMethodAttribute'. When multiple such attributes are present, only the first one returned by reflection will be used.</source>
        <target state="new">A test method should be marked with exactly one attribute that is or inherits from 'TestMethodAttribute'. When multiple such attributes are present, only the first one returned by reflection will be used.</target>
        <note />
=======
      <trans-unit id="DoNotUseParallelizeAndDoNotParallelizeTogetherDescription">
        <source>An assembly should have either '[Parallelize]' or '[DoNotParallelize]' attribute, but not both. Having both attributes creates an ambiguous configuration. When both are present, '[DoNotParallelize]' takes precedence and parallelization will be disabled.</source>
        <target state="new">An assembly should have either '[Parallelize]' or '[DoNotParallelize]' attribute, but not both. Having both attributes creates an ambiguous configuration. When both are present, '[DoNotParallelize]' takes precedence and parallelization will be disabled.</target>
        <note>{Locked="[Parallelize]"}{Locked="[DoNotParallelize]"}</note>
      </trans-unit>
      <trans-unit id="DoNotUseParallelizeAndDoNotParallelizeTogetherMessageFormat">
        <source>Assembly has both '[Parallelize]' and '[DoNotParallelize]' attributes which creates ambiguity</source>
        <target state="new">Assembly has both '[Parallelize]' and '[DoNotParallelize]' attributes which creates ambiguity</target>
        <note>{Locked="[Parallelize]"}{Locked="[DoNotParallelize]"}</note>
      </trans-unit>
      <trans-unit id="DoNotUseParallelizeAndDoNotParallelizeTogetherTitle">
        <source>Do not use both '[Parallelize]' and '[DoNotParallelize]' attributes</source>
        <target state="new">Do not use both '[Parallelize]' and '[DoNotParallelize]' attributes</target>
        <note>{Locked="[Parallelize]"}{Locked="[DoNotParallelize]"}</note>
>>>>>>> 44d22d70
      </trans-unit>
    </body>
  </file>
</xliff><|MERGE_RESOLUTION|>--- conflicted
+++ resolved
@@ -1014,22 +1014,6 @@
         <target state="translated">Usar assertivas em blocos catch é problemático porque o teste será aprovado mesmo que nenhuma exceção seja lançada e o bloco catch nunca seja executado. Use 'Assert.Throws', 'Assert.ThrowsExactly', 'Assert.ThrowsAsync' ou 'Assert.ThrowsExactlyAsync' para verificar se uma exceção foi lançada e, em seguida, faça asserções adicionais sobre a exceção capturada sem usar o bloco try-catch.</target>
         <note />
       </trans-unit>
-<<<<<<< HEAD
-      <trans-unit id="DuplicateTestMethodAttributeTitle">
-        <source>Avoid duplicate test method attributes</source>
-        <target state="new">Avoid duplicate test method attributes</target>
-        <note />
-      </trans-unit>
-      <trans-unit id="DuplicateTestMethodAttributeMessageFormat">
-        <source>Test method '{0}' has multiple attributes that inherit from 'TestMethodAttribute'. Only one test method attribute should be used.</source>
-        <target state="new">Test method '{0}' has multiple attributes that inherit from 'TestMethodAttribute'. Only one test method attribute should be used.</target>
-        <note />
-      </trans-unit>
-      <trans-unit id="DuplicateTestMethodAttributeDescription">
-        <source>A test method should be marked with exactly one attribute that is or inherits from 'TestMethodAttribute'. When multiple such attributes are present, only the first one returned by reflection will be used.</source>
-        <target state="new">A test method should be marked with exactly one attribute that is or inherits from 'TestMethodAttribute'. When multiple such attributes are present, only the first one returned by reflection will be used.</target>
-        <note />
-=======
       <trans-unit id="DoNotUseParallelizeAndDoNotParallelizeTogetherDescription">
         <source>An assembly should have either '[Parallelize]' or '[DoNotParallelize]' attribute, but not both. Having both attributes creates an ambiguous configuration. When both are present, '[DoNotParallelize]' takes precedence and parallelization will be disabled.</source>
         <target state="new">An assembly should have either '[Parallelize]' or '[DoNotParallelize]' attribute, but not both. Having both attributes creates an ambiguous configuration. When both are present, '[DoNotParallelize]' takes precedence and parallelization will be disabled.</target>
@@ -1044,7 +1028,21 @@
         <source>Do not use both '[Parallelize]' and '[DoNotParallelize]' attributes</source>
         <target state="new">Do not use both '[Parallelize]' and '[DoNotParallelize]' attributes</target>
         <note>{Locked="[Parallelize]"}{Locked="[DoNotParallelize]"}</note>
->>>>>>> 44d22d70
+      </trans-unit>
+      <trans-unit id="DuplicateTestMethodAttributeTitle">
+        <source>Avoid duplicate test method attributes</source>
+        <target state="new">Avoid duplicate test method attributes</target>
+        <note />
+      </trans-unit>
+      <trans-unit id="DuplicateTestMethodAttributeMessageFormat">
+        <source>Test method '{0}' has multiple attributes that inherit from 'TestMethodAttribute'. Only one test method attribute should be used.</source>
+        <target state="new">Test method '{0}' has multiple attributes that inherit from 'TestMethodAttribute'. Only one test method attribute should be used.</target>
+        <note />
+      </trans-unit>
+      <trans-unit id="DuplicateTestMethodAttributeDescription">
+        <source>A test method should be marked with exactly one attribute that is or inherits from 'TestMethodAttribute'. When multiple such attributes are present, only the first one returned by reflection will be used.</source>
+        <target state="new">A test method should be marked with exactly one attribute that is or inherits from 'TestMethodAttribute'. When multiple such attributes are present, only the first one returned by reflection will be used.</target>
+        <note />
       </trans-unit>
     </body>
   </file>
