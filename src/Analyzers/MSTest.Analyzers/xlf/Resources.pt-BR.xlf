--- conflicted
+++ resolved
@@ -135,7 +135,124 @@
         <target state="translated">Evitar '[ExpectedException]'</target>
         <note />
       </trans-unit>
-<<<<<<< HEAD
+      <trans-unit id="ClassCleanupShouldBeValidDescription">
+        <source>Methods marked with [ClassCleanup] should follow the following layout to be valid:
+- it should be 'public' 
+- it should not 'static'
+- it should not be generic
+- it should not take any parameter
+- return type should be 'void', 'Task' or 'ValueTask'
+- it should not be 'async void'
+- it should not be a special method (finalizer, operator...).</source>
+        <target state="new">Methods marked with [ClassCleanup] should follow the following layout to be valid:
+- it should be 'public' 
+- it should not 'static'
+- it should not be generic
+- it should not take any parameter
+- return type should be 'void', 'Task' or 'ValueTask'
+- it should not be 'async void'
+- it should not be a special method (finalizer, operator...).</target>
+        <note />
+      </trans-unit>
+      <trans-unit id="ClassCleanupShouldBeValidMessageFormat_NoParameters">
+        <source>ClassCleanup method '{0}' should not take any parameter</source>
+        <target state="new">ClassCleanup method '{0}' should not take any parameter</target>
+        <note />
+      </trans-unit>
+      <trans-unit id="ClassCleanupShouldBeValidMessageFormat_NotAsyncVoid">
+        <source>ClassCleanup method '{0}' should return 'void', 'Task' or 'ValueTask'</source>
+        <target state="new">ClassCleanup method '{0}' should return 'void', 'Task' or 'ValueTask'</target>
+        <note />
+      </trans-unit>
+      <trans-unit id="ClassCleanupShouldBeValidMessageFormat_NotGeneric">
+        <source>ClassCleanup method '{0}' should not be generic</source>
+        <target state="new">ClassCleanup method '{0}' should not be generic</target>
+        <note />
+      </trans-unit>
+      <trans-unit id="ClassCleanupShouldBeValidMessageFormat_Ordinary">
+        <source>ClassCleanup method '{0}' should be an 'ordinary' method</source>
+        <target state="new">ClassCleanup method '{0}' should be an 'ordinary' method</target>
+        <note />
+      </trans-unit>
+      <trans-unit id="ClassCleanupShouldBeValidMessageFormat_Public">
+        <source>ClassCleanup method '{0}' should be 'public'</source>
+        <target state="new">ClassCleanup method '{0}' should be 'public'</target>
+        <note />
+      </trans-unit>
+      <trans-unit id="ClassCleanupShouldBeValidMessageFormat_ReturnType">
+        <source>ClassCleanup method '{0}' should return 'void', 'Task' or 'ValueTask'</source>
+        <target state="new">ClassCleanup method '{0}' should return 'void', 'Task' or 'ValueTask'</target>
+        <note />
+      </trans-unit>
+      <trans-unit id="ClassCleanupShouldBeValidMessageFormat_Static">
+        <source>ClassCleanup method '{0}' should be 'static'</source>
+        <target state="new">ClassCleanup method '{0}' should be 'static'</target>
+        <note />
+      </trans-unit>
+      <trans-unit id="ClassCleanupShouldBeValidTitle">
+        <source>ClassCleanup methods should have valid layout</source>
+        <target state="new">ClassCleanup methods should have valid layout</target>
+        <note />
+      </trans-unit>
+      <trans-unit id="ClassInitializeShouldBeValidDescription">
+        <source>Methods marked with [ClassInitialize] should follow the following layout to be valid:
+- it should be 'public' 
+- it should be 'static'
+- it should not be generic
+- it should take one parameter of type 'TestContext'
+- return type should be 'void', 'Task' or 'ValueTask'
+- it should not be 'async void'
+- it should not be a special method (finalizer, operator...).</source>
+        <target state="new">Methods marked with [ClassInitialize] should follow the following layout to be valid:
+- it should be 'public' 
+- it should be 'static'
+- it should not be generic
+- it should take one parameter of type 'TestContext'
+- return type should be 'void', 'Task' or 'ValueTask'
+- it should not be 'async void'
+- it should not be a special method (finalizer, operator...).</target>
+        <note />
+      </trans-unit>
+      <trans-unit id="ClassInitializeShouldBeValidMessageFormat_NotAsyncVoid">
+        <source>ClassInitialize method '{0}' should return 'void', 'Task' or 'ValueTask'</source>
+        <target state="new">ClassInitialize method '{0}' should return 'void', 'Task' or 'ValueTask'</target>
+        <note />
+      </trans-unit>
+      <trans-unit id="ClassInitializeShouldBeValidMessageFormat_NotGeneric">
+        <source>ClassInitialize method '{0}' should not be generic</source>
+        <target state="new">ClassInitialize method '{0}' should not be generic</target>
+        <note />
+      </trans-unit>
+      <trans-unit id="ClassInitializeShouldBeValidMessageFormat_Ordinary">
+        <source>ClassInitialize method '{0}' should be an 'ordinary' method</source>
+        <target state="new">ClassInitialize method '{0}' should be an 'ordinary' method</target>
+        <note />
+      </trans-unit>
+      <trans-unit id="ClassInitializeShouldBeValidMessageFormat_Public">
+        <source>ClassInitialize method '{0}' should be 'public'</source>
+        <target state="new">ClassInitialize method '{0}' should be 'public'</target>
+        <note />
+      </trans-unit>
+      <trans-unit id="ClassInitializeShouldBeValidMessageFormat_ReturnType">
+        <source>ClassInitialize method '{0}' should return 'void', 'Task' or 'ValueTask'</source>
+        <target state="new">ClassInitialize method '{0}' should return 'void', 'Task' or 'ValueTask'</target>
+        <note />
+      </trans-unit>
+      <trans-unit id="ClassInitializeShouldBeValidMessageFormat_SingleContextParameter">
+        <source>ClassInitialize method '{0}' should take a single parameter of type 'TestContext'</source>
+        <target state="new">ClassInitialize method '{0}' should take a single parameter of type 'TestContext'</target>
+        <note />
+      </trans-unit>
+      <trans-unit id="ClassInitializeShouldBeValidMessageFormat_Static">
+        <source>ClassInitialize method '{0}' should be 'static'</source>
+        <target state="new">ClassInitialize method '{0}' should be 'static'</target>
+        <note />
+      </trans-unit>
+      <trans-unit id="ClassInitializeShouldBeValidTitle">
+        <source>ClassInitialize methods should have valid layout</source>
+        <target state="new">ClassInitialize methods should have valid layout</target>
+        <note />
+      </trans-unit>
       <trans-unit id="DataRowShouldBeValidDescription">
         <source>DataRow attribute should have the following layout to be valid:
 - should only be set on a test method;
@@ -172,124 +289,6 @@
       <trans-unit id="DataRowShouldBeValidTitle">
         <source>DataRow should be valid</source>
         <target state="new">DataRow should be valid</target>
-=======
-      <trans-unit id="ClassCleanupShouldBeValidDescription">
-        <source>Methods marked with [ClassCleanup] should follow the following layout to be valid:
-- it should be 'public' 
-- it should not 'static'
-- it should not be generic
-- it should not take any parameter
-- return type should be 'void', 'Task' or 'ValueTask'
-- it should not be 'async void'
-- it should not be a special method (finalizer, operator...).</source>
-        <target state="new">Methods marked with [ClassCleanup] should follow the following layout to be valid:
-- it should be 'public' 
-- it should not 'static'
-- it should not be generic
-- it should not take any parameter
-- return type should be 'void', 'Task' or 'ValueTask'
-- it should not be 'async void'
-- it should not be a special method (finalizer, operator...).</target>
-        <note />
-      </trans-unit>
-      <trans-unit id="ClassCleanupShouldBeValidMessageFormat_NoParameters">
-        <source>ClassCleanup method '{0}' should not take any parameter</source>
-        <target state="new">ClassCleanup method '{0}' should not take any parameter</target>
-        <note />
-      </trans-unit>
-      <trans-unit id="ClassCleanupShouldBeValidMessageFormat_NotAsyncVoid">
-        <source>ClassCleanup method '{0}' should return 'void', 'Task' or 'ValueTask'</source>
-        <target state="new">ClassCleanup method '{0}' should return 'void', 'Task' or 'ValueTask'</target>
-        <note />
-      </trans-unit>
-      <trans-unit id="ClassCleanupShouldBeValidMessageFormat_NotGeneric">
-        <source>ClassCleanup method '{0}' should not be generic</source>
-        <target state="new">ClassCleanup method '{0}' should not be generic</target>
-        <note />
-      </trans-unit>
-      <trans-unit id="ClassCleanupShouldBeValidMessageFormat_Ordinary">
-        <source>ClassCleanup method '{0}' should be an 'ordinary' method</source>
-        <target state="new">ClassCleanup method '{0}' should be an 'ordinary' method</target>
-        <note />
-      </trans-unit>
-      <trans-unit id="ClassCleanupShouldBeValidMessageFormat_Public">
-        <source>ClassCleanup method '{0}' should be 'public'</source>
-        <target state="new">ClassCleanup method '{0}' should be 'public'</target>
-        <note />
-      </trans-unit>
-      <trans-unit id="ClassCleanupShouldBeValidMessageFormat_ReturnType">
-        <source>ClassCleanup method '{0}' should return 'void', 'Task' or 'ValueTask'</source>
-        <target state="new">ClassCleanup method '{0}' should return 'void', 'Task' or 'ValueTask'</target>
-        <note />
-      </trans-unit>
-      <trans-unit id="ClassCleanupShouldBeValidMessageFormat_Static">
-        <source>ClassCleanup method '{0}' should be 'static'</source>
-        <target state="new">ClassCleanup method '{0}' should be 'static'</target>
-        <note />
-      </trans-unit>
-      <trans-unit id="ClassCleanupShouldBeValidTitle">
-        <source>ClassCleanup methods should have valid layout</source>
-        <target state="new">ClassCleanup methods should have valid layout</target>
-        <note />
-      </trans-unit>
-      <trans-unit id="ClassInitializeShouldBeValidDescription">
-        <source>Methods marked with [ClassInitialize] should follow the following layout to be valid:
-- it should be 'public' 
-- it should be 'static'
-- it should not be generic
-- it should take one parameter of type 'TestContext'
-- return type should be 'void', 'Task' or 'ValueTask'
-- it should not be 'async void'
-- it should not be a special method (finalizer, operator...).</source>
-        <target state="new">Methods marked with [ClassInitialize] should follow the following layout to be valid:
-- it should be 'public' 
-- it should be 'static'
-- it should not be generic
-- it should take one parameter of type 'TestContext'
-- return type should be 'void', 'Task' or 'ValueTask'
-- it should not be 'async void'
-- it should not be a special method (finalizer, operator...).</target>
-        <note />
-      </trans-unit>
-      <trans-unit id="ClassInitializeShouldBeValidMessageFormat_NotAsyncVoid">
-        <source>ClassInitialize method '{0}' should return 'void', 'Task' or 'ValueTask'</source>
-        <target state="new">ClassInitialize method '{0}' should return 'void', 'Task' or 'ValueTask'</target>
-        <note />
-      </trans-unit>
-      <trans-unit id="ClassInitializeShouldBeValidMessageFormat_NotGeneric">
-        <source>ClassInitialize method '{0}' should not be generic</source>
-        <target state="new">ClassInitialize method '{0}' should not be generic</target>
-        <note />
-      </trans-unit>
-      <trans-unit id="ClassInitializeShouldBeValidMessageFormat_Ordinary">
-        <source>ClassInitialize method '{0}' should be an 'ordinary' method</source>
-        <target state="new">ClassInitialize method '{0}' should be an 'ordinary' method</target>
-        <note />
-      </trans-unit>
-      <trans-unit id="ClassInitializeShouldBeValidMessageFormat_Public">
-        <source>ClassInitialize method '{0}' should be 'public'</source>
-        <target state="new">ClassInitialize method '{0}' should be 'public'</target>
-        <note />
-      </trans-unit>
-      <trans-unit id="ClassInitializeShouldBeValidMessageFormat_ReturnType">
-        <source>ClassInitialize method '{0}' should return 'void', 'Task' or 'ValueTask'</source>
-        <target state="new">ClassInitialize method '{0}' should return 'void', 'Task' or 'ValueTask'</target>
-        <note />
-      </trans-unit>
-      <trans-unit id="ClassInitializeShouldBeValidMessageFormat_SingleContextParameter">
-        <source>ClassInitialize method '{0}' should take a single parameter of type 'TestContext'</source>
-        <target state="new">ClassInitialize method '{0}' should take a single parameter of type 'TestContext'</target>
-        <note />
-      </trans-unit>
-      <trans-unit id="ClassInitializeShouldBeValidMessageFormat_Static">
-        <source>ClassInitialize method '{0}' should be 'static'</source>
-        <target state="new">ClassInitialize method '{0}' should be 'static'</target>
-        <note />
-      </trans-unit>
-      <trans-unit id="ClassInitializeShouldBeValidTitle">
-        <source>ClassInitialize methods should have valid layout</source>
-        <target state="new">ClassInitialize methods should have valid layout</target>
->>>>>>> cefdc3be
         <note />
       </trans-unit>
       <trans-unit id="PublicTypeShouldBeTestClassDescription">
