﻿<?xml version="1.0" encoding="utf-8"?>
<xliff xmlns="urn:oasis:names:tc:xliff:document:1.2" xmlns:xsi="http://www.w3.org/2001/XMLSchema-instance" version="1.2" xsi:schemaLocation="urn:oasis:names:tc:xliff:document:1.2 xliff-core-1.2-transitional.xsd">
  <file datatype="xml" source-language="en" target-language="pt-BR" original="../Resources.resx">
    <body>
      <trans-unit id="AssemblyCleanupShouldBeValidDescription">
        <source>Methods marked with '[AssemblyCleanup]' should follow the following layout to be valid:
-it can't be declared on a generic class
-it should be 'public'
-it should be 'static'
-it should not be 'async void'
-it should not be a special method (finalizer, operator...).
-it should not be generic
-it should either not take any parameter, or take a single parameter of type 'TestContext'
-return type should be 'void', 'Task' or 'ValueTask'

The type declaring these methods should also respect the following rules:
-The type should be a class
-The class should be 'public' or 'internal' (if the test project is using the '[DiscoverInternals]' attribute)
-The class shouldn't be 'static'
-The class should be marked with '[TestClass]' (or a derived attribute)
-the class should not be generic.</source>
        <target state="translated">Os métodos marcados com '[AssemblyCleanup]' devem seguir o seguinte layout para serem válidos:
-não pode ser declarado em uma classe genérica
-deve ser 'public'
-deve ser 'static'
-não deve ser 'async void'
-não deve ser um método especial (finalizador, operador...).
-ele não deve ser genérico
-ele não deve ter nenhum parâmetro ou usar um único parâmetro do tipo 'TestContext'
-o tipo de retorno deve ser 'void', 'Task' ou 'ValueTask'

O tipo declarando esses métodos também deve respeitar as seguintes regras:
-O tipo deve ser uma classe
-A classe deve ser 'public' ou 'internal' (se o projeto de teste estiver usando o '[DiscoverInternals]' atributo)
-A classe não deve ser 'static'
-A classe deve ser marcada com '[TestClass]' (ou um atributo derivado)
-a classe não deve ser genérica.</target>
        <note />
      </trans-unit>
      <trans-unit id="AssemblyCleanupShouldBeValidMessageFormat">
        <source>AssemblyCleanup method '{0}' signature is invalid</source>
        <target state="translated">A assinatura do método AssemblyCleanup "{0}" é inválida</target>
        <note />
      </trans-unit>
      <trans-unit id="AssemblyCleanupShouldBeValidTitle">
        <source>AssemblyCleanup methods should have valid layout</source>
        <target state="translated">Os métodos AssemblyCleanup devem ter um layout válido</target>
        <note />
      </trans-unit>
      <trans-unit id="AssemblyInitializeShouldBeValidDescription">
        <source>Methods marked with '[AssemblyInitialize]' should follow the following layout to be valid:
-it can't be declared on a generic class
-it should be 'public'
-it should be 'static'
-it should not be 'async void'
-it should not be a special method (finalizer, operator...).
-it should not be generic
-it should take one parameter of type 'TestContext'
-return type should be 'void', 'Task' or 'ValueTask'

The type declaring these methods should also respect the following rules:
-The type should be a class
-The class should be 'public' or 'internal' (if the test project is using the '[DiscoverInternals]' attribute)
-The class shouldn't be 'static'
-The class should be marked with '[TestClass]' (or a derived attribute)
-the class should not be generic.</source>
        <target state="translated">Os métodos marcados com “[AssemblyInitialize]” devem seguir o seguinte layout para serem válidos:
-não podem ser declarados em uma classe genérica
-devem ser "públicos"
-devem ser "estáticos"
-não devem ser "nulos assíncronos"
-não devem ser um método especial (finalizador, operador...).
-não devem ser genéricos
-devem usar um parâmetro do tipo “TestContext”
-o tipo de retorno deve ser “nulo”, “Tarefa” ou “ValueTask”

O tipo que declara esses métodos também deve respeitar as seguintes regras:
-O tipo deve ser uma classe
-A classe deve ser “público” ou '”interno” (se o projeto de teste estiver usando o atributo “[DiscoverInternals]”)
-A classe não deve ser “estático”
-A classe deve ser marcada com “[TestClass]” (ou um atributo derivado)
-a classe não deve ser genérica.</target>
        <note />
      </trans-unit>
      <trans-unit id="AssemblyInitializeShouldBeValidMessageFormat">
        <source>AssemblyInitialize method '{0}' signature is invalid</source>
        <target state="translated">A assinatura do método AssemblyInitialize "{0}" é inválida</target>
        <note />
      </trans-unit>
      <trans-unit id="AssemblyInitializeShouldBeValidTitle">
        <source>AssemblyInitialize methods should have valid layout</source>
        <target state="translated">Os métodos AssemblyInitialize devem ter um layout válido</target>
        <note />
      </trans-unit>
      <trans-unit id="AssertionArgsShouldAvoidConditionalAccessMessageFormat">
        <source>Prefer adding an additional assertion that checks for null</source>
        <target state="translated">Preferir adicionar uma declaração adicional que verifica se existe um nulo</target>
        <note />
      </trans-unit>
      <trans-unit id="AssertionArgsShouldAvoidConditionalAccessTitle">
        <source>Avoid conditional access in assertions</source>
        <target state="translated">Evitar o acesso condicional nas declarações</target>
        <note />
      </trans-unit>
      <trans-unit id="AssertionArgsShouldBePassedInCorrectOrderDescription">
        <source>'Assert.AreEqual', 'Assert.AreNotEqual', 'Assert.AreSame' and 'Assert.AreNotSame' expects the expected value to be passed first and the actual value to be passed as second argument.</source>
        <target state="translated">"Assert.AreEqual", "Assert.AreNotEqual", "Assert.AreSame" e "Assert.AreNotSame" esperam que o valor esperado seja passado primeiro e o valor real seja passado como o segundo argumento.</target>
        <note />
      </trans-unit>
      <trans-unit id="AssertionArgsShouldBePassedInCorrectOrderMessageFormat">
        <source>Assertion arguments should be passed in the correct order. 'actual' and 'expected'/'notExpected' arguments have been swapped.</source>
        <target state="translated">Os argumentos de asserção devem ser passados na ordem correta. Os argumentos "actual" e "expected"/"notExpected" foram trocados.</target>
        <note />
      </trans-unit>
      <trans-unit id="AssertionArgsShouldBePassedInCorrectOrderTitle">
        <source>Assertion arguments should be passed in the correct order</source>
        <target state="translated">Os argumentos de asserção devem ser passados na ordem correta</target>
        <note />
      </trans-unit>
      <trans-unit id="AvoidAssertAreSameWithValueTypesDescription">
        <source>Use 'Assert.AreEqual'/'Assert.AreNotEqual' instead of 'Assert.AreSame'/'Assert.AreNotSame' when comparing value types. Passing a value type to 'Assert.AreSame'/'Assert.AreNotSame' will be boxed (creating a new object). Because 'Assert.AreSame'/'Assert.AreNotSame' does the comparison by reference, 'Assert.AreSame' will fail when boxing happens, and 'Assert.AreNotSame' will always pass.</source>
        <target state="translated">Use 'Assert.AreEqual'/'Assert.AreNotEqual' em vez de 'Assert.AreSame'/'Assert.AreNotSame' ao comparar tipos de valor. Passar um tipo de valor para 'Assert.AreSame'/'Assert.AreNotSame' será em caixa (criando um novo objeto). Como 'Assert.AreSame'/'Assert.AreNotSame' faz a comparação por referência, 'Assert.AreSame' falhará quando ocorrer boxing e 'Assert.AreNotSame' sempre será aprovado.</target>
        <note />
      </trans-unit>
      <trans-unit id="AvoidAssertAreSameWithValueTypesMessageFormat">
        <source>Use '{0}' instead of '{1}' when comparing value types</source>
        <target state="translated">Usar '{0}' em vez de '{1}' ao comparar tipos de valor</target>
        <note />
      </trans-unit>
      <trans-unit id="AvoidAssertAreSameWithValueTypesTitle">
        <source>Don't use 'Assert.AreSame' or 'Assert.AreNotSame' with value types</source>
        <target state="translated">Não use 'Assert.AreSame' ou 'Assert.AreNotSame' com tipos de valor</target>
        <note />
      </trans-unit>
      <trans-unit id="AvoidExplicitDynamicDataSourceTypeMessageFormat">
        <source>Remove the 'DynamicDataSourceType' argument to use the default auto detect behavior</source>
        <target state="translated">Remova o argumento "DynamicDataSourceType" para usar o comportamento de detecção automática padrão</target>
        <note />
      </trans-unit>
      <trans-unit id="AvoidExplicitDynamicDataSourceTypeTitle">
        <source>Avoid passing an explicit 'DynamicDataSourceType' and use the default auto detect behavior</source>
        <target state="translated">Evitar passar um "DynamicDataSourceType" explícito e usar o comportamento de detecção automática padrão</target>
        <note />
      </trans-unit>
      <trans-unit id="AvoidUsingAssertsInAsyncVoidContextDescription">
        <source>Do not assert inside 'async void' methods, local functions, or lambdas. Exceptions that are thrown in this context will be unhandled exceptions. When using VSTest under .NET Framework, they will be silently swallowed. When using Microsoft.Testing.Platform or VSTest under modern .NET, they may crash the process.</source>
        <target state="translated">Não asserção dentro de métodos 'async void', funções locais ou lambdas. Exceções lançadas neste contexto serão exceções sem tratamento. Ao usar VSTest sob .NET Framework, eles serão silenciosamente ignoradas. Ao usar Microsoft.Testing.Platform ou VSTest em .NET moderno, o processo pode falhar.</target>
        <note />
      </trans-unit>
      <trans-unit id="AvoidUsingAssertsInAsyncVoidContextMessageFormat">
        <source>Do not assert inside 'async void' methods, local functions, or lambdas because they may not fail the test</source>
        <target state="translated">Não declarar dentro de métodos 'async void', funções locais ou lambdas porque eles podem não falhar no teste</target>
        <note />
      </trans-unit>
      <trans-unit id="AvoidUsingAssertsInAsyncVoidContextTitle">
        <source>Do not assert inside 'async void' contexts</source>
        <target state="translated">Não declarar dentro de contextos 'async void'</target>
        <note />
      </trans-unit>
      <trans-unit id="ClassCleanupShouldBeValidDescription">
        <source>Methods marked with '[ClassCleanup]' should follow the following layout to be valid:
-it can't be declared on a generic class without the 'InheritanceBehavior' mode is set
-it should be 'public'
-it should be 'static'
-it should not be 'async void'
-it should not be a special method (finalizer, operator...).
-it should not be generic
-it should either not take any parameter, or take a single parameter of type 'TestContext'
-return type should be 'void', 'Task' or 'ValueTask'
-'InheritanceBehavior.BeforeEachDerivedClass' attribute parameter should be specified if the class is 'abstract'
-'InheritanceBehavior.BeforeEachDerivedClass' attribute parameter should not be specified if the class is 'sealed'

The type declaring these methods should also respect the following rules:
-The type should be a class
-The class should be 'public' or 'internal' (if the test project is using the '[DiscoverInternals]' attribute)
-The class shouldn't be 'static'
-If the class is 'sealed', it should be marked with '[TestClass]' (or a derived attribute)
-the class should not be generic.</source>
        <target state="translated">Os métodos marcados com '[ClassCleanup]' devem seguir o seguinte layout para serem válidos:
-não pode ser declarado em uma classe genérica sem que o modo 'InheritanceBehavior' esteja definido
-deve ser 'public'
-deve ser 'static'
-não deve ser 'async void'
-não deve ser um método especial (finalizador, operador...).
-ele não deve ser genérico
-ele não deve ter nenhum parâmetro ou usar um único parâmetro do tipo 'TestContext'
-o tipo de retorno deve ser 'void', 'Task' ou 'ValueTask'
O parâmetro de atributo -'InheritanceBehavior.BeforeEachDerivedClass' deve ser especificado se a classe for 'abstract'
O parâmetro de atributo -'InheritanceBehavior.BeforeEachDerivedClass' não deve ser especificado se a classe for 'sealed'

O tipo declarando esses métodos também deve respeitar as seguintes regras:
-O tipo deve ser uma classe
-A classe deve ser 'public' ou 'internal' (se o projeto de teste estiver usando o '[DiscoverInternals]' atributo)
-A classe não deve ser 'static'
-Se a classe for 'sealed', ela deverá ser marcada com '[TestClass]' (ou um atributo derivado)
-a classe não deve ser genérica.</target>
        <note />
      </trans-unit>
      <trans-unit id="ClassCleanupShouldBeValidMessageFormat">
        <source>ClassCleanup method '{0}' signature is invalid</source>
        <target state="translated">A assinatura do método ClassCleanup "{0}" é inválida</target>
        <note />
      </trans-unit>
      <trans-unit id="ClassCleanupShouldBeValidTitle">
        <source>ClassCleanup methods should have valid layout</source>
        <target state="translated">Os métodos ClassCleanup devem ter um layout válido</target>
        <note />
      </trans-unit>
      <trans-unit id="ClassInitializeShouldBeValidDescription">
        <source>Methods marked with '[ClassInitialize]' should follow the following layout to be valid:
-it can't be declared on a generic class without the 'InheritanceBehavior' mode is set
-it should be 'public'
-it should be 'static'
-it should not be 'async void'
-it should not be a special method (finalizer, operator...).
-it should not be generic
-it should take one parameter of type 'TestContext'
-return type should be 'void', 'Task' or 'ValueTask'
-'InheritanceBehavior.BeforeEachDerivedClass' attribute parameter should be specified if the class is 'abstract'
-'InheritanceBehavior.BeforeEachDerivedClass' attribute parameter should not be specified if the class is 'sealed'

The type declaring these methods should also respect the following rules:
-The type should be a class
-The class should be 'public' or 'internal' (if the test project is using the '[DiscoverInternals]' attribute)
-The class shouldn't be 'static'
-If the class is 'sealed', it should be marked with '[TestClass]' (or a derived attribute)
-the class should not be generic.</source>
        <target state="translated">Os métodos marcados com “[ClassInitialize]” devem seguir o seguinte layout para serem válidos:
-não podem ser declarados em uma classe genérica sem que o modo “InheritanceBehavior” esteja definido
-devem ser "públicos"
-devem ser "estáticos"
-não devem ser "nulos assíncronos"
-não devem ser um método especial (finalizador, operador...).
-não devem ser genéricos
-devem usar um parâmetro do tipo “TestContext”
-o tipo de retorno deve ser “nulo”, “Tarefa” ou “ValueTask”
-"InheritanceBehavior.BeforeEachDerivedClass" deve ser especificado se a classe for "abstrato"
-'InheritanceBehavior.BeforeEachDerivedClass' não deverá ser especificado se a classe for “selado”

O tipo que declara esses métodos também deve respeitar as seguintes regras:
-O tipo deve ser uma classe
-A classe deve ser “público” ou '”interno” (se o projeto de teste estiver usando o atributo “[DiscoverInternals]”)
-A classe não deve ser “estático”
-Se a classe for “selado”, ela deverá ser marcada com “[TestClass]” (ou um atributo derivado)
-a classe não deve ser genérica.</target>
        <note />
      </trans-unit>
      <trans-unit id="ClassInitializeShouldBeValidMessageFormat">
        <source>ClassInitialize method '{0}' signature is invalid</source>
        <target state="translated">A assinatura do método ClassInitialize "{0}" é inválida</target>
        <note />
      </trans-unit>
      <trans-unit id="ClassInitializeShouldBeValidTitle">
        <source>ClassInitialize methods should have valid layout</source>
        <target state="translated">Os métodos ClassInitialize devem ter um layout válido</target>
        <note />
      </trans-unit>
      <trans-unit id="DataRowShouldBeValidDescription">
        <source>DataRow entry should have the following layout to be valid:
- should only be set on a test method;
- argument count should match method argument count;
- argument type should match method argument type.</source>
        <target state="translated">A entrada DataRow deve ter o seguinte layout para ser válida:
- só deve ser definido em um método de teste;
- a contagem de argumentos deve corresponder à contagem de argumentos do método;
- o tipo de argumento deve corresponder ao tipo de argumento do método.</target>
        <note />
      </trans-unit>
      <trans-unit id="DataRowShouldBeValidMessageFormat_ArgumentCountMismatch">
        <source>DataRow argument count should match method parameter count (constructor arguments: {0}, method parameters: {1})</source>
        <target state="translated">A contagem de argumentos DataRow deve corresponder à contagem de parâmetros do método (argumentos do construtor: {0}, parâmetros do método: {1})</target>
        <note />
      </trans-unit>
      <trans-unit id="DataRowShouldBeValidMessageFormat_ArgumentTypeMismatch">
        <source>DataRow argument types do not match method parameter types. {0}</source>
        <target state="translated">Os tipos de argumento do DataRow não correspondem aos tipos de parâmetro do método. {0}</target>
        <note />
      </trans-unit>
      <trans-unit id="DataRowShouldBeValidMessageFormat_ParameterMismatch">
        <source>Parameter '{0}' expects type '{1}', but the provided value has type '{2}'</source>
        <target state="translated">O parâmetro "{0}" espera o tipo "{1}", mas o valor fornecido tem o tipo "{2}"</target>
        <note />
      </trans-unit>
      <trans-unit id="DataRowShouldBeValidMessageFormat_GenericTypeArgumentConflictingTypes">
        <source>Found two conflicting types for generic parameter '{0}'. The conflicting types are '{1}' and '{2}'.</source>
        <target state="translated">Foram encontrados dois tipos conflitativos para parâmetro genérico '{0}'. Os tipos conflitativos são '{1}' e '{2}'.</target>
        <note />
      </trans-unit>
      <trans-unit id="DataRowShouldBeValidMessageFormat_GenericTypeArgumentNotResolved">
        <source>The type of the generic parameter '{0}' could not be inferred.</source>
        <target state="translated">Não foi possível inferir o tipo '{0}' parâmetro genérico.</target>
        <note />
      </trans-unit>
      <trans-unit id="DataRowShouldBeValidMessageFormat_OnTestMethod">
        <source>DataRow should only be set on a test method</source>
        <target state="translated">DataRow só deve ser definido em um método de teste</target>
        <note />
      </trans-unit>
      <trans-unit id="DataRowShouldBeValidTitle">
        <source>DataRow should be valid</source>
        <target state="translated">DataRow deve ser válido</target>
        <note />
      </trans-unit>
      <trans-unit id="DoNotNegateBooleanAssertionMessageFormat">
        <source>Do not negate boolean assertions, instead use the opposite assertion</source>
        <target state="translated">Não negue asserções boolianas; em vez disso, use a asserção oposta</target>
        <note />
      </trans-unit>
      <trans-unit id="DoNotNegateBooleanAssertionTitle">
        <source>Do not negate boolean assertions</source>
        <target state="translated">Não negue asserções booleanas</target>
        <note />
      </trans-unit>
      <trans-unit id="DoNotStoreStaticTestContextAnalyzerMessageFormat">
        <source>Do not store TestContext in a static member</source>
        <target state="translated">Não armazene TestContext em um membro estático</target>
        <note />
      </trans-unit>
      <trans-unit id="DoNotStoreStaticTestContextAnalyzerTitle">
        <source>Do not store TestContext in a static member</source>
        <target state="translated">Não armazene TestContext em um membro estático</target>
        <note />
      </trans-unit>
      <trans-unit id="DoNotUseShadowingDescription">
        <source>Shadowing test members could cause testing issues (such as NRE).</source>
        <target state="translated">Membros de teste de sombreamento podem causar problemas de teste (como NRE).</target>
        <note />
      </trans-unit>
      <trans-unit id="DoNotUseShadowingMessageFormat">
        <source>Member '{0}' already exists in the base class</source>
        <target state="translated">O membro "{0}" já existe na classe base</target>
        <note />
      </trans-unit>
      <trans-unit id="DoNotUseShadowingTitle">
        <source>Do not use shadowing</source>
        <target state="translated">Não usar sombreamento</target>
        <note />
      </trans-unit>
      <trans-unit id="DoNotUseSystemDescriptionAttributeDescription">
        <source>'System.ComponentModel.DescriptionAttribute' has no effect in the context of tests and you likely wanted to use 'Microsoft.VisualStudio.TestTools.UnitTesting.DescriptionAttribute' instead.</source>
        <target state="translated">'System.ComponentModel.DescriptionAttribute' não tem efeito no contexto de testes e você provavelmente quis usar 'Microsoft.VisualStudio.TestTools.UnitTesting.DescriptionAttribute'.</target>
        <note />
      </trans-unit>
      <trans-unit id="DoNotUseSystemDescriptionAttributeMessageFormat">
        <source>Did you mean to be using 'Microsoft.VisualStudio.TestTools.UnitTesting.DescriptionAttribute'?</source>
        <target state="translated">Você pretendia usar 'Microsoft.VisualStudio.TestTools.UnitTesting.DescriptionAttribute'?</target>
        <note />
      </trans-unit>
      <trans-unit id="DoNotUseSystemDescriptionAttributeTitle">
        <source>'System.ComponentModel.DescriptionAttribute' has no effect on test methods</source>
        <target state="translated">'System.ComponentModel.DescriptionAttribute' não tem efeito sobre métodos de teste</target>
        <note />
      </trans-unit>
      <trans-unit id="DuplicateDataRowMessageFormat">
        <source>Do not duplicate 'DataRow' attributes. This is usually a copy/paste error. The attribute indices are '{0}' and '{1}'.</source>
        <target state="translated">Não duplique os atributos 'DataRow'. Normalmente, isso é um erro de copiar/colar. Os índices de atributo são '{0}' e '{1}'.</target>
        <note />
      </trans-unit>
      <trans-unit id="DuplicateDataRowTitle">
        <source>Avoid duplicated 'DataRow' entries</source>
        <target state="translated">Evite entradas duplicadas 'DataRow'</target>
        <note />
      </trans-unit>
      <trans-unit id="DynamicDataShouldBeValidDescription">
        <source>'DynamicData' entry should have the following layout to be valid:
- should only be set on a test method;
- member should be defined on the type specified;
- member should be a method if DynamicDataSourceType.Method is specified or a property otherwise.</source>
        <target state="translated">A entrada de "DynamicData" deve ter o seguinte layout para ser válida:
- só deve ser definido em um método de teste;
– o membro deve ser definido no tipo especificado;
– o membro deve ser um método se DynamicDataSourceType.Method for especificado ou uma propriedade de outra forma.</target>
        <note />
      </trans-unit>
      <trans-unit id="DynamicDataShouldBeValidMessageFormat_DataMemberSignature">
        <source>'[DynamicData]' data member '{0}.{1}' signature is invalid</source>
        <target state="translated">A assinatura do membro de dados "{0}.{1}" de "[DynamicData]" é inválida</target>
        <note />
      </trans-unit>
      <trans-unit id="DynamicDataShouldBeValidMessageFormat_DisplayMethodSignature">
        <source>'[DynamicData]' display name method '{0}.{1}' signature is invalid</source>
        <target state="translated">A assinatura do método de nome de exibição "{0}.{1}" de "[DynamicData]" é inválida</target>
        <note />
      </trans-unit>
      <trans-unit id="DynamicDataShouldBeValidMessageFormat_MemberMethod">
        <source>'[DynamicData]' member '{0}.{1}' should be a method</source>
        <target state="translated">O membro "{0}.{1}" de "[DynamicData]" deve ser um método</target>
        <note />
      </trans-unit>
      <trans-unit id="DynamicDataShouldBeValidMessageFormat_MemberNotFound">
        <source>'[DynamicData]' member '{0}.{1}' cannot be found</source>
        <target state="translated">O membro "{0}.{1}" de "[DynamicData]" não pode ser encontrado</target>
        <note />
      </trans-unit>
      <trans-unit id="DynamicDataShouldBeValidMessageFormat_MemberType">
        <source>'[DynamicData]' referenced member '{0}.{1}' should return 'IEnumerable&lt;object[]&gt;', 'IEnumerable&lt;Tuple&gt;` or 'IEnumerable&lt;ValueTuple&gt;'</source>
        <target state="translated">O membro referenciado "{0}.{1}" de "[DynamicData]" deve retornar "IEnumerable&lt;object[]&gt;", "IEnumerable&lt;Tuple&gt;" ou "IEnumerable&lt;ValueTuple&gt;"</target>
        <note />
      </trans-unit>
      <trans-unit id="DynamicDataShouldBeValidMessageFormat_OnTestMethod">
        <source>'[DynamicData]' should only be set on a test method</source>
        <target state="translated">"[DynamicData]" só deve ser definido em um método de teste</target>
        <note />
      </trans-unit>
      <trans-unit id="DynamicDataShouldBeValidMessageFormat_SourceTypeField">
        <source>'[DynamicData]' member '{0}.{1}' is a field so you should use 'DynamicDataSourceType.AutoDetect' or 'DynamicDataSourceType.Field' (auto detect is the default when not specified explicitly, and is recommended)</source>
        <target state="translated">O membro "[DynamicData]" "{0}.{1}" é um campo — portanto, você deve usar "DynamicDataSourceType.AutoDetect" ou "DynamicDataSourceType.Field" (detectar automaticamente é o padrão quando não especificado explicitamente, e é recomendado)</target>
        <note />
      </trans-unit>
      <trans-unit id="DynamicDataShouldBeValidMessageFormat_SourceTypeMethod">
        <source>'[DynamicData]' member '{0}.{1}' is a method so you should use 'DynamicDataSourceType.AutoDetect' or 'DynamicDataSourceType.Method' (auto detect is the default when not specified explicitly, and is recommended)</source>
        <target state="translated">'[DynamicData]' membro '{0}.{1}' é um método, portanto, você deve usar 'DynamicDataSourceType.AutoDetect' ou 'DynamicDataSourceType.Method' (detectar automaticamente é o padrão quando não especificado explicitamente e é recomendado)</target>
        <note />
      </trans-unit>
      <trans-unit id="DynamicDataShouldBeValidMessageFormat_SourceTypeNotPropertyMethodOrField">
        <source>'[DynamicData]' member '{0}.{1}' is not a property, method, or field. Only properties, methods, and fields are supported.</source>
        <target state="translated">O membro "[DynamicData]" "{0}.{1}" não é uma propriedade, método ou campo. Somente propriedades, métodos e campos têm suporte.</target>
        <note />
      </trans-unit>
      <trans-unit id="DynamicDataShouldBeValidMessageFormat_SourceTypeNotPropertyOrMethod">
        <source>'[DynamicData]' member '{0}.{1}' is not a property nor a method. Only properties and methods are supported.</source>
        <target state="translated">'[DynamicData]' membro '{0}.{1}' não é uma propriedade nem um método. Somente propriedades e métodos têm suporte.</target>
        <note />
      </trans-unit>
      <trans-unit id="DynamicDataShouldBeValidMessageFormat_SourceTypeProperty">
        <source>'[DynamicData]' member '{0}.{1}' is a property so you should use 'DynamicDataSourceType.AutoDetect' or 'DynamicDataSourceType.Property' (auto detect is the default when not specified explicitly, and is recommended)</source>
        <target state="translated">'[DynamicData]' membro '{0}.{1}' é uma propriedade, portanto, você deve usar 'DynamicDataSourceType.AutoDetect' ou 'DynamicDataSourceType.Property' (detectar automaticamente é o padrão quando não especificado explicitamente e é recomendado)</target>
        <note />
      </trans-unit>
      <trans-unit id="DynamicDataShouldBeValidMessageFormat_TooManyMembers">
        <source>'[DynamicData]' member '{0}.{1}' is found more than once</source>
        <target state="translated">O membro '[DynamicData]' '{0}.{1}' foi encontrado mais de uma vez</target>
        <note />
      </trans-unit>
      <trans-unit id="DynamicDataShouldBeValidTitle">
        <source>DynamicData should be valid</source>
        <target state="translated">DynamicData deve ser válido</target>
        <note />
      </trans-unit>
      <trans-unit id="FlowTestContextCancellationTokenDescription">
        <source>When calling async methods that have overloads accepting a CancellationToken parameter, prefer using the overload with TestContext.CancellationToken to enable cooperative cancellation and respect test timeouts.</source>
        <target state="translated">Ao chamar métodos assíncronos que têm sobrecargas que aceitam um parâmetro CancellationToken, prefira usar a sobrecarga com TestContext.CancellationToken para habilitar o cancelamento cooperativo e respeitar os limites de tempo do teste.</target>
        <note />
      </trans-unit>
      <trans-unit id="FlowTestContextCancellationTokenMessageFormat">
        <source>Consider using the overload that accepts a CancellationToken and pass 'TestContext.CancellationToken'</source>
        <target state="translated">Considere usar a sobrecarga que aceita um CancellationToken e passar 'TestContext.CancellationToken'</target>
        <note />
      </trans-unit>
      <trans-unit id="FlowTestContextCancellationTokenTitle">
        <source>Flow TestContext.CancellationToken to async operations</source>
        <target state="translated">Fluxo TestContext.CancellationToken para operações assíncronas</target>
        <note />
      </trans-unit>
      <trans-unit id="GlobalTestFixtureShouldBeValidDescription">
        <source>Methods marked with '[GlobalTestInitialize]' or '[GlobalTestCleanup]' should follow the following layout to be valid:
-it can't be declared on a generic class
-it should be 'public'
-it should be 'static'
-it should not be 'async void'
-it should not be a special method (finalizer, operator...).
-it should not be generic
-it should take one parameter of type 'TestContext'
-return type should be 'void', 'Task' or 'ValueTask'

The type declaring these methods should also respect the following rules:
-The type should be a class
-The class should be 'public'
-The class shouldn't be 'static'
-The class should be marked with '[TestClass]' (or a derived attribute)
-the class should not be generic.</source>
        <target state="translated">Os métodos marcados com "[GlobalTestInitialize]" ou "[GlobalTestCleanup]" devem seguir o seguinte layout para serem válidos:
-não podem ser declarados em uma classe genérica
-devem ser "públicos"
-devem ser "estáticos"
-não devem ser "nulos assíncronos"
-não devem ser um método especial (finalizador, operador...).
-não devem ser genéricos
-devem usar um parâmetro do tipo “TestContext”
-o tipo de retorno deve ser “nulo”, “Tarefa” ou “ValueTask”

O tipo que declara esses métodos também deve respeitar as seguintes regras:
-O tipo deve ser uma classe
-A classe deve ser "público"
-A classe não deve ser “estático”
-A classe deve ser marcada com “[TestClass]” (ou um atributo derivado)
-a classe não deve ser genérica.</target>
        <note />
      </trans-unit>
      <trans-unit id="GlobalTestFixtureShouldBeValidMessageFormat">
        <source>Global test fixture method '{0}' signature is invalid</source>
        <target state="translated">A assinatura do método de acessório de teste global "{0}" é inválida</target>
        <note />
      </trans-unit>
      <trans-unit id="GlobalTestFixtureShouldBeValidTitle">
        <source>GlobalTestInitialize and GlobalTestCleanup methods should have valid layout</source>
        <target state="translated">Os métodos GlobalTestInitialize e GlobalTestCleanup devem ter um layout válido</target>
        <note />
      </trans-unit>
      <trans-unit id="IgnoreStringMethodReturnValueDescription">
        <source>Methods like Contains, StartsWith, and EndsWith return boolean values that indicate whether the condition was met. Ignoring these return values is likely a mistake.</source>
        <target state="translated">Métodos como Contains, StartsWith e EndsWith retornam valores boolianos que indicam se a condição foi atendida. Ignorar esses valores retornados provavelmente é um erro.</target>
        <note />
      </trans-unit>
      <trans-unit id="IgnoreStringMethodReturnValueMessageFormat">
        <source>The return value of '{0}' should not be ignored</source>
        <target state="translated">O valor retornado de "{0}" não deve ser ignorado</target>
        <note />
      </trans-unit>
      <trans-unit id="IgnoreStringMethodReturnValueTitle">
        <source>Do not ignore the return value of string methods</source>
        <target state="translated">Não ignore o valor retornado dos métodos de cadeia de caracteres</target>
        <note />
      </trans-unit>
      <trans-unit id="PreferAssertFailOverAlwaysFalseConditionsMessageFormat">
        <source>Use 'Assert.Fail' instead of an always-failing 'Assert.{0}' assert</source>
        <target state="translated">Use "Assert.Fail" em vez de uma asserção "Assert.{0}" sempre com falha</target>
        <note />
      </trans-unit>
      <trans-unit id="PreferAssertFailOverAlwaysFalseConditionsTitle">
        <source>Use 'Assert.Fail' instead of an always-failing assert</source>
        <target state="translated">Usar "Assert.Fail" em vez de uma asserção sempre com falha</target>
        <note />
      </trans-unit>
      <trans-unit id="PreferTestMethodOverDataTestMethodAnalyzerDescription">
        <source>'DataTestMethodAttribute' is obsolete and provides no additional functionality over 'TestMethodAttribute'. Use 'TestMethodAttribute' for all test methods, including parameterized tests.</source>
        <target state="translated">'DataTestMethodAttribute' está obsoleto e não oferece funcionalidade adicional em relação a 'TestMethodAttribute'. Use 'TestMethodAttribute' para todos os métodos de teste, inclusive testes parametrizados.</target>
        <note />
      </trans-unit>
      <trans-unit id="PreferTestMethodOverDataTestMethodAnalyzerMessageFormat">
        <source>'DataTestMethod' is obsolete. Use 'TestMethod' instead.</source>
        <target state="translated">'DataTestMethod' está obsoleto. Use 'TestMethod' em vez disso.</target>
        <note />
      </trans-unit>
      <trans-unit id="PreferTestMethodOverDataTestMethodAnalyzerTitle">
        <source>Prefer 'TestMethod' over 'DataTestMethod'</source>
        <target state="translated">Prefira 'TestMethod' a 'DataTestMethod'</target>
        <note />
      </trans-unit>
      <trans-unit id="ReviewAlwaysTrueAssertConditionAnalyzerMessageFormat">
        <source>Review or remove the assertion as its condition is known to be always true</source>
        <target state="translated">Examine ou remova a asserção, pois a sua condição é conhecida por ser sempre verdadeira</target>
        <note />
      </trans-unit>
      <trans-unit id="ReviewAlwaysTrueAssertConditionAnalyzerTitle">
        <source>Assertion condition is always true</source>
        <target state="translated">A condição de asserção é sempre verdadeira</target>
        <note />
      </trans-unit>
      <trans-unit id="PreferConstructorOverTestInitializeMessageFormat">
        <source>Prefer constructors over TestInitialize methods</source>
        <target state="translated">Preferir construtores em vez de métodos TestInitialize</target>
        <note />
      </trans-unit>
      <trans-unit id="PreferConstructorOverTestInitializeTitle">
        <source>Prefer constructors over TestInitialize methods</source>
        <target state="translated">Preferir construtores em vez de métodos TestInitialize</target>
        <note />
      </trans-unit>
      <trans-unit id="PreferDisposeOverTestCleanupMessageFormat">
        <source>Prefer 'Dispose' over TestCleanup methods</source>
        <target state="translated">Preferir métodos "Dispose" em vez de TestCleanup</target>
        <note />
      </trans-unit>
      <trans-unit id="PreferDisposeOverTestCleanupTitle">
        <source>Prefer 'Dispose' over TestCleanup methods</source>
        <target state="translated">Preferir métodos "Dispose" em vez de TestCleanup</target>
        <note />
      </trans-unit>
      <trans-unit id="PreferTestCleanupOverDisposeMessageFormat">
        <source>Prefer TestCleanup over 'Dispose' methods</source>
        <target state="translated">Preferir métodos TestCleanup em vez de "Dispose"</target>
        <note />
      </trans-unit>
      <trans-unit id="PreferTestCleanupOverDisposeTitle">
        <source>Prefer TestCleanup over 'Dispose' methods</source>
        <target state="translated">Preferir métodos TestCleanup em vez de "Dispose"</target>
        <note />
      </trans-unit>
      <trans-unit id="PreferTestInitializeOverConstructorMessageFormat">
        <source>Prefer TestInitialize methods over constructors</source>
        <target state="translated">Preferir métodos TestInitialize em vez de construtores</target>
        <note />
      </trans-unit>
      <trans-unit id="PreferTestInitializeOverConstructorTitle">
        <source>Prefer TestInitialize methods over constructors</source>
        <target state="translated">Preferir métodos TestInitialize em vez de construtores</target>
        <note />
      </trans-unit>
      <trans-unit id="PublicMethodShouldBeTestMethodAnalyzerDescription">
        <source>Public methods should be test methods (marked with `[TestMethod]`).</source>
        <target state="translated">Os métodos públicos devem ser métodos de teste (marcados com `[TestMethod]`).</target>
        <note />
      </trans-unit>
      <trans-unit id="PublicMethodShouldBeTestMethodAnalyzerFormat">
        <source>Public method '{0}' should be a test method</source>
        <target state="translated">O método público '{0}' deve ser um método de teste</target>
        <note />
      </trans-unit>
      <trans-unit id="PublicMethodShouldBeTestMethodAnalyzerTitle">
        <source>Public methods should be test methods</source>
        <target state="translated">Os métodos públicos devem ser métodos de teste</target>
        <note />
      </trans-unit>
      <trans-unit id="PublicTypeShouldBeTestClassDescription">
        <source>It's considered a good practice to have only test classes marked public in a test project.</source>
        <target state="translated">É considerado uma boa prática ter somente classes de teste marcadas como públicas em um projeto de teste.</target>
        <note />
      </trans-unit>
      <trans-unit id="PublicTypeShouldBeTestClassMessageFormat">
        <source>Public type '{0}' should be marked with '[TestClass]' or changed to 'internal'</source>
        <target state="translated">O tipo público ''{0}'' deve ser marcado com ''[TestClass]'' ou alterado para 'interno'</target>
        <note />
      </trans-unit>
      <trans-unit id="PublicTypeShouldBeTestClassTitle">
        <source>Public types should be test classes</source>
        <target state="translated">Os tipos públicos devem ser classes de teste</target>
        <note />
      </trans-unit>
      <trans-unit id="StringAssertToAssertMessageFormat">
        <source>Use 'Assert.{0}' instead of 'StringAssert.{1}'</source>
        <target state="translated">Use "Assert.{0}" em vez de "StringAssert.{1}"</target>
        <note />
      </trans-unit>
      <trans-unit id="StringAssertToAssertTitle">
        <source>Use 'Assert' instead of 'StringAssert'</source>
        <target state="translated">Usar "Assert" em vez de "StringAssert"</target>
        <note />
      </trans-unit>
      <trans-unit id="TestClassShouldBeValidMessageFormat">
        <source>Test class '{0}' should be valid</source>
        <target state="translated">A classe de teste ''{0}'' deve ser válida</target>
        <note />
      </trans-unit>
      <trans-unit id="TestContextShouldBeValidMessageFormat">
        <source>Property 'TestContext' should be valid</source>
        <target state="translated">A propriedade ''TestContext'' deve ser válida</target>
        <note />
      </trans-unit>
      <trans-unit id="TestMethodAttributeShouldPropagateSourceInformationMessageFormat">
        <source>TestMethodAttribute derived class '{0}' should add CallerFilePath and CallerLineNumber parameters to its constructor</source>
        <target state="translated">A classe derivada TestMethodAttribute "{0}" deve adicionar os parâmetros CallerFilePath e CallerLineNumber ao construtor</target>
        <note />
      </trans-unit>
      <trans-unit id="TestMethodAttributeShouldPropagateSourceInformationTitle">
        <source>TestMethodAttribute derived class should propagate source information</source>
        <target state="translated">A classe derivada TestMethodAttribute deve propagar informações de origem</target>
        <note />
      </trans-unit>
      <trans-unit id="TestMethodAttributeShouldSetDisplayNameCorrectlyMessageFormat">
        <source>Use the 'DisplayName' property instead of passing a string argument to TestMethodAttribute</source>
        <target state="translated">Use a propriedade "DisplayName" em vez de passar um argumento de cadeia de caracteres para TestMethodAttribute</target>
        <note />
      </trans-unit>
      <trans-unit id="TestMethodAttributeShouldSetDisplayNameCorrectlyTitle">
        <source>TestMethodAttribute should set DisplayName correctly</source>
        <target state="translated">O TestMethodAttribute deve definir DisplayName corretamente</target>
        <note />
      </trans-unit>
      <trans-unit id="TestMethodShouldBeValidMessageFormat">
        <source>Test method '{0}' signature is invalid</source>
        <target state="translated">A assinatura "{0}" do método de teste é inválida</target>
        <note />
      </trans-unit>
      <trans-unit id="UseCancellationTokenPropertyDescription">
        <source>TestContext.CancellationToken provides a more direct way to access the cancellation token compared to TestContext.CancellationTokenSource.Token.</source>
        <target state="translated">TestContext.CancellationToken oferece uma maneira mais direta de acessar o token de cancelamento em comparação com TestContext.CancellationTokenSource.Token.</target>
        <note />
      </trans-unit>
      <trans-unit id="UseCancellationTokenPropertyMessageFormat">
        <source>Use 'TestContext.CancellationToken' instead of 'TestContext.CancellationTokenSource.Token'</source>
        <target state="translated">Use 'TestContext.CancellationToken' em vez de 'TestContext.CancellationTokenSource.Token'</target>
        <note />
      </trans-unit>
      <trans-unit id="UseCancellationTokenPropertyTitle">
        <source>Use TestContext.CancellationToken instead of TestContext.CancellationTokenSource.Token</source>
        <target state="translated">Use TestContext.CancellationToken em vez de TestContext.CancellationTokenSource.Token</target>
        <note />
      </trans-unit>
      <trans-unit id="TestClassShouldBeValidDescription">
        <source>Test classes, classes marked with the '[TestClass]' attribute, should respect the following layout to be considered valid by MSTest:
- it should be 'public' (or 'internal' if '[assembly: DiscoverInternals]' attribute is set)
- it should not be 'static' (except if it contains only 'AssemblyInitialize' and/or 'AssemblyCleanup' methods)
- it should not be generic.</source>
        <target state="translated">Classes de teste, classes marcadas com o atributo ''[TestClass]'', devem respeitar o layout a seguir para serem consideradas válidas pelo MSTest:
- deve ser "público" (ou "interno" se o atributo "[assembly: DiscoverInternals]" estiver definido) 
- não deve ser ''estático'' (exceto se contiver apenas os métodos ''AssemblyInitialize'' e/ou ''AssemblyCleanup'')
- não deve ser genérico.</target>
        <note />
      </trans-unit>
      <trans-unit id="TestClassShouldBeValidTitle">
        <source>Test classes should have valid layout</source>
        <target state="translated">As classes de teste devem ter um layout válido</target>
        <note />
      </trans-unit>
      <trans-unit id="TestClassShouldHaveTestMethodDescription">
        <source>Test class should have at least one test method or be 'static' with method(s) marked by '[AssemblyInitialize]' and/or '[AssemblyCleanup]'.</source>
        <target state="translated">A classe de teste deve ter pelo menos um método de teste ou ser 'estática' com métodos marcados por '[AssemblyInitialize]' e/ou '[AssemblyCleanup]'.</target>
        <note />
      </trans-unit>
      <trans-unit id="TestClassShouldHaveTestMethodMessageFormat">
        <source>Test class '{0}' should have at least one test method or be 'static' with method(s) marked by '[AssemblyInitialize]' and/or '[AssemblyCleanup]'</source>
        <target state="translated">A classe de teste '{0}' deve ter pelo menos um método de teste ou ser 'estática' com métodos marcados por '[AssemblyInitialize]' e/ou '[AssemblyCleanup]'.</target>
        <note />
      </trans-unit>
      <trans-unit id="TestClassShouldHaveTestMethodTitle">
        <source>Test class should have test method</source>
        <target state="translated">A classe de teste deve ter um método de teste</target>
        <note />
      </trans-unit>
      <trans-unit id="TestCleanupShouldBeValidDescription">
        <source>Methods marked with '[TestCleanup]' should follow the following layout to be valid:
-it should be 'public'
-it should not be 'abstract'
-it should not be 'async void'
-it should not be 'static'
-it should not be a special method (finalizer, operator...).
-it should not be generic
-it should not take any parameter
-return type should be 'void', 'Task' or 'ValueTask'

The type declaring these methods should also respect the following rules:
-The type should be a class
-The class should be 'public' or 'internal' (if the test project is using the '[DiscoverInternals]' attribute)
-The class shouldn't be 'static'
-If the class is 'sealed', it should be marked with '[TestClass]' (or a derived attribute).</source>
        <target state="translated">Os métodos marcados com “[TestCleanup]” devem seguir o seguinte layout para serem válidos:
-devem ser "públicos"
-não devem ser “abstratos”
-não devem ser "nulos assíncronos"
-não devem ser "estáticos"
-não devem ser um método especial (finalizador, operador...).
-não devem ser genéricos
-não devem usar nenhum parâmetro
-o tipo de retorno deve ser “nulo”, “Tarefa” ou “ValueTask”

O tipo que declara esses métodos também deve respeitar as seguintes regras:
-O tipo deve ser uma classe
-A classe deve ser “público” ou '”interno” (se o projeto de teste estiver usando o atributo “[DiscoverInternals]”)
-A classe não deve ser “estático”
-Se a classe for “selado”, ela deverá ser marcada com “[TestClass]” (ou um atributo derivado).</target>
        <note />
      </trans-unit>
      <trans-unit id="TestCleanupShouldBeValidMessageFormat">
        <source>TestCleanup method '{0}' signature is invalid</source>
        <target state="translated">A assinatura do método TestCleanup "{0}" é inválida</target>
        <note />
      </trans-unit>
      <trans-unit id="TestCleanupShouldBeValidTitle">
        <source>TestCleanup method should have valid layout</source>
        <target state="translated">O método TestCleanup deve ter um layout válido</target>
        <note />
      </trans-unit>
      <trans-unit id="TestContextShouldBeValidDescription">
        <source>'TestContext' should be a non-static field or property assigned in constructor or for a property set by MSTest, it should follow the layout:
- it should be 'public' regardless of whether '[assembly: DiscoverInternals]' attribute is set or not.
- it should not be 'static'
- it should have a setter.</source>
        <target state="translated">'TestContext' deve ser um campo ou propriedade não estática atribuída no construtor ou, para uma propriedade definida pelo MSTest, deve seguir o layout:
- deve ser 'public' independentemente de o atributo '[assembly: DiscoverInternals]' estar definido ou não.
- não deve ser 'static'
- deve ter um setter.</target>
        <note />
      </trans-unit>
      <trans-unit id="TestContextShouldBeValidTitle">
        <source>Test context property should have valid layout</source>
        <target state="translated">A propriedade de contexto de teste deve ter um layout válido</target>
        <note />
      </trans-unit>
      <trans-unit id="TestInitializeShouldBeValidDescription">
        <source>Methods marked with '[TestInitialize]' should follow the following layout to be valid:
-it should be 'public'
-it should not be 'abstract'
-it should not be 'async void'
-it should not be 'static'
-it should not be a special method (finalizer, operator...).
-it should not be generic
-it should not take any parameter
-return type should be 'void', 'Task' or 'ValueTask'

The type declaring these methods should also respect the following rules:
-The type should be a class
-The class should be 'public' or 'internal' (if the test project is using the '[DiscoverInternals]' attribute)
-The class shouldn't be 'static'
-If the class is 'sealed', it should be marked with '[TestClass]' (or a derived attribute).</source>
        <target state="translated">Os métodos marcados com '[TestInitialize]' devem seguir o seguinte layout para serem válidos:
-devem ser "públicos"
-não devem ser “abstratos”
-não devem ser "nulos assíncronos"
-não devem ser "estáticos"
-não devem ser um método especial (finalizador, operador...).
-não devem ser genéricos
-não devem usar nenhum parâmetro
-o tipo de retorno deve ser “nulo”, “Tarefa” ou “ValueTask”

O tipo que declara esses métodos também deve respeitar as seguintes regras:
-O tipo deve ser uma classe
-A classe deve ser “público” ou '”interno” (se o projeto de teste estiver usando o atributo “[DiscoverInternals]”)
-A classe não deve ser “estático”
-Se a classe for “selado”, ela deverá ser marcada com “[TestClass]” (ou um atributo derivado).</target>
        <note />
      </trans-unit>
      <trans-unit id="TestInitializeShouldBeValidMessageFormat">
        <source>TestInitialize method '{0}' signature is invalid</source>
        <target state="translated">A assinatura do método TestInitialize "{0}" é inválida</target>
        <note />
      </trans-unit>
      <trans-unit id="TestInitializeShouldBeValidTitle">
        <source>TestInitialize method should have valid layout</source>
        <target state="translated">O método de TestInitialize deve ter um layout válido</target>
        <note />
      </trans-unit>
      <trans-unit id="TestMethodShouldBeValidDescription">
        <source>Test methods, methods marked with the '[TestMethod]' attribute, should respect the following layout to be considered valid by MSTest:
- it should be 'public' (or 'internal' if '[assembly: DiscoverInternals]' attribute is set)
- it should not be 'static'
- it should may be generic as long as type parameters can be inferred and argument types are compatible
- it should not be 'abstract'
- return type should be 'void', 'Task' or 'ValueTask'
- it should not be 'async void'
- it should not be a special method (finalizer, operator...).</source>
        <target state="translated">Os métodos de teste, métodos marcados com o atributo '[TestMethod]', devem respeitar o seguinte layout para que sejam considerados válidos pelo MSTest:
- deve ser "público" (ou "interno" se o atributo "[assembly: DiscoverInternals]" estiver definido)
- não pode ser ''estático''
- ele deve ser genérico, desde que os parâmetros de tipo possam ser inferidos e os tipos de argumentos sejam compatíveis
- não pode ser ''abstrato''
- o tipo de retorno deve ser 'nulo', 'Tarefa' ou 'ValueTask'
- não pode ser ''nulo assíncrono''
— não deve ser um método especial (finalizador, operador...).</target>
        <note />
      </trans-unit>
      <trans-unit id="TestMethodShouldBeValidTitle">
        <source>Test methods should have valid layout</source>
        <target state="translated">Os métodos de teste devem ter um layout válido</target>
        <note />
      </trans-unit>
      <trans-unit id="TestMethodShouldNotBeIgnoredAnalyzerDescription">
        <source>Test methods should not be ignored (marked with '[Ignore]').</source>
        <target state="translated">Os métodos de teste não devem ser ignorados (marcados com "[Ignorar]").</target>
        <note />
      </trans-unit>
      <trans-unit id="TestMethodShouldNotBeIgnoredAnalyzerFormat">
        <source>Test method '{0}' should not be ignored</source>
        <target state="translated">O método de teste "{0}" não deve ser ignorado</target>
        <note />
      </trans-unit>
      <trans-unit id="TestMethodShouldNotBeIgnoredAnalyzerTitle">
        <source>Test method should not be ignored</source>
        <target state="translated">O método de teste não deve ser ignorado</target>
        <note />
      </trans-unit>
      <trans-unit id="TypeContainingTestMethodShouldBeATestClassDescription">
        <source>Type containing '[TestMethod]' should be marked with '[TestClass]', otherwise the test method will be silently ignored.</source>
        <target state="translated">O tipo que contém '[TestMethod]' deve ser marcado com '[TestClass]', caso contrário, o método de teste será ignorado sem aviso.</target>
        <note />
      </trans-unit>
      <trans-unit id="TypeContainingTestMethodShouldBeATestClassMessageFormat">
        <source>Type '{0}' contains test methods and should be marked with '[TestClass]'</source>
        <target state="translated">O tipo '{0}' contém métodos de teste e deve ser marcado com '[TestClass]'</target>
        <note />
      </trans-unit>
      <trans-unit id="TypeContainingTestMethodShouldBeATestClassTitle">
        <source>Type containing '[TestMethod]' should be marked with '[TestClass]'</source>
        <target state="translated">O tipo contendo '[TestMethod]' deve ser marcado com '[TestClass]'</target>
        <note />
      </trans-unit>
      <trans-unit id="UseAsyncSuffixTestFixtureMethodSuppressorJustification">
        <source>Asynchronous test fixture methods do not require the 'Async' suffix</source>
        <target state="translated">Os métodos de acessório de teste assíncronos não exigem o sufixo "Async"</target>
        <note />
      </trans-unit>
      <trans-unit id="UseAsyncSuffixTestMethodSuppressorJustification">
        <source>Asynchronous test methods do not require the 'Async' suffix</source>
        <target state="translated">Os métodos de teste assíncronos não exigem o sufixo 'Async'</target>
        <note />
      </trans-unit>
      <trans-unit id="UnusedParameterSuppressorJustification">
        <source>TestContext parameter is required by MSTest for AssemblyInitialize and ClassInitialize methods</source>
        <target state="translated">O parâmetro TestContext é obrigatório para métodos AssemblyInitialize e ClassInitialize do MSTest</target>
        <note />
      </trans-unit>
      <trans-unit id="UseAttributeOnTestMethodAnalyzerMessageFormat">
        <source>[{0}] can only be set on methods marked with [TestMethod]</source>
        <target state="translated">[{0}] só pode ser definido em métodos marcados com [TestMethod]</target>
        <note />
      </trans-unit>
      <trans-unit id="UseAttributeOnTestMethodAnalyzerTitle">
        <source>[{0}] can only be set on methods marked with [TestMethod]</source>
        <target state="translated">[{0}] só pode ser definido em métodos marcados com [TestMethod]</target>
        <note />
      </trans-unit>
      <trans-unit id="UseConditionBaseWithTestClassMessageFormat">
        <source>The attribute '{0}' which derives from 'ConditionBaseAttribute' should be used only on classes marked with `TestClassAttribute`</source>
        <target state="translated">O atributo '{0}' derivado de 'ConditionBaseAttribute' deve ser usado somente em classes marcadas com 'TestClassAttribute'</target>
        <note />
      </trans-unit>
      <trans-unit id="UseConditionBaseWithTestClassTitle">
        <source>Use 'ConditionBaseAttribute' on test classes</source>
        <target state="translated">Usar 'ConditionBaseAttribute' em classes de teste</target>
        <note />
      </trans-unit>
      <trans-unit id="UseCooperativeCancellationForTimeoutDescription">
        <source>Using '[Timeout]' without explicitly setting 'CooperativeCancellation = true' is discouraged. In a future version, cooperative cancellation will become the default behavior. Set 'CooperativeCancellation = true' to opt into the recommended behavior and avoid breaking changes.</source>
        <target state="translated">Usar '\[Timeout]' sem definir explicitamente 'CooperativeCancellation = true' não é recomendado. Em uma versão futura, o cancelamento cooperativo se tornará o comportamento padrão. Defina 'CooperativeCancellation = true' para optar pelo comportamento recomendado e evitar quebras.</target>
        <note />
      </trans-unit>
      <trans-unit id="UseCooperativeCancellationForTimeoutMessageFormat">
        <source>Use 'CooperativeCancellation = true' with '[Timeout]' to enable cooperative cancellation behavior</source>
        <target state="translated">Use 'CooperativeCancellation = true' com '\[Timeout]' para habilitar o comportamento de cancelamento cooperativo</target>
        <note />
      </trans-unit>
      <trans-unit id="UseCooperativeCancellationForTimeoutTitle">
        <source>Use 'CooperativeCancellation = true' with '[Timeout]'</source>
        <target state="translated">Use 'CooperativeCancellation = true' com '\[Timeout]'</target>
        <note />
      </trans-unit>
      <trans-unit id="UseDeploymentItemWithTestMethodOrTestClassMessageFormat">
        <source>'[DeploymentItem]' can be specified only on test class or test method</source>
        <target state="translated">'[DeploymentItem]' pode ser especificado apenas na classe de teste ou método de teste</target>
        <note />
      </trans-unit>
      <trans-unit id="UseDeploymentItemWithTestMethodOrTestClassTitle">
        <source>'[DeploymentItem]' can be specified only on test class or test method</source>
        <target state="translated">'[DeploymentItem]' pode ser especificado apenas na classe de teste ou método de teste</target>
        <note />
      </trans-unit>
      <trans-unit id="UseParallelizeAttributeAnalyzerDescription">
        <source>By default, MSTest runs tests within the same assembly sequentially, which can lead to severe performance limitations. It is recommended to enable assembly attribute '[Parallelize]' to run tests in parallel, or if the assembly is known to not be parallelizable, to use explicitly the assembly level attribute '[DoNotParallelize]'.</source>
        <target state="translated">Por padrão, o MSTest executa testes no mesmo assembly sequencialmente, o que pode levar a limitações graves de desempenho. É recomendável habilitar o atributo de assembly ''[Parallelize]'' para executar testes em paralelo ou se o assembly for conhecido por não ser paralelizável, para usar explicitamente o atributo de nível de assembly ''[DoNotParallelize]''.</target>
        <note />
      </trans-unit>
      <trans-unit id="UseParallelizeAttributeAnalyzerMessageFormat">
        <source>Explicitly enable or disable tests parallelization</source>
        <target state="translated">Habilitar ou desabilitar explicitamente a paralelização de testes</target>
        <note />
      </trans-unit>
      <trans-unit id="UseParallelizeAttributeAnalyzerTitle">
        <source>Explicitly enable or disable tests parallelization</source>
        <target state="translated">Habilitar ou desabilitar explicitamente a paralelização de testes</target>
        <note />
      </trans-unit>
      <trans-unit id="UseProperAssertMethodsMessageFormat">
        <source>Use 'Assert.{0}' instead of 'Assert.{1}'</source>
        <target state="translated">Usar 'Assert.{0}' em vez de 'Assert.{1}'</target>
        <note />
      </trans-unit>
      <trans-unit id="UseProperAssertMethodsTitle">
        <source>Use proper 'Assert' methods</source>
        <target state="translated">Usar métodos 'Assert' adequados</target>
        <note />
      </trans-unit>
      <trans-unit id="UseRetryWithTestMethodMessageFormat">
        <source>An attribute that derives from 'RetryBaseAttribute' can be specified only on a test method</source>
        <target state="translated">Um atributo derivado de “RetryBaseAttribute” só pode ser especificado em um método de teste</target>
        <note />
      </trans-unit>
      <trans-unit id="UseRetryWithTestMethodTitle">
        <source>Use retry attribute on test method</source>
        <target state="translated">Usar o atributo de repetição no método de teste</target>
        <note />
      </trans-unit>
      <trans-unit id="TestContextPropertyUsageTitle">
        <source>TestContext property cannot be accessed in this context</source>
        <target state="translated">A propriedade TestContext não pode ser acessada neste contexto</target>
        <note />
      </trans-unit>
      <trans-unit id="TestContextPropertyUsageMessageFormat">
        <source>TestContext property '{0}' cannot be accessed in '{1}' method</source>
        <target state="translated">A propriedade "{0}" de TestContext não pode ser acessada no método "{1}"</target>
        <note />
      </trans-unit>
      <trans-unit id="TestContextPropertyUsageDescription">
        <source>Some TestContext properties are only available during test execution and cannot be accessed in assembly initialize, class initialize, class cleanup, or assembly cleanup methods.</source>
        <target state="translated">Algumas propriedades TestContext só estão disponíveis durante a execução do teste e não podem ser acessadas em métodos de inicialização de assembly, inicialização de classe, limpeza de classe ou limpeza de assembly.</target>
        <note />
      </trans-unit>
      <trans-unit id="AssertThrowsShouldContainSingleStatementDescription">
        <source>Assert.Throws methods should contain only a single statement or expression. Multiple statements can be misleading - if the first statement throws, subsequent statements are never executed; if it doesn't throw, it should be moved outside the Assert.Throws.</source>
        <target state="translated">Os métodos Assert.Throws devem conter apenas uma única declaração ou expressão. Várias declarações podem ser enganosas: se a primeira declaração for lançada, as declarações subsequentes nunca serão executadas; se não lançar, ela deverá ser movida para fora do Assert.Throws.</target>
        <note />
      </trans-unit>
      <trans-unit id="AssertThrowsShouldContainSingleStatementMessageFormat">
        <source>Assert.Throws should contain only a single statement/expression</source>
        <target state="translated">Assert.Throws deve conter apenas uma única declaração/expressão</target>
        <note />
      </trans-unit>
      <trans-unit id="AssertThrowsShouldContainSingleStatementTitle">
        <source>Assert.Throws should contain only a single statement/expression</source>
        <target state="translated">Assert.Throws deve conter apenas uma única declaração/expressão</target>
        <note />
      </trans-unit>
<<<<<<< HEAD
      <trans-unit id="DoNotUseParallelizeAndDoNotParallelizeTogetherDescription">
        <source>An assembly should have either [Parallelize] or [DoNotParallelize] attribute, but not both. Having both attributes creates an ambiguous configuration. When both are present, [DoNotParallelize] takes precedence and parallelization will be disabled.</source>
        <target state="new">An assembly should have either [Parallelize] or [DoNotParallelize] attribute, but not both. Having both attributes creates an ambiguous configuration. When both are present, [DoNotParallelize] takes precedence and parallelization will be disabled.</target>
        <note>{Locked="[Parallelize]","[DoNotParallelize]"}</note>
      </trans-unit>
      <trans-unit id="DoNotUseParallelizeAndDoNotParallelizeTogetherMessageFormat">
        <source>Assembly has both '[Parallelize]' and '[DoNotParallelize]' attributes which creates ambiguity</source>
        <target state="new">Assembly has both '[Parallelize]' and '[DoNotParallelize]' attributes which creates ambiguity</target>
        <note>{Locked="[Parallelize]","[DoNotParallelize]"}</note>
      </trans-unit>
      <trans-unit id="DoNotUseParallelizeAndDoNotParallelizeTogetherTitle">
        <source>Do not use both '[Parallelize]' and '[DoNotParallelize]' attributes</source>
        <target state="new">Do not use both '[Parallelize]' and '[DoNotParallelize]' attributes</target>
        <note>{Locked="Parallelize","DoNotParallelize"}</note>
=======
      <trans-unit id="AvoidAssertsInCatchBlocksTitle">
        <source>Do not use asserts in catch blocks</source>
        <target state="translated">Não usar assertivas em blocos catch</target>
        <note />
      </trans-unit>
      <trans-unit id="AvoidAssertsInCatchBlocksMessageFormat">
        <source>Do not use asserts in catch blocks because they may not fail the test if no exception is thrown</source>
        <target state="translated">Não use assertivas em blocos catch porque elas podem não falhar no teste se nenhuma exceção for lançada</target>
        <note />
      </trans-unit>
      <trans-unit id="AvoidAssertsInCatchBlocksDescription">
        <source>Using asserts in catch blocks is problematic because the test will pass even if no exception is thrown and the catch block is never executed. Use 'Assert.Throws', 'Assert.ThrowsExactly', 'Assert.ThrowsAsync' or 'Assert.ThrowsExactlyAsync' to verify that an exception is thrown, and then make additional assertions on the caught exception without using the try-catch block.</source>
        <target state="translated">Usar assertivas em blocos catch é problemático porque o teste será aprovado mesmo que nenhuma exceção seja lançada e o bloco catch nunca seja executado. Use 'Assert.Throws', 'Assert.ThrowsExactly', 'Assert.ThrowsAsync' ou 'Assert.ThrowsExactlyAsync' para verificar se uma exceção foi lançada e, em seguida, faça asserções adicionais sobre a exceção capturada sem usar o bloco try-catch.</target>
        <note />
>>>>>>> a11abf7b
      </trans-unit>
    </body>
  </file>
</xliff><|MERGE_RESOLUTION|>--- conflicted
+++ resolved
@@ -1,4 +1,4 @@
-﻿<?xml version="1.0" encoding="utf-8"?>
+<?xml version="1.0" encoding="utf-8"?>
 <xliff xmlns="urn:oasis:names:tc:xliff:document:1.2" xmlns:xsi="http://www.w3.org/2001/XMLSchema-instance" version="1.2" xsi:schemaLocation="urn:oasis:names:tc:xliff:document:1.2 xliff-core-1.2-transitional.xsd">
   <file datatype="xml" source-language="en" target-language="pt-BR" original="../Resources.resx">
     <body>
@@ -989,8 +989,22 @@
         <target state="translated">Assert.Throws deve conter apenas uma única declaração/expressão</target>
         <note />
       </trans-unit>
-<<<<<<< HEAD
-      <trans-unit id="DoNotUseParallelizeAndDoNotParallelizeTogetherDescription">
+      <trans-unit id="AvoidAssertsInCatchBlocksTitle">
+        <source>Do not use asserts in catch blocks</source>
+        <target state="translated">Não usar assertivas em blocos catch</target>
+        <note />
+      </trans-unit>
+      <trans-unit id="AvoidAssertsInCatchBlocksMessageFormat">
+        <source>Do not use asserts in catch blocks because they may not fail the test if no exception is thrown</source>
+        <target state="translated">Não use assertivas em blocos catch porque elas podem não falhar no teste se nenhuma exceção for lançada</target>
+        <note />
+      </trans-unit>
+      <trans-unit id="AvoidAssertsInCatchBlocksDescription">
+        <source>Using asserts in catch blocks is problematic because the test will pass even if no exception is thrown and the catch block is never executed. Use 'Assert.Throws', 'Assert.ThrowsExactly', 'Assert.ThrowsAsync' or 'Assert.ThrowsExactlyAsync' to verify that an exception is thrown, and then make additional assertions on the caught exception without using the try-catch block.</source>
+        <target state="translated">Usar assertivas em blocos catch é problemático porque o teste será aprovado mesmo que nenhuma exceção seja lançada e o bloco catch nunca seja executado. Use 'Assert.Throws', 'Assert.ThrowsExactly', 'Assert.ThrowsAsync' ou 'Assert.ThrowsExactlyAsync' para verificar se uma exceção foi lançada e, em seguida, faça asserções adicionais sobre a exceção capturada sem usar o bloco try-catch.</target>
+        <note />
+      </trans-unit>
+            <trans-unit id="DoNotUseParallelizeAndDoNotParallelizeTogetherDescription">
         <source>An assembly should have either [Parallelize] or [DoNotParallelize] attribute, but not both. Having both attributes creates an ambiguous configuration. When both are present, [DoNotParallelize] takes precedence and parallelization will be disabled.</source>
         <target state="new">An assembly should have either [Parallelize] or [DoNotParallelize] attribute, but not both. Having both attributes creates an ambiguous configuration. When both are present, [DoNotParallelize] takes precedence and parallelization will be disabled.</target>
         <note>{Locked="[Parallelize]","[DoNotParallelize]"}</note>
@@ -1004,23 +1018,8 @@
         <source>Do not use both '[Parallelize]' and '[DoNotParallelize]' attributes</source>
         <target state="new">Do not use both '[Parallelize]' and '[DoNotParallelize]' attributes</target>
         <note>{Locked="Parallelize","DoNotParallelize"}</note>
-=======
-      <trans-unit id="AvoidAssertsInCatchBlocksTitle">
-        <source>Do not use asserts in catch blocks</source>
-        <target state="translated">Não usar assertivas em blocos catch</target>
-        <note />
-      </trans-unit>
-      <trans-unit id="AvoidAssertsInCatchBlocksMessageFormat">
-        <source>Do not use asserts in catch blocks because they may not fail the test if no exception is thrown</source>
-        <target state="translated">Não use assertivas em blocos catch porque elas podem não falhar no teste se nenhuma exceção for lançada</target>
-        <note />
-      </trans-unit>
-      <trans-unit id="AvoidAssertsInCatchBlocksDescription">
-        <source>Using asserts in catch blocks is problematic because the test will pass even if no exception is thrown and the catch block is never executed. Use 'Assert.Throws', 'Assert.ThrowsExactly', 'Assert.ThrowsAsync' or 'Assert.ThrowsExactlyAsync' to verify that an exception is thrown, and then make additional assertions on the caught exception without using the try-catch block.</source>
-        <target state="translated">Usar assertivas em blocos catch é problemático porque o teste será aprovado mesmo que nenhuma exceção seja lançada e o bloco catch nunca seja executado. Use 'Assert.Throws', 'Assert.ThrowsExactly', 'Assert.ThrowsAsync' ou 'Assert.ThrowsExactlyAsync' para verificar se uma exceção foi lançada e, em seguida, faça asserções adicionais sobre a exceção capturada sem usar o bloco try-catch.</target>
-        <note />
->>>>>>> a11abf7b
-      </trans-unit>
+      </trans-unit>
+
     </body>
   </file>
 </xliff>