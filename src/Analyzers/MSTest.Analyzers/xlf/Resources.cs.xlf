﻿<?xml version="1.0" encoding="utf-8"?>
<xliff xmlns="urn:oasis:names:tc:xliff:document:1.2" xmlns:xsi="http://www.w3.org/2001/XMLSchema-instance" version="1.2" xsi:schemaLocation="urn:oasis:names:tc:xliff:document:1.2 xliff-core-1.2-transitional.xsd">
  <file datatype="xml" source-language="en" target-language="cs" original="../Resources.resx">
    <body>
      <trans-unit id="AssemblyCleanupShouldBeValidDescription">
        <source>Methods marked with '[AssemblyCleanup]' should follow the following layout to be valid:
-it can't be declared on a generic class
-it should be 'public'
-it should be 'static'
-it should not be 'async void'
-it should not be a special method (finalizer, operator...).
-it should not be generic
-it should either not take any parameter, or take a single parameter of type 'TestContext'
-return type should be 'void', 'Task' or 'ValueTask'

The type declaring these methods should also respect the following rules:
-The type should be a class
-The class should be 'public' or 'internal' (if the test project is using the '[DiscoverInternals]' attribute)
-The class shouldn't be 'static'
-The class should be marked with '[TestClass]' (or a derived attribute)
-the class should not be generic.</source>
        <target state="translated">Aby byly metody s označením [AssemblyCleanup] platné, musí se řídit následujícím rozložením: 
– Nesmí být deklarované pro obecnou třídu.
– Musí být public.
– Musí být static.
– Nesmí být async void.
– Nesmí být speciální metodou (finalizační metoda, operátor...).
– Nesmí být obecné.
– Nesmí přijímat žádný parametr, nebo musí přijímat jediný parametr typu TestContext.
– Návratový typ musí být void, Task nebo ValueTask.

Typ deklarující tyto metody by měl také respektovat následující pravidla: 
– Typ by měl být třída.
– Třída by měla být public nebo internal (pokud testovací projekt používá atribut [DiscoverInternals]).
– Třída by neměla být static.
– Třída by měla být označena atributem [TestClass] (nebo odvozeným atributem).
– Třída by neměla být obecná.</target>
        <note />
      </trans-unit>
      <trans-unit id="AssemblyCleanupShouldBeValidMessageFormat">
        <source>AssemblyCleanup method '{0}' signature is invalid</source>
        <target state="translated">Signatura „{0}“ metody AssemblyCleanup je neplatná</target>
        <note />
      </trans-unit>
      <trans-unit id="AssemblyCleanupShouldBeValidTitle">
        <source>AssemblyCleanup methods should have valid layout</source>
        <target state="translated">Metody AssemblyCleanup musí mít platné rozložení</target>
        <note />
      </trans-unit>
      <trans-unit id="AssemblyInitializeShouldBeValidDescription">
        <source>Methods marked with '[AssemblyInitialize]' should follow the following layout to be valid:
-it can't be declared on a generic class
-it should be 'public'
-it should be 'static'
-it should not be 'async void'
-it should not be a special method (finalizer, operator...).
-it should not be generic
-it should take one parameter of type 'TestContext'
-return type should be 'void', 'Task' or 'ValueTask'

The type declaring these methods should also respect the following rules:
-The type should be a class
-The class should be 'public' or 'internal' (if the test project is using the '[DiscoverInternals]' attribute)
-The class shouldn't be 'static'
-The class should be marked with '[TestClass]' (or a derived attribute)
-the class should not be generic.</source>
        <target state="translated">Aby byly metody s označením [AssemblyInitialize] platné, musí se řídit následujícím rozložením: 
– Nesmí být deklarované pro obecnou třídu.
– Musí být public.
– Musí být static.
– Nesmí být async void.
– Nesmí být speciální metodou (finalizační metoda, operátor...).
– Nesmí být obecné.
– Musí mít jeden parametr typu TestContext.
– Návratový typ musí být void, Task nebo ValueTask.

Typ deklarující tyto metody by měl také respektovat následující pravidla: 
– Typ by měl být třída.
– Třída by měla být public nebo internal (pokud testovací projekt používá atribut [DiscoverInternals]).
– Třída by neměla být static.
– Třída by měla být označena atributem [TestClass] (nebo odvozeným atributem).
– Třída by neměla být obecná.</target>
        <note />
      </trans-unit>
      <trans-unit id="AssemblyInitializeShouldBeValidMessageFormat">
        <source>AssemblyInitialize method '{0}' signature is invalid</source>
        <target state="translated">Signatura „{0}“ metody AssemblyInitialize je neplatná</target>
        <note />
      </trans-unit>
      <trans-unit id="AssemblyInitializeShouldBeValidTitle">
        <source>AssemblyInitialize methods should have valid layout</source>
        <target state="translated">Metody AssemblyInitialize musí mít platné rozložení</target>
        <note />
      </trans-unit>
      <trans-unit id="AssertionArgsShouldAvoidConditionalAccessMessageFormat">
        <source>Prefer adding an additional assertion that checks for null</source>
        <target state="translated">Preferovat přidání dalšího kontrolního výrazu, který kontroluje hodnotu null</target>
        <note />
      </trans-unit>
      <trans-unit id="AssertionArgsShouldAvoidConditionalAccessTitle">
        <source>Avoid conditional access in assertions</source>
        <target state="translated">Vyhnout se podmíněnému přístupu v kontrolních výrazech</target>
        <note />
      </trans-unit>
      <trans-unit id="AssertionArgsShouldBePassedInCorrectOrderDescription">
        <source>'Assert.AreEqual', 'Assert.AreNotEqual', 'Assert.AreSame' and 'Assert.AreNotSame' expects the expected value to be passed first and the actual value to be passed as second argument.</source>
        <target state="translated">Assert.AreEqual, Assert.AreNotEqual, Assert.AreSame a Assert.AreNotSame očekává, že se jako první argument předá očekávaná hodnota a jako druhý argument skutečná hodnota.</target>
        <note />
      </trans-unit>
      <trans-unit id="AssertionArgsShouldBePassedInCorrectOrderMessageFormat">
        <source>Assertion arguments should be passed in the correct order. 'actual' and 'expected'/'notExpected' arguments have been swapped.</source>
        <target state="translated">Argumenty kontrolního výrazu musí být předány ve správném pořadí. Argumenty actual a expected/notExpected byly prohozeny.</target>
        <note />
      </trans-unit>
      <trans-unit id="AssertionArgsShouldBePassedInCorrectOrderTitle">
        <source>Assertion arguments should be passed in the correct order</source>
        <target state="translated">Argumenty kontrolního výrazu musí být předány ve správném pořadí</target>
        <note />
      </trans-unit>
      <trans-unit id="AvoidAssertAreSameWithValueTypesDescription">
        <source>Use 'Assert.AreEqual'/'Assert.AreNotEqual' instead of 'Assert.AreSame'/'Assert.AreNotSame' when comparing value types. Passing a value type to 'Assert.AreSame'/'Assert.AreNotSame' will be boxed (creating a new object). Because 'Assert.AreSame'/'Assert.AreNotSame' does the comparison by reference, 'Assert.AreSame' will fail when boxing happens, and 'Assert.AreNotSame' will always pass.</source>
        <target state="translated">Při porovnávání typů hodnot použijte Assert.AreEqual/Assert.AreNotEqual místo Assert.AreSame/Assert.AreNotSame. Předání typu hodnoty do assert.AreSame/Assert.AreNotSame bude zabaleno (vytváření nového objektu). Protože Assert.AreSame/Assert.AreNotSame provádí porovnání podle odkazu, Assert.AreSame selže, když dojde k zabalení, a Assert.AreNotSame vždy proběhne.</target>
        <note />
      </trans-unit>
      <trans-unit id="AvoidAssertAreSameWithValueTypesMessageFormat">
        <source>Use '{0}' instead of '{1}' when comparing value types</source>
        <target state="translated">Při porovnávání typů hodnot použít '{0}' místo '{1}'</target>
        <note />
      </trans-unit>
      <trans-unit id="AvoidAssertAreSameWithValueTypesTitle">
        <source>Don't use 'Assert.AreSame' or 'Assert.AreNotSame' with value types</source>
        <target state="translated">Nepoužívejte Assert.AreSame ani Assert.AreNotSame s typy hodnot.</target>
        <note />
      </trans-unit>
      <trans-unit id="AvoidExpectedExceptionAttributeDescription">
        <source>Prefer 'Assert.ThrowsExactly' or 'Assert.ThrowsExactlyAsync' over '[ExpectedException]' as it ensures that only the expected call throws the expected exception. The assert APIs also provide more flexibility and allow you to assert extra properties of the exception.</source>
        <target state="translated">Preferujte Assert.ThrowsExactly nebo Assert.ThrowsExactlyAsync před [ExpectedException], protože zajišťuje, že očekávanou výjimku vyvolá pouze očekávané volání. Rozhraní API pro vyhodnocení také poskytují větší flexibilitu a umožňují vyhodnocovat další vlastnosti výjimky.</target>
        <note />
      </trans-unit>
      <trans-unit id="AvoidExpectedExceptionAttributeMessageFormat">
        <source>Prefer 'Assert.ThrowsExactly/ThrowsExactlyAsync' over '[ExpectedException]'</source>
        <target state="translated">Preferovat Assert.ThrowsExactly/ThrowsExactlyAsync před [ExpectedException]</target>
        <note />
      </trans-unit>
      <trans-unit id="AvoidExpectedExceptionAttributeTitle">
        <source>Avoid '[ExpectedException]'</source>
        <target state="translated">Vyhněte se [ExpectedException]</target>
        <note />
      </trans-unit>
      <trans-unit id="AvoidUsingAssertsInAsyncVoidContextDescription">
        <source>Do not assert inside 'async void' methods, local functions, or lambdas. Exceptions that are thrown in this context will be unhandled exceptions. When using VSTest under .NET Framework, they will be silently swallowed. When using Microsoft.Testing.Platform or VSTest under modern .NET, they may crash the process.</source>
        <target state="translated">Nepoužívejte výraz uvnitř metod async void, místních funkcí nebo výrazů lambda. Výjimky vyvolané v tomto kontextu budou neošetřené výjimky. Když používáte VSTest v .NET Framework, budou se bezobslužně používat. Když používáte Microsoft.Testing.Platform nebo VSTest v moderním rozhraní .NET, může dojít k chybovému ukončení procesu.</target>
        <note />
      </trans-unit>
      <trans-unit id="AvoidUsingAssertsInAsyncVoidContextMessageFormat">
        <source>Do not assert inside 'async void' methods, local functions, or lambdas because they may not fail the test</source>
        <target state="translated">Neprosazovat uvnitř metod async void, místních funkcí nebo výrazů lambda, protože test nemusí selhat</target>
        <note />
      </trans-unit>
      <trans-unit id="AvoidUsingAssertsInAsyncVoidContextTitle">
        <source>Do not assert inside 'async void' contexts</source>
        <target state="translated">Neprosazovat uvnitř kontextů async void</target>
        <note />
      </trans-unit>
      <trans-unit id="ClassCleanupShouldBeValidDescription">
        <source>Methods marked with '[ClassCleanup]' should follow the following layout to be valid:
-it can't be declared on a generic class without the 'InheritanceBehavior' mode is set
-it should be 'public'
-it should be 'static'
-it should not be 'async void'
-it should not be a special method (finalizer, operator...).
-it should not be generic
-it should either not take any parameter, or take a single parameter of type 'TestContext'
-return type should be 'void', 'Task' or 'ValueTask'
-'InheritanceBehavior.BeforeEachDerivedClass' attribute parameter should be specified if the class is 'abstract'
-'InheritanceBehavior.BeforeEachDerivedClass' attribute parameter should not be specified if the class is 'sealed'

The type declaring these methods should also respect the following rules:
-The type should be a class
-The class should be 'public' or 'internal' (if the test project is using the '[DiscoverInternals]' attribute)
-The class shouldn't be 'static'
-If the class is 'sealed', it should be marked with '[TestClass]' (or a derived attribute)
-the class should not be generic.</source>
        <target state="translated">Aby byly metody s označením [ClassCleanup] platné, musí se řídit následujícím rozložením: 
– Nesmí být deklarované pro obecnou třídu bez nastavení režimu InheritanceBehavior.
– Musí být public.
– Musí být static.
– Nesmí být async void.
– Nesmí být speciální metodou (finalizační metoda, operátor...).
– Nesmí být obecné.
– Nesmí přijímat žádný parametr, nebo musí přijímat jediný parametr typu TestContext.
– Návratový typ musí být void, Task nebo ValueTask.
– V případě třídy abstract by měl být zadán parametr atributu InheritanceBehavior.BeforeEachDerivedClass.
– V případě třídy sealed by neměl být zadán parametr atributu InheritanceBehavior.BeforeEachDerivedClass.

Typ deklarující tyto metody by měl také respektovat následující pravidla: 
– Typ by měl být třída.
– Třída by měla být public nebo internal (pokud testovací projekt používá atribut [DiscoverInternals]).
– Třída by neměla být static.
– Pokud je třída sealed, měla by být označena atributem [TestClass] (nebo odvozeným atributem).
– Třída by neměla být obecná.</target>
        <note />
      </trans-unit>
      <trans-unit id="ClassCleanupShouldBeValidMessageFormat">
        <source>ClassCleanup method '{0}' signature is invalid</source>
        <target state="translated">Signatura „{0}“ metody ClassCleanup je neplatná</target>
        <note />
      </trans-unit>
      <trans-unit id="ClassCleanupShouldBeValidTitle">
        <source>ClassCleanup methods should have valid layout</source>
        <target state="translated">Metody ClassCleanup musí mít platné rozložení</target>
        <note />
      </trans-unit>
      <trans-unit id="ClassInitializeShouldBeValidDescription">
        <source>Methods marked with '[ClassInitialize]' should follow the following layout to be valid:
-it can't be declared on a generic class without the 'InheritanceBehavior' mode is set
-it should be 'public'
-it should be 'static'
-it should not be 'async void'
-it should not be a special method (finalizer, operator...).
-it should not be generic
-it should take one parameter of type 'TestContext'
-return type should be 'void', 'Task' or 'ValueTask'
-'InheritanceBehavior.BeforeEachDerivedClass' attribute parameter should be specified if the class is 'abstract'
-'InheritanceBehavior.BeforeEachDerivedClass' attribute parameter should not be specified if the class is 'sealed'

The type declaring these methods should also respect the following rules:
-The type should be a class
-The class should be 'public' or 'internal' (if the test project is using the '[DiscoverInternals]' attribute)
-The class shouldn't be 'static'
-If the class is 'sealed', it should be marked with '[TestClass]' (or a derived attribute)
-the class should not be generic.</source>
        <target state="translated">Aby byly metody s označením [ClassInitialize] platné, musí se řídit následujícím rozložením: 
– Nesmí být deklarované pro obecnou třídu bez nastavení režimu InheritanceBehavior.
– Musí být public.
– Musí být static.
– Nesmí být async void.
– Nesmí být speciální metodou (finalizační metoda, operátor...).
– Nesmí být obecné.
– Musí mít jeden parametr typu TestContext.
– Návratový typ musí být void, Task nebo ValueTask.
– V případě třídy abstract by měl být zadán parametr atributu InheritanceBehavior.BeforeEachDerivedClass.
– V případě třídy sealed by neměl být zadán parametr atributu InheritanceBehavior.BeforeEachDerivedClass.

Typ deklarující tyto metody by měl také respektovat následující pravidla: 
– Typ by měl být třída.
– Třída by měla být public nebo internal (pokud testovací projekt používá atribut [DiscoverInternals]).
– Třída by neměla být static.
– Pokud je třída sealed, měla by být označena atributem [TestClass] (nebo odvozeným atributem).
– Třída by neměla být obecná.</target>
        <note />
      </trans-unit>
      <trans-unit id="ClassInitializeShouldBeValidMessageFormat">
        <source>ClassInitialize method '{0}' signature is invalid</source>
        <target state="translated">Signatura „{0}“ metody ClassInitialize je neplatná</target>
        <note />
      </trans-unit>
      <trans-unit id="ClassInitializeShouldBeValidTitle">
        <source>ClassInitialize methods should have valid layout</source>
        <target state="translated">Metody ClassInitialize musí mít platné rozložení</target>
        <note />
      </trans-unit>
      <trans-unit id="DataRowShouldBeValidDescription">
        <source>DataRow entry should have the following layout to be valid:
- should only be set on a test method;
- argument count should match method argument count;
- argument type should match method argument type.</source>
        <target state="translated">Položka DataRow by měla mít platné následující rozložení:
- by se mělo nastavovat jenom pro testovací metodu;
- počet argumentů by měl odpovídat počtu argumentů metody;
- typ argumentu by měl odpovídat typu argumentu metody.</target>
        <note />
      </trans-unit>
      <trans-unit id="DataRowShouldBeValidMessageFormat_ArgumentCountMismatch">
        <source>DataRow argument count should match method parameter count (constructor arguments: {0}, method parameters: {1})</source>
        <target state="translated">Počet argumentů dataRow by měl odpovídat počtu parametrů metody (argumenty konstruktoru: {0}, parametry metody: {1})</target>
        <note />
      </trans-unit>
      <trans-unit id="DataRowShouldBeValidMessageFormat_ArgumentTypeMismatch">
        <source>DataRow argument type should match method parameter type. Mismatches occur at indices: {0}</source>
        <target state="translated">Typ argumentu DataRow by měl odpovídat typu parametru metody. V indexech dochází k neshodě: {0}</target>
        <note />
      </trans-unit>
      <trans-unit id="DataRowShouldBeValidMessageFormat_GenericTypeArgumentConflictingTypes">
        <source>Found two conflicting types for generic parameter '{0}'. The conflicting types are '{1}' and '{2}'.</source>
        <target state="translated">Byly nalezeny dva konfliktní typy pro obecný parametr '{0}'. Konfliktní typy jsou '{1}' a '{2}'.</target>
        <note />
      </trans-unit>
      <trans-unit id="DataRowShouldBeValidMessageFormat_GenericTypeArgumentNotResolved">
        <source>The type of the generic parameter '{0}' could not be inferred.</source>
        <target state="translated">Typ obecného parametru '{0}' nelze odvodit.</target>
        <note />
      </trans-unit>
      <trans-unit id="DataRowShouldBeValidMessageFormat_OnTestMethod">
        <source>DataRow should only be set on a test method</source>
        <target state="translated">Objekt DataRow by měl být nastaven pouze pro testovací metodu</target>
        <note />
      </trans-unit>
      <trans-unit id="DataRowShouldBeValidTitle">
        <source>DataRow should be valid</source>
        <target state="translated">Argument DataRow by měl být platný</target>
        <note />
      </trans-unit>
      <trans-unit id="DoNotNegateBooleanAssertionMessageFormat">
        <source>Do not negate boolean assertions, instead use the opposite assertion</source>
        <target state="translated">Nenegujte logické kontrolní výrazy – použijte místo nich opačný kontrolní výraz</target>
        <note />
      </trans-unit>
      <trans-unit id="DoNotNegateBooleanAssertionTitle">
        <source>Do not negate boolean assertions</source>
        <target state="translated">Nenegujte logické kontrolní výrazy</target>
        <note />
      </trans-unit>
      <trans-unit id="DoNotStoreStaticTestContextAnalyzerMessageFormat">
        <source>Do not store TestContext in a static member</source>
        <target state="translated">Neukládejte TestContext ve statickém členu</target>
        <note />
      </trans-unit>
      <trans-unit id="DoNotStoreStaticTestContextAnalyzerTitle">
        <source>Do not store TestContext in a static member</source>
        <target state="translated">Neukládejte TestContext ve statickém členu</target>
        <note />
      </trans-unit>
      <trans-unit id="DoNotUseShadowingDescription">
        <source>Shadowing test members could cause testing issues (such as NRE).</source>
        <target state="translated">Členové testů stínového provozu (vzdáleného řízení) by mohli způsobovat problémy s testováním (například NRE).</target>
        <note />
      </trans-unit>
      <trans-unit id="DoNotUseShadowingMessageFormat">
        <source>Member '{0}' already exists in the base class</source>
        <target state="translated">Člen {0} už v základní (kořenové) třídě existuje.</target>
        <note />
      </trans-unit>
      <trans-unit id="DoNotUseShadowingTitle">
        <source>Do not use shadowing</source>
        <target state="translated">Nepoužívat stínový provoz (vzdálené řízení)</target>
        <note />
      </trans-unit>
      <trans-unit id="DoNotUseSystemDescriptionAttributeDescription">
        <source>'System.ComponentModel.DescriptionAttribute' has no effect in the context of tests and you likely wanted to use 'Microsoft.VisualStudio.TestTools.UnitTesting.DescriptionAttribute' instead.</source>
        <target state="translated">System.ComponentModel.DescriptionAttribute nemá v kontextu testů žádný účinek a pravděpodobně jste místo toho chtěli použít Microsoft.VisualStudio.TestTools.UnitTesting.DescriptionAttribute.</target>
        <note />
      </trans-unit>
      <trans-unit id="DoNotUseSystemDescriptionAttributeMessageFormat">
        <source>Did you mean to be using 'Microsoft.VisualStudio.TestTools.UnitTesting.DescriptionAttribute'?</source>
        <target state="translated">Nechtěli jste použít Microsoft.VisualStudio.TestTools.UnitTesting.DescriptionAttribute?</target>
        <note />
      </trans-unit>
      <trans-unit id="DoNotUseSystemDescriptionAttributeTitle">
        <source>'System.ComponentModel.DescriptionAttribute' has no effect on test methods</source>
        <target state="translated">System.ComponentModel.DescriptionAttribute nemá žádný vliv na testovací metody</target>
        <note />
      </trans-unit>
      <trans-unit id="DuplicateDataRowMessageFormat">
        <source>Do not duplicate 'DataRow' attributes. This is usually a copy/paste error. The attribute indices are '{0}' and '{1}'.</source>
<<<<<<< HEAD
        <target state="new">Do not duplicate 'DataRow' attributes. This is usually a copy/paste error. The attribute indices are '{0}' and '{1}'.</target>
=======
        <target state="translated">Neduplikujte atributy DataRow. Obvykle se jedná o chybu kopírování a vložení. Indexy atributů jsou {0} a {1}.</target>
>>>>>>> b66a5e19
        <note />
      </trans-unit>
      <trans-unit id="DuplicateDataRowTitle">
        <source>Avoid duplicated 'DataRow' entries</source>
<<<<<<< HEAD
        <target state="new">Avoid duplicated 'DataRow' entries</target>
=======
        <target state="translated">Vyhněte se duplicitním položkám DataRow</target>
>>>>>>> b66a5e19
        <note />
      </trans-unit>
      <trans-unit id="DynamicDataShouldBeValidDescription">
        <source>'DynamicData' entry should have the following layout to be valid:
- should only be set on a test method;
- member should be defined on the type specified;
- member should be a method if DynamicDataSourceType.Method is specified or a property otherwise.</source>
        <target state="translated">Aby byla položka DynamicData platná, musí se řídit následujícím rozložením:
– měla by být nastavena jenom pro testovací metodu;
– člen by měl být definovaný pro zadaný typ;
– pokud je zadáno DynamicDataSourceType.Method, měl by být člen metoda, jinak vlastnost.</target>
        <note />
      </trans-unit>
      <trans-unit id="DynamicDataShouldBeValidMessageFormat_DataMemberSignature">
        <source>'[DynamicData]' data member '{0}.{1}' signature is invalid</source>
        <target state="translated">Signatura datového členu [DynamicData] {0}.{1} je neplatná.</target>
        <note />
      </trans-unit>
      <trans-unit id="DynamicDataShouldBeValidMessageFormat_DisplayMethodSignature">
        <source>'[DynamicData]' display name method '{0}.{1}' signature is invalid</source>
        <target state="translated">Signatura metody zobrazovaného názvu [DynamicData] {0}.{1} je neplatná.</target>
        <note />
      </trans-unit>
      <trans-unit id="DynamicDataShouldBeValidMessageFormat_MemberMethod">
        <source>'[DynamicData]' member '{0}.{1}' should be a method</source>
        <target state="translated">Člen [DynamicData] {0}.{1} by měla být metoda.</target>
        <note />
      </trans-unit>
      <trans-unit id="DynamicDataShouldBeValidMessageFormat_MemberNotFound">
        <source>'[DynamicData]' member '{0}.{1}' cannot be found</source>
        <target state="translated">Člen [DynamicData] {0}.{1} nelze najít.</target>
        <note />
      </trans-unit>
      <trans-unit id="DynamicDataShouldBeValidMessageFormat_MemberType">
        <source>'[DynamicData]' referenced member '{0}.{1}' should return 'IEnumerable&lt;object[]&gt;', 'IEnumerable&lt;Tuple&gt;` or 'IEnumerable&lt;ValueTuple&gt;'</source>
        <target state="translated">Odkazovaný člen [DynamicData] {0}.{1} by měl vracet IEnumerable&lt;object[]&gt;, IEnumerable&lt;Tuple&gt; nebo IEnumerable&lt;ValueTuple&gt;.</target>
        <note />
      </trans-unit>
      <trans-unit id="DynamicDataShouldBeValidMessageFormat_OnTestMethod">
        <source>'[DynamicData]' should only be set on a test method</source>
        <target state="translated">Položka [DynamicData] by měla být nastavená jenom u testovací metody.</target>
        <note />
      </trans-unit>
      <trans-unit id="DynamicDataShouldBeValidMessageFormat_SourceTypeMethod">
        <source>'[DynamicData]' member '{0}.{1}' is a method so you should use 'DynamicDataSourceType.AutoDetect' or 'DynamicDataSourceType.Method' (auto detect is the default when not specified explicitly, and is recommended)</source>
        <target state="translated">'[DynamicData]' člen {0}.{1} je metoda, takže byste měli použít DynamicDataSourceType.AutoDetect nebo DynamicDataSourceType.Method (automatické zjišťování je výchozí, pokud není explicitně zadáno, a doporučuje se)</target>
        <note />
      </trans-unit>
      <trans-unit id="DynamicDataShouldBeValidMessageFormat_SourceTypeNotPropertyOrMethod">
        <source>'[DynamicData]' member '{0}.{1}' is not a property nor a method. Only properties and methods are supported.</source>
        <target state="translated">'[DynamicData]' člen {0}.{1} není vlastnost ani metoda. Jsou podporovány pouze vlastnosti a metody.</target>
        <note />
      </trans-unit>
      <trans-unit id="DynamicDataShouldBeValidMessageFormat_SourceTypeProperty">
        <source>'[DynamicData]' member '{0}.{1}' is a property so you should use 'DynamicDataSourceType.AutoDetect' or 'DynamicDataSourceType.Property' (auto detect is the default when not specified explicitly, and is recommended)</source>
        <target state="translated">'[DynamicData]' člen {0}.{1} je vlastnost, takže byste měli použít DynamicDataSourceType.AutoDetect nebo DynamicDataSourceType.Property (automatické zjišťování je výchozí, pokud není explicitně zadáno, a doporučuje se)</target>
        <note />
      </trans-unit>
      <trans-unit id="DynamicDataShouldBeValidMessageFormat_TooManyMembers">
        <source>'[DynamicData]' member '{0}.{1}' is found more than once</source>
        <target state="translated">Člen [DynamicData] {0}.{1} byl nalezen více než jednou.</target>
        <note />
      </trans-unit>
      <trans-unit id="DynamicDataShouldBeValidTitle">
        <source>DynamicData should be valid</source>
        <target state="translated">Položka DynamicData by měla být platná.</target>
        <note />
      </trans-unit>
      <trans-unit id="PreferAssertFailOverAlwaysFalseConditionsMessageFormat">
        <source>Use 'Assert.Fail' instead of an always-failing 'Assert.{0}' assert</source>
        <target state="translated">Místo trvalého neúspěšného vyhodnocovacího výrazu „Assert.{0}“ použijte „Assert.Fail“.</target>
        <note />
      </trans-unit>
      <trans-unit id="PreferAssertFailOverAlwaysFalseConditionsTitle">
        <source>Use 'Assert.Fail' instead of an always-failing assert</source>
        <target state="translated">Místo trvalého neúspěšného vyhodnocovacího výrazu použijte „Assert.Fail“.</target>
        <note />
      </trans-unit>
      <trans-unit id="ReviewAlwaysTrueAssertConditionAnalyzerMessageFormat">
        <source>Review or remove the assertion as its condition is known to be always true</source>
        <target state="translated">Zkontrolujte nebo odeberte kontrolní výraz, protože jeho podmínka je vždy true.</target>
        <note />
      </trans-unit>
      <trans-unit id="ReviewAlwaysTrueAssertConditionAnalyzerTitle">
        <source>Assertion condition is always true</source>
        <target state="translated">Podmínka kontrolního výrazu je vždy true.</target>
        <note />
      </trans-unit>
      <trans-unit id="PreferConstructorOverTestInitializeMessageFormat">
        <source>Prefer constructors over TestInitialize methods</source>
        <target state="translated">Upřednostňovat konstruktory před metodami TestInitialize</target>
        <note />
      </trans-unit>
      <trans-unit id="PreferConstructorOverTestInitializeTitle">
        <source>Prefer constructors over TestInitialize methods</source>
        <target state="translated">Upřednostňovat konstruktory před metodami TestInitialize</target>
        <note />
      </trans-unit>
      <trans-unit id="PreferDisposeOverTestCleanupMessageFormat">
        <source>Prefer 'Dispose' over TestCleanup methods</source>
        <target state="translated">Upřednostňovat metody Dispose před metodami TestCleanup</target>
        <note />
      </trans-unit>
      <trans-unit id="PreferDisposeOverTestCleanupTitle">
        <source>Prefer 'Dispose' over TestCleanup methods</source>
        <target state="translated">Upřednostňovat metody Dispose před metodami TestCleanup</target>
        <note />
      </trans-unit>
      <trans-unit id="PreferTestCleanupOverDisposeMessageFormat">
        <source>Prefer TestCleanup over 'Dispose' methods</source>
        <target state="translated">Upřednostňovat metody TestCleanup před metodami Dispose</target>
        <note />
      </trans-unit>
      <trans-unit id="PreferTestCleanupOverDisposeTitle">
        <source>Prefer TestCleanup over 'Dispose' methods</source>
        <target state="translated">Upřednostňovat metody TestCleanup před metodami Dispose</target>
        <note />
      </trans-unit>
      <trans-unit id="PreferTestInitializeOverConstructorMessageFormat">
        <source>Prefer TestInitialize methods over constructors</source>
        <target state="translated">Upřednostňovat metody TestInitialize před konstruktory</target>
        <note />
      </trans-unit>
      <trans-unit id="PreferTestInitializeOverConstructorTitle">
        <source>Prefer TestInitialize methods over constructors</source>
        <target state="translated">Upřednostňovat metody TestInitialize před konstruktory</target>
        <note />
      </trans-unit>
      <trans-unit id="PublicMethodShouldBeTestMethodAnalyzerDescription">
        <source>Public methods should be test methods (marked with `[TestMethod]`).</source>
        <target state="translated">Veřejné metody by měly být testovací metody (označené jako [TestMethod]).</target>
        <note />
      </trans-unit>
      <trans-unit id="PublicMethodShouldBeTestMethodAnalyzerFormat">
        <source>Public method '{0}' should be a test method</source>
        <target state="translated">Veřejná metoda {0} by měla být testovací metoda.</target>
        <note />
      </trans-unit>
      <trans-unit id="PublicMethodShouldBeTestMethodAnalyzerTitle">
        <source>Public methods should be test methods</source>
        <target state="translated">Veřejné metody by měly být testovací metody</target>
        <note />
      </trans-unit>
      <trans-unit id="PublicTypeShouldBeTestClassDescription">
        <source>It's considered a good practice to have only test classes marked public in a test project.</source>
        <target state="translated">Osvědčeným postupem je označit jako veřejné v testovacím projektu jen testovací třídy.</target>
        <note />
      </trans-unit>
      <trans-unit id="PublicTypeShouldBeTestClassMessageFormat">
        <source>Public type '{0}' should be marked with '[TestClass]' or changed to 'internal'</source>
        <target state="translated">Veřejný typ {0} by měl být označen jako [TestClass] nebo změněn na internal.</target>
        <note />
      </trans-unit>
      <trans-unit id="PublicTypeShouldBeTestClassTitle">
        <source>Public types should be test classes</source>
        <target state="translated">Veřejné typy by měly být testovací třídy.</target>
        <note />
      </trans-unit>
      <trans-unit id="TestClassShouldBeValidMessageFormat">
        <source>Test class '{0}' should be valid</source>
        <target state="translated">Testovací třída {0} by měla být platná.</target>
        <note />
      </trans-unit>
      <trans-unit id="TestContextShouldBeValidMessageFormat">
        <source>Property 'TestContext' should be valid</source>
        <target state="translated">Vlastnost TestContext by měla být platná.</target>
        <note />
      </trans-unit>
      <trans-unit id="TestMethodShouldBeValidMessageFormat">
        <source>Test method '{0}' signature is invalid</source>
        <target state="translated">Signatura {0} metody Test je neplatná.</target>
        <note />
      </trans-unit>
      <trans-unit id="UseClassCleanupBehaviorEndOfClassDescription">
        <source>Without using  'ClassCleanupBehavior.EndOfClass', the '[ClassCleanup]' will by default be run at the end of the assembly and not at the end of the class.</source>
        <target state="translated">Když nepoužijete ClassCleanupBehavior.EndOfClass, [ClassCleanup] se ve výchozím nastavení spustí na konci sestavení, nikoli na konci třídy.</target>
        <note />
      </trans-unit>
      <trans-unit id="UseClassCleanupBehaviorEndOfClassMessageFormat">
        <source>Use 'ClassCleanupBehavior.EndOfClass' with the '[ClassCleanup]'</source>
        <target state="translated">S [ClassCleanup] použijte ClassCleanupBehavior.EndOfClass.</target>
        <note />
      </trans-unit>
      <trans-unit id="UseClassCleanupBehaviorEndOfClassTitle">
        <source>Use 'ClassCleanupBehavior.EndOfClass' with the '[ClassCleanup]'</source>
        <target state="translated">S [ClassCleanup] použijte ClassCleanupBehavior.EndOfClass.</target>
        <note />
      </trans-unit>
      <trans-unit id="TestClassShouldBeValidDescription">
        <source>Test classes, classes marked with the '[TestClass]' attribute, should respect the following layout to be considered valid by MSTest:
- it should be 'public' (or 'internal' if '[assembly: DiscoverInternals]' attribute is set)
- it should not be 'static' (except if it contains only 'AssemblyInitialize' and/or 'AssemblyCleanup' methods)
- it should not be generic.</source>
        <target state="translated">Testovací třídy (třídy označené atributem [TestClass]) by měly respektovat následující rozložení, které MSTest považuje za platné:
– musí být public (nebo internal, pokud je nastaven atribut [assembly: DiscoverInternals]),
– nesmí být static (s výjimkou případů, kdy obsahuje pouze metody AssemblyInitialize nebo AssemblyCleanup),
– nesmí být obecné.</target>
        <note />
      </trans-unit>
      <trans-unit id="TestClassShouldBeValidTitle">
        <source>Test classes should have valid layout</source>
        <target state="translated">Testovací třídy by měly mít platné rozložení.</target>
        <note />
      </trans-unit>
      <trans-unit id="TestClassShouldHaveTestMethodDescription">
        <source>Test class should have at least one test method or be 'static' with method(s) marked by '[AssemblyInitialize]' and/or '[AssemblyCleanup]'.</source>
        <target state="translated">Testovací třída by měla mít aspoň jednu testovací metodu nebo by měla být static s metodami s označením [AssemblyInitialize] a/nebo [AssemblyCleanup].</target>
        <note />
      </trans-unit>
      <trans-unit id="TestClassShouldHaveTestMethodMessageFormat">
        <source>Test class '{0}' should have at least one test method or be 'static' with method(s) marked by '[AssemblyInitialize]' and/or '[AssemblyCleanup]'</source>
        <target state="translated">Testovací třída {0} by měla mít aspoň jednu testovací metodu nebo by měla být static s metodami s označením [AssemblyInitialize] a/nebo [AssemblyCleanup].</target>
        <note />
      </trans-unit>
      <trans-unit id="TestClassShouldHaveTestMethodTitle">
        <source>Test class should have test method</source>
        <target state="translated">Testovací třída by měla mít testovací metodu</target>
        <note />
      </trans-unit>
      <trans-unit id="TestCleanupShouldBeValidDescription">
        <source>Methods marked with '[TestCleanup]' should follow the following layout to be valid:
-it should be 'public'
-it should not be 'abstract'
-it should not be 'async void'
-it should not be 'static'
-it should not be a special method (finalizer, operator...).
-it should not be generic
-it should not take any parameter
-return type should be 'void', 'Task' or 'ValueTask'

The type declaring these methods should also respect the following rules:
-The type should be a class
-The class should be 'public' or 'internal' (if the test project is using the '[DiscoverInternals]' attribute)
-The class shouldn't be 'static'
-If the class is 'sealed', it should be marked with '[TestClass]' (or a derived attribute).</source>
        <target state="translated">Aby byly metody s označením [TestCleanup] platné, musí se řídit následujícím rozložením: 
– Musí být public.
– Nesmí být abstract.
– Nesmí být async void.
– Nesmí být static.
– Nesmí být speciální metodou (finalizační metoda, operátor...).
– Nesmí být obecné.
– Nesmí přijímat žádný parametr.
– Návratový typ musí být void, Task nebo ValueTask.

Typ deklarující tyto metody by měl také respektovat následující pravidla: 
– Typ by měl být třída.
– Třída by měla být public nebo internal (pokud testovací projekt používá atribut [DiscoverInternals]).
– Třída by neměla být static.
– Pokud je třída sealed, měla by být označena atributem [TestClass] (nebo odvozeným atributem).</target>
        <note />
      </trans-unit>
      <trans-unit id="TestCleanupShouldBeValidMessageFormat">
        <source>TestCleanup method '{0}' signature is invalid</source>
        <target state="translated">Signatura „{0}“ metody TestCleanup je neplatná</target>
        <note />
      </trans-unit>
      <trans-unit id="TestCleanupShouldBeValidTitle">
        <source>TestCleanup method should have valid layout</source>
        <target state="translated">Metoda TestCleanup by měla mít platné rozložení</target>
        <note />
      </trans-unit>
      <trans-unit id="TestContextShouldBeValidDescription">
        <source>'TestContext' should be a non-static field or property assigned in constructor or for a property set by MSTest, it should follow the layout:
- it should be 'public' regardless of whether '[assembly: DiscoverInternals]' attribute is set or not.
- it should not be 'static'
- it should have a setter.</source>
        <target state="translated">TestContext musí být nestatické pole nebo vlastnost přiřazené v konstruktoru nebo pro vlastnost nastavenou přes MSTest. Musí se řídit následujícím rozložením:
– Musí být public bez ohledu na to, jestli je nastavený atribut [assembly: DiscoverInternals].
– Nesmí být static.
– Musí mít metodu setter.</target>
        <note />
      </trans-unit>
      <trans-unit id="TestContextShouldBeValidTitle">
        <source>Test context property should have valid layout</source>
        <target state="translated">Vlastnost kontextu testu by měla mít platné rozložení.</target>
        <note />
      </trans-unit>
      <trans-unit id="TestInitializeShouldBeValidDescription">
        <source>Methods marked with '[TestInitialize]' should follow the following layout to be valid:
-it should be 'public'
-it should not be 'abstract'
-it should not be 'async void'
-it should not be 'static'
-it should not be a special method (finalizer, operator...).
-it should not be generic
-it should not take any parameter
-return type should be 'void', 'Task' or 'ValueTask'

The type declaring these methods should also respect the following rules:
-The type should be a class
-The class should be 'public' or 'internal' (if the test project is using the '[DiscoverInternals]' attribute)
-The class shouldn't be 'static'
-If the class is 'sealed', it should be marked with '[TestClass]' (or a derived attribute).</source>
        <target state="translated">Aby byly metody s označením [TestInitialize] platné, musí se řídit následujícím rozložením: 
– Musí být public.
– Nesmí být abstract.
– Nesmí být async void.
– Nesmí být static.
– Nesmí být speciální metodou (finalizační metoda, operátor...).
– Nesmí být obecné.
– Nesmí přijímat žádný parametr.
– Návratový typ musí být void, Task nebo ValueTask.

Typ deklarující tyto metody by měl také respektovat následující pravidla: 
– Typ by měl být třída.
– Třída by měla být public nebo internal (pokud testovací projekt používá atribut [DiscoverInternals]).
– Třída by neměla být static.
– Pokud je třída sealed, měla by být označena atributem [TestClass] (nebo odvozeným atributem).</target>
        <note />
      </trans-unit>
      <trans-unit id="TestInitializeShouldBeValidMessageFormat">
        <source>TestInitialize method '{0}' signature is invalid</source>
        <target state="translated">Signatura „{0}“ metody TestInitialize je neplatná</target>
        <note />
      </trans-unit>
      <trans-unit id="TestInitializeShouldBeValidTitle">
        <source>TestInitialize method should have valid layout</source>
        <target state="translated">Metoda TestInitialize by měla mít platné rozložení</target>
        <note />
      </trans-unit>
      <trans-unit id="TestMethodShouldBeValidDescription">
        <source>Test methods, methods marked with the '[TestMethod]' attribute, should respect the following layout to be considered valid by MSTest:
- it should be 'public' (or 'internal' if '[assembly: DiscoverInternals]' attribute is set)
- it should not be 'static'
- it should may be generic as long as type parameters can be inferred and argument types are compatible
- it should not be 'abstract'
- return type should be 'void', 'Task' or 'ValueTask'
- it should not be 'async void'
- it should not be a special method (finalizer, operator...).</source>
        <target state="translated">Testovací metody (metody označené atributem [TestMethod]) by měly respektovat následující rozložení, které MSTest považuje za platné:
– musí být public (nebo internal, pokud je nastaven atribut [assembly: DiscoverInternals]),
– musí být static,
– můžou být obecné, pokud lze odvodit parametry typu a typy argumentů jsou kompatibilní
– nesmí být abstract,
– návratový typ by měl být void, Task nebo ValueTask,
– nesmí být async void,
– nesmí být speciální metodou (finalizační metoda, operátor...).</target>
        <note />
      </trans-unit>
      <trans-unit id="TestMethodShouldBeValidTitle">
        <source>Test methods should have valid layout</source>
        <target state="translated">Testovací metody by měly mít platné rozložení.</target>
        <note />
      </trans-unit>
      <trans-unit id="TestMethodShouldNotBeIgnoredAnalyzerDescription">
        <source>Test methods should not be ignored (marked with '[Ignore]').</source>
        <target state="translated">Testovací metody by se neměly ignorovat (označené jako „[Ignorovat]“.</target>
        <note />
      </trans-unit>
      <trans-unit id="TestMethodShouldNotBeIgnoredAnalyzerFormat">
        <source>Test method '{0}' should not be ignored</source>
        <target state="translated">Testovací metoda „{0}“ by se neměla ignorovat</target>
        <note />
      </trans-unit>
      <trans-unit id="TestMethodShouldNotBeIgnoredAnalyzerTitle">
        <source>Test method should not be ignored</source>
        <target state="translated">Testovací metoda by se neměla ignorovat.</target>
        <note />
      </trans-unit>
      <trans-unit id="TypeContainingTestMethodShouldBeATestClassDescription">
        <source>Type contaning '[TestMethod]' should be marked with '[TestClass]', otherwise the test method will be silently ignored.</source>
        <target state="translated">Typ obsahující [TestMethod] by měl mít označení [TestClass], jinak bude testovací metoda bez jakéhokoli upozornění ignorována.</target>
        <note />
      </trans-unit>
      <trans-unit id="TypeContainingTestMethodShouldBeATestClassMessageFormat">
        <source>Class '{0}' contains test methods and should be marked with '[TestClass]'</source>
        <target state="translated">Třída {0} obsahuje testovací metody a měla by mít označení [TestClass].</target>
        <note />
      </trans-unit>
      <trans-unit id="TypeContainingTestMethodShouldBeATestClassTitle">
        <source>Type containing '[TestMethod]' should be marked with '[TestClass]'</source>
        <target state="translated">Typ obsahující [TestMethod] by měl mít označení [TestClass]</target>
        <note />
      </trans-unit>
      <trans-unit id="UseAsyncSuffixTestFixtureMethodSuppressorJustification">
        <source>Asynchronous test fixture methods do not require the 'Async' suffix</source>
        <target state="translated">Asynchronní metody testovacích přípravků nevyžadují příponu Async.</target>
        <note />
      </trans-unit>
      <trans-unit id="UseAsyncSuffixTestMethodSuppressorJustification">
        <source>Asynchronous test methods do not require the 'Async' suffix</source>
        <target state="translated">Asynchronní testovací metody nevyžadují příponu Async.</target>
        <note />
      </trans-unit>
      <trans-unit id="UseAttributeOnTestMethodAnalyzerMessageFormat">
        <source>[{0}] can only be set on methods marked with [TestMethod]</source>
        <target state="translated">[{0}] lze nastavit pouze u metod označených pomocí metody [TestMethod].</target>
        <note />
      </trans-unit>
      <trans-unit id="UseAttributeOnTestMethodAnalyzerTitle">
        <source>[{0}] can only be set on methods marked with [TestMethod]</source>
        <target state="translated">[{0}] lze nastavit pouze u metod označených pomocí metody [TestMethod].</target>
        <note />
      </trans-unit>
      <trans-unit id="UseConditionBaseWithTestClassMessageFormat">
        <source>The attribute '{0}' which derives from 'ConditionBaseAttribute' should be used only on classes marked with `TestClassAttribute`</source>
        <target state="translated">Atribut '{0}' odvozený od atributu ConditionBaseAttribute by měl být použit pouze u tříd označených atributem TestClassAttribute.</target>
        <note />
      </trans-unit>
      <trans-unit id="UseConditionBaseWithTestClassTitle">
        <source>Use 'ConditionBaseAttribute' on test classes</source>
        <target state="translated">Použít ConditionBaseAttribute u testovacích tříd</target>
        <note />
      </trans-unit>
      <trans-unit id="UseDeploymentItemWithTestMethodOrTestClassMessageFormat">
        <source>'[DeploymentItem]' can be specified only on test class or test method</source>
        <target state="translated">[DeploymentItem] se dá zadat jenom pro testovací třídu nebo testovací metodu.</target>
        <note />
      </trans-unit>
      <trans-unit id="UseDeploymentItemWithTestMethodOrTestClassTitle">
        <source>'[DeploymentItem]' can be specified only on test class or test method</source>
        <target state="translated">[DeploymentItem] se dá zadat jenom pro testovací třídu nebo testovací metodu.</target>
        <note />
      </trans-unit>
      <trans-unit id="UseNewerAssertThrowsMessageFormat">
        <source>Use 'Assert.ThrowsExactly' instead of 'Assert.ThrowsException'</source>
        <target state="translated">Místo Assert.ThrowsException použijte Assert.ThrowsExactly.</target>
        <note />
      </trans-unit>
      <trans-unit id="UseNewerAssertThrowsTitle">
        <source>Use newer methods to assert exceptions</source>
        <target state="translated">Pro vyhodnocení výjimek použijte novější metody.</target>
        <note />
      </trans-unit>
      <trans-unit id="UseParallelizeAttributeAnalyzerDescription">
        <source>By default, MSTest runs tests within the same assembly sequentially, which can lead to severe performance limitations. It is recommended to enable assembly attribute '[Parallelize]' to run tests in parallel, or if the assembly is known to not be parallelizable, to use explicitly the assembly level attribute '[DoNotParallelize]'.</source>
        <target state="translated">Ve výchozím nastavení spouští MSTest testy v rámci stejného sestavení sekvenčně, což může vést k závažným omezením výkonu. Doporučuje se povolit atribut sestavení [Parallelize] k paralelnímu spouštění testů nebo explicitně použít atribut [DoNotParallelize] na úrovni sestavení, pokud je známo, že sestavení není paralelizovatelné.</target>
        <note />
      </trans-unit>
      <trans-unit id="UseParallelizeAttributeAnalyzerMessageFormat">
        <source>Explicitly enable or disable tests parallelization</source>
        <target state="translated">Explicitně povolit nebo zakázat paralelizaci testů</target>
        <note />
      </trans-unit>
      <trans-unit id="UseParallelizeAttributeAnalyzerTitle">
        <source>Explicitly enable or disable tests parallelization</source>
        <target state="translated">Explicitně povolit nebo zakázat paralelizaci testů</target>
        <note />
      </trans-unit>
      <trans-unit id="UseProperAssertMethodsMessageFormat">
        <source>Use 'Assert.{0}' instead of 'Assert.{1}'</source>
        <target state="translated">Místo Assert.{1} použijte Assert.{0}.</target>
        <note />
      </trans-unit>
      <trans-unit id="UseProperAssertMethodsTitle">
        <source>Use proper 'Assert' methods</source>
        <target state="translated">Použít správné metody Assert</target>
        <note />
      </trans-unit>
    </body>
  </file>
</xliff><|MERGE_RESOLUTION|>--- conflicted
+++ resolved
@@ -19,7 +19,7 @@
 -The class shouldn't be 'static'
 -The class should be marked with '[TestClass]' (or a derived attribute)
 -the class should not be generic.</source>
-        <target state="translated">Aby byly metody s označením [AssemblyCleanup] platné, musí se řídit následujícím rozložením: 
+        <target state="translated">Aby byly metody s označením [AssemblyCleanup] platné, musí se řídit následujícím rozložením:
 – Nesmí být deklarované pro obecnou třídu.
 – Musí být public.
 – Musí být static.
@@ -29,7 +29,7 @@
 – Nesmí přijímat žádný parametr, nebo musí přijímat jediný parametr typu TestContext.
 – Návratový typ musí být void, Task nebo ValueTask.
 
-Typ deklarující tyto metody by měl také respektovat následující pravidla: 
+Typ deklarující tyto metody by měl také respektovat následující pravidla:
 – Typ by měl být třída.
 – Třída by měla být public nebo internal (pokud testovací projekt používá atribut [DiscoverInternals]).
 – Třída by neměla být static.
@@ -64,7 +64,7 @@
 -The class shouldn't be 'static'
 -The class should be marked with '[TestClass]' (or a derived attribute)
 -the class should not be generic.</source>
-        <target state="translated">Aby byly metody s označením [AssemblyInitialize] platné, musí se řídit následujícím rozložením: 
+        <target state="translated">Aby byly metody s označením [AssemblyInitialize] platné, musí se řídit následujícím rozložením:
 – Nesmí být deklarované pro obecnou třídu.
 – Musí být public.
 – Musí být static.
@@ -74,7 +74,7 @@
 – Musí mít jeden parametr typu TestContext.
 – Návratový typ musí být void, Task nebo ValueTask.
 
-Typ deklarující tyto metody by měl také respektovat následující pravidla: 
+Typ deklarující tyto metody by měl také respektovat následující pravidla:
 – Typ by měl být třída.
 – Třída by měla být public nebo internal (pokud testovací projekt používá atribut [DiscoverInternals]).
 – Třída by neměla být static.
@@ -181,7 +181,7 @@
 -The class shouldn't be 'static'
 -If the class is 'sealed', it should be marked with '[TestClass]' (or a derived attribute)
 -the class should not be generic.</source>
-        <target state="translated">Aby byly metody s označením [ClassCleanup] platné, musí se řídit následujícím rozložením: 
+        <target state="translated">Aby byly metody s označením [ClassCleanup] platné, musí se řídit následujícím rozložením:
 – Nesmí být deklarované pro obecnou třídu bez nastavení režimu InheritanceBehavior.
 – Musí být public.
 – Musí být static.
@@ -193,7 +193,7 @@
 – V případě třídy abstract by měl být zadán parametr atributu InheritanceBehavior.BeforeEachDerivedClass.
 – V případě třídy sealed by neměl být zadán parametr atributu InheritanceBehavior.BeforeEachDerivedClass.
 
-Typ deklarující tyto metody by měl také respektovat následující pravidla: 
+Typ deklarující tyto metody by měl také respektovat následující pravidla:
 – Typ by měl být třída.
 – Třída by měla být public nebo internal (pokud testovací projekt používá atribut [DiscoverInternals]).
 – Třída by neměla být static.
@@ -230,7 +230,7 @@
 -The class shouldn't be 'static'
 -If the class is 'sealed', it should be marked with '[TestClass]' (or a derived attribute)
 -the class should not be generic.</source>
-        <target state="translated">Aby byly metody s označením [ClassInitialize] platné, musí se řídit následujícím rozložením: 
+        <target state="translated">Aby byly metody s označením [ClassInitialize] platné, musí se řídit následujícím rozložením:
 – Nesmí být deklarované pro obecnou třídu bez nastavení režimu InheritanceBehavior.
 – Musí být public.
 – Musí být static.
@@ -242,7 +242,7 @@
 – V případě třídy abstract by měl být zadán parametr atributu InheritanceBehavior.BeforeEachDerivedClass.
 – V případě třídy sealed by neměl být zadán parametr atributu InheritanceBehavior.BeforeEachDerivedClass.
 
-Typ deklarující tyto metody by měl také respektovat následující pravidla: 
+Typ deklarující tyto metody by měl také respektovat následující pravidla:
 – Typ by měl být třída.
 – Třída by měla být public nebo internal (pokud testovací projekt používá atribut [DiscoverInternals]).
 – Třída by neměla být static.
@@ -353,20 +353,12 @@
       </trans-unit>
       <trans-unit id="DuplicateDataRowMessageFormat">
         <source>Do not duplicate 'DataRow' attributes. This is usually a copy/paste error. The attribute indices are '{0}' and '{1}'.</source>
-<<<<<<< HEAD
-        <target state="new">Do not duplicate 'DataRow' attributes. This is usually a copy/paste error. The attribute indices are '{0}' and '{1}'.</target>
-=======
         <target state="translated">Neduplikujte atributy DataRow. Obvykle se jedná o chybu kopírování a vložení. Indexy atributů jsou {0} a {1}.</target>
->>>>>>> b66a5e19
         <note />
       </trans-unit>
       <trans-unit id="DuplicateDataRowTitle">
         <source>Avoid duplicated 'DataRow' entries</source>
-<<<<<<< HEAD
-        <target state="new">Avoid duplicated 'DataRow' entries</target>
-=======
         <target state="translated">Vyhněte se duplicitním položkám DataRow</target>
->>>>>>> b66a5e19
         <note />
       </trans-unit>
       <trans-unit id="DynamicDataShouldBeValidDescription">
@@ -602,7 +594,7 @@
 -The class should be 'public' or 'internal' (if the test project is using the '[DiscoverInternals]' attribute)
 -The class shouldn't be 'static'
 -If the class is 'sealed', it should be marked with '[TestClass]' (or a derived attribute).</source>
-        <target state="translated">Aby byly metody s označením [TestCleanup] platné, musí se řídit následujícím rozložením: 
+        <target state="translated">Aby byly metody s označením [TestCleanup] platné, musí se řídit následujícím rozložením:
 – Musí být public.
 – Nesmí být abstract.
 – Nesmí být async void.
@@ -612,7 +604,7 @@
 – Nesmí přijímat žádný parametr.
 – Návratový typ musí být void, Task nebo ValueTask.
 
-Typ deklarující tyto metody by měl také respektovat následující pravidla: 
+Typ deklarující tyto metody by měl také respektovat následující pravidla:
 – Typ by měl být třída.
 – Třída by měla být public nebo internal (pokud testovací projekt používá atribut [DiscoverInternals]).
 – Třída by neměla být static.
@@ -661,7 +653,7 @@
 -The class should be 'public' or 'internal' (if the test project is using the '[DiscoverInternals]' attribute)
 -The class shouldn't be 'static'
 -If the class is 'sealed', it should be marked with '[TestClass]' (or a derived attribute).</source>
-        <target state="translated">Aby byly metody s označením [TestInitialize] platné, musí se řídit následujícím rozložením: 
+        <target state="translated">Aby byly metody s označením [TestInitialize] platné, musí se řídit následujícím rozložením:
 – Musí být public.
 – Nesmí být abstract.
 – Nesmí být async void.
@@ -671,7 +663,7 @@
 – Nesmí přijímat žádný parametr.
 – Návratový typ musí být void, Task nebo ValueTask.
 
-Typ deklarující tyto metody by měl také respektovat následující pravidla: 
+Typ deklarující tyto metody by měl také respektovat následující pravidla:
 – Typ by měl být třída.
 – Třída by měla být public nebo internal (pokud testovací projekt používá atribut [DiscoverInternals]).
 – Třída by neměla být static.
