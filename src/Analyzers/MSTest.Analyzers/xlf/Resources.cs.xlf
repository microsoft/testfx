﻿<?xml version="1.0" encoding="utf-8"?>
<xliff xmlns="urn:oasis:names:tc:xliff:document:1.2" xmlns:xsi="http://www.w3.org/2001/XMLSchema-instance" version="1.2" xsi:schemaLocation="urn:oasis:names:tc:xliff:document:1.2 xliff-core-1.2-transitional.xsd">
  <file datatype="xml" source-language="en" target-language="cs" original="../Resources.resx">
    <body>
      <trans-unit id="AssemblyCleanupShouldBeValidDescription">
        <source>Methods marked with '[AssemblyCleanup]' should follow the following layout to be valid:
-it can't be declared on a generic class
-it should be 'public'
-it should be 'static'
-it should not be 'async void'
-it should not be a special method (finalizer, operator...).
-it should not be generic
-it should not take any parameter
-return type should be 'void', 'Task' or 'ValueTask'

The type declaring these methods should also respect the following rules:
-The type should be a class
-The class should be 'public' or 'internal' (if the test project is using the '[DiscoverInternals]' attribute)
-The class shouldn't be 'static'
-The class should be marked with '[TestClass]' (or a derived attribute)
-the class should not be generic.</source>
        <target state="needs-review-translation">Aby byly metody s označením [AssemblyCleanup] platné, musí se řídit následujícím rozložením: 
– být „public“
– být „static“
– nesmí být obecné ani definované pro obecnou třídu
– nesmí přijímat žádné parametry
– návratový typ musí být void, Task nebo ValueTask,
– nesmí být „async void“
– nesmí se jednat o speciální metodu (finalizační metoda, operátor...).</target>
        <note />
      </trans-unit>
      <trans-unit id="AssemblyCleanupShouldBeValidMessageFormat">
        <source>AssemblyCleanup method '{0}' signature is invalid</source>
        <target state="translated">Signatura „{0}“ metody AssemblyCleanup je neplatná</target>
        <note />
      </trans-unit>
      <trans-unit id="AssemblyCleanupShouldBeValidTitle">
        <source>AssemblyCleanup methods should have valid layout</source>
        <target state="translated">Metody AssemblyCleanup musí mít platné rozložení</target>
        <note />
      </trans-unit>
      <trans-unit id="AssemblyInitializeShouldBeValidDescription">
        <source>Methods marked with '[AssemblyInitialize]' should follow the following layout to be valid:
-it can't be declared on a generic class
-it should be 'public'
-it should be 'static'
-it should not be 'async void'
-it should not be a special method (finalizer, operator...).
-it should not be generic
-it should take one parameter of type 'TestContext'
-return type should be 'void', 'Task' or 'ValueTask'

The type declaring these methods should also respect the following rules:
-The type should be a class
-The class should be 'public' or 'internal' (if the test project is using the '[DiscoverInternals]' attribute)
-The class shouldn't be 'static'
-The class should be marked with '[TestClass]' (or a derived attribute)
-the class should not be generic.</source>
        <target state="needs-review-translation">Aby byly metody s označením [AssemblyInitialize] platné, musí se řídit následujícím rozložením: 
.
– být „public“
– být „static“
– nesmí být obecné ani definované pro obecnou třídu
– převzít jeden parametr typu TestContext
– návratový typ musí být void, Task nebo ValueTask,
– nesmí být „async void“
– nesmí se jednat o speciální metodu (finalizační metoda, operátor...).</target>
        <note />
      </trans-unit>
      <trans-unit id="AssemblyInitializeShouldBeValidMessageFormat">
        <source>AssemblyInitialize method '{0}' signature is invalid</source>
        <target state="translated">Signatura „{0}“ metody AssemblyInitialize je neplatná</target>
        <note />
      </trans-unit>
      <trans-unit id="AssemblyInitializeShouldBeValidTitle">
        <source>AssemblyInitialize methods should have valid layout</source>
        <target state="translated">Metody AssemblyInitialize musí mít platné rozložení</target>
        <note />
      </trans-unit>
      <trans-unit id="AssertionArgsShouldAvoidConditionalAccessMessageFormat">
        <source>Prefer adding an additional assertion that checks for null</source>
        <target state="translated">Preferovat přidání dalšího kontrolního výrazu, který kontroluje hodnotu null</target>
        <note />
      </trans-unit>
      <trans-unit id="AssertionArgsShouldAvoidConditionalAccessTitle">
        <source>Avoid conditional access in assertions</source>
        <target state="translated">Vyhnout se podmíněnému přístupu v kontrolních výrazech</target>
        <note />
      </trans-unit>
      <trans-unit id="AssertionArgsShouldBePassedInCorrectOrderDescription">
        <source>'Assert.AreEqual', 'Assert.AreNotEqual', 'Assert.AreSame' and 'Assert.AreNotSame' expects the expected value to be passed first and the actual value to be passed as second argument.</source>
        <target state="translated">Assert.AreEqual, Assert.AreNotEqual, Assert.AreSame a Assert.AreNotSame očekává, že se jako první argument předá očekávaná hodnota a jako druhý argument skutečná hodnota.</target>
        <note />
      </trans-unit>
      <trans-unit id="AssertionArgsShouldBePassedInCorrectOrderMessageFormat">
        <source>Assertion arguments should be passed in the correct order. 'actual' and 'expected'/'notExpected' arguments have been swapped.</source>
        <target state="translated">Argumenty kontrolního výrazu musí být předány ve správném pořadí. Argumenty actual a expected/notExpected byly prohozeny.</target>
        <note />
      </trans-unit>
      <trans-unit id="AssertionArgsShouldBePassedInCorrectOrderTitle">
        <source>Assertion arguments should be passed in the correct order</source>
        <target state="translated">Argumenty kontrolního výrazu musí být předány ve správném pořadí</target>
        <note />
      </trans-unit>
      <trans-unit id="AvoidExpectedExceptionAttributeDescription">
        <source>Prefer 'Assert.ThrowsException' or 'Assert.ThrowsExceptionAsync' over '[ExpectedException]' as it ensures that only the expected call throws the expected exception. The assert APIs also provide more flexibility and allow you to assert extra properties of the exeption.</source>
        <target state="translated">Preferujte Assert.ThrowsException nebo Assert.ThrowsExceptionAsync před [ExpectedException], protože zajišťuje, že očekávanou výjimku vyvolá pouze očekávané volání. Rozhraní API assert také poskytují větší flexibilitu a umožňují vyhodnocovat další vlastnosti výjimky.</target>
        <note />
      </trans-unit>
      <trans-unit id="AvoidExpectedExceptionAttributeMessageFormat">
        <source>Prefer 'Assert.ThrowsException/ThrowsExceptionAsync' over '[ExpectedException]'</source>
        <target state="translated">Preferovat Assert.ThrowsException/ThrowsExceptionAsync před [ExpectedException]</target>
        <note />
      </trans-unit>
      <trans-unit id="AvoidExpectedExceptionAttributeTitle">
        <source>Avoid '[ExpectedException]'</source>
        <target state="translated">Vyhněte se [ExpectedException]</target>
        <note />
      </trans-unit>
      <trans-unit id="ClassCleanupShouldBeValidDescription">
        <source>Methods marked with '[ClassCleanup]' should follow the following layout to be valid:
-it can't be declared on a generic class without the 'InheritanceBehavior' mode is set
-it should be 'public'
-it should be 'static'
-it should not be 'async void'
-it should not be a special method (finalizer, operator...).
-it should not be generic
-it should not take any parameter
-return type should be 'void', 'Task' or 'ValueTask'
-'InheritanceBehavior.BeforeEachDerivedClass' attribute parameter should be specified if the class is 'abstract'
<<<<<<< HEAD
-'InheritanceBehavior.BeforeEachDerivedClass' attribute parameter should not be specified if the class is 'sealed'

The type declaring these methods should also respect the following rules:
-The type should be a class
-The class should be 'public' or 'internal' (if the test project is using the '[DiscoverInternals]' attribute)
-The class shouldn't be 'static'
-If the class is 'sealed', it should be marked with '[TestClass]' (or a derived attribute)
-the class should not be generic.</source>
        <target state="new">Methods marked with '[ClassCleanup]' should follow the following layout to be valid:
-it can't be declared on a generic class without the 'InheritanceBehavior' mode is set
-it should be 'public'
-it should be 'static'
-it should not be 'async void'
-it should not be a special method (finalizer, operator...).
-it should not be generic
-it should not take any parameter
-return type should be 'void', 'Task' or 'ValueTask'
-'InheritanceBehavior.BeforeEachDerivedClass' attribute parameter should be specified if the class is 'abstract'
-'InheritanceBehavior.BeforeEachDerivedClass' attribute parameter should not be specified if the class is 'sealed'

The type declaring these methods should also respect the following rules:
-The type should be a class
-The class should be 'public' or 'internal' (if the test project is using the '[DiscoverInternals]' attribute)
-The class shouldn't be 'static'
-If the class is 'sealed', it should be marked with '[TestClass]' (or a derived attribute)
-the class should not be generic.</target>
=======
-'InheritanceBehavior.BeforeEachDerivedClass' attribute parameter should not be specified if the class is 'sealed'.</source>
        <target state="translated">Aby byly metody s označením [ClassCleanup] platné, musí se řídit následujícím rozložením:
– musí být „public“
– nesmí být „static“
– nesmí být obecné ani definované pro obecnou třídu
– nesmí přijímat žádné parametry
– návratový typ musí být void, Task nebo ValueTask
– nesmí být „async void“
– nesmí se jednat o speciální metodu (finalizační metoda, operátor…)
– v případě třídy abstract by měl být zadán parametr atributu InheritanceBehavior.BeforeEachDerivedClass
– v případě třídy sealed by neměl být zadán parametr atributu InheritanceBehavior.BeforeEachDerivedClass.</target>
>>>>>>> 8f6c8f12
        <note />
      </trans-unit>
      <trans-unit id="ClassCleanupShouldBeValidMessageFormat">
        <source>ClassCleanup method '{0}' signature is invalid</source>
        <target state="translated">Signatura „{0}“ metody ClassCleanup je neplatná</target>
        <note />
      </trans-unit>
      <trans-unit id="ClassCleanupShouldBeValidTitle">
        <source>ClassCleanup methods should have valid layout</source>
        <target state="translated">Metody ClassCleanup musí mít platné rozložení</target>
        <note />
      </trans-unit>
      <trans-unit id="ClassInitializeShouldBeValidDescription">
        <source>Methods marked with '[ClassInitialize]' should follow the following layout to be valid:
-it can't be declared on a generic class without the 'InheritanceBehavior' mode is set
-it should be 'public'
-it should be 'static'
-it should not be 'async void'
-it should not be a special method (finalizer, operator...).
-it should not be generic
-it should take one parameter of type 'TestContext'
-return type should be 'void', 'Task' or 'ValueTask'
-'InheritanceBehavior.BeforeEachDerivedClass' attribute parameter should be specified if the class is 'abstract'
<<<<<<< HEAD
-'InheritanceBehavior.BeforeEachDerivedClass' attribute parameter should not be specified if the class is 'sealed'

The type declaring these methods should also respect the following rules:
-The type should be a class
-The class should be 'public' or 'internal' (if the test project is using the '[DiscoverInternals]' attribute)
-The class shouldn't be 'static'
-If the class is 'sealed', it should be marked with '[TestClass]' (or a derived attribute)
-the class should not be generic.</source>
        <target state="new">Methods marked with '[ClassInitialize]' should follow the following layout to be valid:
-it can't be declared on a generic class without the 'InheritanceBehavior' mode is set
-it should be 'public'
-it should be 'static'
-it should not be 'async void'
-it should not be a special method (finalizer, operator...).
-it should not be generic
-it should take one parameter of type 'TestContext'
-return type should be 'void', 'Task' or 'ValueTask'
-'InheritanceBehavior.BeforeEachDerivedClass' attribute parameter should be specified if the class is 'abstract'
-'InheritanceBehavior.BeforeEachDerivedClass' attribute parameter should not be specified if the class is 'sealed'

The type declaring these methods should also respect the following rules:
-The type should be a class
-The class should be 'public' or 'internal' (if the test project is using the '[DiscoverInternals]' attribute)
-The class shouldn't be 'static'
-If the class is 'sealed', it should be marked with '[TestClass]' (or a derived attribute)
-the class should not be generic.</target>
=======
-'InheritanceBehavior.BeforeEachDerivedClass' attribute parameter should not be specified if the class is 'sealed'.</source>
        <target state="translated">Aby byly metody s označením [ClassInitialize] platné, musí se řídit následujícím rozložením:
– musí být „public“
– musí být „static“
– nesmí být obecné ani definované pro obecnou třídu
– musí přijímat jeden parametr typu TestContext
– návratový typ musí být void, Task nebo ValueTask
– nesmí být „async void“
– nesmí se jednat o speciální metodu (finalizační metoda, operátor…)
– v případě třídy abstract by měl být zadán parametr atributu InheritanceBehavior.BeforeEachDerivedClass
– v případě třídy sealed by neměl být zadán parametr atributu InheritanceBehavior.BeforeEachDerivedClass.</target>
>>>>>>> 8f6c8f12
        <note />
      </trans-unit>
      <trans-unit id="ClassInitializeShouldBeValidMessageFormat">
        <source>ClassInitialize method '{0}' signature is invalid</source>
        <target state="translated">Signatura „{0}“ metody ClassInitialize je neplatná</target>
        <note />
      </trans-unit>
      <trans-unit id="ClassInitializeShouldBeValidTitle">
        <source>ClassInitialize methods should have valid layout</source>
        <target state="translated">Metody ClassInitialize musí mít platné rozložení</target>
        <note />
      </trans-unit>
      <trans-unit id="DataRowShouldBeValidDescription">
        <source>DataRow entry should have the following layout to be valid:
- should only be set on a test method;
- argument count should match method argument count;
- argument type should match method argument type.</source>
        <target state="translated">Položka DataRow by měla mít platné následující rozložení:
- by se mělo nastavovat jenom pro testovací metodu;
- počet argumentů by měl odpovídat počtu argumentů metody;
- typ argumentu by měl odpovídat typu argumentu metody.</target>
        <note />
      </trans-unit>
      <trans-unit id="DataRowShouldBeValidMessageFormat_ArgumentCountMismatch">
        <source>DataRow argument count should match method parameter count (constructor arguments: {0}, method parameters: {1})</source>
        <target state="translated">Počet argumentů dataRow by měl odpovídat počtu parametrů metody (argumenty konstruktoru: {0}, parametry metody: {1})</target>
        <note />
      </trans-unit>
      <trans-unit id="DataRowShouldBeValidMessageFormat_ArgumentTypeMismatch">
        <source>DataRow argument type should match method parameter type. Mismatches occur at indices: {0}</source>
        <target state="translated">Typ argumentu DataRow by měl odpovídat typu parametru metody. V indexech dochází k neshodě: {0}</target>
        <note />
      </trans-unit>
      <trans-unit id="DataRowShouldBeValidMessageFormat_OnTestMethod">
        <source>DataRow should only be set on a test method</source>
        <target state="translated">Objekt DataRow by měl být nastaven pouze pro testovací metodu</target>
        <note />
      </trans-unit>
      <trans-unit id="DataRowShouldBeValidTitle">
        <source>DataRow should be valid</source>
        <target state="translated">Argument DataRow by měl být platný</target>
        <note />
      </trans-unit>
      <trans-unit id="DoNotNegateBooleanAssertionMessageFormat">
        <source>Do not negate boolean assertions, instead use the opposite assertion</source>
        <target state="translated">Nenegujte logické kontrolní výrazy – použijte místo nich opačný kontrolní výraz</target>
        <note />
      </trans-unit>
      <trans-unit id="DoNotNegateBooleanAssertionTitle">
        <source>Do not negate boolean assertions</source>
        <target state="translated">Nenegujte logické kontrolní výrazy</target>
        <note />
      </trans-unit>
      <trans-unit id="DoNotStoreStaticTestContextAnalyzerMessageFormat">
        <source>Do not store TestContext in a static member</source>
        <target state="translated">Neukládejte TestContext ve statickém členu</target>
        <note />
      </trans-unit>
      <trans-unit id="DoNotStoreStaticTestContextAnalyzerTitle">
        <source>Do not store TestContext in a static member</source>
        <target state="translated">Neukládejte TestContext ve statickém členu</target>
        <note />
      </trans-unit>
      <trans-unit id="DoNotUseSystemDescriptionAttributeDescription">
        <source>'System.ComponentModel.DescriptionAttribute' has no effect in the context of tests and you likely wanted to use 'Microsoft.VisualStudio.TestTools.UnitTesting.DescriptionAttribute' instead.</source>
        <target state="translated">System.ComponentModel.DescriptionAttribute nemá v kontextu testů žádný účinek a pravděpodobně jste místo toho chtěli použít Microsoft.VisualStudio.TestTools.UnitTesting.DescriptionAttribute.</target>
        <note />
      </trans-unit>
      <trans-unit id="DoNotUseSystemDescriptionAttributeMessageFormat">
        <source>Did you mean to be using 'Microsoft.VisualStudio.TestTools.UnitTesting.DescriptionAttribute'?</source>
        <target state="translated">Nechtěli jste použít Microsoft.VisualStudio.TestTools.UnitTesting.DescriptionAttribute?</target>
        <note />
      </trans-unit>
      <trans-unit id="DoNotUseSystemDescriptionAttributeTitle">
        <source>'System.ComponentModel.DescriptionAttribute' has no effect on test methods</source>
        <target state="translated">System.ComponentModel.DescriptionAttribute nemá žádný vliv na testovací metody</target>
        <note />
      </trans-unit>
      <trans-unit id="DynamicDataShouldBeValidDescription">
        <source>'DynamicData' entry should have the following layout to be valid:
- should only be set on a test method;
- member should be defined on the type specified;
- member should be a method if DynamicDataSourceType.Method is specified or a property otherwise.</source>
        <target state="translated">Aby byla položka DynamicData platná, musí se řídit následujícím rozložením:
– měla by být nastavena jenom pro testovací metodu;
– člen by měl být definovaný pro zadaný typ;
– pokud je zadáno DynamicDataSourceType.Method, měl by být člen metoda, jinak vlastnost.</target>
        <note />
      </trans-unit>
      <trans-unit id="DynamicDataShouldBeValidMessageFormat_DataMemberSignature">
        <source>'[DynamicData]' data member '{0}.{1}' signature is invalid</source>
        <target state="translated">Signatura datového členu [DynamicData] {0}.{1} je neplatná.</target>
        <note />
      </trans-unit>
      <trans-unit id="DynamicDataShouldBeValidMessageFormat_DisplayMethodSignature">
        <source>'[DynamicData]' display name method '{0}.{1}' signature is invalid</source>
        <target state="translated">Signatura metody zobrazovaného názvu [DynamicData] {0}.{1} je neplatná.</target>
        <note />
      </trans-unit>
      <trans-unit id="DynamicDataShouldBeValidMessageFormat_MemberMethod">
        <source>'[DynamicData]' member '{0}.{1}' should be a method</source>
        <target state="translated">Člen [DynamicData] {0}.{1} by měla být metoda.</target>
        <note />
      </trans-unit>
      <trans-unit id="DynamicDataShouldBeValidMessageFormat_MemberNotFound">
        <source>'[DynamicData]' member '{0}.{1}' cannot be found</source>
        <target state="translated">Člen [DynamicData] {0}.{1} nelze najít.</target>
        <note />
      </trans-unit>
      <trans-unit id="DynamicDataShouldBeValidMessageFormat_MemberType">
        <source>'[DynamicData]' referenced member '{0}.{1}' should return 'IEnumerable&lt;object[]&gt;', 'IEnumerable&lt;Tuple&gt;` or 'IEnumerable&lt;ValueTuple&gt;'</source>
        <target state="translated">Odkazovaný člen [DynamicData] {0}.{1} by měl vracet IEnumerable&lt;object[]&gt;, IEnumerable&lt;Tuple&gt; nebo IEnumerable&lt;ValueTuple&gt;.</target>
        <note />
      </trans-unit>
      <trans-unit id="DynamicDataShouldBeValidMessageFormat_OnTestMethod">
        <source>'[DynamicData]' should only be set on a test method</source>
        <target state="translated">Položka [DynamicData] by měla být nastavená jenom u testovací metody.</target>
        <note />
      </trans-unit>
      <trans-unit id="DynamicDataShouldBeValidMessageFormat_SourceTypeMethod">
        <source>'[DynamicData]' member '{0}.{1}' is a method so you should set 'DynamicDataSourceType.Method'</source>
        <target state="translated">Člen [DynamicData] {0}.{1} je metoda, takže byste měli nastavit DynamicDataSourceType.Method.</target>
        <note />
      </trans-unit>
      <trans-unit id="DynamicDataShouldBeValidMessageFormat_SourceTypeProperty">
        <source>'[DynamicData]' member '{0}.{1}' is a property so you should set 'DynamicDataSourceType.Property'</source>
        <target state="translated">Člen [DynamicData] {0}.{1} je vlastnost, takže byste měli nastavit DynamicDataSourceType.Property.</target>
        <note />
      </trans-unit>
      <trans-unit id="DynamicDataShouldBeValidMessageFormat_TooManyMembers">
        <source>'[DynamicDta]' member '{0}.{1}' is found more than once</source>
        <target state="translated">Člen [DynamicDta] {0}.{1} byl nalezen více než jednou.</target>
        <note />
      </trans-unit>
      <trans-unit id="DynamicDataShouldBeValidTitle">
        <source>DynamicData should be valid</source>
        <target state="translated">Položka DynamicData by měla být platná.</target>
        <note />
      </trans-unit>
      <trans-unit id="PreferAssertFailOverAlwaysFalseConditionsMessageFormat">
        <source>Use 'Assert.Fail' instead of an always-failing 'Assert.{0}' assert</source>
        <target state="translated">Místo trvalého neúspěšného vyhodnocovacího výrazu „Assert.{0}“ použijte „Assert.Fail“.</target>
        <note />
      </trans-unit>
      <trans-unit id="PreferAssertFailOverAlwaysFalseConditionsTitle">
        <source>Use 'Assert.Fail' instead of an always-failing assert</source>
        <target state="translated">Místo trvalého neúspěšného vyhodnocovacího výrazu použijte „Assert.Fail“.</target>
        <note />
      </trans-unit>
      <trans-unit id="ReviewAlwaysTrueAssertConditionAnalyzerMessageFormat">
        <source>Review or remove the assertion as its condition is known to be always true</source>
        <target state="translated">Zkontrolujte nebo odeberte kontrolní výraz, protože jeho podmínka je vždy true.</target>
        <note />
      </trans-unit>
      <trans-unit id="ReviewAlwaysTrueAssertConditionAnalyzerTitle">
        <source>Assertion condition is always true</source>
        <target state="translated">Podmínka kontrolního výrazu je vždy true.</target>
        <note />
      </trans-unit>
      <trans-unit id="PreferConstructorOverTestInitializeMessageFormat">
        <source>Prefer constructors over TestInitialize methods</source>
        <target state="translated">Upřednostňovat konstruktory před metodami TestInitialize</target>
        <note />
      </trans-unit>
      <trans-unit id="PreferConstructorOverTestInitializeTitle">
        <source>Prefer constructors over TestInitialize methods</source>
        <target state="translated">Upřednostňovat konstruktory před metodami TestInitialize</target>
        <note />
      </trans-unit>
      <trans-unit id="PreferDisposeOverTestCleanupMessageFormat">
        <source>Prefer 'Dispose' over TestCleanup methods</source>
        <target state="translated">Upřednostňovat metody Dispose před metodami TestCleanup</target>
        <note />
      </trans-unit>
      <trans-unit id="PreferDisposeOverTestCleanupTitle">
        <source>Prefer 'Dispose' over TestCleanup methods</source>
        <target state="translated">Upřednostňovat metody Dispose před metodami TestCleanup</target>
        <note />
      </trans-unit>
      <trans-unit id="PreferTestCleanupOverDisposeMessageFormat">
        <source>Prefer TestCleanup over 'Dispose' methods</source>
        <target state="translated">Upřednostňovat metody TestCleanup před metodami Dispose</target>
        <note />
      </trans-unit>
      <trans-unit id="PreferTestCleanupOverDisposeTitle">
        <source>Prefer TestCleanup over 'Dispose' methods</source>
        <target state="translated">Upřednostňovat metody TestCleanup před metodami Dispose</target>
        <note />
      </trans-unit>
      <trans-unit id="PreferTestInitializeOverConstructorMessageFormat">
        <source>Prefer TestInitialize methods over constructors</source>
        <target state="translated">Upřednostňovat metody TestInitialize před konstruktory</target>
        <note />
      </trans-unit>
      <trans-unit id="PreferTestInitializeOverConstructorTitle">
        <source>Prefer TestInitialize methods over constructors</source>
        <target state="translated">Upřednostňovat metody TestInitialize před konstruktory</target>
        <note />
      </trans-unit>
      <trans-unit id="PublicMethodShouldBeTestMethodAnalyzerDescription">
        <source>Public methods should be test methods (marked with `[TestMethod]`).</source>
        <target state="translated">Veřejné metody by měly být testovací metody (označené jako [TestMethod]).</target>
        <note />
      </trans-unit>
      <trans-unit id="PublicMethodShouldBeTestMethodAnalyzerFormat">
        <source>Public method '{0}' should be a test method</source>
        <target state="translated">Veřejná metoda {0} by měla být testovací metoda.</target>
        <note />
      </trans-unit>
      <trans-unit id="PublicMethodShouldBeTestMethodAnalyzerTitle">
        <source>Public methods should be test methods</source>
        <target state="translated">Veřejné metody by měly být testovací metody</target>
        <note />
      </trans-unit>
      <trans-unit id="PublicTypeShouldBeTestClassDescription">
        <source>It's considered a good practice to have only test classes marked public in a test project.</source>
        <target state="translated">Osvědčeným postupem je označit jako veřejné v testovacím projektu jen testovací třídy.</target>
        <note />
      </trans-unit>
      <trans-unit id="PublicTypeShouldBeTestClassMessageFormat">
        <source>Public type '{0}' should be marked with '[TestClass]' or changed to 'internal'</source>
        <target state="translated">Veřejný typ {0} by měl být označen jako [TestClass] nebo změněn na internal.</target>
        <note />
      </trans-unit>
      <trans-unit id="PublicTypeShouldBeTestClassTitle">
        <source>Public types should be test classes</source>
        <target state="translated">Veřejné typy by měly být testovací třídy.</target>
        <note />
      </trans-unit>
      <trans-unit id="UseClassCleanupBehaviorEndOfClassDescription">
        <source>Without using  'ClassCleanupBehavior.EndOfClass', the '[ClassCleanup]' will by default be run at the end of the assembly and not at the end of the class.</source>
        <target state="translated">Když nepoužijete ClassCleanupBehavior.EndOfClass, [ClassCleanup] se ve výchozím nastavení spustí na konci sestavení, nikoli na konci třídy.</target>
        <note />
      </trans-unit>
      <trans-unit id="UseClassCleanupBehaviorEndOfClassMessageFormat">
        <source>Use 'ClassCleanupBehavior.EndOfClass' with the '[ClassCleanup]'</source>
        <target state="translated">S [ClassCleanup] použijte ClassCleanupBehavior.EndOfClass.</target>
        <note />
      </trans-unit>
      <trans-unit id="UseClassCleanupBehaviorEndOfClassTitle">
        <source>Use 'ClassCleanupBehavior.EndOfClass' with the '[ClassCleanup]'</source>
        <target state="translated">S [ClassCleanup] použijte ClassCleanupBehavior.EndOfClass.</target>
        <note />
      </trans-unit>
      <trans-unit id="TestClassShouldBeValidDescription">
        <source>Test classes, classes marked with the '[TestClass]' attribute, should respect the following layout to be considered valid by MSTest:
- it should be 'public' (or 'internal' if '[assembly: DiscoverInternals]' attribute is set)
- it should not be 'static' (except if it contains only 'AssemblyInitialize' and/or 'AssemblyCleanup' methods)
- it should not be generic.</source>
        <target state="translated">Testovací třídy (třídy označené atributem [TestClass]) by měly respektovat následující rozložení, které MSTest považuje za platné:
– musí být public (nebo internal, pokud je nastaven atribut [assembly: DiscoverInternals]),
– nesmí být static (s výjimkou případů, kdy obsahuje pouze metody AssemblyInitialize nebo AssemblyCleanup),
– nesmí být obecné.</target>
        <note />
      </trans-unit>
      <trans-unit id="TestClassShouldBeValidMessageFormat_NotStatic">
        <source>Test class '{0}' should not be 'static'</source>
        <target state="translated">Testovací třída {0} by neměla být static.</target>
        <note />
      </trans-unit>
      <trans-unit id="TestClassShouldBeValidMessageFormat_Public">
        <source>Test class '{0}' should be 'public'</source>
        <target state="translated">Testovací třída {0} by měla být public.</target>
        <note />
      </trans-unit>
      <trans-unit id="TestClassShouldBeValidMessageFormat_PublicOrInternal">
        <source>Test class '{0}' should be 'public' or 'internal'</source>
        <target state="translated">Testovací třída {0} by měla být public nebo internal.</target>
        <note />
      </trans-unit>
      <trans-unit id="TestClassShouldBeValidTitle">
        <source>Test classes should have valid layout</source>
        <target state="translated">Testovací třídy by měly mít platné rozložení.</target>
        <note />
      </trans-unit>
      <trans-unit id="TestClassShouldHaveTestMethodDescription">
        <source>Test class should have at least one test method or be 'static' with method(s) marked by '[AssemblyInitialization]' and/or '[AssemblyCleanup]'.</source>
        <target state="translated">Testovací třída by měla mít aspoň jednu testovací metodu nebo by měla být static s metodami s označením [AssemblyInitialization] a/nebo [AssemblyCleanup].</target>
        <note />
      </trans-unit>
      <trans-unit id="TestClassShouldHaveTestMethodMessageFormat">
        <source>Test class '{0}' should have at least one test method or be 'static' with method(s) marked by '[AssemblyInitialization]' and/or '[AssemblyCleanup]'</source>
        <target state="translated">Testovací třída {0} by měla mít aspoň jednu testovací metodu nebo by měla být static s metodami s označením [AssemblyInitialization] a/nebo [AssemblyCleanup].</target>
        <note />
      </trans-unit>
      <trans-unit id="TestClassShouldHaveTestMethodTitle">
        <source>Test class should have test method</source>
        <target state="translated">Testovací třída by měla mít testovací metodu</target>
        <note />
      </trans-unit>
      <trans-unit id="TestCleanupShouldBeValidDescription">
        <source>Methods marked with '[TestCleanup]' should follow the following layout to be valid:
-it should be 'public'
-it should not be 'abstract'
-it should not be 'async void'
-it should not be 'static'
-it should not be a special method (finalizer, operator...).
-it should not be generic
-it should not take any parameter
-return type should be 'void', 'Task' or 'ValueTask'

The type declaring these methods should also respect the following rules:
-The type should be a class
-The class should be 'public' or 'internal' (if the test project is using the '[DiscoverInternals]' attribute)
-The class shouldn't be 'static'
-If the class is 'sealed', it should be marked with '[TestClass]' (or a derived attribute).</source>
        <target state="needs-review-translation">Aby byly metody s označením [TestCleanup] platné, musí se řídit následujícím rozložením: 
.
– být „public“
– nesmí být „static“
– nesmí být obecné nebo definované pro obecnou třídu
– nesmí být „abstract“
– nesmí přijímat žádné parametry
– návratový typ musí být „void“, „Task“ nebo „ValueTask“
– nesmí být „async void“
– nesmí se jednat o speciální metodu (finalizační metoda, operátor...).</target>
        <note />
      </trans-unit>
      <trans-unit id="TestCleanupShouldBeValidMessageFormat">
        <source>TestCleanup method '{0}' signature is invalid</source>
        <target state="translated">Signatura „{0}“ metody TestCleanup je neplatná</target>
        <note />
      </trans-unit>
      <trans-unit id="TestCleanupShouldBeValidTitle">
        <source>TestCleanup method should have valid layout</source>
        <target state="translated">Metoda TestCleanup by měla mít platné rozložení</target>
        <note />
      </trans-unit>
      <trans-unit id="TestContextShouldBeValidDescription">
        <source>TestContext property should follow the following layout to be valid:
- it should be a property
- it should be 'public' (or 'internal' if '[assembly: DiscoverInternals]' attribute is set)
- it should not be 'static'
- it should not be readonly.</source>
        <target state="translated">Aby byla vlastnost TestContext platná, měla by se řídit následujícím rozložením:
– měla by to být vlastnost,
– musí být public (nebo internal, pokud je nastaven atribut [assembly: DiscoverInternals]),
– musí být static,
– nemělo by být jen pro čtení.</target>
        <note />
      </trans-unit>
      <trans-unit id="TestContextShouldBeValidMessageFormat_NotField">
        <source>Member 'TestContext' should be a property and not a field</source>
        <target state="translated">Člen TestContext by měl být vlastnost, nikoli pole.</target>
        <note />
      </trans-unit>
      <trans-unit id="TestContextShouldBeValidMessageFormat_NotReadonly">
        <source>Property 'TestContext' should be settable</source>
        <target state="translated">Vlastnost TestContext by měla být nastavitelná.</target>
        <note />
      </trans-unit>
      <trans-unit id="TestContextShouldBeValidMessageFormat_NotStatic">
        <source>Property 'TestContext' should not be 'static'</source>
        <target state="translated">Vlastnost TestContext by neměla být static.</target>
        <note />
      </trans-unit>
      <trans-unit id="TestContextShouldBeValidMessageFormat_Public">
        <source>Property 'TestContext' should be 'public'</source>
        <target state="translated">Vlastnost TestContext by měla být public.</target>
        <note />
      </trans-unit>
      <trans-unit id="TestContextShouldBeValidMessageFormat_PublicOrInternal">
        <source>Property 'TestContext' should be 'public' or 'internal'</source>
        <target state="translated">Vlastnost TestContext by měla být public nebo internal.</target>
        <note />
      </trans-unit>
      <trans-unit id="TestContextShouldBeValidTitle">
        <source>Test context property should have valid layout</source>
        <target state="translated">Vlastnost kontextu testu by měla mít platné rozložení.</target>
        <note />
      </trans-unit>
      <trans-unit id="TestInitializeShouldBeValidDescription">
        <source>Methods marked with '[TestInitialize]' should follow the following layout to be valid:
-it should be 'public'
-it should not be 'abstract'
-it should not be 'async void'
-it should not be 'static'
-it should not be a special method (finalizer, operator...).
-it should not be generic
-it should not take any parameter
-return type should be 'void', 'Task' or 'ValueTask'

The type declaring these methods should also respect the following rules:
-The type should be a class
-The class should be 'public' or 'internal' (if the test project is using the '[DiscoverInternals]' attribute)
-The class shouldn't be 'static'
-If the class is 'sealed', it should be marked with '[TestClass]' (or a derived attribute).</source>
        <target state="needs-review-translation">Aby byly metody s označením [TestInitialize] platné, musí se řídit následujícím rozložením: 
.
– být „public“
– nesmí být „static“
– nesmí být obecné ani definované pro obecnou třídu
– nesmí být „abstract“
– nesmí přijímat žádné parametry
– návratový typ musí být „void“, „Task“ nebo „ValueTask“
– nesmí být „async void“
– nesmí se jednat o speciální metodu (finalizační metoda, operátor...).</target>
        <note />
      </trans-unit>
      <trans-unit id="TestInitializeShouldBeValidMessageFormat">
        <source>TestInitialize method '{0}' signature is invalid</source>
        <target state="translated">Signatura „{0}“ metody TestInitialize je neplatná</target>
        <note />
      </trans-unit>
      <trans-unit id="TestInitializeShouldBeValidTitle">
        <source>TestInitialize method should have valid layout</source>
        <target state="translated">Metoda TestInitialize by měla mít platné rozložení</target>
        <note />
      </trans-unit>
      <trans-unit id="TestMethodShouldBeValidDescription">
        <source>Test methods, methods marked with the '[TestMethod]' attribute, should respect the following layout to be considered valid by MSTest:
- it should be 'public' (or 'internal' if '[assembly: DiscoverInternals]' attribute is set)
- it should not be 'static'
- it should not be generic
- it should not be 'abstract'
- return type should be 'void', 'Task' or 'ValueTask'
- it should not be 'async void'
- it should not be a special method (finalizer, operator...).</source>
        <target state="translated">Testovací metody (metody označené atributem [TestMethod]) by měly respektovat následující rozložení, které MSTest považuje za platné:
– musí být public (nebo internal, pokud je nastaven atribut [assembly: DiscoverInternals]),
– musí být static,
– nesmí být obecné,
– nesmí být abstract,
– návratový typ by měl být void, Task nebo ValueTask,
– nesmí být async void,
– nesmí být speciální metodou (finalizační metoda, operátor...).</target>
        <note />
      </trans-unit>
      <trans-unit id="TestMethodShouldBeValidMessageFormat_NotAbstract">
        <source>Test method '{0}' should not be 'abstract'</source>
        <target state="translated">Testovací metoda {0} by neměla být abstract.</target>
        <note />
      </trans-unit>
      <trans-unit id="TestMethodShouldBeValidMessageFormat_NotAsyncVoid">
        <source>Test method '{0}' should not be 'async void'</source>
        <target state="translated">Testovací metoda {0} by neměla být async void.</target>
        <note />
      </trans-unit>
      <trans-unit id="TestMethodShouldBeValidMessageFormat_NotGeneric">
        <source>Test method '{0}' should not be generic</source>
        <target state="translated">Testovací metoda {0} by neměla být obecná.</target>
        <note />
      </trans-unit>
      <trans-unit id="TestMethodShouldBeValidMessageFormat_NotStatic">
        <source>Test method '{0}' should not be 'static'</source>
        <target state="translated">Testovací metoda {0} by neměla být static.</target>
        <note />
      </trans-unit>
      <trans-unit id="TestMethodShouldBeValidMessageFormat_Ordinary">
        <source>Test method '{0}' should be an 'ordinary' method</source>
        <target state="translated">Testovací metoda {0} by měla být metoda ordinary.</target>
        <note />
      </trans-unit>
      <trans-unit id="TestMethodShouldBeValidMessageFormat_Public">
        <source>Test method '{0}' should be 'public'</source>
        <target state="translated">Testovací metoda {0} by měla být public.</target>
        <note />
      </trans-unit>
      <trans-unit id="TestMethodShouldBeValidMessageFormat_PublicOrInternal">
        <source>Test method '{0}' should be 'public' or 'internal'</source>
        <target state="translated">Testovací metoda {0} by měla být public nebo internal.</target>
        <note />
      </trans-unit>
      <trans-unit id="TestMethodShouldBeValidMessageFormat_ReturnType">
        <source>Test method '{0}' should return 'void', 'Task' or 'ValueTask'</source>
        <target state="translated">Testovací metoda {0} by měla vrátit void, Task nebo ValueTask.</target>
        <note />
      </trans-unit>
      <trans-unit id="TestMethodShouldBeValidTitle">
        <source>Test methods should have valid layout</source>
        <target state="translated">Testovací metody by měly mít platné rozložení.</target>
        <note />
      </trans-unit>
      <trans-unit id="TestMethodShouldNotBeIgnoredAnalyzerDescription">
        <source>Test methods should not be ignored (marked with '[Ignore]').</source>
        <target state="translated">Testovací metody by se neměly ignorovat (označené jako „[Ignorovat]“.</target>
        <note />
      </trans-unit>
      <trans-unit id="TestMethodShouldNotBeIgnoredAnalyzerFormat">
        <source>Test method '{0}' should not be ignored</source>
        <target state="translated">Testovací metoda „{0}“ by se neměla ignorovat</target>
        <note />
      </trans-unit>
      <trans-unit id="TestMethodShouldNotBeIgnoredAnalyzerTitle">
        <source>Test method should not be ignored</source>
        <target state="translated">Testovací metoda by se neměla ignorovat.</target>
        <note />
      </trans-unit>
      <trans-unit id="TypeContainingTestMethodShouldBeATestClassDescription">
        <source>Type contaning '[TestMethod]' should be marked with '[TestClass]', otherwise the test method will be silently ignored.</source>
        <target state="translated">Typ obsahující [TestMethod] by měl mít označení [TestClass], jinak bude testovací metoda bez jakéhokoli upozornění ignorována.</target>
        <note />
      </trans-unit>
      <trans-unit id="TypeContainingTestMethodShouldBeATestClassMessageFormat">
        <source>Class '{0}' contains test methods and should be marked with '[TestClass]'</source>
        <target state="translated">Třída {0} obsahuje testovací metody a měla by mít označení [TestClass].</target>
        <note />
      </trans-unit>
      <trans-unit id="TypeContainingTestMethodShouldBeATestClassTitle">
        <source>Type containing '[TestMethod]' should be marked with '[TestClass]'</source>
        <target state="translated">Typ obsahující [TestMethod] by měl mít označení [TestClass]</target>
        <note />
      </trans-unit>
      <trans-unit id="UseAsyncSuffixTestFixtureMethodSuppressorJustification">
        <source>Asynchronous test fixture methods do not require the 'Async' suffix</source>
        <target state="translated">Asynchronní metody testovacích přípravků nevyžadují příponu Async.</target>
        <note />
      </trans-unit>
      <trans-unit id="UseAsyncSuffixTestMethodSuppressorJustification">
        <source>Asynchronous test methods do not require the 'Async' suffix</source>
        <target state="translated">Asynchronní testovací metody nevyžadují příponu Async.</target>
        <note />
      </trans-unit>
      <trans-unit id="UseAttributeOnTestMethodAnalyzerMessageFormat">
        <source>[{0}] can only be set on methods marked with [TestMethod]</source>
        <target state="translated">[{0}] lze nastavit pouze u metod označených pomocí metody [TestMethod].</target>
        <note />
      </trans-unit>
      <trans-unit id="UseAttributeOnTestMethodAnalyzerTitle">
        <source>[{0}] can only be set on methods marked with [TestMethod]</source>
        <target state="translated">[{0}] lze nastavit pouze u metod označených pomocí metody [TestMethod].</target>
        <note />
      </trans-unit>
      <trans-unit id="UseDeploymentItemWithTestMethodOrTestClassMessageFormat">
        <source>'[DeploymentItem]' can be specified only on test class or test method</source>
        <target state="translated">[DeploymentItem] se dá zadat jenom pro testovací třídu nebo testovací metodu.</target>
        <note />
      </trans-unit>
      <trans-unit id="UseDeploymentItemWithTestMethodOrTestClassTitle">
        <source>'[DeploymentItem]' can be specified only on test class or test method</source>
        <target state="translated">[DeploymentItem] se dá zadat jenom pro testovací třídu nebo testovací metodu.</target>
        <note />
      </trans-unit>
      <trans-unit id="UseParallelizeAttributeAnalyzerDescription">
        <source>By default, MSTest runs tests within the same assembly sequentially, which can lead to severe performance limitations. It is recommended to enable assembly attribute '[Parallelize]' to run tests in parallel, or if the assembly is known to not be parallelizable, to use explicitly the assembly level attribute '[DoNotParallelize]'.</source>
        <target state="translated">Ve výchozím nastavení spouští MSTest testy v rámci stejného sestavení sekvenčně, což může vést k závažným omezením výkonu. Doporučuje se povolit atribut sestavení [Parallelize] k paralelnímu spouštění testů nebo explicitně použít atribut [DoNotParallelize] na úrovni sestavení, pokud je známo, že sestavení není paralelizovatelné.</target>
        <note />
      </trans-unit>
      <trans-unit id="UseParallelizeAttributeAnalyzerMessageFormat">
        <source>Explicitly enable or disable tests parallelization</source>
        <target state="translated">Explicitně povolit nebo zakázat paralelizaci testů</target>
        <note />
      </trans-unit>
      <trans-unit id="UseParallelizeAttributeAnalyzerTitle">
        <source>Explicitly enable or disable tests parallelization</source>
        <target state="translated">Explicitně povolit nebo zakázat paralelizaci testů</target>
        <note />
      </trans-unit>
    </body>
  </file>
</xliff><|MERGE_RESOLUTION|>--- conflicted
+++ resolved
@@ -128,7 +128,6 @@
 -it should not take any parameter
 -return type should be 'void', 'Task' or 'ValueTask'
 -'InheritanceBehavior.BeforeEachDerivedClass' attribute parameter should be specified if the class is 'abstract'
-<<<<<<< HEAD
 -'InheritanceBehavior.BeforeEachDerivedClass' attribute parameter should not be specified if the class is 'sealed'
 
 The type declaring these methods should also respect the following rules:
@@ -137,27 +136,7 @@
 -The class shouldn't be 'static'
 -If the class is 'sealed', it should be marked with '[TestClass]' (or a derived attribute)
 -the class should not be generic.</source>
-        <target state="new">Methods marked with '[ClassCleanup]' should follow the following layout to be valid:
--it can't be declared on a generic class without the 'InheritanceBehavior' mode is set
--it should be 'public'
--it should be 'static'
--it should not be 'async void'
--it should not be a special method (finalizer, operator...).
--it should not be generic
--it should not take any parameter
--return type should be 'void', 'Task' or 'ValueTask'
--'InheritanceBehavior.BeforeEachDerivedClass' attribute parameter should be specified if the class is 'abstract'
--'InheritanceBehavior.BeforeEachDerivedClass' attribute parameter should not be specified if the class is 'sealed'
-
-The type declaring these methods should also respect the following rules:
--The type should be a class
--The class should be 'public' or 'internal' (if the test project is using the '[DiscoverInternals]' attribute)
--The class shouldn't be 'static'
--If the class is 'sealed', it should be marked with '[TestClass]' (or a derived attribute)
--the class should not be generic.</target>
-=======
--'InheritanceBehavior.BeforeEachDerivedClass' attribute parameter should not be specified if the class is 'sealed'.</source>
-        <target state="translated">Aby byly metody s označením [ClassCleanup] platné, musí se řídit následujícím rozložením:
+        <target state="needs-review-translation">Aby byly metody s označením [ClassCleanup] platné, musí se řídit následujícím rozložením:
 – musí být „public“
 – nesmí být „static“
 – nesmí být obecné ani definované pro obecnou třídu
@@ -167,7 +146,6 @@
 – nesmí se jednat o speciální metodu (finalizační metoda, operátor…)
 – v případě třídy abstract by měl být zadán parametr atributu InheritanceBehavior.BeforeEachDerivedClass
 – v případě třídy sealed by neměl být zadán parametr atributu InheritanceBehavior.BeforeEachDerivedClass.</target>
->>>>>>> 8f6c8f12
         <note />
       </trans-unit>
       <trans-unit id="ClassCleanupShouldBeValidMessageFormat">
@@ -182,25 +160,6 @@
       </trans-unit>
       <trans-unit id="ClassInitializeShouldBeValidDescription">
         <source>Methods marked with '[ClassInitialize]' should follow the following layout to be valid:
--it can't be declared on a generic class without the 'InheritanceBehavior' mode is set
--it should be 'public'
--it should be 'static'
--it should not be 'async void'
--it should not be a special method (finalizer, operator...).
--it should not be generic
--it should take one parameter of type 'TestContext'
--return type should be 'void', 'Task' or 'ValueTask'
--'InheritanceBehavior.BeforeEachDerivedClass' attribute parameter should be specified if the class is 'abstract'
-<<<<<<< HEAD
--'InheritanceBehavior.BeforeEachDerivedClass' attribute parameter should not be specified if the class is 'sealed'
-
-The type declaring these methods should also respect the following rules:
--The type should be a class
--The class should be 'public' or 'internal' (if the test project is using the '[DiscoverInternals]' attribute)
--The class shouldn't be 'static'
--If the class is 'sealed', it should be marked with '[TestClass]' (or a derived attribute)
--the class should not be generic.</source>
-        <target state="new">Methods marked with '[ClassInitialize]' should follow the following layout to be valid:
 -it can't be declared on a generic class without the 'InheritanceBehavior' mode is set
 -it should be 'public'
 -it should be 'static'
@@ -217,10 +176,8 @@
 -The class should be 'public' or 'internal' (if the test project is using the '[DiscoverInternals]' attribute)
 -The class shouldn't be 'static'
 -If the class is 'sealed', it should be marked with '[TestClass]' (or a derived attribute)
--the class should not be generic.</target>
-=======
--'InheritanceBehavior.BeforeEachDerivedClass' attribute parameter should not be specified if the class is 'sealed'.</source>
-        <target state="translated">Aby byly metody s označením [ClassInitialize] platné, musí se řídit následujícím rozložením:
+-the class should not be generic.</source>
+        <target state="needs-review-translation">Aby byly metody s označením [ClassInitialize] platné, musí se řídit následujícím rozložením:
 – musí být „public“
 – musí být „static“
 – nesmí být obecné ani definované pro obecnou třídu
@@ -230,7 +187,6 @@
 – nesmí se jednat o speciální metodu (finalizační metoda, operátor…)
 – v případě třídy abstract by měl být zadán parametr atributu InheritanceBehavior.BeforeEachDerivedClass
 – v případě třídy sealed by neměl být zadán parametr atributu InheritanceBehavior.BeforeEachDerivedClass.</target>
->>>>>>> 8f6c8f12
         <note />
       </trans-unit>
       <trans-unit id="ClassInitializeShouldBeValidMessageFormat">
