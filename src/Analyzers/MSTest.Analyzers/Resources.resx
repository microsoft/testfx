<?xml version="1.0" encoding="utf-8"?>
<root>
  <!-- 
    Microsoft ResX Schema 
    
    Version 2.0
    
    The primary goals of this format is to allow a simple XML format 
    that is mostly human readable. The generation and parsing of the 
    various data types are done through the TypeConverter classes 
    associated with the data types.
    
    Example:
    
    ... ado.net/XML headers & schema ...
    <resheader name="resmimetype">text/microsoft-resx</resheader>
    <resheader name="version">2.0</resheader>
    <resheader name="reader">System.Resources.ResXResourceReader, System.Windows.Forms, ...</resheader>
    <resheader name="writer">System.Resources.ResXResourceWriter, System.Windows.Forms, ...</resheader>
    <data name="Name1"><value>this is my long string</value><comment>this is a comment</comment></data>
    <data name="Color1" type="System.Drawing.Color, System.Drawing">Blue</data>
    <data name="Bitmap1" mimetype="application/x-microsoft.net.object.binary.base64">
        <value>[base64 mime encoded serialized .NET Framework object]</value>
    </data>
    <data name="Icon1" type="System.Drawing.Icon, System.Drawing" mimetype="application/x-microsoft.net.object.bytearray.base64">
        <value>[base64 mime encoded string representing a byte array form of the .NET Framework object]</value>
        <comment>This is a comment</comment>
    </data>
                
    There are any number of "resheader" rows that contain simple 
    name/value pairs.
    
    Each data row contains a name, and value. The row also contains a 
    type or mimetype. Type corresponds to a .NET class that support 
    text/value conversion through the TypeConverter architecture. 
    Classes that don't support this are serialized and stored with the 
    mimetype set.
    
    The mimetype is used for serialized objects, and tells the 
    ResXResourceReader how to depersist the object. This is currently not 
    extensible. For a given mimetype the value must be set accordingly:
    
    Note - application/x-microsoft.net.object.binary.base64 is the format 
    that the ResXResourceWriter will generate, however the reader can 
    read any of the formats listed below.
    
    mimetype: application/x-microsoft.net.object.binary.base64
    value   : The object must be serialized with 
            : System.Runtime.Serialization.Formatters.Binary.BinaryFormatter
            : and then encoded with base64 encoding.
    
    mimetype: application/x-microsoft.net.object.soap.base64
    value   : The object must be serialized with 
            : System.Runtime.Serialization.Formatters.Soap.SoapFormatter
            : and then encoded with base64 encoding.

    mimetype: application/x-microsoft.net.object.bytearray.base64
    value   : The object must be serialized into a byte array 
            : using a System.ComponentModel.TypeConverter
            : and then encoded with base64 encoding.
    -->
  <xsd:schema id="root" xmlns="" xmlns:xsd="http://www.w3.org/2001/XMLSchema" xmlns:msdata="urn:schemas-microsoft-com:xml-msdata">
    <xsd:import namespace="http://www.w3.org/XML/1998/namespace" />
    <xsd:element name="root" msdata:IsDataSet="true">
      <xsd:complexType>
        <xsd:choice maxOccurs="unbounded">
          <xsd:element name="metadata">
            <xsd:complexType>
              <xsd:sequence>
                <xsd:element name="value" type="xsd:string" minOccurs="0" />
              </xsd:sequence>
              <xsd:attribute name="name" use="required" type="xsd:string" />
              <xsd:attribute name="type" type="xsd:string" />
              <xsd:attribute name="mimetype" type="xsd:string" />
              <xsd:attribute ref="xml:space" />
            </xsd:complexType>
          </xsd:element>
          <xsd:element name="assembly">
            <xsd:complexType>
              <xsd:attribute name="alias" type="xsd:string" />
              <xsd:attribute name="name" type="xsd:string" />
            </xsd:complexType>
          </xsd:element>
          <xsd:element name="data">
            <xsd:complexType>
              <xsd:sequence>
                <xsd:element name="value" type="xsd:string" minOccurs="0" msdata:Ordinal="1" />
                <xsd:element name="comment" type="xsd:string" minOccurs="0" msdata:Ordinal="2" />
              </xsd:sequence>
              <xsd:attribute name="name" type="xsd:string" use="required" msdata:Ordinal="1" />
              <xsd:attribute name="type" type="xsd:string" msdata:Ordinal="3" />
              <xsd:attribute name="mimetype" type="xsd:string" msdata:Ordinal="4" />
              <xsd:attribute ref="xml:space" />
            </xsd:complexType>
          </xsd:element>
          <xsd:element name="resheader">
            <xsd:complexType>
              <xsd:sequence>
                <xsd:element name="value" type="xsd:string" minOccurs="0" msdata:Ordinal="1" />
              </xsd:sequence>
              <xsd:attribute name="name" type="xsd:string" use="required" />
            </xsd:complexType>
          </xsd:element>
        </xsd:choice>
      </xsd:complexType>
    </xsd:element>
  </xsd:schema>
  <resheader name="resmimetype">
    <value>text/microsoft-resx</value>
  </resheader>
  <resheader name="version">
    <value>2.0</value>
  </resheader>
  <resheader name="reader">
    <value>System.Resources.ResXResourceReader, System.Windows.Forms, Version=4.0.0.0, Culture=neutral, PublicKeyToken=b77a5c561934e089</value>
  </resheader>
  <resheader name="writer">
    <value>System.Resources.ResXResourceWriter, System.Windows.Forms, Version=4.0.0.0, Culture=neutral, PublicKeyToken=b77a5c561934e089</value>
  </resheader>
  <data name="AssemblyCleanupShouldBeValidDescription" xml:space="preserve">
    <value>Methods marked with '[AssemblyCleanup]' should follow the following layout to be valid:
-it can't be declared on a generic class
-it should be 'public'
-it should be 'static'
-it should not be 'async void'
-it should not be a special method (finalizer, operator...).
-it should not be generic
-it should either not take any parameter, or take a single parameter of type 'TestContext'
-return type should be 'void', 'Task' or 'ValueTask'

The type declaring these methods should also respect the following rules:
-The type should be a class
-The class should be 'public' or 'internal' (if the test project is using the '[DiscoverInternals]' attribute)
-The class shouldn't be 'static'
-The class should be marked with '[TestClass]' (or a derived attribute)
-the class should not be generic.</value>
  </data>
  <data name="AssemblyCleanupShouldBeValidMessageFormat" xml:space="preserve">
    <value>AssemblyCleanup method '{0}' signature is invalid</value>
  </data>
  <data name="AssemblyCleanupShouldBeValidTitle" xml:space="preserve">
    <value>AssemblyCleanup methods should have valid layout</value>
  </data>
  <data name="AssemblyInitializeShouldBeValidDescription" xml:space="preserve">
    <value>Methods marked with '[AssemblyInitialize]' should follow the following layout to be valid:
-it can't be declared on a generic class
-it should be 'public'
-it should be 'static'
-it should not be 'async void'
-it should not be a special method (finalizer, operator...).
-it should not be generic
-it should take one parameter of type 'TestContext'
-return type should be 'void', 'Task' or 'ValueTask'

The type declaring these methods should also respect the following rules:
-The type should be a class
-The class should be 'public' or 'internal' (if the test project is using the '[DiscoverInternals]' attribute)
-The class shouldn't be 'static'
-The class should be marked with '[TestClass]' (or a derived attribute)
-the class should not be generic.</value>
  </data>
  <data name="AssemblyInitializeShouldBeValidMessageFormat" xml:space="preserve">
    <value>AssemblyInitialize method '{0}' signature is invalid</value>
  </data>
  <data name="AssemblyInitializeShouldBeValidTitle" xml:space="preserve">
    <value>AssemblyInitialize methods should have valid layout</value>
  </data>
  <data name="AssertionArgsShouldAvoidConditionalAccessMessageFormat" xml:space="preserve">
    <value>Prefer adding an additional assertion that checks for null</value>
  </data>
  <data name="AssertionArgsShouldAvoidConditionalAccessTitle" xml:space="preserve">
    <value>Avoid conditional access in assertions</value>
  </data>
  <data name="AssertionArgsShouldBePassedInCorrectOrderDescription" xml:space="preserve">
    <value>'Assert.AreEqual', 'Assert.AreNotEqual', 'Assert.AreSame' and 'Assert.AreNotSame' expects the expected value to be passed first and the actual value to be passed as second argument.</value>
  </data>
  <data name="AssertionArgsShouldBePassedInCorrectOrderMessageFormat" xml:space="preserve">
    <value>Assertion arguments should be passed in the correct order. 'actual' and 'expected'/'notExpected' arguments have been swapped.</value>
  </data>
  <data name="AssertionArgsShouldBePassedInCorrectOrderTitle" xml:space="preserve">
    <value>Assertion arguments should be passed in the correct order</value>
  </data>
  <data name="ClassCleanupShouldBeValidDescription" xml:space="preserve">
    <value>Methods marked with '[ClassCleanup]' should follow the following layout to be valid:
-it can't be declared on a generic class without the 'InheritanceBehavior' mode is set
-it should be 'public'
-it should be 'static'
-it should not be 'async void'
-it should not be a special method (finalizer, operator...).
-it should not be generic
-it should either not take any parameter, or take a single parameter of type 'TestContext'
-return type should be 'void', 'Task' or 'ValueTask'
-'InheritanceBehavior.BeforeEachDerivedClass' attribute parameter should be specified if the class is 'abstract'
-'InheritanceBehavior.BeforeEachDerivedClass' attribute parameter should not be specified if the class is 'sealed'

The type declaring these methods should also respect the following rules:
-The type should be a class
-The class should be 'public' or 'internal' (if the test project is using the '[DiscoverInternals]' attribute)
-The class shouldn't be 'static'
-If the class is 'sealed', it should be marked with '[TestClass]' (or a derived attribute)
-the class should not be generic.</value>
  </data>
  <data name="ClassCleanupShouldBeValidMessageFormat" xml:space="preserve">
    <value>ClassCleanup method '{0}' signature is invalid</value>
  </data>
  <data name="ClassCleanupShouldBeValidTitle" xml:space="preserve">
    <value>ClassCleanup methods should have valid layout</value>
  </data>
  <data name="ClassInitializeShouldBeValidDescription" xml:space="preserve">
    <value>Methods marked with '[ClassInitialize]' should follow the following layout to be valid:
-it can't be declared on a generic class without the 'InheritanceBehavior' mode is set
-it should be 'public'
-it should be 'static'
-it should not be 'async void'
-it should not be a special method (finalizer, operator...).
-it should not be generic
-it should take one parameter of type 'TestContext'
-return type should be 'void', 'Task' or 'ValueTask'
-'InheritanceBehavior.BeforeEachDerivedClass' attribute parameter should be specified if the class is 'abstract'
-'InheritanceBehavior.BeforeEachDerivedClass' attribute parameter should not be specified if the class is 'sealed'

The type declaring these methods should also respect the following rules:
-The type should be a class
-The class should be 'public' or 'internal' (if the test project is using the '[DiscoverInternals]' attribute)
-The class shouldn't be 'static'
-If the class is 'sealed', it should be marked with '[TestClass]' (or a derived attribute)
-the class should not be generic.</value>
  </data>
  <data name="ClassInitializeShouldBeValidMessageFormat" xml:space="preserve">
    <value>ClassInitialize method '{0}' signature is invalid</value>
  </data>
  <data name="ClassInitializeShouldBeValidTitle" xml:space="preserve">
    <value>ClassInitialize methods should have valid layout</value>
  </data>
  <data name="DataRowShouldBeValidDescription" xml:space="preserve">
    <value>DataRow entry should have the following layout to be valid:
- should only be set on a test method;
- argument count should match method argument count;
- argument type should match method argument type.</value>
  </data>
  <data name="DataRowShouldBeValidMessageFormat_ArgumentCountMismatch" xml:space="preserve">
    <value>DataRow argument count should match method parameter count (constructor arguments: {0}, method parameters: {1})</value>
  </data>
  <data name="DataRowShouldBeValidMessageFormat_ArgumentTypeMismatch" xml:space="preserve">
    <value>DataRow argument types do not match method parameter types. {0}</value>
  </data>
  <data name="DataRowShouldBeValidMessageFormat_ParameterMismatch" xml:space="preserve">
    <value>Parameter '{0}' expects type '{1}', but the provided value has type '{2}'</value>
  </data>
  <data name="DataRowShouldBeValidMessageFormat_OnTestMethod" xml:space="preserve">
    <value>DataRow should only be set on a test method</value>
  </data>
  <data name="DataRowShouldBeValidTitle" xml:space="preserve">
    <value>DataRow should be valid</value>
  </data>
  <data name="DoNotNegateBooleanAssertionMessageFormat" xml:space="preserve">
    <value>Do not negate boolean assertions, instead use the opposite assertion</value>
  </data>
  <data name="DoNotNegateBooleanAssertionTitle" xml:space="preserve">
    <value>Do not negate boolean assertions</value>
  </data>
  <data name="DoNotStoreStaticTestContextAnalyzerMessageFormat" xml:space="preserve">
    <value>Do not store TestContext in a static member</value>
  </data>
  <data name="DoNotStoreStaticTestContextAnalyzerTitle" xml:space="preserve">
    <value>Do not store TestContext in a static member</value>
  </data>
  <data name="PreferAssertFailOverAlwaysFalseConditionsMessageFormat" xml:space="preserve">
    <value>Use 'Assert.Fail' instead of an always-failing 'Assert.{0}' assert</value>
  </data>
  <data name="PreferAssertFailOverAlwaysFalseConditionsTitle" xml:space="preserve">
    <value>Use 'Assert.Fail' instead of an always-failing assert</value>
  </data>
  <data name="PreferConstructorOverTestInitializeMessageFormat" xml:space="preserve">
    <value>Prefer constructors over TestInitialize methods</value>
  </data>
  <data name="PreferConstructorOverTestInitializeTitle" xml:space="preserve">
    <value>Prefer constructors over TestInitialize methods</value>
  </data>
  <data name="PreferDisposeOverTestCleanupMessageFormat" xml:space="preserve">
    <value>Prefer 'Dispose' over TestCleanup methods</value>
  </data>
  <data name="PreferDisposeOverTestCleanupTitle" xml:space="preserve">
    <value>Prefer 'Dispose' over TestCleanup methods</value>
  </data>
  <data name="PreferTestCleanupOverDisposeMessageFormat" xml:space="preserve">
    <value>Prefer TestCleanup over 'Dispose' methods</value>
  </data>
  <data name="PreferTestCleanupOverDisposeTitle" xml:space="preserve">
    <value>Prefer TestCleanup over 'Dispose' methods</value>
  </data>
  <data name="PreferTestInitializeOverConstructorMessageFormat" xml:space="preserve">
    <value>Prefer TestInitialize methods over constructors</value>
  </data>
  <data name="PreferTestInitializeOverConstructorTitle" xml:space="preserve">
    <value>Prefer TestInitialize methods over constructors</value>
  </data>
  <data name="PublicMethodShouldBeTestMethodAnalyzerDescription" xml:space="preserve">
    <value>Public methods should be test methods (marked with `[TestMethod]`).</value>
  </data>
  <data name="PublicMethodShouldBeTestMethodAnalyzerFormat" xml:space="preserve">
    <value>Public method '{0}' should be a test method</value>
  </data>
  <data name="PublicMethodShouldBeTestMethodAnalyzerTitle" xml:space="preserve">
    <value>Public methods should be test methods</value>
  </data>
  <data name="PublicTypeShouldBeTestClassDescription" xml:space="preserve">
    <value>It's considered a good practice to have only test classes marked public in a test project.</value>
  </data>
  <data name="PublicTypeShouldBeTestClassMessageFormat" xml:space="preserve">
    <value>Public type '{0}' should be marked with '[TestClass]' or changed to 'internal'</value>
  </data>
  <data name="PublicTypeShouldBeTestClassTitle" xml:space="preserve">
    <value>Public types should be test classes</value>
  </data>
  <data name="TestClassShouldBeValidDescription" xml:space="preserve">
    <value>Test classes, classes marked with the '[TestClass]' attribute, should respect the following layout to be considered valid by MSTest:
- it should be 'public' (or 'internal' if '[assembly: DiscoverInternals]' attribute is set)
- it should not be 'static' (except if it contains only 'AssemblyInitialize' and/or 'AssemblyCleanup' methods)
- it should not be generic.</value>
  </data>
  <data name="TestClassShouldBeValidTitle" xml:space="preserve">
    <value>Test classes should have valid layout</value>
  </data>
  <data name="TestClassShouldHaveTestMethodDescription" xml:space="preserve">
    <value>Test class should have at least one test method or be 'static' with method(s) marked by '[AssemblyInitialize]' and/or '[AssemblyCleanup]'.</value>
  </data>
  <data name="TestClassShouldHaveTestMethodMessageFormat" xml:space="preserve">
    <value>Test class '{0}' should have at least one test method or be 'static' with method(s) marked by '[AssemblyInitialize]' and/or '[AssemblyCleanup]'</value>
  </data>
  <data name="TestClassShouldHaveTestMethodTitle" xml:space="preserve">
    <value>Test class should have test method</value>
  </data>
  <data name="TestCleanupShouldBeValidDescription" xml:space="preserve">
    <value>Methods marked with '[TestCleanup]' should follow the following layout to be valid:
-it should be 'public'
-it should not be 'abstract'
-it should not be 'async void'
-it should not be 'static'
-it should not be a special method (finalizer, operator...).
-it should not be generic
-it should not take any parameter
-return type should be 'void', 'Task' or 'ValueTask'

The type declaring these methods should also respect the following rules:
-The type should be a class
-The class should be 'public' or 'internal' (if the test project is using the '[DiscoverInternals]' attribute)
-The class shouldn't be 'static'
-If the class is 'sealed', it should be marked with '[TestClass]' (or a derived attribute).</value>
  </data>
  <data name="TestCleanupShouldBeValidMessageFormat" xml:space="preserve">
    <value>TestCleanup method '{0}' signature is invalid</value>
  </data>
  <data name="TestCleanupShouldBeValidTitle" xml:space="preserve">
    <value>TestCleanup method should have valid layout</value>
  </data>
  <data name="TestContextShouldBeValidDescription" xml:space="preserve">
    <value>'TestContext' should be a non-static field or property assigned in constructor or for a property set by MSTest, it should follow the layout:
- it should be 'public' regardless of whether '[assembly: DiscoverInternals]' attribute is set or not.
- it should not be 'static'
- it should have a setter.</value>
  </data>
  <data name="TestContextShouldBeValidMessageFormat" xml:space="preserve">
    <value>Property 'TestContext' should be valid</value>
  </data>
  <data name="TestContextShouldBeValidTitle" xml:space="preserve">
    <value>Test context property should have valid layout</value>
  </data>
  <data name="TestInitializeShouldBeValidDescription" xml:space="preserve">
    <value>Methods marked with '[TestInitialize]' should follow the following layout to be valid:
-it should be 'public'
-it should not be 'abstract'
-it should not be 'async void'
-it should not be 'static'
-it should not be a special method (finalizer, operator...).
-it should not be generic
-it should not take any parameter
-return type should be 'void', 'Task' or 'ValueTask'

The type declaring these methods should also respect the following rules:
-The type should be a class
-The class should be 'public' or 'internal' (if the test project is using the '[DiscoverInternals]' attribute)
-The class shouldn't be 'static'
-If the class is 'sealed', it should be marked with '[TestClass]' (or a derived attribute).</value>
  </data>
  <data name="TestInitializeShouldBeValidMessageFormat" xml:space="preserve">
    <value>TestInitialize method '{0}' signature is invalid</value>
  </data>
  <data name="TestInitializeShouldBeValidTitle" xml:space="preserve">
    <value>TestInitialize method should have valid layout</value>
  </data>
  <data name="TestMethodShouldBeValidDescription" xml:space="preserve">
    <value>Test methods, methods marked with the '[TestMethod]' attribute, should respect the following layout to be considered valid by MSTest:
- it should be 'public' (or 'internal' if '[assembly: DiscoverInternals]' attribute is set)
- it should not be 'static'
- it should may be generic as long as type parameters can be inferred and argument types are compatible
- it should not be 'abstract'
- return type should be 'void', 'Task' or 'ValueTask'
- it should not be 'async void'
- it should not be a special method (finalizer, operator...).</value>
  </data>
  <data name="TestMethodShouldBeValidMessageFormat" xml:space="preserve">
    <value>Test method '{0}' signature is invalid</value>
  </data>
  <data name="TestMethodShouldBeValidTitle" xml:space="preserve">
    <value>Test methods should have valid layout</value>
  </data>
  <data name="TestMethodShouldNotBeIgnoredAnalyzerDescription" xml:space="preserve">
    <value>Test methods should not be ignored (marked with '[Ignore]').</value>
  </data>
  <data name="TestMethodShouldNotBeIgnoredAnalyzerFormat" xml:space="preserve">
    <value>Test method '{0}' should not be ignored</value>
  </data>
  <data name="TestMethodShouldNotBeIgnoredAnalyzerTitle" xml:space="preserve">
    <value>Test method should not be ignored</value>
  </data>
  <data name="UseAsyncSuffixTestFixtureMethodSuppressorJustification" xml:space="preserve">
    <value>Asynchronous test fixture methods do not require the 'Async' suffix</value>
  </data>
  <data name="UseAsyncSuffixTestMethodSuppressorJustification" xml:space="preserve">
    <value>Asynchronous test methods do not require the 'Async' suffix</value>
  </data>
  <data name="UnusedParameterSuppressorJustification" xml:space="preserve">
    <value>TestContext parameter is required by MSTest for AssemblyInitialize and ClassInitialize methods</value>
  </data>
  <data name="UseAttributeOnTestMethodAnalyzerMessageFormat" xml:space="preserve">
    <value>[{0}] can only be set on methods marked with [TestMethod]</value>
  </data>
  <data name="UseAttributeOnTestMethodAnalyzerTitle" xml:space="preserve">
    <value>[{0}] can only be set on methods marked with [TestMethod]</value>
  </data>
  <data name="UseParallelizeAttributeAnalyzerDescription" xml:space="preserve">
    <value>By default, MSTest runs tests within the same assembly sequentially, which can lead to severe performance limitations. It is recommended to enable assembly attribute '[Parallelize]' to run tests in parallel, or if the assembly is known to not be parallelizable, to use explicitly the assembly level attribute '[DoNotParallelize]'.</value>
  </data>
  <data name="UseParallelizeAttributeAnalyzerMessageFormat" xml:space="preserve">
    <value>Explicitly enable or disable tests parallelization</value>
  </data>
  <data name="UseParallelizeAttributeAnalyzerTitle" xml:space="preserve">
    <value>Explicitly enable or disable tests parallelization</value>
  </data>
  <data name="TypeContainingTestMethodShouldBeATestClassTitle" xml:space="preserve">
    <value>Type containing '[TestMethod]' should be marked with '[TestClass]'</value>
  </data>
  <data name="TypeContainingTestMethodShouldBeATestClassDescription" xml:space="preserve">
    <value>Type containing '[TestMethod]' should be marked with '[TestClass]', otherwise the test method will be silently ignored.</value>
  </data>
  <data name="TypeContainingTestMethodShouldBeATestClassMessageFormat" xml:space="preserve">
    <value>Type '{0}' contains test methods and should be marked with '[TestClass]'</value>
  </data>
  <data name="DoNotUseSystemDescriptionAttributeTitle" xml:space="preserve">
    <value>'System.ComponentModel.DescriptionAttribute' has no effect on test methods</value>
  </data>
  <data name="DoNotUseSystemDescriptionAttributeMessageFormat" xml:space="preserve">
    <value>Did you mean to be using 'Microsoft.VisualStudio.TestTools.UnitTesting.DescriptionAttribute'?</value>
  </data>
  <data name="DoNotUseSystemDescriptionAttributeDescription" xml:space="preserve">
    <value>'System.ComponentModel.DescriptionAttribute' has no effect in the context of tests and you likely wanted to use 'Microsoft.VisualStudio.TestTools.UnitTesting.DescriptionAttribute' instead.</value>
  </data>
  <data name="ReviewAlwaysTrueAssertConditionAnalyzerTitle" xml:space="preserve">
    <value>Assertion condition is always true</value>
  </data>
  <data name="ReviewAlwaysTrueAssertConditionAnalyzerMessageFormat" xml:space="preserve">
    <value>Review or remove the assertion as its condition is known to be always true</value>
  </data>
  <data name="DynamicDataShouldBeValidTitle" xml:space="preserve">
    <value>DynamicData should be valid</value>
  </data>
  <data name="DynamicDataShouldBeValidDescription" xml:space="preserve">
    <value>'DynamicData' entry should have the following layout to be valid:
- should only be set on a test method;
- member should be defined on the type specified;
- member should be a method if DynamicDataSourceType.Method is specified or a property otherwise.</value>
  </data>
  <data name="DynamicDataShouldBeValidMessageFormat_OnTestMethod" xml:space="preserve">
    <value>'[DynamicData]' should only be set on a test method</value>
  </data>
  <data name="DynamicDataShouldBeValidMessageFormat_MemberNotFound" xml:space="preserve">
    <value>'[DynamicData]' member '{0}.{1}' cannot be found</value>
  </data>
  <data name="DynamicDataShouldBeValidMessageFormat_TooManyMembers" xml:space="preserve">
    <value>'[DynamicData]' member '{0}.{1}' is found more than once</value>
  </data>
  <data name="DynamicDataShouldBeValidMessageFormat_SourceTypeProperty" xml:space="preserve">
    <value>'[DynamicData]' member '{0}.{1}' is a property so you should use 'DynamicDataSourceType.AutoDetect' or 'DynamicDataSourceType.Property' (auto detect is the default when not specified explicitly, and is recommended)</value>
  </data>
  <data name="DynamicDataShouldBeValidMessageFormat_MemberMethod" xml:space="preserve">
    <value>'[DynamicData]' member '{0}.{1}' should be a method</value>
  </data>
  <data name="DynamicDataShouldBeValidMessageFormat_MemberType" xml:space="preserve">
    <value>'[DynamicData]' referenced member '{0}.{1}' should return 'IEnumerable&lt;object[]&gt;', 'IEnumerable&lt;Tuple&gt;` or 'IEnumerable&lt;ValueTuple&gt;'</value>
  </data>
  <data name="DynamicDataShouldBeValidMessageFormat_SourceTypeMethod" xml:space="preserve">
    <value>'[DynamicData]' member '{0}.{1}' is a method so you should use 'DynamicDataSourceType.AutoDetect' or 'DynamicDataSourceType.Method' (auto detect is the default when not specified explicitly, and is recommended)</value>
  </data>
  <data name="DynamicDataShouldBeValidMessageFormat_SourceTypeField" xml:space="preserve">
    <value>'[DynamicData]' member '{0}.{1}' is a field so you should use 'DynamicDataSourceType.AutoDetect' or 'DynamicDataSourceType.Field' (auto detect is the default when not specified explicitly, and is recommended)</value>
  </data>
  <data name="DynamicDataShouldBeValidMessageFormat_DisplayMethodSignature" xml:space="preserve">
    <value>'[DynamicData]' display name method '{0}.{1}' signature is invalid</value>
  </data>
  <data name="DynamicDataShouldBeValidMessageFormat_DataMemberSignature" xml:space="preserve">
    <value>'[DynamicData]' data member '{0}.{1}' signature is invalid</value>
  </data>
  <data name="UseDeploymentItemWithTestMethodOrTestClassTitle" xml:space="preserve">
    <value>'[DeploymentItem]' can be specified only on test class or test method</value>
  </data>
  <data name="UseDeploymentItemWithTestMethodOrTestClassMessageFormat" xml:space="preserve">
    <value>'[DeploymentItem]' can be specified only on test class or test method</value>
  </data>
  <data name="TestClassShouldBeValidMessageFormat" xml:space="preserve">
    <value>Test class '{0}' should be valid</value>
  </data>
  <data name="DoNotUseShadowingDescription" xml:space="preserve">
    <value>Shadowing test members could cause testing issues (such as NRE).</value>
  </data>
  <data name="DoNotUseShadowingMessageFormat" xml:space="preserve">
    <value>Member '{0}' already exists in the base class</value>
  </data>
  <data name="DoNotUseShadowingTitle" xml:space="preserve">
    <value>Do not use shadowing</value>
  </data>
  <data name="UseProperAssertMethodsTitle" xml:space="preserve">
    <value>Use proper 'Assert' methods</value>
  </data>
  <data name="UseProperAssertMethodsMessageFormat" xml:space="preserve">
    <value>Use 'Assert.{0}' instead of 'Assert.{1}'</value>
  </data>
  <data name="StringAssertToAssertTitle" xml:space="preserve">
    <value>Use 'Assert' instead of 'StringAssert'</value>
  </data>
  <data name="StringAssertToAssertMessageFormat" xml:space="preserve">
    <value>Use 'Assert.{0}' instead of 'StringAssert.{1}'</value>
  </data>
  <data name="DataRowShouldBeValidMessageFormat_GenericTypeArgumentNotResolved" xml:space="preserve">
    <value>The type of the generic parameter '{0}' could not be inferred.</value>
  </data>
  <data name="DataRowShouldBeValidMessageFormat_GenericTypeArgumentConflictingTypes" xml:space="preserve">
    <value>Found two conflicting types for generic parameter '{0}'. The conflicting types are '{1}' and '{2}'.</value>
  </data>
  <data name="DynamicDataShouldBeValidMessageFormat_SourceTypeNotPropertyOrMethod" xml:space="preserve">
    <value>'[DynamicData]' member '{0}.{1}' is not a property nor a method. Only properties and methods are supported.</value>
  </data>
  <data name="DynamicDataShouldBeValidMessageFormat_SourceTypeNotPropertyMethodOrField" xml:space="preserve">
    <value>'[DynamicData]' member '{0}.{1}' is not a property, method, or field. Only properties, methods, and fields are supported.</value>
  </data>
  <data name="AvoidAssertAreSameWithValueTypesTitle" xml:space="preserve">
    <value>Don't use 'Assert.AreSame' or 'Assert.AreNotSame' with value types</value>
  </data>
  <data name="AvoidAssertAreSameWithValueTypesMessageFormat" xml:space="preserve">
    <value>Use '{0}' instead of '{1}' when comparing value types</value>
  </data>
  <data name="AvoidAssertAreSameWithValueTypesDescription" xml:space="preserve">
    <value>Use 'Assert.AreEqual'/'Assert.AreNotEqual' instead of 'Assert.AreSame'/'Assert.AreNotSame' when comparing value types. Passing a value type to 'Assert.AreSame'/'Assert.AreNotSame' will be boxed (creating a new object). Because 'Assert.AreSame'/'Assert.AreNotSame' does the comparison by reference, 'Assert.AreSame' will fail when boxing happens, and 'Assert.AreNotSame' will always pass.</value>
  </data>
  <data name="AvoidUsingAssertsInAsyncVoidContextTitle" xml:space="preserve">
    <value>Do not assert inside 'async void' contexts</value>
  </data>
  <data name="AvoidUsingAssertsInAsyncVoidContextMessageFormat" xml:space="preserve">
    <value>Do not assert inside 'async void' methods, local functions, or lambdas because they may not fail the test</value>
  </data>
  <data name="AvoidUsingAssertsInAsyncVoidContextDescription" xml:space="preserve">
    <value>Do not assert inside 'async void' methods, local functions, or lambdas. Exceptions that are thrown in this context will be unhandled exceptions. When using VSTest under .NET Framework, they will be silently swallowed. When using Microsoft.Testing.Platform or VSTest under modern .NET, they may crash the process.</value>
  </data>
  <data name="UseConditionBaseWithTestClassTitle" xml:space="preserve">
    <value>Use 'ConditionBaseAttribute' on test classes</value>
  </data>
  <data name="UseConditionBaseWithTestClassMessageFormat" xml:space="preserve">
    <value>The attribute '{0}' which derives from 'ConditionBaseAttribute' should be used only on classes marked with `TestClassAttribute`</value>
  </data>
  <data name="DuplicateDataRowTitle" xml:space="preserve">
    <value>Avoid duplicated 'DataRow' entries</value>
  </data>
  <data name="DuplicateDataRowMessageFormat" xml:space="preserve">
    <value>Do not duplicate 'DataRow' attributes. This is usually a copy/paste error. The attribute indices are '{0}' and '{1}'.</value>
  </data>
  <data name="UseRetryWithTestMethodTitle" xml:space="preserve">
    <value>Use retry attribute on test method</value>
  </data>
  <data name="UseRetryWithTestMethodMessageFormat" xml:space="preserve">
    <value>An attribute that derives from 'RetryBaseAttribute' can be specified only on a test method</value>
  </data>
  <data name="PreferTestMethodOverDataTestMethodAnalyzerTitle" xml:space="preserve">
    <value>Prefer 'TestMethod' over 'DataTestMethod'</value>
  </data>
  <data name="PreferTestMethodOverDataTestMethodAnalyzerMessageFormat" xml:space="preserve">
    <value>'DataTestMethod' is obsolete. Use 'TestMethod' instead.</value>
  </data>
  <data name="PreferTestMethodOverDataTestMethodAnalyzerDescription" xml:space="preserve">
    <value>'DataTestMethodAttribute' is obsolete and provides no additional functionality over 'TestMethodAttribute'. Use 'TestMethodAttribute' for all test methods, including parameterized tests.</value>
  </data>
  <data name="UseCooperativeCancellationForTimeoutTitle" xml:space="preserve">
    <value>Use 'CooperativeCancellation = true' with '[Timeout]'</value>
  </data>
  <data name="UseCooperativeCancellationForTimeoutMessageFormat" xml:space="preserve">
    <value>Use 'CooperativeCancellation = true' with '[Timeout]' to enable cooperative cancellation behavior</value>
  </data>
  <data name="UseCooperativeCancellationForTimeoutDescription" xml:space="preserve">
    <value>Using '[Timeout]' without explicitly setting 'CooperativeCancellation = true' is discouraged. In a future version, cooperative cancellation will become the default behavior. Set 'CooperativeCancellation = true' to opt into the recommended behavior and avoid breaking changes.</value>
  </data>
  <data name="TestContextPropertyUsageTitle" xml:space="preserve">
    <value>TestContext property cannot be accessed in this context</value>
  </data>
  <data name="TestContextPropertyUsageMessageFormat" xml:space="preserve">
    <value>TestContext property '{0}' cannot be accessed in '{1}' method</value>
  </data>
  <data name="TestContextPropertyUsageDescription" xml:space="preserve">
    <value>Some TestContext properties are only available during test execution and cannot be accessed in assembly initialize, class initialize, class cleanup, or assembly cleanup methods.</value>
  </data>
  <data name="FlowTestContextCancellationTokenTitle" xml:space="preserve">
    <value>Flow TestContext.CancellationToken to async operations</value>
  </data>
  <data name="FlowTestContextCancellationTokenMessageFormat" xml:space="preserve">
    <value>Consider using the overload that accepts a CancellationToken and pass 'TestContext.CancellationToken'</value>
  </data>
  <data name="FlowTestContextCancellationTokenDescription" xml:space="preserve">
    <value>When calling async methods that have overloads accepting a CancellationToken parameter, prefer using the overload with TestContext.CancellationToken to enable cooperative cancellation and respect test timeouts.</value>
  </data>
  <data name="AssertThrowsShouldContainSingleStatementTitle" xml:space="preserve">
    <value>Assert.Throws should contain only a single statement/expression</value>
  </data>
  <data name="AssertThrowsShouldContainSingleStatementMessageFormat" xml:space="preserve">
    <value>Assert.Throws should contain only a single statement/expression</value>
  </data>
  <data name="AssertThrowsShouldContainSingleStatementDescription" xml:space="preserve">
    <value>Assert.Throws methods should contain only a single statement or expression. Multiple statements can be misleading - if the first statement throws, subsequent statements are never executed; if it doesn't throw, it should be moved outside the Assert.Throws.</value>
  </data>
  <data name="GlobalTestFixtureShouldBeValidTitle" xml:space="preserve">
    <value>GlobalTestInitialize and GlobalTestCleanup methods should have valid layout</value>
  </data>
  <data name="GlobalTestFixtureShouldBeValidMessageFormat" xml:space="preserve">
    <value>Global test fixture method '{0}' signature is invalid</value>
  </data>
  <data name="GlobalTestFixtureShouldBeValidDescription" xml:space="preserve">
    <value>Methods marked with '[GlobalTestInitialize]' or '[GlobalTestCleanup]' should follow the following layout to be valid:
-it can't be declared on a generic class
-it should be 'public'
-it should be 'static'
-it should not be 'async void'
-it should not be a special method (finalizer, operator...).
-it should not be generic
-it should take one parameter of type 'TestContext'
-return type should be 'void', 'Task' or 'ValueTask'

The type declaring these methods should also respect the following rules:
-The type should be a class
-The class should be 'public'
-The class shouldn't be 'static'
-The class should be marked with '[TestClass]' (or a derived attribute)
-the class should not be generic.</value>
  </data>
  <data name="AvoidExplicitDynamicDataSourceTypeTitle" xml:space="preserve">
    <value>Avoid passing an explicit 'DynamicDataSourceType' and use the default auto detect behavior</value>
  </data>
  <data name="AvoidExplicitDynamicDataSourceTypeMessageFormat" xml:space="preserve">
    <value>Remove the 'DynamicDataSourceType' argument to use the default auto detect behavior</value>
  </data>
  <data name="TestMethodAttributeShouldSetDisplayNameCorrectlyTitle" xml:space="preserve">
    <value>TestMethodAttribute should set DisplayName correctly</value>
  </data>
  <data name="TestMethodAttributeShouldSetDisplayNameCorrectlyMessageFormat" xml:space="preserve">
    <value>Use the 'DisplayName' property instead of passing a string argument to TestMethodAttribute</value>
  </data>
  <data name="TestMethodAttributeShouldPropagateSourceInformationTitle" xml:space="preserve">
    <value>TestMethodAttribute derived class should propagate source information</value>
  </data>
  <data name="TestMethodAttributeShouldPropagateSourceInformationMessageFormat" xml:space="preserve">
    <value>TestMethodAttribute derived class '{0}' should add CallerFilePath and CallerLineNumber parameters to its constructor</value>
  </data>
  <data name="UseCancellationTokenPropertyTitle" xml:space="preserve">
    <value>Use TestContext.CancellationToken instead of TestContext.CancellationTokenSource.Token</value>
  </data>
  <data name="UseCancellationTokenPropertyMessageFormat" xml:space="preserve">
    <value>Use 'TestContext.CancellationToken' instead of 'TestContext.CancellationTokenSource.Token'</value>
  </data>
  <data name="UseCancellationTokenPropertyDescription" xml:space="preserve">
    <value>TestContext.CancellationToken provides a more direct way to access the cancellation token compared to TestContext.CancellationTokenSource.Token.</value>
  </data>
  <data name="IgnoreStringMethodReturnValueTitle" xml:space="preserve">
    <value>Do not ignore the return value of string methods</value>
  </data>
  <data name="IgnoreStringMethodReturnValueMessageFormat" xml:space="preserve">
    <value>The return value of '{0}' should not be ignored</value>
  </data>
  <data name="IgnoreStringMethodReturnValueDescription" xml:space="preserve">
    <value>Methods like Contains, StartsWith, and EndsWith return boolean values that indicate whether the condition was met. Ignoring these return values is likely a mistake.</value>
  </data>
  <data name="DoNotNegateBooleanAssertionFix" xml:space="preserve">
    <value>Use 'Assert.{0}' instead</value>
  </data>
  <data name="DoNotNegateBooleanAssertionFixAllTitle" xml:space="preserve">
    <value>Use proper Assert methods for all negated assertions</value>
  </data>
  <data name="AvoidAssertsInCatchBlocksTitle" xml:space="preserve">
    <value>Do not use asserts in catch blocks</value>
  </data>
  <data name="AvoidAssertsInCatchBlocksMessageFormat" xml:space="preserve">
    <value>Do not use asserts in catch blocks because they may not fail the test if no exception is thrown</value>
  </data>
  <data name="AvoidAssertsInCatchBlocksDescription" xml:space="preserve">
    <value>Using asserts in catch blocks is problematic because the test will pass even if no exception is thrown and the catch block is never executed. Use 'Assert.Throws', 'Assert.ThrowsExactly', 'Assert.ThrowsAsync' or 'Assert.ThrowsExactlyAsync' to verify that an exception is thrown, and then make additional assertions on the caught exception without using the try-catch block.</value>
  </data>
  <data name="DoNotUseParallelizeAndDoNotParallelizeTogetherTitle" xml:space="preserve">
    <value>Do not use both '[Parallelize]' and '[DoNotParallelize]' attributes</value>
    <comment>{Locked="[Parallelize]"}{Locked="[DoNotParallelize]"}</comment>
  </data>
  <data name="DoNotUseParallelizeAndDoNotParallelizeTogetherMessageFormat" xml:space="preserve">
    <value>Assembly has both '[Parallelize]' and '[DoNotParallelize]' attributes which creates ambiguity</value>
    <comment>{Locked="[Parallelize]"}{Locked="[DoNotParallelize]"}</comment>
  </data>
  <data name="DoNotUseParallelizeAndDoNotParallelizeTogetherDescription" xml:space="preserve">
    <value>An assembly should have either '[Parallelize]' or '[DoNotParallelize]' attribute, but not both. Having both attributes creates an ambiguous configuration. When both are present, '[DoNotParallelize]' takes precedence and parallelization will be disabled.</value>
    <comment>{Locked="[Parallelize]"}{Locked="[DoNotParallelize]"}</comment>
  </data>
<<<<<<< HEAD
  <data name="DuplicateTestMethodAttributeTitle" xml:space="preserve">
    <value>Avoid duplicate test method attributes</value>
  </data>
  <data name="DuplicateTestMethodAttributeMessageFormat" xml:space="preserve">
    <value>Test method '{0}' has multiple attributes that inherit from 'TestMethodAttribute'. Only one test method attribute should be used.</value>
  </data>
  <data name="DuplicateTestMethodAttributeDescription" xml:space="preserve">
    <value>A test method should be marked with exactly one attribute that is or inherits from 'TestMethodAttribute'. When multiple such attributes are present, only the first one returned by reflection will be used.</value>
=======
  <data name="UseOSConditionAttributeInsteadOfRuntimeCheckTitle" xml:space="preserve">
    <value>Use '[OSCondition]' attribute instead of 'RuntimeInformation.IsOSPlatform' calls with early return or 'Assert.Inconclusive'</value>
  </data>
  <data name="UseOSConditionAttributeInsteadOfRuntimeCheckMessageFormat" xml:space="preserve">
    <value>Use '[OSCondition]' attribute instead of 'RuntimeInformation.IsOSPlatform' calls with early return or 'Assert.Inconclusive'</value>
  </data>
  <data name="UseOSConditionAttributeInsteadOfRuntimeCheckDescription" xml:space="preserve">
    <value>Test methods that use 'RuntimeInformation.IsOSPlatform' with early return or 'Assert.Inconclusive' should use the '[OSCondition]' attribute instead. This attribute provides a more declarative and discoverable way to specify OS-specific test requirements.</value>
>>>>>>> 1bd306fb
  </data>
</root><|MERGE_RESOLUTION|>--- conflicted
+++ resolved
@@ -711,7 +711,15 @@
     <value>An assembly should have either '[Parallelize]' or '[DoNotParallelize]' attribute, but not both. Having both attributes creates an ambiguous configuration. When both are present, '[DoNotParallelize]' takes precedence and parallelization will be disabled.</value>
     <comment>{Locked="[Parallelize]"}{Locked="[DoNotParallelize]"}</comment>
   </data>
-<<<<<<< HEAD
+  <data name="UseOSConditionAttributeInsteadOfRuntimeCheckTitle" xml:space="preserve">
+    <value>Use '[OSCondition]' attribute instead of 'RuntimeInformation.IsOSPlatform' calls with early return or 'Assert.Inconclusive'</value>
+  </data>
+  <data name="UseOSConditionAttributeInsteadOfRuntimeCheckMessageFormat" xml:space="preserve">
+    <value>Use '[OSCondition]' attribute instead of 'RuntimeInformation.IsOSPlatform' calls with early return or 'Assert.Inconclusive'</value>
+  </data>
+  <data name="UseOSConditionAttributeInsteadOfRuntimeCheckDescription" xml:space="preserve">
+    <value>Test methods that use 'RuntimeInformation.IsOSPlatform' with early return or 'Assert.Inconclusive' should use the '[OSCondition]' attribute instead. This attribute provides a more declarative and discoverable way to specify OS-specific test requirements.</value>
+  </data>
   <data name="DuplicateTestMethodAttributeTitle" xml:space="preserve">
     <value>Avoid duplicate test method attributes</value>
   </data>
@@ -720,15 +728,5 @@
   </data>
   <data name="DuplicateTestMethodAttributeDescription" xml:space="preserve">
     <value>A test method should be marked with exactly one attribute that is or inherits from 'TestMethodAttribute'. When multiple such attributes are present, only the first one returned by reflection will be used.</value>
-=======
-  <data name="UseOSConditionAttributeInsteadOfRuntimeCheckTitle" xml:space="preserve">
-    <value>Use '[OSCondition]' attribute instead of 'RuntimeInformation.IsOSPlatform' calls with early return or 'Assert.Inconclusive'</value>
-  </data>
-  <data name="UseOSConditionAttributeInsteadOfRuntimeCheckMessageFormat" xml:space="preserve">
-    <value>Use '[OSCondition]' attribute instead of 'RuntimeInformation.IsOSPlatform' calls with early return or 'Assert.Inconclusive'</value>
-  </data>
-  <data name="UseOSConditionAttributeInsteadOfRuntimeCheckDescription" xml:space="preserve">
-    <value>Test methods that use 'RuntimeInformation.IsOSPlatform' with early return or 'Assert.Inconclusive' should use the '[OSCondition]' attribute instead. This attribute provides a more declarative and discoverable way to specify OS-specific test requirements.</value>
->>>>>>> 1bd306fb
   </data>
 </root>