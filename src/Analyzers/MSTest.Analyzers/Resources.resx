--- conflicted
+++ resolved
@@ -633,7 +633,6 @@
   <data name="FlowTestContextCancellationTokenDescription" xml:space="preserve">
     <value>When calling async methods that have overloads accepting a CancellationToken parameter, prefer using the overload with TestContext.CancellationTokenSource.Token to enable cooperative cancellation and respect test timeouts.</value>
   </data>
-<<<<<<< HEAD
   <data name="AssertThrowsShouldContainSingleStatementTitle" xml:space="preserve">
     <value>Assert.Throws should contain only a single statement/expression</value>
   </data>
@@ -642,7 +641,6 @@
   </data>
   <data name="AssertThrowsShouldContainSingleStatementDescription" xml:space="preserve">
     <value>Assert.Throws methods should contain only a single statement or expression. Multiple statements can be misleading - if the first statement throws, subsequent statements are never executed; if it doesn't throw, it should be moved outside the Assert.Throws.</value>
-=======
   <data name="GlobalTestFixtureShouldBeValidTitle" xml:space="preserve">
     <value>GlobalTestInitialize and GlobalTestCleanup methods should have valid layout</value>
   </data>
@@ -666,6 +664,5 @@
 -The class shouldn't be 'static'
 -The class should be marked with '[TestClass]' (or a derived attribute)
 -the class should not be generic.</value>
->>>>>>> 4517f8a3
   </data>
 </root>