<?xml version="1.0" encoding="utf-8"?>
<root>
  <!-- 
    Microsoft ResX Schema 
    
    Version 2.0
    
    The primary goals of this format is to allow a simple XML format 
    that is mostly human readable. The generation and parsing of the 
    various data types are done through the TypeConverter classes 
    associated with the data types.
    
    Example:
    
    ... ado.net/XML headers & schema ...
    <resheader name="resmimetype">text/microsoft-resx</resheader>
    <resheader name="version">2.0</resheader>
    <resheader name="reader">System.Resources.ResXResourceReader, System.Windows.Forms, ...</resheader>
    <resheader name="writer">System.Resources.ResXResourceWriter, System.Windows.Forms, ...</resheader>
    <data name="Name1"><value>this is my long string</value><comment>this is a comment</comment></data>
    <data name="Color1" type="System.Drawing.Color, System.Drawing">Blue</data>
    <data name="Bitmap1" mimetype="application/x-microsoft.net.object.binary.base64">
        <value>[base64 mime encoded serialized .NET Framework object]</value>
    </data>
    <data name="Icon1" type="System.Drawing.Icon, System.Drawing" mimetype="application/x-microsoft.net.object.bytearray.base64">
        <value>[base64 mime encoded string representing a byte array form of the .NET Framework object]</value>
        <comment>This is a comment</comment>
    </data>
                
    There are any number of "resheader" rows that contain simple 
    name/value pairs.
    
    Each data row contains a name, and value. The row also contains a 
    type or mimetype. Type corresponds to a .NET class that support 
    text/value conversion through the TypeConverter architecture. 
    Classes that don't support this are serialized and stored with the 
    mimetype set.
    
    The mimetype is used for serialized objects, and tells the 
    ResXResourceReader how to depersist the object. This is currently not 
    extensible. For a given mimetype the value must be set accordingly:
    
    Note - application/x-microsoft.net.object.binary.base64 is the format 
    that the ResXResourceWriter will generate, however the reader can 
    read any of the formats listed below.
    
    mimetype: application/x-microsoft.net.object.binary.base64
    value   : The object must be serialized with 
            : System.Runtime.Serialization.Formatters.Binary.BinaryFormatter
            : and then encoded with base64 encoding.
    
    mimetype: application/x-microsoft.net.object.soap.base64
    value   : The object must be serialized with 
            : System.Runtime.Serialization.Formatters.Soap.SoapFormatter
            : and then encoded with base64 encoding.

    mimetype: application/x-microsoft.net.object.bytearray.base64
    value   : The object must be serialized into a byte array 
            : using a System.ComponentModel.TypeConverter
            : and then encoded with base64 encoding.
    -->
  <xsd:schema id="root" xmlns="" xmlns:xsd="http://www.w3.org/2001/XMLSchema" xmlns:msdata="urn:schemas-microsoft-com:xml-msdata">
    <xsd:import namespace="http://www.w3.org/XML/1998/namespace" />
    <xsd:element name="root" msdata:IsDataSet="true">
      <xsd:complexType>
        <xsd:choice maxOccurs="unbounded">
          <xsd:element name="metadata">
            <xsd:complexType>
              <xsd:sequence>
                <xsd:element name="value" type="xsd:string" minOccurs="0" />
              </xsd:sequence>
              <xsd:attribute name="name" use="required" type="xsd:string" />
              <xsd:attribute name="type" type="xsd:string" />
              <xsd:attribute name="mimetype" type="xsd:string" />
              <xsd:attribute ref="xml:space" />
            </xsd:complexType>
          </xsd:element>
          <xsd:element name="assembly">
            <xsd:complexType>
              <xsd:attribute name="alias" type="xsd:string" />
              <xsd:attribute name="name" type="xsd:string" />
            </xsd:complexType>
          </xsd:element>
          <xsd:element name="data">
            <xsd:complexType>
              <xsd:sequence>
                <xsd:element name="value" type="xsd:string" minOccurs="0" msdata:Ordinal="1" />
                <xsd:element name="comment" type="xsd:string" minOccurs="0" msdata:Ordinal="2" />
              </xsd:sequence>
              <xsd:attribute name="name" type="xsd:string" use="required" msdata:Ordinal="1" />
              <xsd:attribute name="type" type="xsd:string" msdata:Ordinal="3" />
              <xsd:attribute name="mimetype" type="xsd:string" msdata:Ordinal="4" />
              <xsd:attribute ref="xml:space" />
            </xsd:complexType>
          </xsd:element>
          <xsd:element name="resheader">
            <xsd:complexType>
              <xsd:sequence>
                <xsd:element name="value" type="xsd:string" minOccurs="0" msdata:Ordinal="1" />
              </xsd:sequence>
              <xsd:attribute name="name" type="xsd:string" use="required" />
            </xsd:complexType>
          </xsd:element>
        </xsd:choice>
      </xsd:complexType>
    </xsd:element>
  </xsd:schema>
  <resheader name="resmimetype">
    <value>text/microsoft-resx</value>
  </resheader>
  <resheader name="version">
    <value>2.0</value>
  </resheader>
  <resheader name="reader">
    <value>System.Resources.ResXResourceReader, System.Windows.Forms, Version=4.0.0.0, Culture=neutral, PublicKeyToken=b77a5c561934e089</value>
  </resheader>
  <resheader name="writer">
    <value>System.Resources.ResXResourceWriter, System.Windows.Forms, Version=4.0.0.0, Culture=neutral, PublicKeyToken=b77a5c561934e089</value>
  </resheader>
  <data name="AssemblyCleanupShouldBeValidDescription" xml:space="preserve">
    <value>Methods marked with '[AssemblyCleanup]' should follow the following layout to be valid:
-it can't be declared on a generic class
-it should be 'public'
-it should be 'static'
-it should not be 'async void'
-it should not be a special method (finalizer, operator...).
-it should not be generic
-it should either not take any parameter, or take a single parameter of type 'TestContext'
-return type should be 'void', 'Task' or 'ValueTask'

The type declaring these methods should also respect the following rules:
-The type should be a class
-The class should be 'public' or 'internal' (if the test project is using the '[DiscoverInternals]' attribute)
-The class shouldn't be 'static'
-The class should be marked with '[TestClass]' (or a derived attribute)
-the class should not be generic.</value>
  </data>
  <data name="AssemblyCleanupShouldBeValidMessageFormat" xml:space="preserve">
    <value>AssemblyCleanup method '{0}' signature is invalid</value>
  </data>
  <data name="AssemblyCleanupShouldBeValidTitle" xml:space="preserve">
    <value>AssemblyCleanup methods should have valid layout</value>
  </data>
  <data name="AssemblyInitializeShouldBeValidDescription" xml:space="preserve">
    <value>Methods marked with '[AssemblyInitialize]' should follow the following layout to be valid:
-it can't be declared on a generic class
-it should be 'public'
-it should be 'static'
-it should not be 'async void'
-it should not be a special method (finalizer, operator...).
-it should not be generic
-it should take one parameter of type 'TestContext'
-return type should be 'void', 'Task' or 'ValueTask'

The type declaring these methods should also respect the following rules:
-The type should be a class
-The class should be 'public' or 'internal' (if the test project is using the '[DiscoverInternals]' attribute)
-The class shouldn't be 'static'
-The class should be marked with '[TestClass]' (or a derived attribute)
-the class should not be generic.</value>
  </data>
  <data name="AssemblyInitializeShouldBeValidMessageFormat" xml:space="preserve">
    <value>AssemblyInitialize method '{0}' signature is invalid</value>
  </data>
  <data name="AssemblyInitializeShouldBeValidTitle" xml:space="preserve">
    <value>AssemblyInitialize methods should have valid layout</value>
  </data>
  <data name="AssertionArgsShouldAvoidConditionalAccessMessageFormat" xml:space="preserve">
    <value>Prefer adding an additional assertion that checks for null</value>
  </data>
  <data name="AssertionArgsShouldAvoidConditionalAccessTitle" xml:space="preserve">
    <value>Avoid conditional access in assertions</value>
  </data>
  <data name="AssertionArgsShouldBePassedInCorrectOrderDescription" xml:space="preserve">
    <value>'Assert.AreEqual', 'Assert.AreNotEqual', 'Assert.AreSame' and 'Assert.AreNotSame' expects the expected value to be passed first and the actual value to be passed as second argument.</value>
  </data>
  <data name="AssertionArgsShouldBePassedInCorrectOrderMessageFormat" xml:space="preserve">
    <value>Assertion arguments should be passed in the correct order. 'actual' and 'expected'/'notExpected' arguments have been swapped.</value>
  </data>
  <data name="AssertionArgsShouldBePassedInCorrectOrderTitle" xml:space="preserve">
    <value>Assertion arguments should be passed in the correct order</value>
  </data>
  <data name="ClassCleanupShouldBeValidDescription" xml:space="preserve">
    <value>Methods marked with '[ClassCleanup]' should follow the following layout to be valid:
-it can't be declared on a generic class without the 'InheritanceBehavior' mode is set
-it should be 'public'
-it should be 'static'
-it should not be 'async void'
-it should not be a special method (finalizer, operator...).
-it should not be generic
-it should either not take any parameter, or take a single parameter of type 'TestContext'
-return type should be 'void', 'Task' or 'ValueTask'
-'InheritanceBehavior.BeforeEachDerivedClass' attribute parameter should be specified if the class is 'abstract'
-'InheritanceBehavior.BeforeEachDerivedClass' attribute parameter should not be specified if the class is 'sealed'

The type declaring these methods should also respect the following rules:
-The type should be a class
-The class should be 'public' or 'internal' (if the test project is using the '[DiscoverInternals]' attribute)
-The class shouldn't be 'static'
-If the class is 'sealed', it should be marked with '[TestClass]' (or a derived attribute)
-the class should not be generic.</value>
  </data>
  <data name="ClassCleanupShouldBeValidMessageFormat" xml:space="preserve">
    <value>ClassCleanup method '{0}' signature is invalid</value>
  </data>
  <data name="ClassCleanupShouldBeValidTitle" xml:space="preserve">
    <value>ClassCleanup methods should have valid layout</value>
  </data>
  <data name="ClassInitializeShouldBeValidDescription" xml:space="preserve">
    <value>Methods marked with '[ClassInitialize]' should follow the following layout to be valid:
-it can't be declared on a generic class without the 'InheritanceBehavior' mode is set
-it should be 'public'
-it should be 'static'
-it should not be 'async void'
-it should not be a special method (finalizer, operator...).
-it should not be generic
-it should take one parameter of type 'TestContext'
-return type should be 'void', 'Task' or 'ValueTask'
-'InheritanceBehavior.BeforeEachDerivedClass' attribute parameter should be specified if the class is 'abstract'
-'InheritanceBehavior.BeforeEachDerivedClass' attribute parameter should not be specified if the class is 'sealed'

The type declaring these methods should also respect the following rules:
-The type should be a class
-The class should be 'public' or 'internal' (if the test project is using the '[DiscoverInternals]' attribute)
-The class shouldn't be 'static'
-If the class is 'sealed', it should be marked with '[TestClass]' (or a derived attribute)
-the class should not be generic.</value>
  </data>
  <data name="ClassInitializeShouldBeValidMessageFormat" xml:space="preserve">
    <value>ClassInitialize method '{0}' signature is invalid</value>
  </data>
  <data name="ClassInitializeShouldBeValidTitle" xml:space="preserve">
    <value>ClassInitialize methods should have valid layout</value>
  </data>
  <data name="DataRowShouldBeValidDescription" xml:space="preserve">
    <value>DataRow entry should have the following layout to be valid:
- should only be set on a test method;
- argument count should match method argument count;
- argument type should match method argument type.</value>
  </data>
  <data name="DataRowShouldBeValidMessageFormat_ArgumentCountMismatch" xml:space="preserve">
    <value>DataRow argument count should match method parameter count (constructor arguments: {0}, method parameters: {1})</value>
  </data>
  <data name="DataRowShouldBeValidMessageFormat_ArgumentTypeMismatch" xml:space="preserve">
    <value>DataRow argument types do not match method parameter types. {0}</value>
  </data>
  <data name="DataRowShouldBeValidMessageFormat_ParameterMismatch" xml:space="preserve">
    <value>Parameter '{0}' expects type '{1}', but the provided value has type '{2}'</value>
  </data>
  <data name="DataRowShouldBeValidMessageFormat_OnTestMethod" xml:space="preserve">
    <value>DataRow should only be set on a test method</value>
  </data>
  <data name="DataRowShouldBeValidTitle" xml:space="preserve">
    <value>DataRow should be valid</value>
  </data>
  <data name="DoNotNegateBooleanAssertionMessageFormat" xml:space="preserve">
    <value>Do not negate boolean assertions, instead use the opposite assertion</value>
  </data>
  <data name="DoNotNegateBooleanAssertionTitle" xml:space="preserve">
    <value>Do not negate boolean assertions</value>
  </data>
  <data name="DoNotStoreStaticTestContextAnalyzerMessageFormat" xml:space="preserve">
    <value>Do not store TestContext in a static member</value>
  </data>
  <data name="DoNotStoreStaticTestContextAnalyzerTitle" xml:space="preserve">
    <value>Do not store TestContext in a static member</value>
  </data>
  <data name="PreferAssertFailOverAlwaysFalseConditionsMessageFormat" xml:space="preserve">
    <value>Use 'Assert.Fail' instead of an always-failing 'Assert.{0}' assert</value>
  </data>
  <data name="PreferAssertFailOverAlwaysFalseConditionsTitle" xml:space="preserve">
    <value>Use 'Assert.Fail' instead of an always-failing assert</value>
  </data>
  <data name="PreferConstructorOverTestInitializeMessageFormat" xml:space="preserve">
    <value>Prefer constructors over TestInitialize methods</value>
  </data>
  <data name="PreferConstructorOverTestInitializeTitle" xml:space="preserve">
    <value>Prefer constructors over TestInitialize methods</value>
  </data>
  <data name="PreferDisposeOverTestCleanupMessageFormat" xml:space="preserve">
    <value>Prefer 'Dispose' over TestCleanup methods</value>
  </data>
  <data name="PreferDisposeOverTestCleanupTitle" xml:space="preserve">
    <value>Prefer 'Dispose' over TestCleanup methods</value>
  </data>
  <data name="PreferTestCleanupOverDisposeMessageFormat" xml:space="preserve">
    <value>Prefer TestCleanup over 'Dispose' methods</value>
  </data>
  <data name="PreferTestCleanupOverDisposeTitle" xml:space="preserve">
    <value>Prefer TestCleanup over 'Dispose' methods</value>
  </data>
  <data name="PreferTestInitializeOverConstructorMessageFormat" xml:space="preserve">
    <value>Prefer TestInitialize methods over constructors</value>
  </data>
  <data name="PreferTestInitializeOverConstructorTitle" xml:space="preserve">
    <value>Prefer TestInitialize methods over constructors</value>
  </data>
  <data name="PublicMethodShouldBeTestMethodAnalyzerDescription" xml:space="preserve">
    <value>Public methods should be test methods (marked with `[TestMethod]`).</value>
  </data>
  <data name="PublicMethodShouldBeTestMethodAnalyzerFormat" xml:space="preserve">
    <value>Public method '{0}' should be a test method</value>
  </data>
  <data name="PublicMethodShouldBeTestMethodAnalyzerTitle" xml:space="preserve">
    <value>Public methods should be test methods</value>
  </data>
  <data name="PublicTypeShouldBeTestClassDescription" xml:space="preserve">
    <value>It's considered a good practice to have only test classes marked public in a test project.</value>
  </data>
  <data name="PublicTypeShouldBeTestClassMessageFormat" xml:space="preserve">
    <value>Public type '{0}' should be marked with '[TestClass]' or changed to 'internal'</value>
  </data>
  <data name="PublicTypeShouldBeTestClassTitle" xml:space="preserve">
    <value>Public types should be test classes</value>
  </data>
  <data name="TestClassShouldBeValidDescription" xml:space="preserve">
    <value>Test classes, classes marked with the '[TestClass]' attribute, should respect the following layout to be considered valid by MSTest:
- it should be 'public' (or 'internal' if '[assembly: DiscoverInternals]' attribute is set)
- it should not be 'static' (except if it contains only 'AssemblyInitialize' and/or 'AssemblyCleanup' methods)
- it should not be generic.</value>
  </data>
  <data name="TestClassShouldBeValidTitle" xml:space="preserve">
    <value>Test classes should have valid layout</value>
  </data>
  <data name="TestClassShouldHaveTestMethodDescription" xml:space="preserve">
    <value>Test class should have at least one test method or be 'static' with method(s) marked by '[AssemblyInitialize]' and/or '[AssemblyCleanup]'.</value>
  </data>
  <data name="TestClassShouldHaveTestMethodMessageFormat" xml:space="preserve">
    <value>Test class '{0}' should have at least one test method or be 'static' with method(s) marked by '[AssemblyInitialize]' and/or '[AssemblyCleanup]'</value>
  </data>
  <data name="TestClassShouldHaveTestMethodTitle" xml:space="preserve">
    <value>Test class should have test method</value>
  </data>
  <data name="TestCleanupShouldBeValidDescription" xml:space="preserve">
    <value>Methods marked with '[TestCleanup]' should follow the following layout to be valid:
-it should be 'public'
-it should not be 'abstract'
-it should not be 'async void'
-it should not be 'static'
-it should not be a special method (finalizer, operator...).
-it should not be generic
-it should not take any parameter
-return type should be 'void', 'Task' or 'ValueTask'

The type declaring these methods should also respect the following rules:
-The type should be a class
-The class should be 'public' or 'internal' (if the test project is using the '[DiscoverInternals]' attribute)
-The class shouldn't be 'static'
-If the class is 'sealed', it should be marked with '[TestClass]' (or a derived attribute).</value>
  </data>
  <data name="TestCleanupShouldBeValidMessageFormat" xml:space="preserve">
    <value>TestCleanup method '{0}' signature is invalid</value>
  </data>
  <data name="TestCleanupShouldBeValidTitle" xml:space="preserve">
    <value>TestCleanup method should have valid layout</value>
  </data>
  <data name="TestContextShouldBeValidDescription" xml:space="preserve">
    <value>'TestContext' should be a non-static field or property assigned in constructor or for a property set by MSTest, it should follow the layout:
- it should be 'public' regardless of whether '[assembly: DiscoverInternals]' attribute is set or not.
- it should not be 'static'
- it should have a setter.</value>
  </data>
  <data name="TestContextShouldBeValidMessageFormat" xml:space="preserve">
    <value>Property 'TestContext' should be valid</value>
  </data>
  <data name="TestContextShouldBeValidTitle" xml:space="preserve">
    <value>Test context property should have valid layout</value>
  </data>
  <data name="TestInitializeShouldBeValidDescription" xml:space="preserve">
    <value>Methods marked with '[TestInitialize]' should follow the following layout to be valid:
-it should be 'public'
-it should not be 'abstract'
-it should not be 'async void'
-it should not be 'static'
-it should not be a special method (finalizer, operator...).
-it should not be generic
-it should not take any parameter
-return type should be 'void', 'Task' or 'ValueTask'

The type declaring these methods should also respect the following rules:
-The type should be a class
-The class should be 'public' or 'internal' (if the test project is using the '[DiscoverInternals]' attribute)
-The class shouldn't be 'static'
-If the class is 'sealed', it should be marked with '[TestClass]' (or a derived attribute).</value>
  </data>
  <data name="TestInitializeShouldBeValidMessageFormat" xml:space="preserve">
    <value>TestInitialize method '{0}' signature is invalid</value>
  </data>
  <data name="TestInitializeShouldBeValidTitle" xml:space="preserve">
    <value>TestInitialize method should have valid layout</value>
  </data>
  <data name="TestMethodShouldBeValidDescription" xml:space="preserve">
    <value>Test methods, methods marked with the '[TestMethod]' attribute, should respect the following layout to be considered valid by MSTest:
- it should be 'public' (or 'internal' if '[assembly: DiscoverInternals]' attribute is set)
- it should not be 'static'
- it should may be generic as long as type parameters can be inferred and argument types are compatible
- it should not be 'abstract'
- return type should be 'void', 'Task' or 'ValueTask'
- it should not be 'async void'
- it should not be a special method (finalizer, operator...).</value>
  </data>
  <data name="TestMethodShouldBeValidMessageFormat" xml:space="preserve">
    <value>Test method '{0}' signature is invalid</value>
  </data>
  <data name="TestMethodShouldBeValidTitle" xml:space="preserve">
    <value>Test methods should have valid layout</value>
  </data>
  <data name="TestMethodShouldNotBeIgnoredAnalyzerDescription" xml:space="preserve">
    <value>Test methods should not be ignored (marked with '[Ignore]').</value>
  </data>
  <data name="TestMethodShouldNotBeIgnoredAnalyzerFormat" xml:space="preserve">
    <value>Test method '{0}' should not be ignored</value>
  </data>
  <data name="TestMethodShouldNotBeIgnoredAnalyzerTitle" xml:space="preserve">
    <value>Test method should not be ignored</value>
  </data>
  <data name="UseAsyncSuffixTestFixtureMethodSuppressorJustification" xml:space="preserve">
    <value>Asynchronous test fixture methods do not require the 'Async' suffix</value>
  </data>
  <data name="UseAsyncSuffixTestMethodSuppressorJustification" xml:space="preserve">
    <value>Asynchronous test methods do not require the 'Async' suffix</value>
  </data>
  <data name="UnusedParameterSuppressorJustification" xml:space="preserve">
    <value>TestContext parameter is required by MSTest for AssemblyInitialize and ClassInitialize methods</value>
  </data>
  <data name="UseAttributeOnTestMethodAnalyzerMessageFormat" xml:space="preserve">
    <value>[{0}] can only be set on methods marked with [TestMethod]</value>
  </data>
  <data name="UseAttributeOnTestMethodAnalyzerTitle" xml:space="preserve">
    <value>[{0}] can only be set on methods marked with [TestMethod]</value>
  </data>
  <data name="UseParallelizeAttributeAnalyzerDescription" xml:space="preserve">
    <value>By default, MSTest runs tests within the same assembly sequentially, which can lead to severe performance limitations. It is recommended to enable assembly attribute '[Parallelize]' to run tests in parallel, or if the assembly is known to not be parallelizable, to use explicitly the assembly level attribute '[DoNotParallelize]'.</value>
  </data>
  <data name="UseParallelizeAttributeAnalyzerMessageFormat" xml:space="preserve">
    <value>Explicitly enable or disable tests parallelization</value>
  </data>
  <data name="UseParallelizeAttributeAnalyzerTitle" xml:space="preserve">
    <value>Explicitly enable or disable tests parallelization</value>
  </data>
  <data name="TypeContainingTestMethodShouldBeATestClassTitle" xml:space="preserve">
    <value>Type containing '[TestMethod]' should be marked with '[TestClass]'</value>
  </data>
  <data name="TypeContainingTestMethodShouldBeATestClassDescription" xml:space="preserve">
    <value>Type containing '[TestMethod]' should be marked with '[TestClass]', otherwise the test method will be silently ignored.</value>
  </data>
  <data name="TypeContainingTestMethodShouldBeATestClassMessageFormat" xml:space="preserve">
    <value>Type '{0}' contains test methods and should be marked with '[TestClass]'</value>
  </data>
  <data name="DoNotUseSystemDescriptionAttributeTitle" xml:space="preserve">
    <value>'System.ComponentModel.DescriptionAttribute' has no effect on test methods</value>
  </data>
  <data name="DoNotUseSystemDescriptionAttributeMessageFormat" xml:space="preserve">
    <value>Did you mean to be using 'Microsoft.VisualStudio.TestTools.UnitTesting.DescriptionAttribute'?</value>
  </data>
  <data name="DoNotUseSystemDescriptionAttributeDescription" xml:space="preserve">
    <value>'System.ComponentModel.DescriptionAttribute' has no effect in the context of tests and you likely wanted to use 'Microsoft.VisualStudio.TestTools.UnitTesting.DescriptionAttribute' instead.</value>
  </data>
  <data name="ReviewAlwaysTrueAssertConditionAnalyzerTitle" xml:space="preserve">
    <value>Assertion condition is always true</value>
  </data>
  <data name="ReviewAlwaysTrueAssertConditionAnalyzerMessageFormat" xml:space="preserve">
    <value>Review or remove the assertion as its condition is known to be always true</value>
  </data>
  <data name="DynamicDataShouldBeValidTitle" xml:space="preserve">
    <value>DynamicData should be valid</value>
  </data>
  <data name="DynamicDataShouldBeValidDescription" xml:space="preserve">
    <value>'DynamicData' entry should have the following layout to be valid:
- should only be set on a test method;
- member should be defined on the type specified;
- member should be a method if DynamicDataSourceType.Method is specified or a property otherwise.</value>
  </data>
  <data name="DynamicDataShouldBeValidMessageFormat_OnTestMethod" xml:space="preserve">
    <value>'[DynamicData]' should only be set on a test method</value>
  </data>
  <data name="DynamicDataShouldBeValidMessageFormat_MemberNotFound" xml:space="preserve">
    <value>'[DynamicData]' member '{0}.{1}' cannot be found</value>
  </data>
  <data name="DynamicDataShouldBeValidMessageFormat_TooManyMembers" xml:space="preserve">
    <value>'[DynamicData]' member '{0}.{1}' is found more than once</value>
  </data>
  <data name="DynamicDataShouldBeValidMessageFormat_SourceTypeProperty" xml:space="preserve">
    <value>'[DynamicData]' member '{0}.{1}' is a property so you should use 'DynamicDataSourceType.AutoDetect' or 'DynamicDataSourceType.Property' (auto detect is the default when not specified explicitly, and is recommended)</value>
  </data>
  <data name="DynamicDataShouldBeValidMessageFormat_MemberMethod" xml:space="preserve">
    <value>'[DynamicData]' member '{0}.{1}' should be a method</value>
  </data>
  <data name="DynamicDataShouldBeValidMessageFormat_MemberType" xml:space="preserve">
    <value>'[DynamicData]' referenced member '{0}.{1}' should return 'IEnumerable&lt;object[]&gt;', 'IEnumerable&lt;Tuple&gt;` or 'IEnumerable&lt;ValueTuple&gt;'</value>
  </data>
  <data name="DynamicDataShouldBeValidMessageFormat_SourceTypeMethod" xml:space="preserve">
    <value>'[DynamicData]' member '{0}.{1}' is a method so you should use 'DynamicDataSourceType.AutoDetect' or 'DynamicDataSourceType.Method' (auto detect is the default when not specified explicitly, and is recommended)</value>
  </data>
  <data name="DynamicDataShouldBeValidMessageFormat_SourceTypeField" xml:space="preserve">
    <value>'[DynamicData]' member '{0}.{1}' is a field so you should use 'DynamicDataSourceType.AutoDetect' or 'DynamicDataSourceType.Field' (auto detect is the default when not specified explicitly, and is recommended)</value>
  </data>
  <data name="DynamicDataShouldBeValidMessageFormat_DisplayMethodSignature" xml:space="preserve">
    <value>'[DynamicData]' display name method '{0}.{1}' signature is invalid</value>
  </data>
  <data name="DynamicDataShouldBeValidMessageFormat_DataMemberSignature" xml:space="preserve">
    <value>'[DynamicData]' data member '{0}.{1}' signature is invalid</value>
  </data>
  <data name="UseDeploymentItemWithTestMethodOrTestClassTitle" xml:space="preserve">
    <value>'[DeploymentItem]' can be specified only on test class or test method</value>
  </data>
  <data name="UseDeploymentItemWithTestMethodOrTestClassMessageFormat" xml:space="preserve">
    <value>'[DeploymentItem]' can be specified only on test class or test method</value>
  </data>
  <data name="TestClassShouldBeValidMessageFormat" xml:space="preserve">
    <value>Test class '{0}' should be valid</value>
  </data>
  <data name="DoNotUseShadowingDescription" xml:space="preserve">
    <value>Shadowing test members could cause testing issues (such as NRE).</value>
  </data>
  <data name="DoNotUseShadowingMessageFormat" xml:space="preserve">
    <value>Member '{0}' already exists in the base class</value>
  </data>
  <data name="DoNotUseShadowingTitle" xml:space="preserve">
    <value>Do not use shadowing</value>
  </data>
  <data name="UseProperAssertMethodsTitle" xml:space="preserve">
    <value>Use proper 'Assert' methods</value>
  </data>
  <data name="UseProperAssertMethodsMessageFormat" xml:space="preserve">
    <value>Use 'Assert.{0}' instead of 'Assert.{1}'</value>
  </data>
  <data name="StringAssertToAssertTitle" xml:space="preserve">
    <value>Use 'Assert' instead of 'StringAssert'</value>
  </data>
  <data name="StringAssertToAssertMessageFormat" xml:space="preserve">
    <value>Use 'Assert.{0}' instead of 'StringAssert.{1}'</value>
  </data>
  <data name="DataRowShouldBeValidMessageFormat_GenericTypeArgumentNotResolved" xml:space="preserve">
    <value>The type of the generic parameter '{0}' could not be inferred.</value>
  </data>
  <data name="DataRowShouldBeValidMessageFormat_GenericTypeArgumentConflictingTypes" xml:space="preserve">
    <value>Found two conflicting types for generic parameter '{0}'. The conflicting types are '{1}' and '{2}'.</value>
  </data>
  <data name="DynamicDataShouldBeValidMessageFormat_SourceTypeNotPropertyOrMethod" xml:space="preserve">
    <value>'[DynamicData]' member '{0}.{1}' is not a property nor a method. Only properties and methods are supported.</value>
  </data>
  <data name="DynamicDataShouldBeValidMessageFormat_SourceTypeNotPropertyMethodOrField" xml:space="preserve">
    <value>'[DynamicData]' member '{0}.{1}' is not a property, method, or field. Only properties, methods, and fields are supported.</value>
  </data>
  <data name="AvoidAssertAreSameWithValueTypesTitle" xml:space="preserve">
    <value>Don't use 'Assert.AreSame' or 'Assert.AreNotSame' with value types</value>
  </data>
  <data name="AvoidAssertAreSameWithValueTypesMessageFormat" xml:space="preserve">
    <value>Use '{0}' instead of '{1}' when comparing value types</value>
  </data>
  <data name="AvoidAssertAreSameWithValueTypesDescription" xml:space="preserve">
    <value>Use 'Assert.AreEqual'/'Assert.AreNotEqual' instead of 'Assert.AreSame'/'Assert.AreNotSame' when comparing value types. Passing a value type to 'Assert.AreSame'/'Assert.AreNotSame' will be boxed (creating a new object). Because 'Assert.AreSame'/'Assert.AreNotSame' does the comparison by reference, 'Assert.AreSame' will fail when boxing happens, and 'Assert.AreNotSame' will always pass.</value>
  </data>
  <data name="AvoidUsingAssertsInAsyncVoidContextTitle" xml:space="preserve">
    <value>Do not assert inside 'async void' contexts</value>
  </data>
  <data name="AvoidUsingAssertsInAsyncVoidContextMessageFormat" xml:space="preserve">
    <value>Do not assert inside 'async void' methods, local functions, or lambdas because they may not fail the test</value>
  </data>
  <data name="AvoidUsingAssertsInAsyncVoidContextDescription" xml:space="preserve">
    <value>Do not assert inside 'async void' methods, local functions, or lambdas. Exceptions that are thrown in this context will be unhandled exceptions. When using VSTest under .NET Framework, they will be silently swallowed. When using Microsoft.Testing.Platform or VSTest under modern .NET, they may crash the process.</value>
  </data>
  <data name="UseConditionBaseWithTestClassTitle" xml:space="preserve">
    <value>Use 'ConditionBaseAttribute' on test classes</value>
  </data>
  <data name="UseConditionBaseWithTestClassMessageFormat" xml:space="preserve">
    <value>The attribute '{0}' which derives from 'ConditionBaseAttribute' should be used only on classes marked with `TestClassAttribute`</value>
  </data>
  <data name="DuplicateDataRowTitle" xml:space="preserve">
    <value>Avoid duplicated 'DataRow' entries</value>
  </data>
  <data name="DuplicateDataRowMessageFormat" xml:space="preserve">
    <value>Do not duplicate 'DataRow' attributes. This is usually a copy/paste error. The attribute indices are '{0}' and '{1}'.</value>
  </data>
  <data name="UseRetryWithTestMethodTitle" xml:space="preserve">
    <value>Use retry attribute on test method</value>
  </data>
  <data name="UseRetryWithTestMethodMessageFormat" xml:space="preserve">
    <value>An attribute that derives from 'RetryBaseAttribute' can be specified only on a test method</value>
  </data>
  <data name="PreferTestMethodOverDataTestMethodAnalyzerTitle" xml:space="preserve">
    <value>Prefer 'TestMethod' over 'DataTestMethod'</value>
  </data>
  <data name="PreferTestMethodOverDataTestMethodAnalyzerMessageFormat" xml:space="preserve">
    <value>'DataTestMethod' is obsolete. Use 'TestMethod' instead.</value>
  </data>
  <data name="PreferTestMethodOverDataTestMethodAnalyzerDescription" xml:space="preserve">
    <value>'DataTestMethodAttribute' is obsolete and provides no additional functionality over 'TestMethodAttribute'. Use 'TestMethodAttribute' for all test methods, including parameterized tests.</value>
  </data>
  <data name="UseCooperativeCancellationForTimeoutTitle" xml:space="preserve">
    <value>Use 'CooperativeCancellation = true' with '[Timeout]'</value>
  </data>
  <data name="UseCooperativeCancellationForTimeoutMessageFormat" xml:space="preserve">
    <value>Use 'CooperativeCancellation = true' with '[Timeout]' to enable cooperative cancellation behavior</value>
  </data>
  <data name="UseCooperativeCancellationForTimeoutDescription" xml:space="preserve">
    <value>Using '[Timeout]' without explicitly setting 'CooperativeCancellation = true' is discouraged. In a future version, cooperative cancellation will become the default behavior. Set 'CooperativeCancellation = true' to opt into the recommended behavior and avoid breaking changes.</value>
  </data>
  <data name="TestContextPropertyUsageTitle" xml:space="preserve">
    <value>TestContext property cannot be accessed in this context</value>
  </data>
  <data name="TestContextPropertyUsageMessageFormat" xml:space="preserve">
    <value>TestContext property '{0}' cannot be accessed in '{1}' method</value>
  </data>
  <data name="TestContextPropertyUsageDescription" xml:space="preserve">
    <value>Some TestContext properties are only available during test execution and cannot be accessed in assembly initialize, class initialize, class cleanup, or assembly cleanup methods.</value>
  </data>
  <data name="FlowTestContextCancellationTokenTitle" xml:space="preserve">
    <value>Flow TestContext.CancellationToken to async operations</value>
  </data>
  <data name="FlowTestContextCancellationTokenMessageFormat" xml:space="preserve">
    <value>Consider using the overload that accepts a CancellationToken and pass 'TestContext.CancellationToken'</value>
  </data>
  <data name="FlowTestContextCancellationTokenDescription" xml:space="preserve">
    <value>When calling async methods that have overloads accepting a CancellationToken parameter, prefer using the overload with TestContext.CancellationToken to enable cooperative cancellation and respect test timeouts.</value>
  </data>
  <data name="AssertThrowsShouldContainSingleStatementTitle" xml:space="preserve">
    <value>Assert.Throws should contain only a single statement/expression</value>
  </data>
  <data name="AssertThrowsShouldContainSingleStatementMessageFormat" xml:space="preserve">
    <value>Assert.Throws should contain only a single statement/expression</value>
  </data>
  <data name="AssertThrowsShouldContainSingleStatementDescription" xml:space="preserve">
    <value>Assert.Throws methods should contain only a single statement or expression. Multiple statements can be misleading - if the first statement throws, subsequent statements are never executed; if it doesn't throw, it should be moved outside the Assert.Throws.</value>
  </data>
  <data name="GlobalTestFixtureShouldBeValidTitle" xml:space="preserve">
    <value>GlobalTestInitialize and GlobalTestCleanup methods should have valid layout</value>
  </data>
  <data name="GlobalTestFixtureShouldBeValidMessageFormat" xml:space="preserve">
    <value>Global test fixture method '{0}' signature is invalid</value>
  </data>
  <data name="GlobalTestFixtureShouldBeValidDescription" xml:space="preserve">
    <value>Methods marked with '[GlobalTestInitialize]' or '[GlobalTestCleanup]' should follow the following layout to be valid:
-it can't be declared on a generic class
-it should be 'public'
-it should be 'static'
-it should not be 'async void'
-it should not be a special method (finalizer, operator...).
-it should not be generic
-it should take one parameter of type 'TestContext'
-return type should be 'void', 'Task' or 'ValueTask'

The type declaring these methods should also respect the following rules:
-The type should be a class
-The class should be 'public'
-The class shouldn't be 'static'
-The class should be marked with '[TestClass]' (or a derived attribute)
-the class should not be generic.</value>
  </data>
  <data name="AvoidExplicitDynamicDataSourceTypeTitle" xml:space="preserve">
    <value>Avoid passing an explicit 'DynamicDataSourceType' and use the default auto detect behavior</value>
  </data>
  <data name="AvoidExplicitDynamicDataSourceTypeMessageFormat" xml:space="preserve">
    <value>Remove the 'DynamicDataSourceType' argument to use the default auto detect behavior</value>
  </data>
  <data name="TestMethodAttributeShouldSetDisplayNameCorrectlyTitle" xml:space="preserve">
    <value>TestMethodAttribute should set DisplayName correctly</value>
  </data>
  <data name="TestMethodAttributeShouldSetDisplayNameCorrectlyMessageFormat" xml:space="preserve">
    <value>Use the 'DisplayName' property instead of passing a string argument to TestMethodAttribute</value>
  </data>
  <data name="TestMethodAttributeShouldPropagateSourceInformationTitle" xml:space="preserve">
    <value>TestMethodAttribute derived class should propagate source information</value>
  </data>
  <data name="TestMethodAttributeShouldPropagateSourceInformationMessageFormat" xml:space="preserve">
    <value>TestMethodAttribute derived class '{0}' should add CallerFilePath and CallerLineNumber parameters to its constructor</value>
  </data>
  <data name="UseCancellationTokenPropertyTitle" xml:space="preserve">
    <value>Use TestContext.CancellationToken instead of TestContext.CancellationTokenSource.Token</value>
  </data>
  <data name="UseCancellationTokenPropertyMessageFormat" xml:space="preserve">
    <value>Use 'TestContext.CancellationToken' instead of 'TestContext.CancellationTokenSource.Token'</value>
  </data>
  <data name="UseCancellationTokenPropertyDescription" xml:space="preserve">
    <value>TestContext.CancellationToken provides a more direct way to access the cancellation token compared to TestContext.CancellationTokenSource.Token.</value>
  </data>
  <data name="IgnoreStringMethodReturnValueTitle" xml:space="preserve">
    <value>Do not ignore the return value of string methods</value>
  </data>
  <data name="IgnoreStringMethodReturnValueMessageFormat" xml:space="preserve">
    <value>The return value of '{0}' should not be ignored</value>
  </data>
  <data name="IgnoreStringMethodReturnValueDescription" xml:space="preserve">
    <value>Methods like Contains, StartsWith, and EndsWith return boolean values that indicate whether the condition was met. Ignoring these return values is likely a mistake.</value>
  </data>
  <data name="DoNotNegateBooleanAssertionFix" xml:space="preserve">
    <value>Use 'Assert.{0}' instead</value>
  </data>
  <data name="DoNotNegateBooleanAssertionFixAllTitle" xml:space="preserve">
    <value>Use proper Assert methods for all negated assertions</value>
  </data>
  <data name="AvoidAssertsInCatchBlocksTitle" xml:space="preserve">
    <value>Do not use asserts in catch blocks</value>
  </data>
  <data name="AvoidAssertsInCatchBlocksMessageFormat" xml:space="preserve">
    <value>Do not use asserts in catch blocks because they may not fail the test if no exception is thrown</value>
  </data>
  <data name="AvoidAssertsInCatchBlocksDescription" xml:space="preserve">
    <value>Using asserts in catch blocks is problematic because the test will pass even if no exception is thrown and the catch block is never executed. Use 'Assert.Throws', 'Assert.ThrowsExactly', 'Assert.ThrowsAsync' or 'Assert.ThrowsExactlyAsync' to verify that an exception is thrown, and then make additional assertions on the caught exception without using the try-catch block.</value>
  </data>
<<<<<<< HEAD
  <data name="UseOSConditionAttributeInsteadOfRuntimeCheckTitle" xml:space="preserve">
    <value>Use '[OSCondition]' attribute instead of 'RuntimeInformation.IsOSPlatform' calls with early return or 'Assert.Inconclusive'</value>
  </data>
  <data name="UseOSConditionAttributeInsteadOfRuntimeCheckMessageFormat" xml:space="preserve">
    <value>Use '[OSCondition]' attribute instead of 'RuntimeInformation.IsOSPlatform' calls with early return or 'Assert.Inconclusive'</value>
  </data>
  <data name="UseOSConditionAttributeInsteadOfRuntimeCheckDescription" xml:space="preserve">
    <value>Test methods that use 'RuntimeInformation.IsOSPlatform' with early return or 'Assert.Inconclusive' should use the '[OSCondition]' attribute instead. This attribute provides a more declarative and discoverable way to specify OS-specific test requirements.</value>
=======
  <data name="DoNotUseParallelizeAndDoNotParallelizeTogetherTitle" xml:space="preserve">
    <value>Do not use both '[Parallelize]' and '[DoNotParallelize]' attributes</value>
    <comment>{Locked="[Parallelize]"}{Locked="[DoNotParallelize]"}</comment>
  </data>
  <data name="DoNotUseParallelizeAndDoNotParallelizeTogetherMessageFormat" xml:space="preserve">
    <value>Assembly has both '[Parallelize]' and '[DoNotParallelize]' attributes which creates ambiguity</value>
    <comment>{Locked="[Parallelize]"}{Locked="[DoNotParallelize]"}</comment>
  </data>
  <data name="DoNotUseParallelizeAndDoNotParallelizeTogetherDescription" xml:space="preserve">
    <value>An assembly should have either '[Parallelize]' or '[DoNotParallelize]' attribute, but not both. Having both attributes creates an ambiguous configuration. When both are present, '[DoNotParallelize]' takes precedence and parallelization will be disabled.</value>
    <comment>{Locked="[Parallelize]"}{Locked="[DoNotParallelize]"}</comment>
>>>>>>> 44d22d70
  </data>
</root><|MERGE_RESOLUTION|>--- conflicted
+++ resolved
@@ -699,16 +699,6 @@
   <data name="AvoidAssertsInCatchBlocksDescription" xml:space="preserve">
     <value>Using asserts in catch blocks is problematic because the test will pass even if no exception is thrown and the catch block is never executed. Use 'Assert.Throws', 'Assert.ThrowsExactly', 'Assert.ThrowsAsync' or 'Assert.ThrowsExactlyAsync' to verify that an exception is thrown, and then make additional assertions on the caught exception without using the try-catch block.</value>
   </data>
-<<<<<<< HEAD
-  <data name="UseOSConditionAttributeInsteadOfRuntimeCheckTitle" xml:space="preserve">
-    <value>Use '[OSCondition]' attribute instead of 'RuntimeInformation.IsOSPlatform' calls with early return or 'Assert.Inconclusive'</value>
-  </data>
-  <data name="UseOSConditionAttributeInsteadOfRuntimeCheckMessageFormat" xml:space="preserve">
-    <value>Use '[OSCondition]' attribute instead of 'RuntimeInformation.IsOSPlatform' calls with early return or 'Assert.Inconclusive'</value>
-  </data>
-  <data name="UseOSConditionAttributeInsteadOfRuntimeCheckDescription" xml:space="preserve">
-    <value>Test methods that use 'RuntimeInformation.IsOSPlatform' with early return or 'Assert.Inconclusive' should use the '[OSCondition]' attribute instead. This attribute provides a more declarative and discoverable way to specify OS-specific test requirements.</value>
-=======
   <data name="DoNotUseParallelizeAndDoNotParallelizeTogetherTitle" xml:space="preserve">
     <value>Do not use both '[Parallelize]' and '[DoNotParallelize]' attributes</value>
     <comment>{Locked="[Parallelize]"}{Locked="[DoNotParallelize]"}</comment>
@@ -720,6 +710,14 @@
   <data name="DoNotUseParallelizeAndDoNotParallelizeTogetherDescription" xml:space="preserve">
     <value>An assembly should have either '[Parallelize]' or '[DoNotParallelize]' attribute, but not both. Having both attributes creates an ambiguous configuration. When both are present, '[DoNotParallelize]' takes precedence and parallelization will be disabled.</value>
     <comment>{Locked="[Parallelize]"}{Locked="[DoNotParallelize]"}</comment>
->>>>>>> 44d22d70
+  </data>
+  <data name="UseOSConditionAttributeInsteadOfRuntimeCheckTitle" xml:space="preserve">
+    <value>Use '[OSCondition]' attribute instead of 'RuntimeInformation.IsOSPlatform' calls with early return or 'Assert.Inconclusive'</value>
+  </data>
+  <data name="UseOSConditionAttributeInsteadOfRuntimeCheckMessageFormat" xml:space="preserve">
+    <value>Use '[OSCondition]' attribute instead of 'RuntimeInformation.IsOSPlatform' calls with early return or 'Assert.Inconclusive'</value>
+  </data>
+  <data name="UseOSConditionAttributeInsteadOfRuntimeCheckDescription" xml:space="preserve">
+    <value>Test methods that use 'RuntimeInformation.IsOSPlatform' with early return or 'Assert.Inconclusive' should use the '[OSCondition]' attribute instead. This attribute provides a more declarative and discoverable way to specify OS-specific test requirements.</value>
   </data>
 </root>