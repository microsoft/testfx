<?xml version="1.0" encoding="utf-8"?>
<root>
  <!-- 
    Microsoft ResX Schema 
    
    Version 2.0
    
    The primary goals of this format is to allow a simple XML format 
    that is mostly human readable. The generation and parsing of the 
    various data types are done through the TypeConverter classes 
    associated with the data types.
    
    Example:
    
    ... ado.net/XML headers & schema ...
    <resheader name="resmimetype">text/microsoft-resx</resheader>
    <resheader name="version">2.0</resheader>
    <resheader name="reader">System.Resources.ResXResourceReader, System.Windows.Forms, ...</resheader>
    <resheader name="writer">System.Resources.ResXResourceWriter, System.Windows.Forms, ...</resheader>
    <data name="Name1"><value>this is my long string</value><comment>this is a comment</comment></data>
    <data name="Color1" type="System.Drawing.Color, System.Drawing">Blue</data>
    <data name="Bitmap1" mimetype="application/x-microsoft.net.object.binary.base64">
        <value>[base64 mime encoded serialized .NET Framework object]</value>
    </data>
    <data name="Icon1" type="System.Drawing.Icon, System.Drawing" mimetype="application/x-microsoft.net.object.bytearray.base64">
        <value>[base64 mime encoded string representing a byte array form of the .NET Framework object]</value>
        <comment>This is a comment</comment>
    </data>
                
    There are any number of "resheader" rows that contain simple 
    name/value pairs.
    
    Each data row contains a name, and value. The row also contains a 
    type or mimetype. Type corresponds to a .NET class that support 
    text/value conversion through the TypeConverter architecture. 
    Classes that don't support this are serialized and stored with the 
    mimetype set.
    
    The mimetype is used for serialized objects, and tells the 
    ResXResourceReader how to depersist the object. This is currently not 
    extensible. For a given mimetype the value must be set accordingly:
    
    Note - application/x-microsoft.net.object.binary.base64 is the format 
    that the ResXResourceWriter will generate, however the reader can 
    read any of the formats listed below.
    
    mimetype: application/x-microsoft.net.object.binary.base64
    value   : The object must be serialized with 
            : System.Runtime.Serialization.Formatters.Binary.BinaryFormatter
            : and then encoded with base64 encoding.
    
    mimetype: application/x-microsoft.net.object.soap.base64
    value   : The object must be serialized with 
            : System.Runtime.Serialization.Formatters.Soap.SoapFormatter
            : and then encoded with base64 encoding.

    mimetype: application/x-microsoft.net.object.bytearray.base64
    value   : The object must be serialized into a byte array 
            : using a System.ComponentModel.TypeConverter
            : and then encoded with base64 encoding.
    -->
  <xsd:schema id="root" xmlns="" xmlns:xsd="http://www.w3.org/2001/XMLSchema" xmlns:msdata="urn:schemas-microsoft-com:xml-msdata">
    <xsd:import namespace="http://www.w3.org/XML/1998/namespace" />
    <xsd:element name="root" msdata:IsDataSet="true">
      <xsd:complexType>
        <xsd:choice maxOccurs="unbounded">
          <xsd:element name="metadata">
            <xsd:complexType>
              <xsd:sequence>
                <xsd:element name="value" type="xsd:string" minOccurs="0" />
              </xsd:sequence>
              <xsd:attribute name="name" use="required" type="xsd:string" />
              <xsd:attribute name="type" type="xsd:string" />
              <xsd:attribute name="mimetype" type="xsd:string" />
              <xsd:attribute ref="xml:space" />
            </xsd:complexType>
          </xsd:element>
          <xsd:element name="assembly">
            <xsd:complexType>
              <xsd:attribute name="alias" type="xsd:string" />
              <xsd:attribute name="name" type="xsd:string" />
            </xsd:complexType>
          </xsd:element>
          <xsd:element name="data">
            <xsd:complexType>
              <xsd:sequence>
                <xsd:element name="value" type="xsd:string" minOccurs="0" msdata:Ordinal="1" />
                <xsd:element name="comment" type="xsd:string" minOccurs="0" msdata:Ordinal="2" />
              </xsd:sequence>
              <xsd:attribute name="name" type="xsd:string" use="required" msdata:Ordinal="1" />
              <xsd:attribute name="type" type="xsd:string" msdata:Ordinal="3" />
              <xsd:attribute name="mimetype" type="xsd:string" msdata:Ordinal="4" />
              <xsd:attribute ref="xml:space" />
            </xsd:complexType>
          </xsd:element>
          <xsd:element name="resheader">
            <xsd:complexType>
              <xsd:sequence>
                <xsd:element name="value" type="xsd:string" minOccurs="0" msdata:Ordinal="1" />
              </xsd:sequence>
              <xsd:attribute name="name" type="xsd:string" use="required" />
            </xsd:complexType>
          </xsd:element>
        </xsd:choice>
      </xsd:complexType>
    </xsd:element>
  </xsd:schema>
  <resheader name="resmimetype">
    <value>text/microsoft-resx</value>
  </resheader>
  <resheader name="version">
    <value>2.0</value>
  </resheader>
  <resheader name="reader">
    <value>System.Resources.ResXResourceReader, System.Windows.Forms, Version=4.0.0.0, Culture=neutral, PublicKeyToken=b77a5c561934e089</value>
  </resheader>
  <resheader name="writer">
    <value>System.Resources.ResXResourceWriter, System.Windows.Forms, Version=4.0.0.0, Culture=neutral, PublicKeyToken=b77a5c561934e089</value>
  </resheader>
  <data name="AssemblyCleanupShouldBeValidDescription" xml:space="preserve">
    <value>Methods marked with '[AssemblyCleanup]' should follow the following layout to be valid:
-it can't be declared on a generic class
-it should be 'public'
-it should be 'static'
-it should not be 'async void'
-it should not be a special method (finalizer, operator...).
-it should not be generic
-it should either not take any parameter, or take a single parameter of type 'TestContext'
-return type should be 'void', 'Task' or 'ValueTask'

The type declaring these methods should also respect the following rules:
-The type should be a class
-The class should be 'public' or 'internal' (if the test project is using the '[DiscoverInternals]' attribute)
-The class shouldn't be 'static'
-The class should be marked with '[TestClass]' (or a derived attribute)
-the class should not be generic.</value>
  </data>
  <data name="AssemblyCleanupShouldBeValidMessageFormat" xml:space="preserve">
    <value>AssemblyCleanup method '{0}' signature is invalid</value>
  </data>
  <data name="AssemblyCleanupShouldBeValidTitle" xml:space="preserve">
    <value>AssemblyCleanup methods should have valid layout</value>
  </data>
  <data name="AssemblyInitializeShouldBeValidDescription" xml:space="preserve">
    <value>Methods marked with '[AssemblyInitialize]' should follow the following layout to be valid:
-it can't be declared on a generic class
-it should be 'public'
-it should be 'static'
-it should not be 'async void'
-it should not be a special method (finalizer, operator...).
-it should not be generic
-it should take one parameter of type 'TestContext'
-return type should be 'void', 'Task' or 'ValueTask'

The type declaring these methods should also respect the following rules:
-The type should be a class
-The class should be 'public' or 'internal' (if the test project is using the '[DiscoverInternals]' attribute)
-The class shouldn't be 'static'
-The class should be marked with '[TestClass]' (or a derived attribute)
-the class should not be generic.</value>
  </data>
  <data name="AssemblyInitializeShouldBeValidMessageFormat" xml:space="preserve">
    <value>AssemblyInitialize method '{0}' signature is invalid</value>
  </data>
  <data name="AssemblyInitializeShouldBeValidTitle" xml:space="preserve">
    <value>AssemblyInitialize methods should have valid layout</value>
  </data>
  <data name="AssertionArgsShouldAvoidConditionalAccessMessageFormat" xml:space="preserve">
    <value>Prefer adding an additional assertion that checks for null</value>
  </data>
  <data name="AssertionArgsShouldAvoidConditionalAccessTitle" xml:space="preserve">
    <value>Avoid conditional access in assertions</value>
  </data>
  <data name="AssertionArgsShouldBePassedInCorrectOrderDescription" xml:space="preserve">
    <value>'Assert.AreEqual', 'Assert.AreNotEqual', 'Assert.AreSame' and 'Assert.AreNotSame' expects the expected value to be passed first and the actual value to be passed as second argument.</value>
  </data>
  <data name="AssertionArgsShouldBePassedInCorrectOrderMessageFormat" xml:space="preserve">
    <value>Assertion arguments should be passed in the correct order. 'actual' and 'expected'/'notExpected' arguments have been swapped.</value>
  </data>
  <data name="AssertionArgsShouldBePassedInCorrectOrderTitle" xml:space="preserve">
    <value>Assertion arguments should be passed in the correct order</value>
  </data>
  <data name="AvoidExpectedExceptionAttributeDescription" xml:space="preserve">
    <value>Prefer 'Assert.ThrowsExactly' or 'Assert.ThrowsExactlyAsync' over '[ExpectedException]' as it ensures that only the expected call throws the expected exception. The assert APIs also provide more flexibility and allow you to assert extra properties of the exception.</value>
  </data>
  <data name="AvoidExpectedExceptionAttributeMessageFormat" xml:space="preserve">
    <value>Prefer 'Assert.ThrowsExactly/ThrowsExactlyAsync' over '[ExpectedException]'</value>
  </data>
  <data name="AvoidExpectedExceptionAttributeTitle" xml:space="preserve">
    <value>Avoid '[ExpectedException]'</value>
  </data>
  <data name="ClassCleanupShouldBeValidDescription" xml:space="preserve">
    <value>Methods marked with '[ClassCleanup]' should follow the following layout to be valid:
-it can't be declared on a generic class without the 'InheritanceBehavior' mode is set
-it should be 'public'
-it should be 'static'
-it should not be 'async void'
-it should not be a special method (finalizer, operator...).
-it should not be generic
-it should either not take any parameter, or take a single parameter of type 'TestContext'
-return type should be 'void', 'Task' or 'ValueTask'
-'InheritanceBehavior.BeforeEachDerivedClass' attribute parameter should be specified if the class is 'abstract'
-'InheritanceBehavior.BeforeEachDerivedClass' attribute parameter should not be specified if the class is 'sealed'

The type declaring these methods should also respect the following rules:
-The type should be a class
-The class should be 'public' or 'internal' (if the test project is using the '[DiscoverInternals]' attribute)
-The class shouldn't be 'static'
-If the class is 'sealed', it should be marked with '[TestClass]' (or a derived attribute)
-the class should not be generic.</value>
  </data>
  <data name="ClassCleanupShouldBeValidMessageFormat" xml:space="preserve">
    <value>ClassCleanup method '{0}' signature is invalid</value>
  </data>
  <data name="ClassCleanupShouldBeValidTitle" xml:space="preserve">
    <value>ClassCleanup methods should have valid layout</value>
  </data>
  <data name="ClassInitializeShouldBeValidDescription" xml:space="preserve">
    <value>Methods marked with '[ClassInitialize]' should follow the following layout to be valid:
-it can't be declared on a generic class without the 'InheritanceBehavior' mode is set
-it should be 'public'
-it should be 'static'
-it should not be 'async void'
-it should not be a special method (finalizer, operator...).
-it should not be generic
-it should take one parameter of type 'TestContext'
-return type should be 'void', 'Task' or 'ValueTask'
-'InheritanceBehavior.BeforeEachDerivedClass' attribute parameter should be specified if the class is 'abstract'
-'InheritanceBehavior.BeforeEachDerivedClass' attribute parameter should not be specified if the class is 'sealed'

The type declaring these methods should also respect the following rules:
-The type should be a class
-The class should be 'public' or 'internal' (if the test project is using the '[DiscoverInternals]' attribute)
-The class shouldn't be 'static'
-If the class is 'sealed', it should be marked with '[TestClass]' (or a derived attribute)
-the class should not be generic.</value>
  </data>
  <data name="ClassInitializeShouldBeValidMessageFormat" xml:space="preserve">
    <value>ClassInitialize method '{0}' signature is invalid</value>
  </data>
  <data name="ClassInitializeShouldBeValidTitle" xml:space="preserve">
    <value>ClassInitialize methods should have valid layout</value>
  </data>
  <data name="DataRowShouldBeValidDescription" xml:space="preserve">
    <value>DataRow entry should have the following layout to be valid:
- should only be set on a test method;
- argument count should match method argument count;
- argument type should match method argument type.</value>
  </data>
  <data name="DataRowShouldBeValidMessageFormat_ArgumentCountMismatch" xml:space="preserve">
    <value>DataRow argument count should match method parameter count (constructor arguments: {0}, method parameters: {1})</value>
  </data>
  <data name="DataRowShouldBeValidMessageFormat_ArgumentTypeMismatch" xml:space="preserve">
    <value>DataRow argument types do not match method parameter types. {0}</value>
  </data>
  <data name="DataRowShouldBeValidMessageFormat_ParameterMismatch" xml:space="preserve">
    <value>Parameter '{0}' expects type '{1}', but the provided value has type '{2}'</value>
  </data>
  <data name="DataRowShouldBeValidMessageFormat_OnTestMethod" xml:space="preserve">
    <value>DataRow should only be set on a test method</value>
  </data>
  <data name="DataRowShouldBeValidTitle" xml:space="preserve">
    <value>DataRow should be valid</value>
  </data>
  <data name="DoNotNegateBooleanAssertionMessageFormat" xml:space="preserve">
    <value>Do not negate boolean assertions, instead use the opposite assertion</value>
  </data>
  <data name="DoNotNegateBooleanAssertionTitle" xml:space="preserve">
    <value>Do not negate boolean assertions</value>
  </data>
  <data name="DoNotStoreStaticTestContextAnalyzerMessageFormat" xml:space="preserve">
    <value>Do not store TestContext in a static member</value>
  </data>
  <data name="DoNotStoreStaticTestContextAnalyzerTitle" xml:space="preserve">
    <value>Do not store TestContext in a static member</value>
  </data>
  <data name="PreferAssertFailOverAlwaysFalseConditionsMessageFormat" xml:space="preserve">
    <value>Use 'Assert.Fail' instead of an always-failing 'Assert.{0}' assert</value>
  </data>
  <data name="PreferAssertFailOverAlwaysFalseConditionsTitle" xml:space="preserve">
    <value>Use 'Assert.Fail' instead of an always-failing assert</value>
  </data>
  <data name="PreferConstructorOverTestInitializeMessageFormat" xml:space="preserve">
    <value>Prefer constructors over TestInitialize methods</value>
  </data>
  <data name="PreferConstructorOverTestInitializeTitle" xml:space="preserve">
    <value>Prefer constructors over TestInitialize methods</value>
  </data>
  <data name="PreferDisposeOverTestCleanupMessageFormat" xml:space="preserve">
    <value>Prefer 'Dispose' over TestCleanup methods</value>
  </data>
  <data name="PreferDisposeOverTestCleanupTitle" xml:space="preserve">
    <value>Prefer 'Dispose' over TestCleanup methods</value>
  </data>
  <data name="PreferTestCleanupOverDisposeMessageFormat" xml:space="preserve">
    <value>Prefer TestCleanup over 'Dispose' methods</value>
  </data>
  <data name="PreferTestCleanupOverDisposeTitle" xml:space="preserve">
    <value>Prefer TestCleanup over 'Dispose' methods</value>
  </data>
  <data name="PreferTestInitializeOverConstructorMessageFormat" xml:space="preserve">
    <value>Prefer TestInitialize methods over constructors</value>
  </data>
  <data name="PreferTestInitializeOverConstructorTitle" xml:space="preserve">
    <value>Prefer TestInitialize methods over constructors</value>
  </data>
  <data name="PublicMethodShouldBeTestMethodAnalyzerDescription" xml:space="preserve">
    <value>Public methods should be test methods (marked with `[TestMethod]`).</value>
  </data>
  <data name="PublicMethodShouldBeTestMethodAnalyzerFormat" xml:space="preserve">
    <value>Public method '{0}' should be a test method</value>
  </data>
  <data name="PublicMethodShouldBeTestMethodAnalyzerTitle" xml:space="preserve">
    <value>Public methods should be test methods</value>
  </data>
  <data name="PublicTypeShouldBeTestClassDescription" xml:space="preserve">
    <value>It's considered a good practice to have only test classes marked public in a test project.</value>
  </data>
  <data name="PublicTypeShouldBeTestClassMessageFormat" xml:space="preserve">
    <value>Public type '{0}' should be marked with '[TestClass]' or changed to 'internal'</value>
  </data>
  <data name="PublicTypeShouldBeTestClassTitle" xml:space="preserve">
    <value>Public types should be test classes</value>
  </data>
  <data name="TestClassShouldBeValidDescription" xml:space="preserve">
    <value>Test classes, classes marked with the '[TestClass]' attribute, should respect the following layout to be considered valid by MSTest:
- it should be 'public' (or 'internal' if '[assembly: DiscoverInternals]' attribute is set)
- it should not be 'static' (except if it contains only 'AssemblyInitialize' and/or 'AssemblyCleanup' methods)
- it should not be generic.</value>
  </data>
  <data name="TestClassShouldBeValidTitle" xml:space="preserve">
    <value>Test classes should have valid layout</value>
  </data>
  <data name="TestClassShouldHaveTestMethodDescription" xml:space="preserve">
    <value>Test class should have at least one test method or be 'static' with method(s) marked by '[AssemblyInitialize]' and/or '[AssemblyCleanup]'.</value>
  </data>
  <data name="TestClassShouldHaveTestMethodMessageFormat" xml:space="preserve">
    <value>Test class '{0}' should have at least one test method or be 'static' with method(s) marked by '[AssemblyInitialize]' and/or '[AssemblyCleanup]'</value>
  </data>
  <data name="TestClassShouldHaveTestMethodTitle" xml:space="preserve">
    <value>Test class should have test method</value>
  </data>
  <data name="TestCleanupShouldBeValidDescription" xml:space="preserve">
    <value>Methods marked with '[TestCleanup]' should follow the following layout to be valid:
-it should be 'public'
-it should not be 'abstract'
-it should not be 'async void'
-it should not be 'static'
-it should not be a special method (finalizer, operator...).
-it should not be generic
-it should not take any parameter
-return type should be 'void', 'Task' or 'ValueTask'

The type declaring these methods should also respect the following rules:
-The type should be a class
-The class should be 'public' or 'internal' (if the test project is using the '[DiscoverInternals]' attribute)
-The class shouldn't be 'static'
-If the class is 'sealed', it should be marked with '[TestClass]' (or a derived attribute).</value>
  </data>
  <data name="TestCleanupShouldBeValidMessageFormat" xml:space="preserve">
    <value>TestCleanup method '{0}' signature is invalid</value>
  </data>
  <data name="TestCleanupShouldBeValidTitle" xml:space="preserve">
    <value>TestCleanup method should have valid layout</value>
  </data>
  <data name="TestContextShouldBeValidDescription" xml:space="preserve">
    <value>'TestContext' should be a non-static field or property assigned in constructor or for a property set by MSTest, it should follow the layout:
- it should be 'public' regardless of whether '[assembly: DiscoverInternals]' attribute is set or not.
- it should not be 'static'
- it should have a setter.</value>
  </data>
  <data name="TestContextShouldBeValidMessageFormat" xml:space="preserve">
    <value>Property 'TestContext' should be valid</value>
  </data>
  <data name="TestContextShouldBeValidTitle" xml:space="preserve">
    <value>Test context property should have valid layout</value>
  </data>
  <data name="TestInitializeShouldBeValidDescription" xml:space="preserve">
    <value>Methods marked with '[TestInitialize]' should follow the following layout to be valid:
-it should be 'public'
-it should not be 'abstract'
-it should not be 'async void'
-it should not be 'static'
-it should not be a special method (finalizer, operator...).
-it should not be generic
-it should not take any parameter
-return type should be 'void', 'Task' or 'ValueTask'

The type declaring these methods should also respect the following rules:
-The type should be a class
-The class should be 'public' or 'internal' (if the test project is using the '[DiscoverInternals]' attribute)
-The class shouldn't be 'static'
-If the class is 'sealed', it should be marked with '[TestClass]' (or a derived attribute).</value>
  </data>
  <data name="TestInitializeShouldBeValidMessageFormat" xml:space="preserve">
    <value>TestInitialize method '{0}' signature is invalid</value>
  </data>
  <data name="TestInitializeShouldBeValidTitle" xml:space="preserve">
    <value>TestInitialize method should have valid layout</value>
  </data>
  <data name="TestMethodShouldBeValidDescription" xml:space="preserve">
    <value>Test methods, methods marked with the '[TestMethod]' attribute, should respect the following layout to be considered valid by MSTest:
- it should be 'public' (or 'internal' if '[assembly: DiscoverInternals]' attribute is set)
- it should not be 'static'
- it should may be generic as long as type parameters can be inferred and argument types are compatible
- it should not be 'abstract'
- return type should be 'void', 'Task' or 'ValueTask'
- it should not be 'async void'
- it should not be a special method (finalizer, operator...).</value>
  </data>
  <data name="TestMethodShouldBeValidMessageFormat" xml:space="preserve">
    <value>Test method '{0}' signature is invalid</value>
  </data>
  <data name="TestMethodShouldBeValidTitle" xml:space="preserve">
    <value>Test methods should have valid layout</value>
  </data>
  <data name="TestMethodShouldNotBeIgnoredAnalyzerDescription" xml:space="preserve">
    <value>Test methods should not be ignored (marked with '[Ignore]').</value>
  </data>
  <data name="TestMethodShouldNotBeIgnoredAnalyzerFormat" xml:space="preserve">
    <value>Test method '{0}' should not be ignored</value>
  </data>
  <data name="TestMethodShouldNotBeIgnoredAnalyzerTitle" xml:space="preserve">
    <value>Test method should not be ignored</value>
  </data>
  <data name="UseAsyncSuffixTestFixtureMethodSuppressorJustification" xml:space="preserve">
    <value>Asynchronous test fixture methods do not require the 'Async' suffix</value>
  </data>
  <data name="UseAsyncSuffixTestMethodSuppressorJustification" xml:space="preserve">
    <value>Asynchronous test methods do not require the 'Async' suffix</value>
  </data>
  <data name="UnusedParameterSuppressorJustification" xml:space="preserve">
    <value>TestContext parameter is required by MSTest for AssemblyInitialize and ClassInitialize methods</value>
  </data>
  <data name="UseAttributeOnTestMethodAnalyzerMessageFormat" xml:space="preserve">
    <value>[{0}] can only be set on methods marked with [TestMethod]</value>
  </data>
  <data name="UseAttributeOnTestMethodAnalyzerTitle" xml:space="preserve">
    <value>[{0}] can only be set on methods marked with [TestMethod]</value>
  </data>
  <data name="UseParallelizeAttributeAnalyzerDescription" xml:space="preserve">
    <value>By default, MSTest runs tests within the same assembly sequentially, which can lead to severe performance limitations. It is recommended to enable assembly attribute '[Parallelize]' to run tests in parallel, or if the assembly is known to not be parallelizable, to use explicitly the assembly level attribute '[DoNotParallelize]'.</value>
  </data>
  <data name="UseParallelizeAttributeAnalyzerMessageFormat" xml:space="preserve">
    <value>Explicitly enable or disable tests parallelization</value>
  </data>
  <data name="UseParallelizeAttributeAnalyzerTitle" xml:space="preserve">
    <value>Explicitly enable or disable tests parallelization</value>
  </data>
  <data name="TypeContainingTestMethodShouldBeATestClassTitle" xml:space="preserve">
    <value>Type containing '[TestMethod]' should be marked with '[TestClass]'</value>
  </data>
  <data name="TypeContainingTestMethodShouldBeATestClassDescription" xml:space="preserve">
    <value>Type containing '[TestMethod]' should be marked with '[TestClass]', otherwise the test method will be silently ignored.</value>
  </data>
  <data name="TypeContainingTestMethodShouldBeATestClassMessageFormat" xml:space="preserve">
    <value>Type '{0}' contains test methods and should be marked with '[TestClass]'</value>
  </data>
  <data name="DoNotUseSystemDescriptionAttributeTitle" xml:space="preserve">
    <value>'System.ComponentModel.DescriptionAttribute' has no effect on test methods</value>
  </data>
  <data name="DoNotUseSystemDescriptionAttributeMessageFormat" xml:space="preserve">
    <value>Did you mean to be using 'Microsoft.VisualStudio.TestTools.UnitTesting.DescriptionAttribute'?</value>
  </data>
  <data name="DoNotUseSystemDescriptionAttributeDescription" xml:space="preserve">
    <value>'System.ComponentModel.DescriptionAttribute' has no effect in the context of tests and you likely wanted to use 'Microsoft.VisualStudio.TestTools.UnitTesting.DescriptionAttribute' instead.</value>
  </data>
  <data name="ReviewAlwaysTrueAssertConditionAnalyzerTitle" xml:space="preserve">
    <value>Assertion condition is always true</value>
  </data>
  <data name="ReviewAlwaysTrueAssertConditionAnalyzerMessageFormat" xml:space="preserve">
    <value>Review or remove the assertion as its condition is known to be always true</value>
  </data>
  <data name="UseClassCleanupBehaviorEndOfClassTitle" xml:space="preserve">
    <value>Use 'ClassCleanupBehavior.EndOfClass' with the '[ClassCleanup]'</value>
  </data>
  <data name="UseClassCleanupBehaviorEndOfClassDescription" xml:space="preserve">
    <value>Without using  'ClassCleanupBehavior.EndOfClass', the '[ClassCleanup]' will by default be run at the end of the assembly and not at the end of the class.</value>
  </data>
  <data name="UseClassCleanupBehaviorEndOfClassMessageFormat" xml:space="preserve">
    <value>Use 'ClassCleanupBehavior.EndOfClass' with the '[ClassCleanup]'</value>
  </data>
  <data name="DynamicDataShouldBeValidTitle" xml:space="preserve">
    <value>DynamicData should be valid</value>
  </data>
  <data name="DynamicDataShouldBeValidDescription" xml:space="preserve">
    <value>'DynamicData' entry should have the following layout to be valid:
- should only be set on a test method;
- member should be defined on the type specified;
- member should be a method if DynamicDataSourceType.Method is specified or a property otherwise.</value>
  </data>
  <data name="DynamicDataShouldBeValidMessageFormat_OnTestMethod" xml:space="preserve">
    <value>'[DynamicData]' should only be set on a test method</value>
  </data>
  <data name="DynamicDataShouldBeValidMessageFormat_MemberNotFound" xml:space="preserve">
    <value>'[DynamicData]' member '{0}.{1}' cannot be found</value>
  </data>
  <data name="DynamicDataShouldBeValidMessageFormat_TooManyMembers" xml:space="preserve">
    <value>'[DynamicData]' member '{0}.{1}' is found more than once</value>
  </data>
  <data name="DynamicDataShouldBeValidMessageFormat_SourceTypeProperty" xml:space="preserve">
    <value>'[DynamicData]' member '{0}.{1}' is a property so you should use 'DynamicDataSourceType.AutoDetect' or 'DynamicDataSourceType.Property' (auto detect is the default when not specified explicitly, and is recommended)</value>
  </data>
  <data name="DynamicDataShouldBeValidMessageFormat_MemberMethod" xml:space="preserve">
    <value>'[DynamicData]' member '{0}.{1}' should be a method</value>
  </data>
  <data name="DynamicDataShouldBeValidMessageFormat_MemberType" xml:space="preserve">
    <value>'[DynamicData]' referenced member '{0}.{1}' should return 'IEnumerable&lt;object[]&gt;', 'IEnumerable&lt;Tuple&gt;` or 'IEnumerable&lt;ValueTuple&gt;'</value>
  </data>
  <data name="DynamicDataShouldBeValidMessageFormat_SourceTypeMethod" xml:space="preserve">
    <value>'[DynamicData]' member '{0}.{1}' is a method so you should use 'DynamicDataSourceType.AutoDetect' or 'DynamicDataSourceType.Method' (auto detect is the default when not specified explicitly, and is recommended)</value>
  </data>
  <data name="DynamicDataShouldBeValidMessageFormat_SourceTypeField" xml:space="preserve">
    <value>'[DynamicData]' member '{0}.{1}' is a field so you should use 'DynamicDataSourceType.AutoDetect' or 'DynamicDataSourceType.Field' (auto detect is the default when not specified explicitly, and is recommended)</value>
  </data>
  <data name="DynamicDataShouldBeValidMessageFormat_DisplayMethodSignature" xml:space="preserve">
    <value>'[DynamicData]' display name method '{0}.{1}' signature is invalid</value>
  </data>
  <data name="DynamicDataShouldBeValidMessageFormat_DataMemberSignature" xml:space="preserve">
    <value>'[DynamicData]' data member '{0}.{1}' signature is invalid</value>
  </data>
  <data name="UseDeploymentItemWithTestMethodOrTestClassTitle" xml:space="preserve">
    <value>'[DeploymentItem]' can be specified only on test class or test method</value>
  </data>
  <data name="UseDeploymentItemWithTestMethodOrTestClassMessageFormat" xml:space="preserve">
    <value>'[DeploymentItem]' can be specified only on test class or test method</value>
  </data>
  <data name="TestClassShouldBeValidMessageFormat" xml:space="preserve">
    <value>Test class '{0}' should be valid</value>
  </data>
  <data name="DoNotUseShadowingDescription" xml:space="preserve">
    <value>Shadowing test members could cause testing issues (such as NRE).</value>
  </data>
  <data name="DoNotUseShadowingMessageFormat" xml:space="preserve">
    <value>Member '{0}' already exists in the base class</value>
  </data>
  <data name="DoNotUseShadowingTitle" xml:space="preserve">
    <value>Do not use shadowing</value>
  </data>
  <data name="UseProperAssertMethodsTitle" xml:space="preserve">
    <value>Use proper 'Assert' methods</value>
  </data>
  <data name="UseProperAssertMethodsMessageFormat" xml:space="preserve">
    <value>Use 'Assert.{0}' instead of 'Assert.{1}'</value>
  </data>
  <data name="StringAssertToAssertTitle" xml:space="preserve">
    <value>Use 'Assert' instead of 'StringAssert'</value>
  </data>
  <data name="StringAssertToAssertMessageFormat" xml:space="preserve">
    <value>Use 'Assert.{0}' instead of 'StringAssert.{1}'</value>
  </data>
  <data name="DataRowShouldBeValidMessageFormat_GenericTypeArgumentNotResolved" xml:space="preserve">
    <value>The type of the generic parameter '{0}' could not be inferred.</value>
  </data>
  <data name="DataRowShouldBeValidMessageFormat_GenericTypeArgumentConflictingTypes" xml:space="preserve">
    <value>Found two conflicting types for generic parameter '{0}'. The conflicting types are '{1}' and '{2}'.</value>
  </data>
  <data name="DynamicDataShouldBeValidMessageFormat_SourceTypeNotPropertyOrMethod" xml:space="preserve">
    <value>'[DynamicData]' member '{0}.{1}' is not a property nor a method. Only properties and methods are supported.</value>
  </data>
  <data name="DynamicDataShouldBeValidMessageFormat_SourceTypeNotPropertyMethodOrField" xml:space="preserve">
    <value>'[DynamicData]' member '{0}.{1}' is not a property, method, or field. Only properties, methods, and fields are supported.</value>
  </data>
  <data name="UseNewerAssertThrowsTitle" xml:space="preserve">
    <value>Use newer methods to assert exceptions</value>
  </data>
  <data name="UseNewerAssertThrowsMessageFormat" xml:space="preserve">
    <value>Use 'Assert.ThrowsExactly' instead of 'Assert.ThrowsException'</value>
  </data>
  <data name="AvoidAssertAreSameWithValueTypesTitle" xml:space="preserve">
    <value>Don't use 'Assert.AreSame' or 'Assert.AreNotSame' with value types</value>
  </data>
  <data name="AvoidAssertAreSameWithValueTypesMessageFormat" xml:space="preserve">
    <value>Use '{0}' instead of '{1}' when comparing value types</value>
  </data>
  <data name="AvoidAssertAreSameWithValueTypesDescription" xml:space="preserve">
    <value>Use 'Assert.AreEqual'/'Assert.AreNotEqual' instead of 'Assert.AreSame'/'Assert.AreNotSame' when comparing value types. Passing a value type to 'Assert.AreSame'/'Assert.AreNotSame' will be boxed (creating a new object). Because 'Assert.AreSame'/'Assert.AreNotSame' does the comparison by reference, 'Assert.AreSame' will fail when boxing happens, and 'Assert.AreNotSame' will always pass.</value>
  </data>
  <data name="AvoidUsingAssertsInAsyncVoidContextTitle" xml:space="preserve">
    <value>Do not assert inside 'async void' contexts</value>
  </data>
  <data name="AvoidUsingAssertsInAsyncVoidContextMessageFormat" xml:space="preserve">
    <value>Do not assert inside 'async void' methods, local functions, or lambdas because they may not fail the test</value>
  </data>
  <data name="AvoidUsingAssertsInAsyncVoidContextDescription" xml:space="preserve">
    <value>Do not assert inside 'async void' methods, local functions, or lambdas. Exceptions that are thrown in this context will be unhandled exceptions. When using VSTest under .NET Framework, they will be silently swallowed. When using Microsoft.Testing.Platform or VSTest under modern .NET, they may crash the process.</value>
  </data>
  <data name="UseConditionBaseWithTestClassTitle" xml:space="preserve">
    <value>Use 'ConditionBaseAttribute' on test classes</value>
  </data>
  <data name="UseConditionBaseWithTestClassMessageFormat" xml:space="preserve">
    <value>The attribute '{0}' which derives from 'ConditionBaseAttribute' should be used only on classes marked with `TestClassAttribute`</value>
  </data>
  <data name="DuplicateDataRowTitle" xml:space="preserve">
    <value>Avoid duplicated 'DataRow' entries</value>
  </data>
  <data name="DuplicateDataRowMessageFormat" xml:space="preserve">
    <value>Do not duplicate 'DataRow' attributes. This is usually a copy/paste error. The attribute indices are '{0}' and '{1}'.</value>
  </data>
  <data name="UseRetryWithTestMethodTitle" xml:space="preserve">
    <value>Use retry attribute on test method</value>
  </data>
  <data name="UseRetryWithTestMethodMessageFormat" xml:space="preserve">
    <value>An attribute that derives from 'RetryBaseAttribute' can be specified only on a test method</value>
  </data>
  <data name="PreferTestMethodOverDataTestMethodAnalyzerTitle" xml:space="preserve">
    <value>Prefer 'TestMethod' over 'DataTestMethod'</value>
  </data>
  <data name="PreferTestMethodOverDataTestMethodAnalyzerMessageFormat" xml:space="preserve">
    <value>'DataTestMethod' is obsolete. Use 'TestMethod' instead.</value>
  </data>
  <data name="PreferTestMethodOverDataTestMethodAnalyzerDescription" xml:space="preserve">
    <value>'DataTestMethodAttribute' is obsolete and provides no additional functionality over 'TestMethodAttribute'. Use 'TestMethodAttribute' for all test methods, including parameterized tests.</value>
  </data>
  <data name="UseCooperativeCancellationForTimeoutTitle" xml:space="preserve">
    <value>Use 'CooperativeCancellation = true' with '[Timeout]'</value>
  </data>
  <data name="UseCooperativeCancellationForTimeoutMessageFormat" xml:space="preserve">
    <value>Use 'CooperativeCancellation = true' with '[Timeout]' to enable cooperative cancellation behavior</value>
  </data>
  <data name="UseCooperativeCancellationForTimeoutDescription" xml:space="preserve">
    <value>Using '[Timeout]' without explicitly setting 'CooperativeCancellation = true' is discouraged. In a future version, cooperative cancellation will become the default behavior. Set 'CooperativeCancellation = true' to opt into the recommended behavior and avoid breaking changes.</value>
  </data>
  <data name="TestContextPropertyUsageTitle" xml:space="preserve">
    <value>TestContext property cannot be accessed in this context</value>
  </data>
  <data name="TestContextPropertyUsageMessageFormat" xml:space="preserve">
    <value>TestContext property '{0}' cannot be accessed in '{1}' method</value>
  </data>
  <data name="TestContextPropertyUsageDescription" xml:space="preserve">
    <value>Some TestContext properties are only available during test execution and cannot be accessed in assembly initialize, class initialize, class cleanup, or assembly cleanup methods.</value>
  </data>
  <data name="FlowTestContextCancellationTokenTitle" xml:space="preserve">
    <value>Flow TestContext.CancellationToken to async operations</value>
  </data>
  <data name="FlowTestContextCancellationTokenMessageFormat" xml:space="preserve">
    <value>Consider using the overload that accepts a CancellationToken and pass 'TestContext.CancellationToken'</value>
  </data>
  <data name="FlowTestContextCancellationTokenDescription" xml:space="preserve">
    <value>When calling async methods that have overloads accepting a CancellationToken parameter, prefer using the overload with TestContext.CancellationToken to enable cooperative cancellation and respect test timeouts.</value>
  </data>
  <data name="AssertThrowsShouldContainSingleStatementTitle" xml:space="preserve">
    <value>Assert.Throws should contain only a single statement/expression</value>
  </data>
  <data name="AssertThrowsShouldContainSingleStatementMessageFormat" xml:space="preserve">
    <value>Assert.Throws should contain only a single statement/expression</value>
  </data>
  <data name="AssertThrowsShouldContainSingleStatementDescription" xml:space="preserve">
    <value>Assert.Throws methods should contain only a single statement or expression. Multiple statements can be misleading - if the first statement throws, subsequent statements are never executed; if it doesn't throw, it should be moved outside the Assert.Throws.</value>
  </data>
  <data name="GlobalTestFixtureShouldBeValidTitle" xml:space="preserve">
    <value>GlobalTestInitialize and GlobalTestCleanup methods should have valid layout</value>
  </data>
  <data name="GlobalTestFixtureShouldBeValidMessageFormat" xml:space="preserve">
    <value>Global test fixture method '{0}' signature is invalid</value>
  </data>
  <data name="GlobalTestFixtureShouldBeValidDescription" xml:space="preserve">
    <value>Methods marked with '[GlobalTestInitialize]' or '[GlobalTestCleanup]' should follow the following layout to be valid:
-it can't be declared on a generic class
-it should be 'public'
-it should be 'static'
-it should not be 'async void'
-it should not be a special method (finalizer, operator...).
-it should not be generic
-it should take one parameter of type 'TestContext'
-return type should be 'void', 'Task' or 'ValueTask'

The type declaring these methods should also respect the following rules:
-The type should be a class
-The class should be 'public'
-The class shouldn't be 'static'
-The class should be marked with '[TestClass]' (or a derived attribute)
-the class should not be generic.</value>
  </data>
  <data name="AvoidExplicitDynamicDataSourceTypeTitle" xml:space="preserve">
    <value>Avoid passing an explicit 'DynamicDataSourceType' and use the default auto detect behavior</value>
  </data>
  <data name="AvoidExplicitDynamicDataSourceTypeMessageFormat" xml:space="preserve">
    <value>Remove the 'DynamicDataSourceType' argument to use the default auto detect behavior</value>
  </data>
<<<<<<< HEAD
  <data name="UseCancellationTokenPropertyTitle" xml:space="preserve">
    <value>Use TestContext.CancellationToken instead of TestContext.CancellationTokenSource.Token</value>
  </data>
  <data name="UseCancellationTokenPropertyMessageFormat" xml:space="preserve">
    <value>Use 'TestContext.CancellationToken' instead of 'TestContext.CancellationTokenSource.Token'</value>
  </data>
  <data name="UseCancellationTokenPropertyDescription" xml:space="preserve">
    <value>TestContext.CancellationToken provides a more direct way to access the cancellation token compared to TestContext.CancellationTokenSource.Token.</value>
=======
  <data name="AvoidAssertFormatParametersTitle" xml:space="preserve">
    <value>Avoid using Assert methods with format parameters</value>
  </data>
  <data name="AvoidAssertFormatParametersMessageFormat" xml:space="preserve">
    <value>Replace '{0}' with format parameters with string.Format or string interpolation</value>
>>>>>>> 1240b1f4
  </data>
</root><|MERGE_RESOLUTION|>--- conflicted
+++ resolved
@@ -678,7 +678,6 @@
   <data name="AvoidExplicitDynamicDataSourceTypeMessageFormat" xml:space="preserve">
     <value>Remove the 'DynamicDataSourceType' argument to use the default auto detect behavior</value>
   </data>
-<<<<<<< HEAD
   <data name="UseCancellationTokenPropertyTitle" xml:space="preserve">
     <value>Use TestContext.CancellationToken instead of TestContext.CancellationTokenSource.Token</value>
   </data>
@@ -687,12 +686,11 @@
   </data>
   <data name="UseCancellationTokenPropertyDescription" xml:space="preserve">
     <value>TestContext.CancellationToken provides a more direct way to access the cancellation token compared to TestContext.CancellationTokenSource.Token.</value>
-=======
+  </data>
   <data name="AvoidAssertFormatParametersTitle" xml:space="preserve">
     <value>Avoid using Assert methods with format parameters</value>
   </data>
   <data name="AvoidAssertFormatParametersMessageFormat" xml:space="preserve">
     <value>Replace '{0}' with format parameters with string.Format or string interpolation</value>
->>>>>>> 1240b1f4
   </data>
 </root>