<?xml version="1.0" encoding="utf-8"?>
<root>
  <!-- 
    Microsoft ResX Schema 
    
    Version 2.0
    
    The primary goals of this format is to allow a simple XML format 
    that is mostly human readable. The generation and parsing of the 
    various data types are done through the TypeConverter classes 
    associated with the data types.
    
    Example:
    
    ... ado.net/XML headers & schema ...
    <resheader name="resmimetype">text/microsoft-resx</resheader>
    <resheader name="version">2.0</resheader>
    <resheader name="reader">System.Resources.ResXResourceReader, System.Windows.Forms, ...</resheader>
    <resheader name="writer">System.Resources.ResXResourceWriter, System.Windows.Forms, ...</resheader>
    <data name="Name1"><value>this is my long string</value><comment>this is a comment</comment></data>
    <data name="Color1" type="System.Drawing.Color, System.Drawing">Blue</data>
    <data name="Bitmap1" mimetype="application/x-microsoft.net.object.binary.base64">
        <value>[base64 mime encoded serialized .NET Framework object]</value>
    </data>
    <data name="Icon1" type="System.Drawing.Icon, System.Drawing" mimetype="application/x-microsoft.net.object.bytearray.base64">
        <value>[base64 mime encoded string representing a byte array form of the .NET Framework object]</value>
        <comment>This is a comment</comment>
    </data>
                
    There are any number of "resheader" rows that contain simple 
    name/value pairs.
    
    Each data row contains a name, and value. The row also contains a 
    type or mimetype. Type corresponds to a .NET class that support 
    text/value conversion through the TypeConverter architecture. 
    Classes that don't support this are serialized and stored with the 
    mimetype set.
    
    The mimetype is used for serialized objects, and tells the 
    ResXResourceReader how to depersist the object. This is currently not 
    extensible. For a given mimetype the value must be set accordingly:
    
    Note - application/x-microsoft.net.object.binary.base64 is the format 
    that the ResXResourceWriter will generate, however the reader can 
    read any of the formats listed below.
    
    mimetype: application/x-microsoft.net.object.binary.base64
    value   : The object must be serialized with 
            : System.Runtime.Serialization.Formatters.Binary.BinaryFormatter
            : and then encoded with base64 encoding.
    
    mimetype: application/x-microsoft.net.object.soap.base64
    value   : The object must be serialized with 
            : System.Runtime.Serialization.Formatters.Soap.SoapFormatter
            : and then encoded with base64 encoding.

    mimetype: application/x-microsoft.net.object.bytearray.base64
    value   : The object must be serialized into a byte array 
            : using a System.ComponentModel.TypeConverter
            : and then encoded with base64 encoding.
    -->
  <xsd:schema id="root" xmlns="" xmlns:xsd="http://www.w3.org/2001/XMLSchema" xmlns:msdata="urn:schemas-microsoft-com:xml-msdata">
    <xsd:import namespace="http://www.w3.org/XML/1998/namespace" />
    <xsd:element name="root" msdata:IsDataSet="true">
      <xsd:complexType>
        <xsd:choice maxOccurs="unbounded">
          <xsd:element name="metadata">
            <xsd:complexType>
              <xsd:sequence>
                <xsd:element name="value" type="xsd:string" minOccurs="0" />
              </xsd:sequence>
              <xsd:attribute name="name" use="required" type="xsd:string" />
              <xsd:attribute name="type" type="xsd:string" />
              <xsd:attribute name="mimetype" type="xsd:string" />
              <xsd:attribute ref="xml:space" />
            </xsd:complexType>
          </xsd:element>
          <xsd:element name="assembly">
            <xsd:complexType>
              <xsd:attribute name="alias" type="xsd:string" />
              <xsd:attribute name="name" type="xsd:string" />
            </xsd:complexType>
          </xsd:element>
          <xsd:element name="data">
            <xsd:complexType>
              <xsd:sequence>
                <xsd:element name="value" type="xsd:string" minOccurs="0" msdata:Ordinal="1" />
                <xsd:element name="comment" type="xsd:string" minOccurs="0" msdata:Ordinal="2" />
              </xsd:sequence>
              <xsd:attribute name="name" type="xsd:string" use="required" msdata:Ordinal="1" />
              <xsd:attribute name="type" type="xsd:string" msdata:Ordinal="3" />
              <xsd:attribute name="mimetype" type="xsd:string" msdata:Ordinal="4" />
              <xsd:attribute ref="xml:space" />
            </xsd:complexType>
          </xsd:element>
          <xsd:element name="resheader">
            <xsd:complexType>
              <xsd:sequence>
                <xsd:element name="value" type="xsd:string" minOccurs="0" msdata:Ordinal="1" />
              </xsd:sequence>
              <xsd:attribute name="name" type="xsd:string" use="required" />
            </xsd:complexType>
          </xsd:element>
        </xsd:choice>
      </xsd:complexType>
    </xsd:element>
  </xsd:schema>
  <resheader name="resmimetype">
    <value>text/microsoft-resx</value>
  </resheader>
  <resheader name="version">
    <value>2.0</value>
  </resheader>
  <resheader name="reader">
    <value>System.Resources.ResXResourceReader, System.Windows.Forms, Version=4.0.0.0, Culture=neutral, PublicKeyToken=b77a5c561934e089</value>
  </resheader>
  <resheader name="writer">
    <value>System.Resources.ResXResourceWriter, System.Windows.Forms, Version=4.0.0.0, Culture=neutral, PublicKeyToken=b77a5c561934e089</value>
  </resheader>
  <data name="AssemblyCleanupShouldBeValidDescription" xml:space="preserve">
    <value>Methods marked with '[AssemblyCleanup]' should follow the following layout to be valid:
-it can't be declared on a generic class
-it should be 'public'
-it should be 'static'
-it should not be 'async void'
-it should not be a special method (finalizer, operator...).
-it should not be generic
-it should either not take any parameter, or take a single parameter of type 'TestContext'
-return type should be 'void', 'Task' or 'ValueTask'

The type declaring these methods should also respect the following rules:
-The type should be a class
-The class should be 'public' or 'internal' (if the test project is using the '[DiscoverInternals]' attribute)
-The class shouldn't be 'static'
-The class should be marked with '[TestClass]' (or a derived attribute)
-the class should not be generic.</value>
  </data>
  <data name="AssemblyCleanupShouldBeValidMessageFormat" xml:space="preserve">
    <value>AssemblyCleanup method '{0}' signature is invalid</value>
  </data>
  <data name="AssemblyCleanupShouldBeValidTitle" xml:space="preserve">
    <value>AssemblyCleanup methods should have valid layout</value>
  </data>
  <data name="AssemblyInitializeShouldBeValidDescription" xml:space="preserve">
    <value>Methods marked with '[AssemblyInitialize]' should follow the following layout to be valid:
-it can't be declared on a generic class
-it should be 'public'
-it should be 'static'
-it should not be 'async void'
-it should not be a special method (finalizer, operator...).
-it should not be generic
-it should take one parameter of type 'TestContext'
-return type should be 'void', 'Task' or 'ValueTask'

The type declaring these methods should also respect the following rules:
-The type should be a class
-The class should be 'public' or 'internal' (if the test project is using the '[DiscoverInternals]' attribute)
-The class shouldn't be 'static'
-The class should be marked with '[TestClass]' (or a derived attribute)
-the class should not be generic.</value>
  </data>
  <data name="AssemblyInitializeShouldBeValidMessageFormat" xml:space="preserve">
    <value>AssemblyInitialize method '{0}' signature is invalid</value>
  </data>
  <data name="AssemblyInitializeShouldBeValidTitle" xml:space="preserve">
    <value>AssemblyInitialize methods should have valid layout</value>
  </data>
  <data name="AssertionArgsShouldAvoidConditionalAccessMessageFormat" xml:space="preserve">
    <value>Prefer adding an additional assertion that checks for null</value>
  </data>
  <data name="AssertionArgsShouldAvoidConditionalAccessTitle" xml:space="preserve">
    <value>Avoid conditional access in assertions</value>
  </data>
  <data name="AssertionArgsShouldBePassedInCorrectOrderDescription" xml:space="preserve">
    <value>'Assert.AreEqual', 'Assert.AreNotEqual', 'Assert.AreSame' and 'Assert.AreNotSame' expects the expected value to be passed first and the actual value to be passed as second argument.</value>
  </data>
  <data name="AssertionArgsShouldBePassedInCorrectOrderMessageFormat" xml:space="preserve">
    <value>Assertion arguments should be passed in the correct order. 'actual' and 'expected'/'notExpected' arguments have been swapped.</value>
  </data>
  <data name="AssertionArgsShouldBePassedInCorrectOrderTitle" xml:space="preserve">
    <value>Assertion arguments should be passed in the correct order</value>
  </data>
  <data name="ClassCleanupShouldBeValidDescription" xml:space="preserve">
    <value>Methods marked with '[ClassCleanup]' should follow the following layout to be valid:
-it can't be declared on a generic class without the 'InheritanceBehavior' mode is set
-it should be 'public'
-it should be 'static'
-it should not be 'async void'
-it should not be a special method (finalizer, operator...).
-it should not be generic
-it should either not take any parameter, or take a single parameter of type 'TestContext'
-return type should be 'void', 'Task' or 'ValueTask'
-'InheritanceBehavior.BeforeEachDerivedClass' attribute parameter should be specified if the class is 'abstract'
-'InheritanceBehavior.BeforeEachDerivedClass' attribute parameter should not be specified if the class is 'sealed'

The type declaring these methods should also respect the following rules:
-The type should be a class
-The class should be 'public' or 'internal' (if the test project is using the '[DiscoverInternals]' attribute)
-The class shouldn't be 'static'
-If the class is 'sealed', it should be marked with '[TestClass]' (or a derived attribute)
-the class should not be generic.</value>
  </data>
  <data name="ClassCleanupShouldBeValidMessageFormat" xml:space="preserve">
    <value>ClassCleanup method '{0}' signature is invalid</value>
  </data>
  <data name="ClassCleanupShouldBeValidTitle" xml:space="preserve">
    <value>ClassCleanup methods should have valid layout</value>
  </data>
  <data name="ClassInitializeShouldBeValidDescription" xml:space="preserve">
    <value>Methods marked with '[ClassInitialize]' should follow the following layout to be valid:
-it can't be declared on a generic class without the 'InheritanceBehavior' mode is set
-it should be 'public'
-it should be 'static'
-it should not be 'async void'
-it should not be a special method (finalizer, operator...).
-it should not be generic
-it should take one parameter of type 'TestContext'
-return type should be 'void', 'Task' or 'ValueTask'
-'InheritanceBehavior.BeforeEachDerivedClass' attribute parameter should be specified if the class is 'abstract'
-'InheritanceBehavior.BeforeEachDerivedClass' attribute parameter should not be specified if the class is 'sealed'

The type declaring these methods should also respect the following rules:
-The type should be a class
-The class should be 'public' or 'internal' (if the test project is using the '[DiscoverInternals]' attribute)
-The class shouldn't be 'static'
-If the class is 'sealed', it should be marked with '[TestClass]' (or a derived attribute)
-the class should not be generic.</value>
  </data>
  <data name="ClassInitializeShouldBeValidMessageFormat" xml:space="preserve">
    <value>ClassInitialize method '{0}' signature is invalid</value>
  </data>
  <data name="ClassInitializeShouldBeValidTitle" xml:space="preserve">
    <value>ClassInitialize methods should have valid layout</value>
  </data>
  <data name="DataRowShouldBeValidDescription" xml:space="preserve">
    <value>DataRow entry should have the following layout to be valid:
- should only be set on a test method;
- argument count should match method argument count;
- argument type should match method argument type.</value>
  </data>
  <data name="DataRowShouldBeValidMessageFormat_ArgumentCountMismatch" xml:space="preserve">
    <value>DataRow argument count should match method parameter count (constructor arguments: {0}, method parameters: {1})</value>
  </data>
  <data name="DataRowShouldBeValidMessageFormat_ArgumentTypeMismatch" xml:space="preserve">
    <value>DataRow argument types do not match method parameter types. {0}</value>
  </data>
  <data name="DataRowShouldBeValidMessageFormat_ParameterMismatch" xml:space="preserve">
    <value>Parameter '{0}' expects type '{1}', but the provided value has type '{2}'</value>
  </data>
  <data name="DataRowShouldBeValidMessageFormat_OnTestMethod" xml:space="preserve">
    <value>DataRow should only be set on a test method</value>
  </data>
  <data name="DataRowShouldBeValidTitle" xml:space="preserve">
    <value>DataRow should be valid</value>
  </data>
  <data name="DoNotNegateBooleanAssertionMessageFormat" xml:space="preserve">
    <value>Do not negate boolean assertions, instead use the opposite assertion</value>
  </data>
  <data name="DoNotNegateBooleanAssertionTitle" xml:space="preserve">
    <value>Do not negate boolean assertions</value>
  </data>
  <data name="DoNotStoreStaticTestContextAnalyzerMessageFormat" xml:space="preserve">
    <value>Do not store TestContext in a static member</value>
  </data>
  <data name="DoNotStoreStaticTestContextAnalyzerTitle" xml:space="preserve">
    <value>Do not store TestContext in a static member</value>
  </data>
  <data name="PreferAssertFailOverAlwaysFalseConditionsMessageFormat" xml:space="preserve">
    <value>Use 'Assert.Fail' instead of an always-failing 'Assert.{0}' assert</value>
  </data>
  <data name="PreferAssertFailOverAlwaysFalseConditionsTitle" xml:space="preserve">
    <value>Use 'Assert.Fail' instead of an always-failing assert</value>
  </data>
  <data name="PreferConstructorOverTestInitializeMessageFormat" xml:space="preserve">
    <value>Prefer constructors over TestInitialize methods</value>
  </data>
  <data name="PreferConstructorOverTestInitializeTitle" xml:space="preserve">
    <value>Prefer constructors over TestInitialize methods</value>
  </data>
  <data name="PreferDisposeOverTestCleanupMessageFormat" xml:space="preserve">
    <value>Prefer 'Dispose' over TestCleanup methods</value>
  </data>
  <data name="PreferDisposeOverTestCleanupTitle" xml:space="preserve">
    <value>Prefer 'Dispose' over TestCleanup methods</value>
  </data>
  <data name="PreferTestCleanupOverDisposeMessageFormat" xml:space="preserve">
    <value>Prefer TestCleanup over 'Dispose' methods</value>
  </data>
  <data name="PreferTestCleanupOverDisposeTitle" xml:space="preserve">
    <value>Prefer TestCleanup over 'Dispose' methods</value>
  </data>
  <data name="PreferTestInitializeOverConstructorMessageFormat" xml:space="preserve">
    <value>Prefer TestInitialize methods over constructors</value>
  </data>
  <data name="PreferTestInitializeOverConstructorTitle" xml:space="preserve">
    <value>Prefer TestInitialize methods over constructors</value>
  </data>
  <data name="PublicMethodShouldBeTestMethodAnalyzerDescription" xml:space="preserve">
    <value>Public methods should be test methods (marked with `[TestMethod]`).</value>
  </data>
  <data name="PublicMethodShouldBeTestMethodAnalyzerFormat" xml:space="preserve">
    <value>Public method '{0}' should be a test method</value>
  </data>
  <data name="PublicMethodShouldBeTestMethodAnalyzerTitle" xml:space="preserve">
    <value>Public methods should be test methods</value>
  </data>
  <data name="PublicTypeShouldBeTestClassDescription" xml:space="preserve">
    <value>It's considered a good practice to have only test classes marked public in a test project.</value>
  </data>
  <data name="PublicTypeShouldBeTestClassMessageFormat" xml:space="preserve">
    <value>Public type '{0}' should be marked with '[TestClass]' or changed to 'internal'</value>
  </data>
  <data name="PublicTypeShouldBeTestClassTitle" xml:space="preserve">
    <value>Public types should be test classes</value>
  </data>
  <data name="TestClassShouldBeValidDescription" xml:space="preserve">
    <value>Test classes, classes marked with the '[TestClass]' attribute, should respect the following layout to be considered valid by MSTest:
- it should be 'public' (or 'internal' if '[assembly: DiscoverInternals]' attribute is set)
- it should not be 'static' (except if it contains only 'AssemblyInitialize' and/or 'AssemblyCleanup' methods)
- it should not be generic.</value>
  </data>
  <data name="TestClassShouldBeValidTitle" xml:space="preserve">
    <value>Test classes should have valid layout</value>
  </data>
  <data name="TestClassShouldHaveTestMethodDescription" xml:space="preserve">
    <value>Test class should have at least one test method or be 'static' with method(s) marked by '[AssemblyInitialize]' and/or '[AssemblyCleanup]'.</value>
  </data>
  <data name="TestClassShouldHaveTestMethodMessageFormat" xml:space="preserve">
    <value>Test class '{0}' should have at least one test method or be 'static' with method(s) marked by '[AssemblyInitialize]' and/or '[AssemblyCleanup]'</value>
  </data>
  <data name="TestClassShouldHaveTestMethodTitle" xml:space="preserve">
    <value>Test class should have test method</value>
  </data>
  <data name="TestCleanupShouldBeValidDescription" xml:space="preserve">
    <value>Methods marked with '[TestCleanup]' should follow the following layout to be valid:
-it should be 'public'
-it should not be 'abstract'
-it should not be 'async void'
-it should not be 'static'
-it should not be a special method (finalizer, operator...).
-it should not be generic
-it should not take any parameter
-return type should be 'void', 'Task' or 'ValueTask'

The type declaring these methods should also respect the following rules:
-The type should be a class
-The class should be 'public' or 'internal' (if the test project is using the '[DiscoverInternals]' attribute)
-The class shouldn't be 'static'
-If the class is 'sealed', it should be marked with '[TestClass]' (or a derived attribute).</value>
  </data>
  <data name="TestCleanupShouldBeValidMessageFormat" xml:space="preserve">
    <value>TestCleanup method '{0}' signature is invalid</value>
  </data>
  <data name="TestCleanupShouldBeValidTitle" xml:space="preserve">
    <value>TestCleanup method should have valid layout</value>
  </data>
  <data name="TestContextShouldBeValidDescription" xml:space="preserve">
    <value>'TestContext' should be a non-static field or property assigned in constructor or for a property set by MSTest, it should follow the layout:
- it should be 'public' regardless of whether '[assembly: DiscoverInternals]' attribute is set or not.
- it should not be 'static'
- it should have a setter.</value>
  </data>
  <data name="TestContextShouldBeValidMessageFormat" xml:space="preserve">
    <value>Property 'TestContext' should be valid</value>
  </data>
  <data name="TestContextShouldBeValidTitle" xml:space="preserve">
    <value>Test context property should have valid layout</value>
  </data>
  <data name="TestInitializeShouldBeValidDescription" xml:space="preserve">
    <value>Methods marked with '[TestInitialize]' should follow the following layout to be valid:
-it should be 'public'
-it should not be 'abstract'
-it should not be 'async void'
-it should not be 'static'
-it should not be a special method (finalizer, operator...).
-it should not be generic
-it should not take any parameter
-return type should be 'void', 'Task' or 'ValueTask'

The type declaring these methods should also respect the following rules:
-The type should be a class
-The class should be 'public' or 'internal' (if the test project is using the '[DiscoverInternals]' attribute)
-The class shouldn't be 'static'
-If the class is 'sealed', it should be marked with '[TestClass]' (or a derived attribute).</value>
  </data>
  <data name="TestInitializeShouldBeValidMessageFormat" xml:space="preserve">
    <value>TestInitialize method '{0}' signature is invalid</value>
  </data>
  <data name="TestInitializeShouldBeValidTitle" xml:space="preserve">
    <value>TestInitialize method should have valid layout</value>
  </data>
  <data name="TestMethodShouldBeValidDescription" xml:space="preserve">
    <value>Test methods, methods marked with the '[TestMethod]' attribute, should respect the following layout to be considered valid by MSTest:
- it should be 'public' (or 'internal' if '[assembly: DiscoverInternals]' attribute is set)
- it should not be 'static'
- it should may be generic as long as type parameters can be inferred and argument types are compatible
- it should not be 'abstract'
- return type should be 'void', 'Task' or 'ValueTask'
- it should not be 'async void'
- it should not be a special method (finalizer, operator...).</value>
  </data>
  <data name="TestMethodShouldBeValidMessageFormat" xml:space="preserve">
    <value>Test method '{0}' signature is invalid</value>
  </data>
  <data name="TestMethodShouldBeValidTitle" xml:space="preserve">
    <value>Test methods should have valid layout</value>
  </data>
  <data name="TestMethodShouldNotBeIgnoredAnalyzerDescription" xml:space="preserve">
    <value>Test methods should not be ignored (marked with '[Ignore]').</value>
  </data>
  <data name="TestMethodShouldNotBeIgnoredAnalyzerFormat" xml:space="preserve">
    <value>Test method '{0}' should not be ignored</value>
  </data>
  <data name="TestMethodShouldNotBeIgnoredAnalyzerTitle" xml:space="preserve">
    <value>Test method should not be ignored</value>
  </data>
  <data name="UseAsyncSuffixTestFixtureMethodSuppressorJustification" xml:space="preserve">
    <value>Asynchronous test fixture methods do not require the 'Async' suffix</value>
  </data>
  <data name="UseAsyncSuffixTestMethodSuppressorJustification" xml:space="preserve">
    <value>Asynchronous test methods do not require the 'Async' suffix</value>
  </data>
  <data name="UnusedParameterSuppressorJustification" xml:space="preserve">
    <value>TestContext parameter is required by MSTest for AssemblyInitialize and ClassInitialize methods</value>
  </data>
  <data name="UseAttributeOnTestMethodAnalyzerMessageFormat" xml:space="preserve">
    <value>[{0}] can only be set on methods marked with [TestMethod]</value>
  </data>
  <data name="UseAttributeOnTestMethodAnalyzerTitle" xml:space="preserve">
    <value>[{0}] can only be set on methods marked with [TestMethod]</value>
  </data>
  <data name="UseParallelizeAttributeAnalyzerDescription" xml:space="preserve">
    <value>By default, MSTest runs tests within the same assembly sequentially, which can lead to severe performance limitations. It is recommended to enable assembly attribute '[Parallelize]' to run tests in parallel, or if the assembly is known to not be parallelizable, to use explicitly the assembly level attribute '[DoNotParallelize]'.</value>
  </data>
  <data name="UseParallelizeAttributeAnalyzerMessageFormat" xml:space="preserve">
    <value>Explicitly enable or disable tests parallelization</value>
  </data>
  <data name="UseParallelizeAttributeAnalyzerTitle" xml:space="preserve">
    <value>Explicitly enable or disable tests parallelization</value>
  </data>
  <data name="TypeContainingTestMethodShouldBeATestClassTitle" xml:space="preserve">
    <value>Type containing '[TestMethod]' should be marked with '[TestClass]'</value>
  </data>
  <data name="TypeContainingTestMethodShouldBeATestClassDescription" xml:space="preserve">
    <value>Type containing '[TestMethod]' should be marked with '[TestClass]', otherwise the test method will be silently ignored.</value>
  </data>
  <data name="TypeContainingTestMethodShouldBeATestClassMessageFormat" xml:space="preserve">
    <value>Type '{0}' contains test methods and should be marked with '[TestClass]'</value>
  </data>
  <data name="DoNotUseSystemDescriptionAttributeTitle" xml:space="preserve">
    <value>'System.ComponentModel.DescriptionAttribute' has no effect on test methods</value>
  </data>
  <data name="DoNotUseSystemDescriptionAttributeMessageFormat" xml:space="preserve">
    <value>Did you mean to be using 'Microsoft.VisualStudio.TestTools.UnitTesting.DescriptionAttribute'?</value>
  </data>
  <data name="DoNotUseSystemDescriptionAttributeDescription" xml:space="preserve">
    <value>'System.ComponentModel.DescriptionAttribute' has no effect in the context of tests and you likely wanted to use 'Microsoft.VisualStudio.TestTools.UnitTesting.DescriptionAttribute' instead.</value>
  </data>
  <data name="ReviewAlwaysTrueAssertConditionAnalyzerTitle" xml:space="preserve">
    <value>Assertion condition is always true</value>
  </data>
  <data name="ReviewAlwaysTrueAssertConditionAnalyzerMessageFormat" xml:space="preserve">
    <value>Review or remove the assertion as its condition is known to be always true</value>
  </data>
  <data name="DynamicDataShouldBeValidTitle" xml:space="preserve">
    <value>DynamicData should be valid</value>
  </data>
  <data name="DynamicDataShouldBeValidDescription" xml:space="preserve">
    <value>'DynamicData' entry should have the following layout to be valid:
- should only be set on a test method;
- member should be defined on the type specified;
- member should be a method if DynamicDataSourceType.Method is specified or a property otherwise.</value>
  </data>
  <data name="DynamicDataShouldBeValidMessageFormat_OnTestMethod" xml:space="preserve">
    <value>'[DynamicData]' should only be set on a test method</value>
  </data>
  <data name="DynamicDataShouldBeValidMessageFormat_MemberNotFound" xml:space="preserve">
    <value>'[DynamicData]' member '{0}.{1}' cannot be found</value>
  </data>
  <data name="DynamicDataShouldBeValidMessageFormat_TooManyMembers" xml:space="preserve">
    <value>'[DynamicData]' member '{0}.{1}' is found more than once</value>
  </data>
  <data name="DynamicDataShouldBeValidMessageFormat_SourceTypeProperty" xml:space="preserve">
    <value>'[DynamicData]' member '{0}.{1}' is a property so you should use 'DynamicDataSourceType.AutoDetect' or 'DynamicDataSourceType.Property' (auto detect is the default when not specified explicitly, and is recommended)</value>
  </data>
  <data name="DynamicDataShouldBeValidMessageFormat_MemberMethod" xml:space="preserve">
    <value>'[DynamicData]' member '{0}.{1}' should be a method</value>
  </data>
  <data name="DynamicDataShouldBeValidMessageFormat_MemberType" xml:space="preserve">
    <value>'[DynamicData]' referenced member '{0}.{1}' should return 'IEnumerable&lt;object[]&gt;', 'IEnumerable&lt;Tuple&gt;` or 'IEnumerable&lt;ValueTuple&gt;'</value>
  </data>
  <data name="DynamicDataShouldBeValidMessageFormat_SourceTypeMethod" xml:space="preserve">
    <value>'[DynamicData]' member '{0}.{1}' is a method so you should use 'DynamicDataSourceType.AutoDetect' or 'DynamicDataSourceType.Method' (auto detect is the default when not specified explicitly, and is recommended)</value>
  </data>
  <data name="DynamicDataShouldBeValidMessageFormat_SourceTypeField" xml:space="preserve">
    <value>'[DynamicData]' member '{0}.{1}' is a field so you should use 'DynamicDataSourceType.AutoDetect' or 'DynamicDataSourceType.Field' (auto detect is the default when not specified explicitly, and is recommended)</value>
  </data>
  <data name="DynamicDataShouldBeValidMessageFormat_DisplayMethodSignature" xml:space="preserve">
    <value>'[DynamicData]' display name method '{0}.{1}' signature is invalid</value>
  </data>
  <data name="DynamicDataShouldBeValidMessageFormat_DataMemberSignature" xml:space="preserve">
    <value>'[DynamicData]' data member '{0}.{1}' signature is invalid</value>
  </data>
  <data name="UseDeploymentItemWithTestMethodOrTestClassTitle" xml:space="preserve">
    <value>'[DeploymentItem]' can be specified only on test class or test method</value>
  </data>
  <data name="UseDeploymentItemWithTestMethodOrTestClassMessageFormat" xml:space="preserve">
    <value>'[DeploymentItem]' can be specified only on test class or test method</value>
  </data>
  <data name="TestClassShouldBeValidMessageFormat" xml:space="preserve">
    <value>Test class '{0}' should be valid</value>
  </data>
  <data name="DoNotUseShadowingDescription" xml:space="preserve">
    <value>Shadowing test members could cause testing issues (such as NRE).</value>
  </data>
  <data name="DoNotUseShadowingMessageFormat" xml:space="preserve">
    <value>Member '{0}' already exists in the base class</value>
  </data>
  <data name="DoNotUseShadowingTitle" xml:space="preserve">
    <value>Do not use shadowing</value>
  </data>
  <data name="UseProperAssertMethodsTitle" xml:space="preserve">
    <value>Use proper 'Assert' methods</value>
  </data>
  <data name="UseProperAssertMethodsMessageFormat" xml:space="preserve">
    <value>Use 'Assert.{0}' instead of 'Assert.{1}'</value>
  </data>
  <data name="StringAssertToAssertTitle" xml:space="preserve">
    <value>Use 'Assert' instead of 'StringAssert'</value>
  </data>
  <data name="StringAssertToAssertMessageFormat" xml:space="preserve">
    <value>Use 'Assert.{0}' instead of 'StringAssert.{1}'</value>
  </data>
  <data name="DataRowShouldBeValidMessageFormat_GenericTypeArgumentNotResolved" xml:space="preserve">
    <value>The type of the generic parameter '{0}' could not be inferred.</value>
  </data>
  <data name="DataRowShouldBeValidMessageFormat_GenericTypeArgumentConflictingTypes" xml:space="preserve">
    <value>Found two conflicting types for generic parameter '{0}'. The conflicting types are '{1}' and '{2}'.</value>
  </data>
  <data name="DynamicDataShouldBeValidMessageFormat_SourceTypeNotPropertyOrMethod" xml:space="preserve">
    <value>'[DynamicData]' member '{0}.{1}' is not a property nor a method. Only properties and methods are supported.</value>
  </data>
  <data name="DynamicDataShouldBeValidMessageFormat_SourceTypeNotPropertyMethodOrField" xml:space="preserve">
    <value>'[DynamicData]' member '{0}.{1}' is not a property, method, or field. Only properties, methods, and fields are supported.</value>
  </data>
  <data name="AvoidAssertAreSameWithValueTypesTitle" xml:space="preserve">
    <value>Don't use 'Assert.AreSame' or 'Assert.AreNotSame' with value types</value>
  </data>
  <data name="AvoidAssertAreSameWithValueTypesMessageFormat" xml:space="preserve">
    <value>Use '{0}' instead of '{1}' when comparing value types</value>
  </data>
  <data name="AvoidAssertAreSameWithValueTypesDescription" xml:space="preserve">
    <value>Use 'Assert.AreEqual'/'Assert.AreNotEqual' instead of 'Assert.AreSame'/'Assert.AreNotSame' when comparing value types. Passing a value type to 'Assert.AreSame'/'Assert.AreNotSame' will be boxed (creating a new object). Because 'Assert.AreSame'/'Assert.AreNotSame' does the comparison by reference, 'Assert.AreSame' will fail when boxing happens, and 'Assert.AreNotSame' will always pass.</value>
  </data>
  <data name="AvoidUsingAssertsInAsyncVoidContextTitle" xml:space="preserve">
    <value>Do not assert inside 'async void' contexts</value>
  </data>
  <data name="AvoidUsingAssertsInAsyncVoidContextMessageFormat" xml:space="preserve">
    <value>Do not assert inside 'async void' methods, local functions, or lambdas because they may not fail the test</value>
  </data>
  <data name="AvoidUsingAssertsInAsyncVoidContextDescription" xml:space="preserve">
    <value>Do not assert inside 'async void' methods, local functions, or lambdas. Exceptions that are thrown in this context will be unhandled exceptions. When using VSTest under .NET Framework, they will be silently swallowed. When using Microsoft.Testing.Platform or VSTest under modern .NET, they may crash the process.</value>
  </data>
  <data name="UseConditionBaseWithTestClassTitle" xml:space="preserve">
    <value>Use 'ConditionBaseAttribute' on test classes</value>
  </data>
  <data name="UseConditionBaseWithTestClassMessageFormat" xml:space="preserve">
    <value>The attribute '{0}' which derives from 'ConditionBaseAttribute' should be used only on classes marked with `TestClassAttribute`</value>
  </data>
  <data name="DuplicateDataRowTitle" xml:space="preserve">
    <value>Avoid duplicated 'DataRow' entries</value>
  </data>
  <data name="DuplicateDataRowMessageFormat" xml:space="preserve">
    <value>Do not duplicate 'DataRow' attributes. This is usually a copy/paste error. The attribute indices are '{0}' and '{1}'.</value>
  </data>
  <data name="UseRetryWithTestMethodTitle" xml:space="preserve">
    <value>Use retry attribute on test method</value>
  </data>
  <data name="UseRetryWithTestMethodMessageFormat" xml:space="preserve">
    <value>An attribute that derives from 'RetryBaseAttribute' can be specified only on a test method</value>
  </data>
  <data name="PreferTestMethodOverDataTestMethodAnalyzerTitle" xml:space="preserve">
    <value>Prefer 'TestMethod' over 'DataTestMethod'</value>
  </data>
  <data name="PreferTestMethodOverDataTestMethodAnalyzerMessageFormat" xml:space="preserve">
    <value>'DataTestMethod' is obsolete. Use 'TestMethod' instead.</value>
  </data>
  <data name="PreferTestMethodOverDataTestMethodAnalyzerDescription" xml:space="preserve">
    <value>'DataTestMethodAttribute' is obsolete and provides no additional functionality over 'TestMethodAttribute'. Use 'TestMethodAttribute' for all test methods, including parameterized tests.</value>
  </data>
  <data name="UseCooperativeCancellationForTimeoutTitle" xml:space="preserve">
    <value>Use 'CooperativeCancellation = true' with '[Timeout]'</value>
  </data>
  <data name="UseCooperativeCancellationForTimeoutMessageFormat" xml:space="preserve">
    <value>Use 'CooperativeCancellation = true' with '[Timeout]' to enable cooperative cancellation behavior</value>
  </data>
  <data name="UseCooperativeCancellationForTimeoutDescription" xml:space="preserve">
    <value>Using '[Timeout]' without explicitly setting 'CooperativeCancellation = true' is discouraged. In a future version, cooperative cancellation will become the default behavior. Set 'CooperativeCancellation = true' to opt into the recommended behavior and avoid breaking changes.</value>
  </data>
  <data name="TestContextPropertyUsageTitle" xml:space="preserve">
    <value>TestContext property cannot be accessed in this context</value>
  </data>
  <data name="TestContextPropertyUsageMessageFormat" xml:space="preserve">
    <value>TestContext property '{0}' cannot be accessed in '{1}' method</value>
  </data>
  <data name="TestContextPropertyUsageDescription" xml:space="preserve">
    <value>Some TestContext properties are only available during test execution and cannot be accessed in assembly initialize, class initialize, class cleanup, or assembly cleanup methods.</value>
  </data>
  <data name="FlowTestContextCancellationTokenTitle" xml:space="preserve">
    <value>Flow TestContext.CancellationToken to async operations</value>
  </data>
  <data name="FlowTestContextCancellationTokenMessageFormat" xml:space="preserve">
    <value>Consider using the overload that accepts a CancellationToken and pass 'TestContext.CancellationToken'</value>
  </data>
  <data name="FlowTestContextCancellationTokenDescription" xml:space="preserve">
    <value>When calling async methods that have overloads accepting a CancellationToken parameter, prefer using the overload with TestContext.CancellationToken to enable cooperative cancellation and respect test timeouts.</value>
  </data>
  <data name="AssertThrowsShouldContainSingleStatementTitle" xml:space="preserve">
    <value>Assert.Throws should contain only a single statement/expression</value>
  </data>
  <data name="AssertThrowsShouldContainSingleStatementMessageFormat" xml:space="preserve">
    <value>Assert.Throws should contain only a single statement/expression</value>
  </data>
  <data name="AssertThrowsShouldContainSingleStatementDescription" xml:space="preserve">
    <value>Assert.Throws methods should contain only a single statement or expression. Multiple statements can be misleading - if the first statement throws, subsequent statements are never executed; if it doesn't throw, it should be moved outside the Assert.Throws.</value>
  </data>
  <data name="GlobalTestFixtureShouldBeValidTitle" xml:space="preserve">
    <value>GlobalTestInitialize and GlobalTestCleanup methods should have valid layout</value>
  </data>
  <data name="GlobalTestFixtureShouldBeValidMessageFormat" xml:space="preserve">
    <value>Global test fixture method '{0}' signature is invalid</value>
  </data>
  <data name="GlobalTestFixtureShouldBeValidDescription" xml:space="preserve">
    <value>Methods marked with '[GlobalTestInitialize]' or '[GlobalTestCleanup]' should follow the following layout to be valid:
-it can't be declared on a generic class
-it should be 'public'
-it should be 'static'
-it should not be 'async void'
-it should not be a special method (finalizer, operator...).
-it should not be generic
-it should take one parameter of type 'TestContext'
-return type should be 'void', 'Task' or 'ValueTask'

The type declaring these methods should also respect the following rules:
-The type should be a class
-The class should be 'public'
-The class shouldn't be 'static'
-The class should be marked with '[TestClass]' (or a derived attribute)
-the class should not be generic.</value>
  </data>
  <data name="AvoidExplicitDynamicDataSourceTypeTitle" xml:space="preserve">
    <value>Avoid passing an explicit 'DynamicDataSourceType' and use the default auto detect behavior</value>
  </data>
  <data name="AvoidExplicitDynamicDataSourceTypeMessageFormat" xml:space="preserve">
    <value>Remove the 'DynamicDataSourceType' argument to use the default auto detect behavior</value>
  </data>
  <data name="TestMethodAttributeShouldSetDisplayNameCorrectlyTitle" xml:space="preserve">
    <value>TestMethodAttribute should set DisplayName correctly</value>
  </data>
  <data name="TestMethodAttributeShouldSetDisplayNameCorrectlyMessageFormat" xml:space="preserve">
    <value>Use the 'DisplayName' property instead of passing a string argument to TestMethodAttribute</value>
  </data>
  <data name="TestMethodAttributeShouldPropagateSourceInformationTitle" xml:space="preserve">
    <value>TestMethodAttribute derived class should propagate source information</value>
  </data>
  <data name="TestMethodAttributeShouldPropagateSourceInformationMessageFormat" xml:space="preserve">
    <value>TestMethodAttribute derived class '{0}' should add CallerFilePath and CallerLineNumber parameters to its constructor</value>
  </data>
  <data name="UseCancellationTokenPropertyTitle" xml:space="preserve">
    <value>Use TestContext.CancellationToken instead of TestContext.CancellationTokenSource.Token</value>
  </data>
  <data name="UseCancellationTokenPropertyMessageFormat" xml:space="preserve">
    <value>Use 'TestContext.CancellationToken' instead of 'TestContext.CancellationTokenSource.Token'</value>
  </data>
  <data name="UseCancellationTokenPropertyDescription" xml:space="preserve">
    <value>TestContext.CancellationToken provides a more direct way to access the cancellation token compared to TestContext.CancellationTokenSource.Token.</value>
  </data>
  <data name="IgnoreStringMethodReturnValueTitle" xml:space="preserve">
    <value>Do not ignore the return value of string methods</value>
  </data>
  <data name="IgnoreStringMethodReturnValueMessageFormat" xml:space="preserve">
    <value>The return value of '{0}' should not be ignored</value>
  </data>
  <data name="IgnoreStringMethodReturnValueDescription" xml:space="preserve">
    <value>Methods like Contains, StartsWith, and EndsWith return boolean values that indicate whether the condition was met. Ignoring these return values is likely a mistake.</value>
  </data>
  <data name="DoNotNegateBooleanAssertionFix" xml:space="preserve">
    <value>Use 'Assert.{0}' instead</value>
  </data>
  <data name="DoNotNegateBooleanAssertionFixAllTitle" xml:space="preserve">
    <value>Use proper Assert methods for all negated assertions</value>
  </data>
  <data name="AvoidAssertsInCatchBlocksTitle" xml:space="preserve">
    <value>Do not use asserts in catch blocks</value>
  </data>
  <data name="AvoidAssertsInCatchBlocksMessageFormat" xml:space="preserve">
    <value>Do not use asserts in catch blocks because they may not fail the test if no exception is thrown</value>
  </data>
  <data name="AvoidAssertsInCatchBlocksDescription" xml:space="preserve">
    <value>Using asserts in catch blocks is problematic because the test will pass even if no exception is thrown and the catch block is never executed. Use 'Assert.Throws', 'Assert.ThrowsExactly', 'Assert.ThrowsAsync' or 'Assert.ThrowsExactlyAsync' to verify that an exception is thrown, and then make additional assertions on the caught exception without using the try-catch block.</value>
  </data>
<<<<<<< HEAD
  <data name="DuplicateTestMethodAttributeTitle" xml:space="preserve">
    <value>Avoid duplicate test method attributes</value>
  </data>
  <data name="DuplicateTestMethodAttributeMessageFormat" xml:space="preserve">
    <value>Test method '{0}' has multiple attributes that inherit from 'TestMethodAttribute'. Only one test method attribute should be used.</value>
  </data>
  <data name="DuplicateTestMethodAttributeDescription" xml:space="preserve">
    <value>A test method should be marked with exactly one attribute that is or inherits from 'TestMethodAttribute'. When multiple such attributes are present, only the first one returned by reflection will be used.</value>
=======
  <data name="DoNotUseParallelizeAndDoNotParallelizeTogetherTitle" xml:space="preserve">
    <value>Do not use both '[Parallelize]' and '[DoNotParallelize]' attributes</value>
    <comment>{Locked="[Parallelize]"}{Locked="[DoNotParallelize]"}</comment>
  </data>
  <data name="DoNotUseParallelizeAndDoNotParallelizeTogetherMessageFormat" xml:space="preserve">
    <value>Assembly has both '[Parallelize]' and '[DoNotParallelize]' attributes which creates ambiguity</value>
    <comment>{Locked="[Parallelize]"}{Locked="[DoNotParallelize]"}</comment>
  </data>
  <data name="DoNotUseParallelizeAndDoNotParallelizeTogetherDescription" xml:space="preserve">
    <value>An assembly should have either '[Parallelize]' or '[DoNotParallelize]' attribute, but not both. Having both attributes creates an ambiguous configuration. When both are present, '[DoNotParallelize]' takes precedence and parallelization will be disabled.</value>
    <comment>{Locked="[Parallelize]"}{Locked="[DoNotParallelize]"}</comment>
>>>>>>> 44d22d70
  </data>
</root><|MERGE_RESOLUTION|>--- conflicted
+++ resolved
@@ -699,16 +699,6 @@
   <data name="AvoidAssertsInCatchBlocksDescription" xml:space="preserve">
     <value>Using asserts in catch blocks is problematic because the test will pass even if no exception is thrown and the catch block is never executed. Use 'Assert.Throws', 'Assert.ThrowsExactly', 'Assert.ThrowsAsync' or 'Assert.ThrowsExactlyAsync' to verify that an exception is thrown, and then make additional assertions on the caught exception without using the try-catch block.</value>
   </data>
-<<<<<<< HEAD
-  <data name="DuplicateTestMethodAttributeTitle" xml:space="preserve">
-    <value>Avoid duplicate test method attributes</value>
-  </data>
-  <data name="DuplicateTestMethodAttributeMessageFormat" xml:space="preserve">
-    <value>Test method '{0}' has multiple attributes that inherit from 'TestMethodAttribute'. Only one test method attribute should be used.</value>
-  </data>
-  <data name="DuplicateTestMethodAttributeDescription" xml:space="preserve">
-    <value>A test method should be marked with exactly one attribute that is or inherits from 'TestMethodAttribute'. When multiple such attributes are present, only the first one returned by reflection will be used.</value>
-=======
   <data name="DoNotUseParallelizeAndDoNotParallelizeTogetherTitle" xml:space="preserve">
     <value>Do not use both '[Parallelize]' and '[DoNotParallelize]' attributes</value>
     <comment>{Locked="[Parallelize]"}{Locked="[DoNotParallelize]"}</comment>
@@ -720,6 +710,14 @@
   <data name="DoNotUseParallelizeAndDoNotParallelizeTogetherDescription" xml:space="preserve">
     <value>An assembly should have either '[Parallelize]' or '[DoNotParallelize]' attribute, but not both. Having both attributes creates an ambiguous configuration. When both are present, '[DoNotParallelize]' takes precedence and parallelization will be disabled.</value>
     <comment>{Locked="[Parallelize]"}{Locked="[DoNotParallelize]"}</comment>
->>>>>>> 44d22d70
+  </data>
+  <data name="DuplicateTestMethodAttributeTitle" xml:space="preserve">
+    <value>Avoid duplicate test method attributes</value>
+  </data>
+  <data name="DuplicateTestMethodAttributeMessageFormat" xml:space="preserve">
+    <value>Test method '{0}' has multiple attributes that inherit from 'TestMethodAttribute'. Only one test method attribute should be used.</value>
+  </data>
+  <data name="DuplicateTestMethodAttributeDescription" xml:space="preserve">
+    <value>A test method should be marked with exactly one attribute that is or inherits from 'TestMethodAttribute'. When multiple such attributes are present, only the first one returned by reflection will be used.</value>
   </data>
 </root>