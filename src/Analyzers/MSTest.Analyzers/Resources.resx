<?xml version="1.0" encoding="utf-8"?>
<root>
  <!-- 
    Microsoft ResX Schema 
    
    Version 2.0
    
    The primary goals of this format is to allow a simple XML format 
    that is mostly human readable. The generation and parsing of the 
    various data types are done through the TypeConverter classes 
    associated with the data types.
    
    Example:
    
    ... ado.net/XML headers & schema ...
    <resheader name="resmimetype">text/microsoft-resx</resheader>
    <resheader name="version">2.0</resheader>
    <resheader name="reader">System.Resources.ResXResourceReader, System.Windows.Forms, ...</resheader>
    <resheader name="writer">System.Resources.ResXResourceWriter, System.Windows.Forms, ...</resheader>
    <data name="Name1"><value>this is my long string</value><comment>this is a comment</comment></data>
    <data name="Color1" type="System.Drawing.Color, System.Drawing">Blue</data>
    <data name="Bitmap1" mimetype="application/x-microsoft.net.object.binary.base64">
        <value>[base64 mime encoded serialized .NET Framework object]</value>
    </data>
    <data name="Icon1" type="System.Drawing.Icon, System.Drawing" mimetype="application/x-microsoft.net.object.bytearray.base64">
        <value>[base64 mime encoded string representing a byte array form of the .NET Framework object]</value>
        <comment>This is a comment</comment>
    </data>
                
    There are any number of "resheader" rows that contain simple 
    name/value pairs.
    
    Each data row contains a name, and value. The row also contains a 
    type or mimetype. Type corresponds to a .NET class that support 
    text/value conversion through the TypeConverter architecture. 
    Classes that don't support this are serialized and stored with the 
    mimetype set.
    
    The mimetype is used for serialized objects, and tells the 
    ResXResourceReader how to depersist the object. This is currently not 
    extensible. For a given mimetype the value must be set accordingly:
    
    Note - application/x-microsoft.net.object.binary.base64 is the format 
    that the ResXResourceWriter will generate, however the reader can 
    read any of the formats listed below.
    
    mimetype: application/x-microsoft.net.object.binary.base64
    value   : The object must be serialized with 
            : System.Runtime.Serialization.Formatters.Binary.BinaryFormatter
            : and then encoded with base64 encoding.
    
    mimetype: application/x-microsoft.net.object.soap.base64
    value   : The object must be serialized with 
            : System.Runtime.Serialization.Formatters.Soap.SoapFormatter
            : and then encoded with base64 encoding.

    mimetype: application/x-microsoft.net.object.bytearray.base64
    value   : The object must be serialized into a byte array 
            : using a System.ComponentModel.TypeConverter
            : and then encoded with base64 encoding.
    -->
  <xsd:schema id="root" xmlns="" xmlns:xsd="http://www.w3.org/2001/XMLSchema" xmlns:msdata="urn:schemas-microsoft-com:xml-msdata">
    <xsd:import namespace="http://www.w3.org/XML/1998/namespace" />
    <xsd:element name="root" msdata:IsDataSet="true">
      <xsd:complexType>
        <xsd:choice maxOccurs="unbounded">
          <xsd:element name="metadata">
            <xsd:complexType>
              <xsd:sequence>
                <xsd:element name="value" type="xsd:string" minOccurs="0" />
              </xsd:sequence>
              <xsd:attribute name="name" use="required" type="xsd:string" />
              <xsd:attribute name="type" type="xsd:string" />
              <xsd:attribute name="mimetype" type="xsd:string" />
              <xsd:attribute ref="xml:space" />
            </xsd:complexType>
          </xsd:element>
          <xsd:element name="assembly">
            <xsd:complexType>
              <xsd:attribute name="alias" type="xsd:string" />
              <xsd:attribute name="name" type="xsd:string" />
            </xsd:complexType>
          </xsd:element>
          <xsd:element name="data">
            <xsd:complexType>
              <xsd:sequence>
                <xsd:element name="value" type="xsd:string" minOccurs="0" msdata:Ordinal="1" />
                <xsd:element name="comment" type="xsd:string" minOccurs="0" msdata:Ordinal="2" />
              </xsd:sequence>
              <xsd:attribute name="name" type="xsd:string" use="required" msdata:Ordinal="1" />
              <xsd:attribute name="type" type="xsd:string" msdata:Ordinal="3" />
              <xsd:attribute name="mimetype" type="xsd:string" msdata:Ordinal="4" />
              <xsd:attribute ref="xml:space" />
            </xsd:complexType>
          </xsd:element>
          <xsd:element name="resheader">
            <xsd:complexType>
              <xsd:sequence>
                <xsd:element name="value" type="xsd:string" minOccurs="0" msdata:Ordinal="1" />
              </xsd:sequence>
              <xsd:attribute name="name" type="xsd:string" use="required" />
            </xsd:complexType>
          </xsd:element>
        </xsd:choice>
      </xsd:complexType>
    </xsd:element>
  </xsd:schema>
  <resheader name="resmimetype">
    <value>text/microsoft-resx</value>
  </resheader>
  <resheader name="version">
    <value>2.0</value>
  </resheader>
  <resheader name="reader">
    <value>System.Resources.ResXResourceReader, System.Windows.Forms, Version=4.0.0.0, Culture=neutral, PublicKeyToken=b77a5c561934e089</value>
  </resheader>
  <resheader name="writer">
    <value>System.Resources.ResXResourceWriter, System.Windows.Forms, Version=4.0.0.0, Culture=neutral, PublicKeyToken=b77a5c561934e089</value>
  </resheader>
  <data name="AssemblyCleanupShouldBeValidDescription" xml:space="preserve">
    <value>Methods marked with '[AssemblyCleanup]' should follow the following layout to be valid:
-it can't be declared on a generic class
-it should be 'public'
-it should be 'static'
-it should not be 'async void'
-it should not be a special method (finalizer, operator...).
-it should not be generic
-it should either not take any parameter, or take a single parameter of type 'TestContext'
-return type should be 'void', 'Task' or 'ValueTask'

The type declaring these methods should also respect the following rules:
-The type should be a class
-The class should be 'public' or 'internal' (if the test project is using the '[DiscoverInternals]' attribute)
-The class shouldn't be 'static'
-The class should be marked with '[TestClass]' (or a derived attribute)
-the class should not be generic.</value>
  </data>
  <data name="AssemblyCleanupShouldBeValidMessageFormat" xml:space="preserve">
    <value>AssemblyCleanup method '{0}' signature is invalid</value>
  </data>
  <data name="AssemblyCleanupShouldBeValidTitle" xml:space="preserve">
    <value>AssemblyCleanup methods should have valid layout</value>
  </data>
  <data name="AssemblyInitializeShouldBeValidDescription" xml:space="preserve">
    <value>Methods marked with '[AssemblyInitialize]' should follow the following layout to be valid:
-it can't be declared on a generic class
-it should be 'public'
-it should be 'static'
-it should not be 'async void'
-it should not be a special method (finalizer, operator...).
-it should not be generic
-it should take one parameter of type 'TestContext'
-return type should be 'void', 'Task' or 'ValueTask'

The type declaring these methods should also respect the following rules:
-The type should be a class
-The class should be 'public' or 'internal' (if the test project is using the '[DiscoverInternals]' attribute)
-The class shouldn't be 'static'
-The class should be marked with '[TestClass]' (or a derived attribute)
-the class should not be generic.</value>
  </data>
  <data name="AssemblyInitializeShouldBeValidMessageFormat" xml:space="preserve">
    <value>AssemblyInitialize method '{0}' signature is invalid</value>
  </data>
  <data name="AssemblyInitializeShouldBeValidTitle" xml:space="preserve">
    <value>AssemblyInitialize methods should have valid layout</value>
  </data>
  <data name="AssertionArgsShouldAvoidConditionalAccessMessageFormat" xml:space="preserve">
    <value>Prefer adding an additional assertion that checks for null</value>
  </data>
  <data name="AssertionArgsShouldAvoidConditionalAccessTitle" xml:space="preserve">
    <value>Avoid conditional access in assertions</value>
  </data>
  <data name="AssertionArgsShouldBePassedInCorrectOrderDescription" xml:space="preserve">
    <value>'Assert.AreEqual', 'Assert.AreNotEqual', 'Assert.AreSame' and 'Assert.AreNotSame' expects the expected value to be passed first and the actual value to be passed as second argument.</value>
  </data>
  <data name="AssertionArgsShouldBePassedInCorrectOrderMessageFormat" xml:space="preserve">
    <value>Assertion arguments should be passed in the correct order. 'actual' and 'expected'/'notExpected' arguments have been swapped.</value>
  </data>
  <data name="AssertionArgsShouldBePassedInCorrectOrderTitle" xml:space="preserve">
    <value>Assertion arguments should be passed in the correct order</value>
  </data>
  <data name="ClassCleanupShouldBeValidDescription" xml:space="preserve">
    <value>Methods marked with '[ClassCleanup]' should follow the following layout to be valid:
-it can't be declared on a generic class without the 'InheritanceBehavior' mode is set
-it should be 'public'
-it should be 'static'
-it should not be 'async void'
-it should not be a special method (finalizer, operator...).
-it should not be generic
-it should either not take any parameter, or take a single parameter of type 'TestContext'
-return type should be 'void', 'Task' or 'ValueTask'
-'InheritanceBehavior.BeforeEachDerivedClass' attribute parameter should be specified if the class is 'abstract'
-'InheritanceBehavior.BeforeEachDerivedClass' attribute parameter should not be specified if the class is 'sealed'

The type declaring these methods should also respect the following rules:
-The type should be a class
-The class should be 'public' or 'internal' (if the test project is using the '[DiscoverInternals]' attribute)
-The class shouldn't be 'static'
-If the class is 'sealed', it should be marked with '[TestClass]' (or a derived attribute)
-the class should not be generic.</value>
  </data>
  <data name="ClassCleanupShouldBeValidMessageFormat" xml:space="preserve">
    <value>ClassCleanup method '{0}' signature is invalid</value>
  </data>
  <data name="ClassCleanupShouldBeValidTitle" xml:space="preserve">
    <value>ClassCleanup methods should have valid layout</value>
  </data>
  <data name="ClassInitializeShouldBeValidDescription" xml:space="preserve">
    <value>Methods marked with '[ClassInitialize]' should follow the following layout to be valid:
-it can't be declared on a generic class without the 'InheritanceBehavior' mode is set
-it should be 'public'
-it should be 'static'
-it should not be 'async void'
-it should not be a special method (finalizer, operator...).
-it should not be generic
-it should take one parameter of type 'TestContext'
-return type should be 'void', 'Task' or 'ValueTask'
-'InheritanceBehavior.BeforeEachDerivedClass' attribute parameter should be specified if the class is 'abstract'
-'InheritanceBehavior.BeforeEachDerivedClass' attribute parameter should not be specified if the class is 'sealed'

The type declaring these methods should also respect the following rules:
-The type should be a class
-The class should be 'public' or 'internal' (if the test project is using the '[DiscoverInternals]' attribute)
-The class shouldn't be 'static'
-If the class is 'sealed', it should be marked with '[TestClass]' (or a derived attribute)
-the class should not be generic.</value>
  </data>
  <data name="ClassInitializeShouldBeValidMessageFormat" xml:space="preserve">
    <value>ClassInitialize method '{0}' signature is invalid</value>
  </data>
  <data name="ClassInitializeShouldBeValidTitle" xml:space="preserve">
    <value>ClassInitialize methods should have valid layout</value>
  </data>
  <data name="DataRowShouldBeValidDescription" xml:space="preserve">
    <value>DataRow entry should have the following layout to be valid:
- should only be set on a test method;
- argument count should match method argument count;
- argument type should match method argument type.</value>
  </data>
  <data name="DataRowShouldBeValidMessageFormat_ArgumentCountMismatch" xml:space="preserve">
    <value>DataRow argument count should match method parameter count (constructor arguments: {0}, method parameters: {1})</value>
  </data>
  <data name="DataRowShouldBeValidMessageFormat_ArgumentTypeMismatch" xml:space="preserve">
    <value>DataRow argument types do not match method parameter types. {0}</value>
  </data>
  <data name="DataRowShouldBeValidMessageFormat_ParameterMismatch" xml:space="preserve">
    <value>Parameter '{0}' expects type '{1}', but the provided value has type '{2}'</value>
  </data>
  <data name="DataRowShouldBeValidMessageFormat_OnTestMethod" xml:space="preserve">
    <value>DataRow should only be set on a test method</value>
  </data>
  <data name="DataRowShouldBeValidTitle" xml:space="preserve">
    <value>DataRow should be valid</value>
  </data>
  <data name="DoNotNegateBooleanAssertionMessageFormat" xml:space="preserve">
    <value>Do not negate boolean assertions, instead use the opposite assertion</value>
  </data>
  <data name="DoNotNegateBooleanAssertionTitle" xml:space="preserve">
    <value>Do not negate boolean assertions</value>
  </data>
  <data name="DoNotStoreStaticTestContextAnalyzerMessageFormat" xml:space="preserve">
    <value>Do not store TestContext in a static member</value>
  </data>
  <data name="DoNotStoreStaticTestContextAnalyzerTitle" xml:space="preserve">
    <value>Do not store TestContext in a static member</value>
  </data>
  <data name="PreferAssertFailOverAlwaysFalseConditionsMessageFormat" xml:space="preserve">
    <value>Use 'Assert.Fail' instead of an always-failing 'Assert.{0}' assert</value>
  </data>
  <data name="PreferAssertFailOverAlwaysFalseConditionsTitle" xml:space="preserve">
    <value>Use 'Assert.Fail' instead of an always-failing assert</value>
  </data>
  <data name="PreferConstructorOverTestInitializeMessageFormat" xml:space="preserve">
    <value>Prefer constructors over TestInitialize methods</value>
  </data>
  <data name="PreferConstructorOverTestInitializeTitle" xml:space="preserve">
    <value>Prefer constructors over TestInitialize methods</value>
  </data>
  <data name="PreferDisposeOverTestCleanupMessageFormat" xml:space="preserve">
    <value>Prefer 'Dispose' over TestCleanup methods</value>
  </data>
  <data name="PreferDisposeOverTestCleanupTitle" xml:space="preserve">
    <value>Prefer 'Dispose' over TestCleanup methods</value>
  </data>
  <data name="PreferTestCleanupOverDisposeMessageFormat" xml:space="preserve">
    <value>Prefer TestCleanup over 'Dispose' methods</value>
  </data>
  <data name="PreferTestCleanupOverDisposeTitle" xml:space="preserve">
    <value>Prefer TestCleanup over 'Dispose' methods</value>
  </data>
  <data name="PreferTestInitializeOverConstructorMessageFormat" xml:space="preserve">
    <value>Prefer TestInitialize methods over constructors</value>
  </data>
  <data name="PreferTestInitializeOverConstructorTitle" xml:space="preserve">
    <value>Prefer TestInitialize methods over constructors</value>
  </data>
  <data name="PublicMethodShouldBeTestMethodAnalyzerDescription" xml:space="preserve">
    <value>Public methods should be test methods (marked with `[TestMethod]`).</value>
  </data>
  <data name="PublicMethodShouldBeTestMethodAnalyzerFormat" xml:space="preserve">
    <value>Public method '{0}' should be a test method</value>
  </data>
  <data name="PublicMethodShouldBeTestMethodAnalyzerTitle" xml:space="preserve">
    <value>Public methods should be test methods</value>
  </data>
  <data name="PublicTypeShouldBeTestClassDescription" xml:space="preserve">
    <value>It's considered a good practice to have only test classes marked public in a test project.</value>
  </data>
  <data name="PublicTypeShouldBeTestClassMessageFormat" xml:space="preserve">
    <value>Public type '{0}' should be marked with '[TestClass]' or changed to 'internal'</value>
  </data>
  <data name="PublicTypeShouldBeTestClassTitle" xml:space="preserve">
    <value>Public types should be test classes</value>
  </data>
  <data name="TestClassShouldBeValidDescription" xml:space="preserve">
    <value>Test classes, classes marked with the '[TestClass]' attribute, should respect the following layout to be considered valid by MSTest:
- it should be 'public' (or 'internal' if '[assembly: DiscoverInternals]' attribute is set)
- it should not be 'static' (except if it contains only 'AssemblyInitialize' and/or 'AssemblyCleanup' methods)
- it should not be generic.</value>
  </data>
  <data name="TestClassShouldBeValidTitle" xml:space="preserve">
    <value>Test classes should have valid layout</value>
  </data>
  <data name="TestClassShouldHaveTestMethodDescription" xml:space="preserve">
    <value>Test class should have at least one test method or be 'static' with method(s) marked by '[AssemblyInitialize]' and/or '[AssemblyCleanup]'.</value>
  </data>
  <data name="TestClassShouldHaveTestMethodMessageFormat" xml:space="preserve">
    <value>Test class '{0}' should have at least one test method or be 'static' with method(s) marked by '[AssemblyInitialize]' and/or '[AssemblyCleanup]'</value>
  </data>
  <data name="TestClassShouldHaveTestMethodTitle" xml:space="preserve">
    <value>Test class should have test method</value>
  </data>
  <data name="TestCleanupShouldBeValidDescription" xml:space="preserve">
    <value>Methods marked with '[TestCleanup]' should follow the following layout to be valid:
-it should be 'public'
-it should not be 'abstract'
-it should not be 'async void'
-it should not be 'static'
-it should not be a special method (finalizer, operator...).
-it should not be generic
-it should not take any parameter
-return type should be 'void', 'Task' or 'ValueTask'

The type declaring these methods should also respect the following rules:
-The type should be a class
-The class should be 'public' or 'internal' (if the test project is using the '[DiscoverInternals]' attribute)
-The class shouldn't be 'static'
-If the class is 'sealed', it should be marked with '[TestClass]' (or a derived attribute).</value>
  </data>
  <data name="TestCleanupShouldBeValidMessageFormat" xml:space="preserve">
    <value>TestCleanup method '{0}' signature is invalid</value>
  </data>
  <data name="TestCleanupShouldBeValidTitle" xml:space="preserve">
    <value>TestCleanup method should have valid layout</value>
  </data>
  <data name="TestContextShouldBeValidDescription" xml:space="preserve">
    <value>'TestContext' should be a non-static field or property assigned in constructor or for a property set by MSTest, it should follow the layout:
- it should be 'public' regardless of whether '[assembly: DiscoverInternals]' attribute is set or not.
- it should not be 'static'
- it should have a setter.</value>
  </data>
  <data name="TestContextShouldBeValidMessageFormat" xml:space="preserve">
    <value>Property 'TestContext' should be valid</value>
  </data>
  <data name="TestContextShouldBeValidTitle" xml:space="preserve">
    <value>Test context property should have valid layout</value>
  </data>
  <data name="TestInitializeShouldBeValidDescription" xml:space="preserve">
    <value>Methods marked with '[TestInitialize]' should follow the following layout to be valid:
-it should be 'public'
-it should not be 'abstract'
-it should not be 'async void'
-it should not be 'static'
-it should not be a special method (finalizer, operator...).
-it should not be generic
-it should not take any parameter
-return type should be 'void', 'Task' or 'ValueTask'

The type declaring these methods should also respect the following rules:
-The type should be a class
-The class should be 'public' or 'internal' (if the test project is using the '[DiscoverInternals]' attribute)
-The class shouldn't be 'static'
-If the class is 'sealed', it should be marked with '[TestClass]' (or a derived attribute).</value>
  </data>
  <data name="TestInitializeShouldBeValidMessageFormat" xml:space="preserve">
    <value>TestInitialize method '{0}' signature is invalid</value>
  </data>
  <data name="TestInitializeShouldBeValidTitle" xml:space="preserve">
    <value>TestInitialize method should have valid layout</value>
  </data>
  <data name="TestMethodShouldBeValidDescription" xml:space="preserve">
    <value>Test methods, methods marked with the '[TestMethod]' attribute, should respect the following layout to be considered valid by MSTest:
- it should be 'public' (or 'internal' if '[assembly: DiscoverInternals]' attribute is set)
- it should not be 'static'
- it should may be generic as long as type parameters can be inferred and argument types are compatible
- it should not be 'abstract'
- return type should be 'void', 'Task' or 'ValueTask'
- it should not be 'async void'
- it should not be a special method (finalizer, operator...).</value>
  </data>
  <data name="TestMethodShouldBeValidMessageFormat" xml:space="preserve">
    <value>Test method '{0}' signature is invalid</value>
  </data>
  <data name="TestMethodShouldBeValidTitle" xml:space="preserve">
    <value>Test methods should have valid layout</value>
  </data>
  <data name="TestMethodShouldNotBeIgnoredAnalyzerDescription" xml:space="preserve">
    <value>Test methods should not be ignored (marked with '[Ignore]').</value>
  </data>
  <data name="TestMethodShouldNotBeIgnoredAnalyzerFormat" xml:space="preserve">
    <value>Test method '{0}' should not be ignored</value>
  </data>
  <data name="TestMethodShouldNotBeIgnoredAnalyzerTitle" xml:space="preserve">
    <value>Test method should not be ignored</value>
  </data>
  <data name="UseAsyncSuffixTestFixtureMethodSuppressorJustification" xml:space="preserve">
    <value>Asynchronous test fixture methods do not require the 'Async' suffix</value>
  </data>
  <data name="UseAsyncSuffixTestMethodSuppressorJustification" xml:space="preserve">
    <value>Asynchronous test methods do not require the 'Async' suffix</value>
  </data>
  <data name="UnusedParameterSuppressorJustification" xml:space="preserve">
    <value>TestContext parameter is required by MSTest for AssemblyInitialize and ClassInitialize methods</value>
  </data>
  <data name="UseAttributeOnTestMethodAnalyzerMessageFormat" xml:space="preserve">
    <value>[{0}] can only be set on methods marked with [TestMethod]</value>
  </data>
  <data name="UseAttributeOnTestMethodAnalyzerTitle" xml:space="preserve">
    <value>[{0}] can only be set on methods marked with [TestMethod]</value>
  </data>
  <data name="UseParallelizeAttributeAnalyzerDescription" xml:space="preserve">
    <value>By default, MSTest runs tests within the same assembly sequentially, which can lead to severe performance limitations. It is recommended to enable assembly attribute '[Parallelize]' to run tests in parallel, or if the assembly is known to not be parallelizable, to use explicitly the assembly level attribute '[DoNotParallelize]'.</value>
  </data>
  <data name="UseParallelizeAttributeAnalyzerMessageFormat" xml:space="preserve">
    <value>Explicitly enable or disable tests parallelization</value>
  </data>
  <data name="UseParallelizeAttributeAnalyzerTitle" xml:space="preserve">
    <value>Explicitly enable or disable tests parallelization</value>
  </data>
  <data name="TypeContainingTestMethodShouldBeATestClassTitle" xml:space="preserve">
    <value>Type containing '[TestMethod]' should be marked with '[TestClass]'</value>
  </data>
  <data name="TypeContainingTestMethodShouldBeATestClassDescription" xml:space="preserve">
    <value>Type containing '[TestMethod]' should be marked with '[TestClass]', otherwise the test method will be silently ignored.</value>
  </data>
  <data name="TypeContainingTestMethodShouldBeATestClassMessageFormat" xml:space="preserve">
    <value>Type '{0}' contains test methods and should be marked with '[TestClass]'</value>
  </data>
  <data name="DoNotUseSystemDescriptionAttributeTitle" xml:space="preserve">
    <value>'System.ComponentModel.DescriptionAttribute' has no effect on test methods</value>
  </data>
  <data name="DoNotUseSystemDescriptionAttributeMessageFormat" xml:space="preserve">
    <value>Did you mean to be using 'Microsoft.VisualStudio.TestTools.UnitTesting.DescriptionAttribute'?</value>
  </data>
  <data name="DoNotUseSystemDescriptionAttributeDescription" xml:space="preserve">
    <value>'System.ComponentModel.DescriptionAttribute' has no effect in the context of tests and you likely wanted to use 'Microsoft.VisualStudio.TestTools.UnitTesting.DescriptionAttribute' instead.</value>
  </data>
  <data name="ReviewAlwaysTrueAssertConditionAnalyzerTitle" xml:space="preserve">
    <value>Assertion condition is always true</value>
  </data>
  <data name="ReviewAlwaysTrueAssertConditionAnalyzerMessageFormat" xml:space="preserve">
    <value>Review or remove the assertion as its condition is known to be always true</value>
  </data>
  <data name="DynamicDataShouldBeValidTitle" xml:space="preserve">
    <value>DynamicData should be valid</value>
  </data>
  <data name="DynamicDataShouldBeValidDescription" xml:space="preserve">
    <value>'DynamicData' entry should have the following layout to be valid:
- should only be set on a test method;
- member should be defined on the type specified;
- member should be a method if DynamicDataSourceType.Method is specified or a property otherwise.</value>
  </data>
  <data name="DynamicDataShouldBeValidMessageFormat_OnTestMethod" xml:space="preserve">
    <value>'[DynamicData]' should only be set on a test method</value>
  </data>
  <data name="DynamicDataShouldBeValidMessageFormat_MemberNotFound" xml:space="preserve">
    <value>'[DynamicData]' member '{0}.{1}' cannot be found</value>
  </data>
  <data name="DynamicDataShouldBeValidMessageFormat_TooManyMembers" xml:space="preserve">
    <value>'[DynamicData]' member '{0}.{1}' is found more than once</value>
  </data>
  <data name="DynamicDataShouldBeValidMessageFormat_SourceTypeProperty" xml:space="preserve">
    <value>'[DynamicData]' member '{0}.{1}' is a property so you should use 'DynamicDataSourceType.AutoDetect' or 'DynamicDataSourceType.Property' (auto detect is the default when not specified explicitly, and is recommended)</value>
  </data>
  <data name="DynamicDataShouldBeValidMessageFormat_MemberMethod" xml:space="preserve">
    <value>'[DynamicData]' member '{0}.{1}' should be a method</value>
  </data>
  <data name="DynamicDataShouldBeValidMessageFormat_MemberType" xml:space="preserve">
    <value>'[DynamicData]' referenced member '{0}.{1}' should return 'IEnumerable&lt;object[]&gt;', 'IEnumerable&lt;Tuple&gt;` or 'IEnumerable&lt;ValueTuple&gt;'</value>
  </data>
  <data name="DynamicDataShouldBeValidMessageFormat_SourceTypeMethod" xml:space="preserve">
    <value>'[DynamicData]' member '{0}.{1}' is a method so you should use 'DynamicDataSourceType.AutoDetect' or 'DynamicDataSourceType.Method' (auto detect is the default when not specified explicitly, and is recommended)</value>
  </data>
  <data name="DynamicDataShouldBeValidMessageFormat_SourceTypeField" xml:space="preserve">
    <value>'[DynamicData]' member '{0}.{1}' is a field so you should use 'DynamicDataSourceType.AutoDetect' or 'DynamicDataSourceType.Field' (auto detect is the default when not specified explicitly, and is recommended)</value>
  </data>
  <data name="DynamicDataShouldBeValidMessageFormat_DisplayMethodSignature" xml:space="preserve">
    <value>'[DynamicData]' display name method '{0}.{1}' signature is invalid</value>
  </data>
  <data name="DynamicDataShouldBeValidMessageFormat_DataMemberSignature" xml:space="preserve">
    <value>'[DynamicData]' data member '{0}.{1}' signature is invalid</value>
  </data>
  <data name="UseDeploymentItemWithTestMethodOrTestClassTitle" xml:space="preserve">
    <value>'[DeploymentItem]' can be specified only on test class or test method</value>
  </data>
  <data name="UseDeploymentItemWithTestMethodOrTestClassMessageFormat" xml:space="preserve">
    <value>'[DeploymentItem]' can be specified only on test class or test method</value>
  </data>
  <data name="TestClassShouldBeValidMessageFormat" xml:space="preserve">
    <value>Test class '{0}' should be valid</value>
  </data>
  <data name="DoNotUseShadowingDescription" xml:space="preserve">
    <value>Shadowing test members could cause testing issues (such as NRE).</value>
  </data>
  <data name="DoNotUseShadowingMessageFormat" xml:space="preserve">
    <value>Member '{0}' already exists in the base class</value>
  </data>
  <data name="DoNotUseShadowingTitle" xml:space="preserve">
    <value>Do not use shadowing</value>
  </data>
  <data name="UseProperAssertMethodsTitle" xml:space="preserve">
    <value>Use proper 'Assert' methods</value>
  </data>
  <data name="UseProperAssertMethodsMessageFormat" xml:space="preserve">
    <value>Use 'Assert.{0}' instead of 'Assert.{1}'</value>
  </data>
  <data name="StringAssertToAssertTitle" xml:space="preserve">
    <value>Use 'Assert' instead of 'StringAssert'</value>
  </data>
  <data name="StringAssertToAssertMessageFormat" xml:space="preserve">
    <value>Use 'Assert.{0}' instead of 'StringAssert.{1}'</value>
  </data>
  <data name="DataRowShouldBeValidMessageFormat_GenericTypeArgumentNotResolved" xml:space="preserve">
    <value>The type of the generic parameter '{0}' could not be inferred.</value>
  </data>
  <data name="DataRowShouldBeValidMessageFormat_GenericTypeArgumentConflictingTypes" xml:space="preserve">
    <value>Found two conflicting types for generic parameter '{0}'. The conflicting types are '{1}' and '{2}'.</value>
  </data>
  <data name="DynamicDataShouldBeValidMessageFormat_SourceTypeNotPropertyOrMethod" xml:space="preserve">
    <value>'[DynamicData]' member '{0}.{1}' is not a property nor a method. Only properties and methods are supported.</value>
  </data>
  <data name="DynamicDataShouldBeValidMessageFormat_SourceTypeNotPropertyMethodOrField" xml:space="preserve">
    <value>'[DynamicData]' member '{0}.{1}' is not a property, method, or field. Only properties, methods, and fields are supported.</value>
  </data>
  <data name="AvoidAssertAreSameWithValueTypesTitle" xml:space="preserve">
    <value>Don't use 'Assert.AreSame' or 'Assert.AreNotSame' with value types</value>
  </data>
  <data name="AvoidAssertAreSameWithValueTypesMessageFormat" xml:space="preserve">
    <value>Use '{0}' instead of '{1}' when comparing value types</value>
  </data>
  <data name="AvoidAssertAreSameWithValueTypesDescription" xml:space="preserve">
    <value>Use 'Assert.AreEqual'/'Assert.AreNotEqual' instead of 'Assert.AreSame'/'Assert.AreNotSame' when comparing value types. Passing a value type to 'Assert.AreSame'/'Assert.AreNotSame' will be boxed (creating a new object). Because 'Assert.AreSame'/'Assert.AreNotSame' does the comparison by reference, 'Assert.AreSame' will fail when boxing happens, and 'Assert.AreNotSame' will always pass.</value>
  </data>
  <data name="AvoidUsingAssertsInAsyncVoidContextTitle" xml:space="preserve">
    <value>Do not assert inside 'async void' contexts</value>
  </data>
  <data name="AvoidUsingAssertsInAsyncVoidContextMessageFormat" xml:space="preserve">
    <value>Do not assert inside 'async void' methods, local functions, or lambdas because they may not fail the test</value>
  </data>
  <data name="AvoidUsingAssertsInAsyncVoidContextDescription" xml:space="preserve">
    <value>Do not assert inside 'async void' methods, local functions, or lambdas. Exceptions that are thrown in this context will be unhandled exceptions. When using VSTest under .NET Framework, they will be silently swallowed. When using Microsoft.Testing.Platform or VSTest under modern .NET, they may crash the process.</value>
  </data>
  <data name="UseConditionBaseWithTestClassTitle" xml:space="preserve">
    <value>Use 'ConditionBaseAttribute' on test classes</value>
  </data>
  <data name="UseConditionBaseWithTestClassMessageFormat" xml:space="preserve">
    <value>The attribute '{0}' which derives from 'ConditionBaseAttribute' should be used only on classes marked with `TestClassAttribute`</value>
  </data>
  <data name="DuplicateDataRowTitle" xml:space="preserve">
    <value>Avoid duplicated 'DataRow' entries</value>
  </data>
  <data name="DuplicateDataRowMessageFormat" xml:space="preserve">
    <value>Do not duplicate 'DataRow' attributes. This is usually a copy/paste error. The attribute indices are '{0}' and '{1}'.</value>
  </data>
  <data name="UseRetryWithTestMethodTitle" xml:space="preserve">
    <value>Use retry attribute on test method</value>
  </data>
  <data name="UseRetryWithTestMethodMessageFormat" xml:space="preserve">
    <value>An attribute that derives from 'RetryBaseAttribute' can be specified only on a test method</value>
  </data>
  <data name="PreferTestMethodOverDataTestMethodAnalyzerTitle" xml:space="preserve">
    <value>Prefer 'TestMethod' over 'DataTestMethod'</value>
  </data>
  <data name="PreferTestMethodOverDataTestMethodAnalyzerMessageFormat" xml:space="preserve">
    <value>'DataTestMethod' is obsolete. Use 'TestMethod' instead.</value>
  </data>
  <data name="PreferTestMethodOverDataTestMethodAnalyzerDescription" xml:space="preserve">
    <value>'DataTestMethodAttribute' is obsolete and provides no additional functionality over 'TestMethodAttribute'. Use 'TestMethodAttribute' for all test methods, including parameterized tests.</value>
  </data>
  <data name="UseCooperativeCancellationForTimeoutTitle" xml:space="preserve">
    <value>Use 'CooperativeCancellation = true' with '[Timeout]'</value>
  </data>
  <data name="UseCooperativeCancellationForTimeoutMessageFormat" xml:space="preserve">
    <value>Use 'CooperativeCancellation = true' with '[Timeout]' to enable cooperative cancellation behavior</value>
  </data>
  <data name="UseCooperativeCancellationForTimeoutDescription" xml:space="preserve">
    <value>Using '[Timeout]' without explicitly setting 'CooperativeCancellation = true' is discouraged. In a future version, cooperative cancellation will become the default behavior. Set 'CooperativeCancellation = true' to opt into the recommended behavior and avoid breaking changes.</value>
  </data>
  <data name="TestContextPropertyUsageTitle" xml:space="preserve">
    <value>TestContext property cannot be accessed in this context</value>
  </data>
  <data name="TestContextPropertyUsageMessageFormat" xml:space="preserve">
    <value>TestContext property '{0}' cannot be accessed in '{1}' method</value>
  </data>
  <data name="TestContextPropertyUsageDescription" xml:space="preserve">
    <value>Some TestContext properties are only available during test execution and cannot be accessed in assembly initialize, class initialize, class cleanup, or assembly cleanup methods.</value>
  </data>
  <data name="FlowTestContextCancellationTokenTitle" xml:space="preserve">
    <value>Flow TestContext.CancellationToken to async operations</value>
  </data>
  <data name="FlowTestContextCancellationTokenMessageFormat" xml:space="preserve">
    <value>Consider using the overload that accepts a CancellationToken and pass 'TestContext.CancellationToken'</value>
  </data>
  <data name="FlowTestContextCancellationTokenDescription" xml:space="preserve">
    <value>When calling async methods that have overloads accepting a CancellationToken parameter, prefer using the overload with TestContext.CancellationToken to enable cooperative cancellation and respect test timeouts.</value>
  </data>
  <data name="AssertThrowsShouldContainSingleStatementTitle" xml:space="preserve">
    <value>Assert.Throws should contain only a single statement/expression</value>
  </data>
  <data name="AssertThrowsShouldContainSingleStatementMessageFormat" xml:space="preserve">
    <value>Assert.Throws should contain only a single statement/expression</value>
  </data>
  <data name="AssertThrowsShouldContainSingleStatementDescription" xml:space="preserve">
    <value>Assert.Throws methods should contain only a single statement or expression. Multiple statements can be misleading - if the first statement throws, subsequent statements are never executed; if it doesn't throw, it should be moved outside the Assert.Throws.</value>
  </data>
  <data name="GlobalTestFixtureShouldBeValidTitle" xml:space="preserve">
    <value>GlobalTestInitialize and GlobalTestCleanup methods should have valid layout</value>
  </data>
  <data name="GlobalTestFixtureShouldBeValidMessageFormat" xml:space="preserve">
    <value>Global test fixture method '{0}' signature is invalid</value>
  </data>
  <data name="GlobalTestFixtureShouldBeValidDescription" xml:space="preserve">
    <value>Methods marked with '[GlobalTestInitialize]' or '[GlobalTestCleanup]' should follow the following layout to be valid:
-it can't be declared on a generic class
-it should be 'public'
-it should be 'static'
-it should not be 'async void'
-it should not be a special method (finalizer, operator...).
-it should not be generic
-it should take one parameter of type 'TestContext'
-return type should be 'void', 'Task' or 'ValueTask'

The type declaring these methods should also respect the following rules:
-The type should be a class
-The class should be 'public'
-The class shouldn't be 'static'
-The class should be marked with '[TestClass]' (or a derived attribute)
-the class should not be generic.</value>
  </data>
  <data name="AvoidExplicitDynamicDataSourceTypeTitle" xml:space="preserve">
    <value>Avoid passing an explicit 'DynamicDataSourceType' and use the default auto detect behavior</value>
  </data>
  <data name="AvoidExplicitDynamicDataSourceTypeMessageFormat" xml:space="preserve">
    <value>Remove the 'DynamicDataSourceType' argument to use the default auto detect behavior</value>
  </data>
  <data name="TestMethodAttributeShouldSetDisplayNameCorrectlyTitle" xml:space="preserve">
    <value>TestMethodAttribute should set DisplayName correctly</value>
  </data>
  <data name="TestMethodAttributeShouldSetDisplayNameCorrectlyMessageFormat" xml:space="preserve">
    <value>Use the 'DisplayName' property instead of passing a string argument to TestMethodAttribute</value>
  </data>
  <data name="TestMethodAttributeShouldPropagateSourceInformationTitle" xml:space="preserve">
    <value>TestMethodAttribute derived class should propagate source information</value>
  </data>
  <data name="TestMethodAttributeShouldPropagateSourceInformationMessageFormat" xml:space="preserve">
    <value>TestMethodAttribute derived class '{0}' should add CallerFilePath and CallerLineNumber parameters to its constructor</value>
  </data>
  <data name="UseCancellationTokenPropertyTitle" xml:space="preserve">
    <value>Use TestContext.CancellationToken instead of TestContext.CancellationTokenSource.Token</value>
  </data>
  <data name="UseCancellationTokenPropertyMessageFormat" xml:space="preserve">
    <value>Use 'TestContext.CancellationToken' instead of 'TestContext.CancellationTokenSource.Token'</value>
  </data>
  <data name="UseCancellationTokenPropertyDescription" xml:space="preserve">
    <value>TestContext.CancellationToken provides a more direct way to access the cancellation token compared to TestContext.CancellationTokenSource.Token.</value>
  </data>
  <data name="IgnoreStringMethodReturnValueTitle" xml:space="preserve">
    <value>Do not ignore the return value of string methods</value>
  </data>
  <data name="IgnoreStringMethodReturnValueMessageFormat" xml:space="preserve">
    <value>The return value of '{0}' should not be ignored</value>
  </data>
  <data name="IgnoreStringMethodReturnValueDescription" xml:space="preserve">
    <value>Methods like Contains, StartsWith, and EndsWith return boolean values that indicate whether the condition was met. Ignoring these return values is likely a mistake.</value>
  </data>
<<<<<<< HEAD
  <data name="DoNotNegateBooleanAssertionFix" xml:space="preserve">
    <value>Use 'Assert.{0}' instead</value>
  </data>
  <data name="DoNotNegateBooleanAssertionFixAllTitle" xml:space="preserve">
    <value>Use proper Assert methods for all negated assertions</value>
=======
  <data name="AvoidAssertsInCatchBlocksTitle" xml:space="preserve">
    <value>Do not use asserts in catch blocks</value>
  </data>
  <data name="AvoidAssertsInCatchBlocksMessageFormat" xml:space="preserve">
    <value>Do not use asserts in catch blocks because they may not fail the test if no exception is thrown</value>
  </data>
  <data name="AvoidAssertsInCatchBlocksDescription" xml:space="preserve">
    <value>Using asserts in catch blocks is problematic because the test will pass even if no exception is thrown and the catch block is never executed. Use 'Assert.Throws', 'Assert.ThrowsExactly', 'Assert.ThrowsAsync' or 'Assert.ThrowsExactlyAsync' to verify that an exception is thrown, and then make additional assertions on the caught exception without using the try-catch block.</value>
>>>>>>> d1b07762
  </data>
</root><|MERGE_RESOLUTION|>--- conflicted
+++ resolved
@@ -684,13 +684,11 @@
   <data name="IgnoreStringMethodReturnValueDescription" xml:space="preserve">
     <value>Methods like Contains, StartsWith, and EndsWith return boolean values that indicate whether the condition was met. Ignoring these return values is likely a mistake.</value>
   </data>
-<<<<<<< HEAD
   <data name="DoNotNegateBooleanAssertionFix" xml:space="preserve">
     <value>Use 'Assert.{0}' instead</value>
   </data>
   <data name="DoNotNegateBooleanAssertionFixAllTitle" xml:space="preserve">
     <value>Use proper Assert methods for all negated assertions</value>
-=======
   <data name="AvoidAssertsInCatchBlocksTitle" xml:space="preserve">
     <value>Do not use asserts in catch blocks</value>
   </data>
@@ -699,6 +697,5 @@
   </data>
   <data name="AvoidAssertsInCatchBlocksDescription" xml:space="preserve">
     <value>Using asserts in catch blocks is problematic because the test will pass even if no exception is thrown and the catch block is never executed. Use 'Assert.Throws', 'Assert.ThrowsExactly', 'Assert.ThrowsAsync' or 'Assert.ThrowsExactlyAsync' to verify that an exception is thrown, and then make additional assertions on the caught exception without using the try-catch block.</value>
->>>>>>> d1b07762
   </data>
 </root>