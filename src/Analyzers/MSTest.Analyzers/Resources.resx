--- conflicted
+++ resolved
@@ -473,7 +473,6 @@
   <data name="UseClassCleanupBehaviorEndOfClassMessageFormat" xml:space="preserve">
     <value>Use 'ClassCleanupBehavior.EndOfClass' with the '[ClassCleanup]'</value>
   </data>
-<<<<<<< HEAD
   <data name="UseDeploymentItemWithTestMethodOrTestClassDescription" xml:space="preserve">
     <value>Wrong placement of '[DeploymentItem]'.</value>
   </data>
@@ -482,7 +481,6 @@
   </data>
   <data name="UseDeploymentItemWithTestMethodOrTestClassMessageFormat" xml:space="preserve">
     <value>'[DeploymentItem]' can be specified only on test class or test method</value>
-=======
   <data name="DynamicDataShouldBeValidTitle" xml:space="preserve">
     <value>DynamicData should be valid</value>
   </data>
@@ -518,6 +516,5 @@
   </data>
   <data name="DynamicDataShouldBeValidMessageFormat_DataMemberSignature" xml:space="preserve">
     <value>'[DynamicData]' data member '{0}.{1}' signature is invalid</value>
->>>>>>> c7f1128e
   </data>
 </root>