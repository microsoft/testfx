--- conflicted
+++ resolved
@@ -301,19 +301,17 @@
   <data name="DataRowShouldBeValidTitle" xml:space="preserve">
     <value>DataRow should be valid</value>
   </data>
-<<<<<<< HEAD
+  <data name="PreferConstructorOverTestInitializeMessageFormat" xml:space="preserve">
+    <value>Prefer constructors over TestInitialize methods</value>
+  </data>
+  <data name="PreferConstructorOverTestInitializeTitle" xml:space="preserve">
+    <value>Prefer constructors over TestInitialize methods</value>
+  </data>
   <data name="PreferTestInitializeOverConstructorMessageFormat" xml:space="preserve">
     <value>Prefer TestInitialize methods over constructors</value>
   </data>
   <data name="PreferTestInitializeOverConstructorTitle" xml:space="preserve">
     <value>Prefer TestInitialize methods over constructors</value>
-=======
-  <data name="PreferConstructorOverTestInitializeMessageFormat" xml:space="preserve">
-    <value>Prefer constructors over TestInitialize methods</value>
-  </data>
-  <data name="PreferConstructorOverTestInitializeTitle" xml:space="preserve">
-    <value>Prefer constructors over TestInitialize methods</value>
->>>>>>> 47b7a432
   </data>
   <data name="PublicTypeShouldBeTestClassDescription" xml:space="preserve">
     <value>It's considered a good practice to have only test classes marked public in a test project.</value>
