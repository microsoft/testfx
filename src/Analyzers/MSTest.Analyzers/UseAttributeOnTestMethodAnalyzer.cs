--- conflicted
+++ resolved
@@ -66,21 +66,6 @@
         DiagnosticSeverity.Warning,
         isEnabledByDefault: true);
 
-<<<<<<< HEAD
-    private const string DescriptionAttributeShortName = "Description";
-    internal static readonly DiagnosticDescriptor DescriptionRule = DiagnosticDescriptorHelper.Create(
-        DiagnosticIds.UseAttributeOnTestMethodRuleId,
-        title: new LocalizableResourceString(
-            nameof(Resources.UseAttributeOnTestMethodAnalyzerTitle), Resources.ResourceManager, typeof(Resources), DescriptionAttributeShortName),
-        messageFormat: new LocalizableResourceString(
-            nameof(Resources.UseAttributeOnTestMethodAnalyzerMessageFormat), Resources.ResourceManager, typeof(Resources), DescriptionAttributeShortName),
-        description: null,
-        Category.Usage,
-        DiagnosticSeverity.Warning,
-        isEnabledByDefault: true);
-
-=======
->>>>>>> 9007520d
     private const string ExpectedExceptionAttributeShortName = "ExpectedException";
     internal static readonly DiagnosticDescriptor ExpectedExceptionRule = DiagnosticDescriptorHelper.Create(
         DiagnosticIds.UseAttributeOnTestMethodRuleId,
@@ -93,33 +78,6 @@
         DiagnosticSeverity.Warning,
         isEnabledByDefault: true);
 
-<<<<<<< HEAD
-    private const string CssIterationAttributeShortName = "CssIteration";
-    internal static readonly DiagnosticDescriptor CssIterationRule = DiagnosticDescriptorHelper.Create(
-        DiagnosticIds.UseAttributeOnTestMethodRuleId,
-        title: new LocalizableResourceString(
-            nameof(Resources.UseAttributeOnTestMethodAnalyzerTitle), Resources.ResourceManager, typeof(Resources), CssIterationAttributeShortName),
-        messageFormat: new LocalizableResourceString(
-            nameof(Resources.UseAttributeOnTestMethodAnalyzerMessageFormat), Resources.ResourceManager, typeof(Resources), CssIterationAttributeShortName),
-        description: null,
-        Category.Usage,
-        DiagnosticSeverity.Warning,
-        isEnabledByDefault: true);
-
-    private const string CssProjectStructureAttributeShortName = "CssProjectStructure";
-    internal static readonly DiagnosticDescriptor CssProjectStructureRule = DiagnosticDescriptorHelper.Create(
-        DiagnosticIds.UseAttributeOnTestMethodRuleId,
-        title: new LocalizableResourceString(
-            nameof(Resources.UseAttributeOnTestMethodAnalyzerTitle), Resources.ResourceManager, typeof(Resources), CssProjectStructureAttributeShortName),
-        messageFormat: new LocalizableResourceString(
-            nameof(Resources.UseAttributeOnTestMethodAnalyzerMessageFormat), Resources.ResourceManager, typeof(Resources), CssProjectStructureAttributeShortName),
-        description: null,
-        Category.Usage,
-        DiagnosticSeverity.Warning,
-        isEnabledByDefault: true);
-
-=======
->>>>>>> 9007520d
     private const string ConditionBaseAttributeShortName = "ConditionBaseAttribute";
     internal static readonly DiagnosticDescriptor ConditionBaseRule = DiagnosticDescriptorHelper.Create(
         DiagnosticIds.UseAttributeOnTestMethodRuleId,
