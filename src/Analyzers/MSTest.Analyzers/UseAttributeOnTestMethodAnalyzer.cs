--- conflicted
+++ resolved
@@ -66,21 +66,6 @@
         DiagnosticSeverity.Warning,
         isEnabledByDefault: true);
 
-<<<<<<< HEAD
-    private const string ExpectedExceptionAttributeShortName = "ExpectedException";
-    internal static readonly DiagnosticDescriptor ExpectedExceptionRule = DiagnosticDescriptorHelper.Create(
-        DiagnosticIds.UseAttributeOnTestMethodRuleId,
-        title: new LocalizableResourceString(
-            nameof(Resources.UseAttributeOnTestMethodAnalyzerTitle), Resources.ResourceManager, typeof(Resources), ExpectedExceptionAttributeShortName),
-        messageFormat: new LocalizableResourceString(
-            nameof(Resources.UseAttributeOnTestMethodAnalyzerMessageFormat), Resources.ResourceManager, typeof(Resources), ExpectedExceptionAttributeShortName),
-        description: null,
-        Category.Usage,
-        DiagnosticSeverity.Warning,
-        isEnabledByDefault: true);
-
-=======
->>>>>>> b0d85897
     private const string ConditionBaseAttributeShortName = "ConditionBaseAttribute";
     internal static readonly DiagnosticDescriptor ConditionBaseRule = DiagnosticDescriptorHelper.Create(
         DiagnosticIds.UseAttributeOnTestMethodRuleId,
