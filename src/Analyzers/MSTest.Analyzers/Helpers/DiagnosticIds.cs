--- conflicted
+++ resolved
@@ -49,9 +49,6 @@
     public const string DuplicateDataRowRuleId = "MSTEST0042";
     public const string UseRetryWithTestMethodRuleId = "MSTEST0043";
     public const string PreferTestMethodOverDataTestMethodRuleId = "MSTEST0044";
-<<<<<<< HEAD
-    public const string StringAssertToAssertRuleId = "MSTEST0045";
-=======
     public const string UseCooperativeCancellationForTimeoutRuleId = "MSTEST0045";
->>>>>>> 8262ded8
+    public const string StringAssertToAssertRuleId = "MSTEST0046";
 }