--- conflicted
+++ resolved
@@ -51,9 +51,6 @@
     public const string PreferTestMethodOverDataTestMethodRuleId = "MSTEST0044";
     public const string UseCooperativeCancellationForTimeoutRuleId = "MSTEST0045";
     public const string StringAssertToAssertRuleId = "MSTEST0046";
-<<<<<<< HEAD
-    public const string TestContextPropertyUsageRuleId = "MSTEST0047";
-=======
     public const string UnusedParameterSuppressorRuleId = "MSTEST0047";
->>>>>>> 689830b3
+    public const string TestContextPropertyUsageRuleId = "MSTEST0048";
 }