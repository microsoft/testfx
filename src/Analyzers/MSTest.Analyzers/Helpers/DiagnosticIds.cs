--- conflicted
+++ resolved
@@ -54,9 +54,6 @@
     public const string UnusedParameterSuppressorRuleId = "MSTEST0047";
     public const string TestContextPropertyUsageRuleId = "MSTEST0048";
     public const string FlowTestContextCancellationTokenRuleId = "MSTEST0049";
-<<<<<<< HEAD
-    public const string AssertThrowsShouldContainSingleStatementRuleId = "MSTEST0050";
-=======
     public const string GlobalTestFixtureShouldBeValidRuleId = "MSTEST0050";
->>>>>>> 4517f8a3
+    public const string AssertThrowsShouldContainSingleStatementRuleId = "MSTEST0051";
 }