﻿// Copyright (c) Microsoft Corporation. All rights reserved.
// Licensed under the MIT license. See LICENSE file in the project root for full license information.

namespace MSTest.Analyzers.Helpers;

internal static class DiagnosticIds
{
    public const string UseParallelizedAttributeRuleId = "MSTEST0001";
    public const string TestClassShouldBeValidRuleId = "MSTEST0002";
    public const string TestMethodShouldBeValidRuleId = "MSTEST0003";
    public const string PublicTypeShouldBeTestClassRuleId = "MSTEST0004";
    public const string TestContextShouldBeValidRuleId = "MSTEST0005";
    // public const string AvoidExpectedExceptionAttributeRuleId = "MSTEST0006"; - // Don't remove this commented out line, and don't reuse this ID.
    public const string UseAttributeOnTestMethodRuleId = "MSTEST0007";
    public const string TestInitializeShouldBeValidRuleId = "MSTEST0008";
    public const string TestCleanupShouldBeValidRuleId = "MSTEST0009";
    public const string ClassInitializeShouldBeValidRuleId = "MSTEST0010";
    public const string ClassCleanupShouldBeValidRuleId = "MSTEST0011";
    public const string AssemblyInitializeShouldBeValidRuleId = "MSTEST0012";
    public const string AssemblyCleanupShouldBeValidRuleId = "MSTEST0013";
    public const string DataRowShouldBeValidRuleId = "MSTEST0014";
    public const string TestMethodShouldNotBeIgnoredRuleId = "MSTEST0015";
    public const string TestClassShouldHaveTestMethodRuleId = "MSTEST0016";
    public const string AssertionArgsShouldBePassedInCorrectOrderRuleId = "MSTEST0017";
    public const string DynamicDataShouldBeValidRuleId = "MSTEST0018";
    public const string PreferTestInitializeOverConstructorRuleId = "MSTEST0019";
    public const string PreferConstructorOverTestInitializeRuleId = "MSTEST0020";
    public const string PreferDisposeOverTestCleanupRuleId = "MSTEST0021";
    public const string PreferTestCleanupOverDisposeRuleId = "MSTEST0022";
    public const string DoNotNegateBooleanAssertionRuleId = "MSTEST0023";
    public const string DoNotStoreStaticTestContextAnalyzerRuleId = "MSTEST0024";
    public const string PreferAssertFailOverAlwaysFalseConditionsRuleId = "MSTEST0025";
    public const string AssertionArgsShouldAvoidConditionalAccessRuleId = "MSTEST0026";
    public const string UseAsyncSuffixTestMethodSuppressorRuleId = "MSTEST0027";
    public const string UseAsyncSuffixTestFixtureMethodSuppressorRuleId = "MSTEST0028";
    public const string PublicMethodShouldBeTestMethodRuleId = "MSTEST0029";
    public const string TypeContainingTestMethodShouldBeATestClassRuleId = "MSTEST0030";
    public const string DoNotUseSystemDescriptionAttributeRuleId = "MSTEST0031";
    public const string ReviewAlwaysTrueAssertConditionAnalyzerRuleId = "MSTEST0032";
    public const string NonNullableReferenceNotInitializedSuppressorRuleId = "MSTEST0033";
    // public const string UseClassCleanupBehaviorEndOfClassRuleId = "MSTEST0034"; - // Don't remove this commented out line, and don't reuse this ID.
    public const string UseDeploymentItemWithTestMethodOrTestClassRuleId = "MSTEST0035";
    public const string DoNotUseShadowingRuleId = "MSTEST0036";
    public const string UseProperAssertMethodsRuleId = "MSTEST0037";
    public const string AvoidAssertAreSameWithValueTypesRuleId = "MSTEST0038";
    public const string UseNewerAssertThrowsRuleId = "MSTEST0039";
    public const string AvoidUsingAssertsInAsyncVoidContextRuleId = "MSTEST0040";
    public const string UseConditionBaseWithTestClassRuleId = "MSTEST0041";
    public const string DuplicateDataRowRuleId = "MSTEST0042";
    public const string UseRetryWithTestMethodRuleId = "MSTEST0043";
    public const string PreferTestMethodOverDataTestMethodRuleId = "MSTEST0044";
    public const string UseCooperativeCancellationForTimeoutRuleId = "MSTEST0045";
    public const string StringAssertToAssertRuleId = "MSTEST0046";
    public const string UnusedParameterSuppressorRuleId = "MSTEST0047";
    public const string TestContextPropertyUsageRuleId = "MSTEST0048";
    public const string FlowTestContextCancellationTokenRuleId = "MSTEST0049";
    public const string GlobalTestFixtureShouldBeValidRuleId = "MSTEST0050";
    public const string AssertThrowsShouldContainSingleStatementRuleId = "MSTEST0051";
    public const string AvoidExplicitDynamicDataSourceTypeRuleId = "MSTEST0052";
<<<<<<< HEAD
    public const string TestMethodAttributeShouldSetDisplayNameCorrectlyRuleId = "MSTEST0053";
    public const string TestMethodAttributeShouldPropagateSourceInformationRuleId = "MSTEST0054";
=======
    public const string AvoidAssertFormatParametersRuleId = "MSTEST0053";
    public const string UseCancellationTokenPropertyRuleId = "MSTEST0054";
>>>>>>> d2ced942
}<|MERGE_RESOLUTION|>--- conflicted
+++ resolved
@@ -57,11 +57,8 @@
     public const string GlobalTestFixtureShouldBeValidRuleId = "MSTEST0050";
     public const string AssertThrowsShouldContainSingleStatementRuleId = "MSTEST0051";
     public const string AvoidExplicitDynamicDataSourceTypeRuleId = "MSTEST0052";
-<<<<<<< HEAD
-    public const string TestMethodAttributeShouldSetDisplayNameCorrectlyRuleId = "MSTEST0053";
-    public const string TestMethodAttributeShouldPropagateSourceInformationRuleId = "MSTEST0054";
-=======
     public const string AvoidAssertFormatParametersRuleId = "MSTEST0053";
     public const string UseCancellationTokenPropertyRuleId = "MSTEST0054";
->>>>>>> d2ced942
+    public const string TestMethodAttributeShouldSetDisplayNameCorrectlyRuleId = "MSTEST0055";
+    public const string TestMethodAttributeShouldPropagateSourceInformationRuleId = "MSTEST0056";
 }