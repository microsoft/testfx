--- conflicted
+++ resolved
@@ -63,9 +63,6 @@
     public const string TestMethodAttributeShouldSetDisplayNameCorrectlyRuleId = "MSTEST0056";
     public const string TestMethodAttributeShouldPropagateSourceInformationRuleId = "MSTEST0057";
     public const string AvoidAssertsInCatchBlocksRuleId = "MSTEST0058";
-<<<<<<< HEAD
-    public const string DuplicateTestMethodAttributeRuleId = "MSTEST0059";
-=======
     public const string DoNotUseParallelizeAndDoNotParallelizeTogetherRuleId = "MSTEST0059";
->>>>>>> 44d22d70
+    public const string DuplicateTestMethodAttributeRuleId = "MSTEST0060";
 }