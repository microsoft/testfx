--- conflicted
+++ resolved
@@ -63,11 +63,8 @@
     public const string TestMethodAttributeShouldSetDisplayNameCorrectlyRuleId = "MSTEST0056";
     public const string TestMethodAttributeShouldPropagateSourceInformationRuleId = "MSTEST0057";
     public const string AvoidAssertsInCatchBlocksRuleId = "MSTEST0058";
-<<<<<<< HEAD
     public const string DoNotDuplicateTestMethodRuleId = "MSTEST0059";
-=======
     public const string DoNotUseParallelizeAndDoNotParallelizeTogetherRuleId = "MSTEST0059";
     public const string DuplicateTestMethodAttributeRuleId = "MSTEST0060";
     public const string UseOSConditionAttributeInsteadOfRuntimeCheckRuleId = "MSTEST0061";
->>>>>>> 9e7fc6dc
 }