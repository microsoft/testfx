--- conflicted
+++ resolved
@@ -64,9 +64,6 @@
     public const string TestMethodAttributeShouldPropagateSourceInformationRuleId = "MSTEST0057";
     public const string AvoidAssertsInCatchBlocksRuleId = "MSTEST0058";
     public const string DoNotUseParallelizeAndDoNotParallelizeTogetherRuleId = "MSTEST0059";
-<<<<<<< HEAD
     public const string DuplicateTestMethodAttributeRuleId = "MSTEST0060";
-=======
     public const string UseOSConditionAttributeInsteadOfRuntimeCheckRuleId = "MSTEST0061";
->>>>>>> 1bd306fb
 }