﻿// Copyright (c) Microsoft Corporation. All rights reserved.
// Licensed under the MIT license. See LICENSE file in the project root for full license information.

namespace MSTest.Analyzers.Helpers;

internal static class DiagnosticIds
{
    public const string UseParallelizedAttributeRuleId = "MSTEST0001";
    public const string TestClassShouldBeValidRuleId = "MSTEST0002";
    public const string TestMethodShouldBeValidRuleId = "MSTEST0003";
    public const string PublicTypeShouldBeTestClassRuleId = "MSTEST0004";
    public const string TestContextShouldBeValidRuleId = "MSTEST0005";
    // public const string AvoidExpectedExceptionAttributeRuleId = "MSTEST0006"; - // Don't remove this commented out line, and don't reuse this ID.
    public const string UseAttributeOnTestMethodRuleId = "MSTEST0007";
    public const string TestInitializeShouldBeValidRuleId = "MSTEST0008";
    public const string TestCleanupShouldBeValidRuleId = "MSTEST0009";
    public const string ClassInitializeShouldBeValidRuleId = "MSTEST0010";
    public const string ClassCleanupShouldBeValidRuleId = "MSTEST0011";
    public const string AssemblyInitializeShouldBeValidRuleId = "MSTEST0012";
    public const string AssemblyCleanupShouldBeValidRuleId = "MSTEST0013";
    public const string DataRowShouldBeValidRuleId = "MSTEST0014";
    public const string TestMethodShouldNotBeIgnoredRuleId = "MSTEST0015";
    public const string TestClassShouldHaveTestMethodRuleId = "MSTEST0016";
    public const string AssertionArgsShouldBePassedInCorrectOrderRuleId = "MSTEST0017";
    public const string DynamicDataShouldBeValidRuleId = "MSTEST0018";
    public const string PreferTestInitializeOverConstructorRuleId = "MSTEST0019";
    public const string PreferConstructorOverTestInitializeRuleId = "MSTEST0020";
    public const string PreferDisposeOverTestCleanupRuleId = "MSTEST0021";
    public const string PreferTestCleanupOverDisposeRuleId = "MSTEST0022";
    public const string DoNotNegateBooleanAssertionRuleId = "MSTEST0023";
    public const string DoNotStoreStaticTestContextAnalyzerRuleId = "MSTEST0024";
    public const string PreferAssertFailOverAlwaysFalseConditionsRuleId = "MSTEST0025";
    public const string AssertionArgsShouldAvoidConditionalAccessRuleId = "MSTEST0026";
    public const string UseAsyncSuffixTestMethodSuppressorRuleId = "MSTEST0027";
    public const string UseAsyncSuffixTestFixtureMethodSuppressorRuleId = "MSTEST0028";
    public const string PublicMethodShouldBeTestMethodRuleId = "MSTEST0029";
    public const string TypeContainingTestMethodShouldBeATestClassRuleId = "MSTEST0030";
    public const string DoNotUseSystemDescriptionAttributeRuleId = "MSTEST0031";
    public const string ReviewAlwaysTrueAssertConditionAnalyzerRuleId = "MSTEST0032";
    public const string NonNullableReferenceNotInitializedSuppressorRuleId = "MSTEST0033";
    // public const string UseClassCleanupBehaviorEndOfClassRuleId = "MSTEST0034"; - // Don't remove this commented out line, and don't reuse this ID.
    public const string UseDeploymentItemWithTestMethodOrTestClassRuleId = "MSTEST0035";
    public const string DoNotUseShadowingRuleId = "MSTEST0036";
    public const string UseProperAssertMethodsRuleId = "MSTEST0037";
    public const string AvoidAssertAreSameWithValueTypesRuleId = "MSTEST0038";
    public const string UseNewerAssertThrowsRuleId = "MSTEST0039";
    public const string AvoidUsingAssertsInAsyncVoidContextRuleId = "MSTEST0040";
    public const string UseConditionBaseWithTestClassRuleId = "MSTEST0041";
    public const string DuplicateDataRowRuleId = "MSTEST0042";
    public const string UseRetryWithTestMethodRuleId = "MSTEST0043";
    public const string PreferTestMethodOverDataTestMethodRuleId = "MSTEST0044";
    public const string UseCooperativeCancellationForTimeoutRuleId = "MSTEST0045";
    public const string StringAssertToAssertRuleId = "MSTEST0046";
    public const string UnusedParameterSuppressorRuleId = "MSTEST0047";
    public const string TestContextPropertyUsageRuleId = "MSTEST0048";
    public const string FlowTestContextCancellationTokenRuleId = "MSTEST0049";
    public const string GlobalTestFixtureShouldBeValidRuleId = "MSTEST0050";
    public const string AssertThrowsShouldContainSingleStatementRuleId = "MSTEST0051";
    public const string AvoidExplicitDynamicDataSourceTypeRuleId = "MSTEST0052";
    // public const string AvoidAssertFormatParametersRuleId = "MSTEST0053"; - // Don't remove this commented out line, and don't reuse this ID.
    public const string UseCancellationTokenPropertyRuleId = "MSTEST0054";
<<<<<<< HEAD
    public const string TestMethodAttributeShouldSetDisplayNameCorrectlyRuleId = "MSTEST0055";
    public const string TestMethodAttributeShouldPropagateSourceInformationRuleId = "MSTEST0056";
=======
    public const string IgnoreStringMethodReturnValueRuleId = "MSTEST0055";
>>>>>>> 0d5aa69d
}<|MERGE_RESOLUTION|>--- conflicted
+++ resolved
@@ -59,10 +59,7 @@
     public const string AvoidExplicitDynamicDataSourceTypeRuleId = "MSTEST0052";
     // public const string AvoidAssertFormatParametersRuleId = "MSTEST0053"; - // Don't remove this commented out line, and don't reuse this ID.
     public const string UseCancellationTokenPropertyRuleId = "MSTEST0054";
-<<<<<<< HEAD
-    public const string TestMethodAttributeShouldSetDisplayNameCorrectlyRuleId = "MSTEST0055";
-    public const string TestMethodAttributeShouldPropagateSourceInformationRuleId = "MSTEST0056";
-=======
     public const string IgnoreStringMethodReturnValueRuleId = "MSTEST0055";
->>>>>>> 0d5aa69d
+    public const string TestMethodAttributeShouldSetDisplayNameCorrectlyRuleId = "MSTEST0056";
+    public const string TestMethodAttributeShouldPropagateSourceInformationRuleId = "MSTEST0057";
 }