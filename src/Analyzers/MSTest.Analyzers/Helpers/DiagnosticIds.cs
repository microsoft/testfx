--- conflicted
+++ resolved
@@ -22,9 +22,6 @@
     public const string TestMethodShouldNotBeIgnoredRuleId = "MSTEST0015";
     public const string TestClassShouldHaveTestMethodRuleId = "MSTEST0016";
     public const string AssertionArgsShouldBePassedInCorrectOrderRuleId = "MSTEST0017";
-<<<<<<< HEAD
     public const string PreferTestInitializeOverConstructorRuleId = "MSTEST0019";
-=======
     public const string PreferConstructorOverTestInitializeRuleId = "MSTEST0020";
->>>>>>> 47b7a432
 }