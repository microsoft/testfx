﻿// Copyright (c) Microsoft Corporation. All rights reserved.
// Licensed under the MIT license. See LICENSE file in the project root for full license information.

<<<<<<< HEAD
=======
using System.Diagnostics;
using System.Runtime.CompilerServices;

>>>>>>> 530bee33
namespace MSTest.Analyzers.Helpers;

internal static class ApplicationStateGuard
{
    public static UnreachableException Unreachable([CallerFilePath] string? path = null, [CallerLineNumber] int line = 0)
        => new($"This program location is thought to be unreachable. File='{path}' Line={line}");
}<|MERGE_RESOLUTION|>--- conflicted
+++ resolved
@@ -1,12 +1,6 @@
 ﻿// Copyright (c) Microsoft Corporation. All rights reserved.
 // Licensed under the MIT license. See LICENSE file in the project root for full license information.
 
-<<<<<<< HEAD
-=======
-using System.Diagnostics;
-using System.Runtime.CompilerServices;
-
->>>>>>> 530bee33
 namespace MSTest.Analyzers.Helpers;
 
 internal static class ApplicationStateGuard
