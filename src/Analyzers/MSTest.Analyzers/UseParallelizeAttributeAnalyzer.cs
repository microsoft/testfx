--- conflicted
+++ resolved
@@ -47,14 +47,10 @@
 
     private static void AnalyzeCompilation(CompilationAnalysisContext context)
     {
-<<<<<<< HEAD
-        bool hasTestAdapter = context.Compilation.ReferencedAssemblyNames.Any(asm => asm.Name == "MSTest.TestAdapter");
-=======
         bool hasTestAdapter = context.Options.AnalyzerConfigOptionsProvider.GlobalOptions.TryGetValue("build_property.IsMSTestTestAdapterReferenced", out string? isAdapterReferenced) &&
             bool.TryParse(isAdapterReferenced, out bool isAdapterReferencedValue) &&
             isAdapterReferencedValue;
 
->>>>>>> 0d5aa69d
         if (!hasTestAdapter)
         {
             // We shouldn't produce a diagnostic if only the test framework is referenced, but not the adapter.
