﻿// Copyright (c) Microsoft.  All Rights Reserved.  Licensed under the MIT license.  See License.txt in the project root for license information.

#nullable disable warnings

using Microsoft.CodeAnalysis;

using MSTest.Analyzers.Helpers;

namespace Analyzer.Utilities.Extensions;

internal static class IMethodSymbolExtensions
{
    public static bool IsImplementationOfAnyInterfaceMember(this ISymbol symbol)
        => IsImplementationOfAnyInterfaceMember<ISymbol>(symbol);

    /// <summary>
    /// Checks if a given symbol implements an interface member implicitly
    /// </summary>
    public static bool IsImplementationOfAnyInterfaceMember<TSymbol>(this ISymbol symbol)
        where TSymbol : ISymbol
    {
        if (symbol.ContainingType == null)
        {
            return false;
        }

        foreach (INamedTypeSymbol interfaceSymbol in symbol.ContainingType.AllInterfaces)
        {
            foreach (TSymbol interfaceMember in interfaceSymbol.GetMembers().OfType<TSymbol>())
            {
                if (IsImplementationOfInterfaceMember(symbol, interfaceMember))
                {
                    return true;
                }
            }
        }

        return false;
    }

    public static bool IsImplementationOfInterfaceMember(this ISymbol symbol, [NotNullWhen(returnValue: true)] ISymbol? interfaceMember)
        => interfaceMember != null
        && SymbolEqualityComparer.Default.Equals(symbol, symbol.ContainingType.FindImplementationForInterfaceMember(interfaceMember));

    /// <summary>
    /// Checks if the given method is an implementation of the given interface method
    /// Substituted with the given typeargument.
    /// </summary>
    public static bool IsImplementationOfInterfaceMethod(this IMethodSymbol method, ITypeSymbol? typeArgument, [NotNullWhen(returnValue: true)] INamedTypeSymbol? interfaceType, string interfaceMethodName)
    {
        INamedTypeSymbol? constructedInterface = typeArgument != null ? interfaceType?.Construct(typeArgument) : interfaceType;

        return constructedInterface?.GetMembers(interfaceMethodName).FirstOrDefault() is IMethodSymbol interfaceMethod &&
            SymbolEqualityComparer.Default.Equals(method, method.ContainingType.FindImplementationForInterfaceMember(interfaceMethod));
    }

    /// <summary>
<<<<<<< HEAD
    /// Checks if the given method implements IAsyncDisposable.Dispose()
    /// </summary>
    public static bool IsAsyncDisposeImplementation(this IMethodSymbol method, Compilation compilation)
    {
        INamedTypeSymbol? iAsyncDisposable = compilation.GetOrCreateTypeByMetadataName(WellKnownTypeNames.SystemIAsyncDisposable);
        INamedTypeSymbol? valueTaskType = compilation.GetOrCreateTypeByMetadataName(WellKnownTypeNames.SystemThreadingTasksValueTask);
        return method.IsAsyncDisposeImplementation(iAsyncDisposable, valueTaskType);
=======
    /// Checks if the given method implements IDisposable.Dispose()
    /// </summary>
    public static bool IsDisposeImplementation(this IMethodSymbol method, Compilation compilation)
    {
        INamedTypeSymbol? iDisposable = compilation.GetOrCreateTypeByMetadataName(WellKnownTypeNames.SystemIDisposable);
        return method.IsDisposeImplementation(iDisposable);
>>>>>>> 850e3543
    }

    /// <summary>
    /// Checks if the given method implements <see cref="IDisposable.Dispose"/> or overrides an implementation of <see cref="IDisposable.Dispose"/>.
    /// </summary>
    public static bool IsDisposeImplementation([NotNullWhen(returnValue: true)] this IMethodSymbol? method, [NotNullWhen(returnValue: true)] INamedTypeSymbol? iDisposable)
    {
        if (method == null)
        {
            return false;
        }

        if (method.IsOverride)
        {
            return method.OverriddenMethod.IsDisposeImplementation(iDisposable);
        }

        // Identify the implementor of IDisposable.Dispose in the given method's containing type and check
        // if it is the given method.
        return method.ReturnsVoid &&
            method.Parameters.IsEmpty &&
            method.IsImplementationOfInterfaceMethod(null, iDisposable, "Dispose");
    }

    /// <summary>
    /// Checks if the given method implements "IAsyncDisposable.Dispose" or overrides an implementation of "IAsyncDisposable.Dispose".
    /// </summary>
    public static bool IsAsyncDisposeImplementation([NotNullWhen(returnValue: true)] this IMethodSymbol? method, [NotNullWhen(returnValue: true)] INamedTypeSymbol? iAsyncDisposable, [NotNullWhen(returnValue: true)] INamedTypeSymbol? valueTaskType)
    {
        while (true)
        {
            if (method == null)
            {
                return false;
            }

            if (method.IsOverride)
            {
                method = method.OverriddenMethod;
                continue;
            }

            // Identify the implementor of IAsyncDisposable.Dispose in the given method's containing type and check
            // if it is the given method.
            return SymbolEqualityComparer.Default.Equals(method.ReturnType, valueTaskType) &&
                   method.Parameters.IsEmpty &&
                   method.IsImplementationOfInterfaceMethod(null, iAsyncDisposable, "DisposeAsync");
        }
    }
}<|MERGE_RESOLUTION|>--- conflicted
+++ resolved
@@ -55,25 +55,6 @@
     }
 
     /// <summary>
-<<<<<<< HEAD
-    /// Checks if the given method implements IAsyncDisposable.Dispose()
-    /// </summary>
-    public static bool IsAsyncDisposeImplementation(this IMethodSymbol method, Compilation compilation)
-    {
-        INamedTypeSymbol? iAsyncDisposable = compilation.GetOrCreateTypeByMetadataName(WellKnownTypeNames.SystemIAsyncDisposable);
-        INamedTypeSymbol? valueTaskType = compilation.GetOrCreateTypeByMetadataName(WellKnownTypeNames.SystemThreadingTasksValueTask);
-        return method.IsAsyncDisposeImplementation(iAsyncDisposable, valueTaskType);
-=======
-    /// Checks if the given method implements IDisposable.Dispose()
-    /// </summary>
-    public static bool IsDisposeImplementation(this IMethodSymbol method, Compilation compilation)
-    {
-        INamedTypeSymbol? iDisposable = compilation.GetOrCreateTypeByMetadataName(WellKnownTypeNames.SystemIDisposable);
-        return method.IsDisposeImplementation(iDisposable);
->>>>>>> 850e3543
-    }
-
-    /// <summary>
     /// Checks if the given method implements <see cref="IDisposable.Dispose"/> or overrides an implementation of <see cref="IDisposable.Dispose"/>.
     /// </summary>
     public static bool IsDisposeImplementation([NotNullWhen(returnValue: true)] this IMethodSymbol? method, [NotNullWhen(returnValue: true)] INamedTypeSymbol? iDisposable)
