--- conflicted
+++ resolved
@@ -72,13 +72,7 @@
         /// suggests the TypeNames collection can be checked to avoid expensive operations. But realizing TypeNames seems to be
         /// as memory intensive as unnecessary calls GetTypeByMetadataName() in some cases. So we'll go with namespace names.
         /// </remarks>
-<<<<<<< HEAD
         private static readonly ConcurrentDictionary<string, ImmutableArray<string>> _fullTypeNameToNamespaceNames = new();
-#endif
-=======
-        private static readonly ConcurrentDictionary<string, ImmutableArray<string>> _fullTypeNameToNamespaceNames =
-            new(StringComparer.Ordinal);
->>>>>>> 729cc202
 
         /// <summary>
         /// Attempts to get the type by the full type name.
