﻿<?xml version="1.0" encoding="utf-8"?>
<xliff xmlns="urn:oasis:names:tc:xliff:document:1.2" xmlns:xsi="http://www.w3.org/2001/XMLSchema-instance" version="1.2" xsi:schemaLocation="urn:oasis:names:tc:xliff:document:1.2 xliff-core-1.2-transitional.xsd">
  <file datatype="xml" source-language="en" target-language="de" original="../CodeFixResources.resx">
    <body>
      <trans-unit id="AddCallerInfoParametersFix">
        <source>Add '[CallerFilePath]' and '[CallerLineNumber]' parameters</source>
        <target state="new">Add '[CallerFilePath]' and '[CallerLineNumber]' parameters</target>
        <note />
      </trans-unit>
      <trans-unit id="AddTestClassFix">
        <source>Add '[TestClass]'</source>
        <target state="translated">"[TestClass]" hinzufügen</target>
        <note />
      </trans-unit>
      <trans-unit id="AddTestMethodAttributeFix">
        <source>Add '[TestMethod]'</source>
        <target state="translated">„[TestMethod]“ hinzufügen</target>
        <note />
      </trans-unit>
      <trans-unit id="AssertionArgsShouldAvoidConditionalAccessFix">
        <source>Move conditional access in assertion to separate 'Assert.IsNotNull' check</source>
        <target state="translated">Bedingten Zugriff in Assertion auf separate "Assert.IsNotNull"-Überprüfung verschieben</target>
        <note />
      </trans-unit>
      <trans-unit id="AvoidAssertAreSameWithValueTypesFix">
        <source>Use '{0}'</source>
        <target state="translated">„{0}“ verwenden</target>
        <note />
      </trans-unit>
<<<<<<< HEAD
      <trans-unit id="AvoidOutParameterOnAssertIsInstanceOfTypeFix">
        <source>Use assignment instead of 'out' parameter</source>
        <target state="new">Use assignment instead of 'out' parameter</target>
=======
      <trans-unit id="AvoidAssertFormatParametersUseInterpolatedString">
        <source>Use interpolated string instead of format parameters</source>
        <target state="new">Use interpolated string instead of format parameters</target>
        <note />
      </trans-unit>
      <trans-unit id="AvoidAssertFormatParametersUseStringFormat">
        <source>Use 'string.Format' instead of format parameters</source>
        <target state="new">Use 'string.Format' instead of format parameters</target>
>>>>>>> d2ced942
        <note />
      </trans-unit>
      <trans-unit id="ChangeMethodAccessibilityToPrivateFix">
        <source>Change method accessibility to 'private'</source>
        <target state="translated">Methodenzugriff auf „privat“ ändern</target>
        <note />
      </trans-unit>
      <trans-unit id="ChangeStructToClassAndAddTestClassFix">
        <source>Change to 'class' and add '[TestClass]'</source>
        <target state="translated">Wechseln Sie zu „Klasse“, und fügen Sie „[Testklasse]“ hinzu</target>
        <note />
      </trans-unit>
      <trans-unit id="FixAssertionArgsOrder">
        <source>Fix actual/expected arguments order</source>
        <target state="translated">Reihenfolge der tatsächlichen/erwarteten Argumente korrigieren</target>
        <note />
      </trans-unit>
      <trans-unit id="FixSignatureCodeFix">
        <source>Fix signature</source>
        <target state="translated">Signatur korrigieren</target>
        <note />
      </trans-unit>
      <trans-unit id="AssemblyInitializeShouldBeValidCodeFix">
        <source>Fix signature</source>
        <target state="translated">Signatur korrigieren</target>
        <note />
      </trans-unit>
      <trans-unit id="PassCancellationTokenFix">
        <source>Pass 'TestContext.CancellationToken' argument to method call</source>
        <target state="new">Pass 'TestContext.CancellationToken' argument to method call</target>
        <note />
      </trans-unit>
      <trans-unit id="RemoveClassCleanupBehaviorArgumentFix">
        <source>Remove 'ClassCleanupBehavior' argument</source>
        <target state="new">Remove 'ClassCleanupBehavior' argument</target>
        <note />
      </trans-unit>
      <trans-unit id="RemoveDynamicDataSourceTypeFix">
        <source>Remove 'DynamicDataSourceType' parameter to use default 'AutoDetect'</source>
        <target state="translated">Entfernen Sie den Parameter „DynamicDataSourceType“, um die Standardeinstellung „AutoDetect“ zu verwenden.</target>
        <note />
      </trans-unit>
      <trans-unit id="ReplaceDataTestMethodWithTestMethodTitle">
        <source>Replace 'DataTestMethod' with 'TestMethod'</source>
        <target state="translated">„DataTestMethod“ durch „TestMethod“ ersetzen</target>
        <note />
      </trans-unit>
      <trans-unit id="ReplaceWithConstructorFix">
        <source>Replace TestInitialize method with constructor</source>
        <target state="translated">TestInitialize-Methode durch Konstruktor ersetzen</target>
        <note />
      </trans-unit>
      <trans-unit id="ReplaceWithDisposeFix">
        <source>Replace TestCleanup with Dispose method</source>
        <target state="translated">TestCleanup durch Dispose-Methode ersetzen</target>
        <note />
      </trans-unit>
      <trans-unit id="ReplaceWithFailAssertionFix">
        <source>Replace the assertion with 'Assert.Fail()'</source>
        <target state="translated">Ersetzen Sie die Assertion durch „Assert.Fail()“.</target>
        <note />
      </trans-unit>
      <trans-unit id="ReplaceWithTestCleanuFix">
        <source>Replace 'Dispose' with a TestCleanup method</source>
        <target state="translated">„Dispose“ durch eine TestCleanup-Methode ersetzen</target>
        <note />
      </trans-unit>
      <trans-unit id="ReplaceWithTestInitializeFix">
        <source>Replace constructor with TestInitialize method</source>
        <target state="translated">Konstruktor durch TestInitialize-Methode ersetzen</target>
        <note />
      </trans-unit>
      <trans-unit id="StringAssertToAssertTitle">
        <source>Use 'Assert.{0}' instead of 'StringAssert'</source>
        <target state="translated">Verwenden Sie „Assert.{0}“ anstelle von „StringAssert“.</target>
        <note />
      </trans-unit>
      <trans-unit id="TestClassShouldBeValidFix">
        <source>Fix test class signature</source>
        <target state="translated">Testklassensignatur korrigieren</target>
        <note />
      </trans-unit>
      <trans-unit id="TestContextShouldBeValidFix">
        <source>Fix test context</source>
        <target state="translated">Testkontext korrigieren</target>
        <note />
      </trans-unit>
      <trans-unit id="TestMethodShouldBeValidFix">
        <source>Fix test method signature</source>
        <target state="translated">Korrektur der Signatur der Testmethode</target>
        <note />
      </trans-unit>
      <trans-unit id="TransformExecuteToExecuteAsyncFix">
        <source>Transform 'Execute' override to 'ExecuteAsync'</source>
        <target state="new">Transform 'Execute' override to 'ExecuteAsync'</target>
        <note />
      </trans-unit>
      <trans-unit id="UseAssertThrowsExceptionOnLastStatementFix">
        <source>Use 'Assert.ThrowsException&lt;T&gt;' instead of '[ExpectedException]' attribute</source>
        <target state="translated">Verwenden Sie das Attribut „Assert.ThrowsException&lt;T&gt;“ anstelle von „[ExpectedException]“</target>
        <note />
      </trans-unit>
      <trans-unit id="UseAttributeOnTestMethodFix">
        <source>Add '[TestMethod]'</source>
        <target state="translated">„[TestMethod]“ hinzufügen</target>
        <note />
      </trans-unit>
<<<<<<< HEAD
      <trans-unit id="UseContainsKeyInsteadOfContainsFix">
        <source>Use 'ContainsKey' instead of 'Contains'</source>
        <target state="new">Use 'ContainsKey' instead of 'Contains'</target>
=======
      <trans-unit id="UseCancellationTokenPropertyFix">
        <source>Use 'TestContext.CancellationToken' instead</source>
        <target state="new">Use 'TestContext.CancellationToken' instead</target>
>>>>>>> d2ced942
        <note />
      </trans-unit>
      <trans-unit id="UseCooperativeCancellationForTimeoutFix">
        <source>Use 'CooperativeCancellation = true'</source>
        <target state="translated">Verwenden Sie „CooperativeCancellation = true“.</target>
        <note />
      </trans-unit>
      <trans-unit id="UseDisplayNamePropertyInsteadOfStringArgumentFix">
        <source>Use 'DisplayName' property instead of string argument</source>
        <target state="new">Use 'DisplayName' property instead of string argument</target>
        <note />
      </trans-unit>
      <trans-unit id="UseNewerAssertThrows">
        <source>Use '{0}'</source>
        <target state="translated">„{0}“ verwenden</target>
        <note />
      </trans-unit>
      <trans-unit id="UseProperAssertMethodsFix">
        <source>Use '{0}'</source>
        <target state="translated">"{0}" verwenden</target>
        <note />
      </trans-unit>
    </body>
  </file>
</xliff><|MERGE_RESOLUTION|>--- conflicted
+++ resolved
@@ -27,11 +27,11 @@
         <target state="translated">„{0}“ verwenden</target>
         <note />
       </trans-unit>
-<<<<<<< HEAD
       <trans-unit id="AvoidOutParameterOnAssertIsInstanceOfTypeFix">
         <source>Use assignment instead of 'out' parameter</source>
         <target state="new">Use assignment instead of 'out' parameter</target>
-=======
+        <note />
+      <trans-unit>
       <trans-unit id="AvoidAssertFormatParametersUseInterpolatedString">
         <source>Use interpolated string instead of format parameters</source>
         <target state="new">Use interpolated string instead of format parameters</target>
@@ -40,7 +40,6 @@
       <trans-unit id="AvoidAssertFormatParametersUseStringFormat">
         <source>Use 'string.Format' instead of format parameters</source>
         <target state="new">Use 'string.Format' instead of format parameters</target>
->>>>>>> d2ced942
         <note />
       </trans-unit>
       <trans-unit id="ChangeMethodAccessibilityToPrivateFix">
@@ -148,15 +147,14 @@
         <target state="translated">„[TestMethod]“ hinzufügen</target>
         <note />
       </trans-unit>
-<<<<<<< HEAD
       <trans-unit id="UseContainsKeyInsteadOfContainsFix">
         <source>Use 'ContainsKey' instead of 'Contains'</source>
         <target state="new">Use 'ContainsKey' instead of 'Contains'</target>
-=======
+        <note />
+      </trans-unit>
       <trans-unit id="UseCancellationTokenPropertyFix">
         <source>Use 'TestContext.CancellationToken' instead</source>
         <target state="new">Use 'TestContext.CancellationToken' instead</target>
->>>>>>> d2ced942
         <note />
       </trans-unit>
       <trans-unit id="UseCooperativeCancellationForTimeoutFix">
