﻿// Copyright (c) Microsoft Corporation. All rights reserved.
// Licensed under the MIT license. See LICENSE file in the project root for full license information.

using System.Collections.Immutable;
using System.Composition;

using Analyzer.Utilities;

using Microsoft.CodeAnalysis;
using Microsoft.CodeAnalysis.CodeActions;
using Microsoft.CodeAnalysis.CodeFixes;
using Microsoft.CodeAnalysis.CSharp;
using Microsoft.CodeAnalysis.CSharp.Syntax;
using Microsoft.CodeAnalysis.Editing;
using Microsoft.CodeAnalysis.Text;

using MSTest.Analyzers.Helpers;

namespace MSTest.Analyzers;

/// <summary>
/// Code fixer for <see cref="TestClassShouldBeValidAnalyzer"/>.
/// </summary>
[ExportCodeFixProvider(LanguageNames.CSharp, Name = nameof(TestClassShouldBeValidFixer))]
[Shared]
public sealed class TestClassShouldBeValidFixer : CodeFixProvider
{
    /// <inheritdoc />
    public sealed override ImmutableArray<string> FixableDiagnosticIds { get; }
        = ImmutableArray.Create(DiagnosticIds.TestClassShouldBeValidRuleId);

    /// <inheritdoc />
    public override FixAllProvider GetFixAllProvider()
        // See https://github.com/dotnet/roslyn/blob/main/docs/analyzers/FixAllProvider.md for more information on Fix All Providers
        => WellKnownFixAllProviders.BatchFixer;

    /// <inheritdoc />
    public override async Task RegisterCodeFixesAsync(CodeFixContext context)
    {
        SyntaxNode root = await context.Document.GetRequiredSyntaxRootAsync(context.CancellationToken).ConfigureAwait(false);
        Diagnostic diagnostic = context.Diagnostics[0];
        TextSpan diagnosticSpan = diagnostic.Location.SourceSpan;

        SyntaxToken syntaxToken = root.FindToken(diagnosticSpan.Start);
        if (syntaxToken.Parent is null)
        {
            return;
        }

        TypeDeclarationSyntax declaration = syntaxToken.Parent.AncestorsAndSelf().OfType<TypeDeclarationSyntax>().First();

        // Register a code action that will invoke the fix.
        context.RegisterCodeFix(
            CodeAction.Create(
                title: CodeFixResources.TestClassShouldBeValidFix,
                createChangedDocument: c => FixClassDeclarationAsync(context.Document, declaration, c),
                equivalenceKey: nameof(TestClassShouldBeValidFixer)),
            diagnostic);
    }

<<<<<<< HEAD
    public static async Task<Document> FixClassDeclarationAsync(Document document, TypeDeclarationSyntax typeDeclaration, CancellationToken cancellationToken)
=======
    private static async Task<Document> FixClassDeclarationAsync(Document document, ClassDeclarationSyntax classDeclaration, CancellationToken cancellationToken)
>>>>>>> 36175671
    {
        cancellationToken.ThrowIfCancellationRequested();

        // Get the SemanticModel and Compilation
        SemanticModel semanticModel = await document.GetRequiredSemanticModelAsync(cancellationToken).ConfigureAwait(false);
        bool canDiscoverInternals = semanticModel.Compilation.CanDiscoverInternals();

        DocumentEditor editor = await DocumentEditor.CreateAsync(document, cancellationToken).ConfigureAwait(false);

        // Remove the static modifier if it exists
        SyntaxTokenList modifiers = SyntaxFactory.TokenList(
            typeDeclaration.Modifiers.Where(modifier => !modifier.IsKind(SyntaxKind.StaticKeyword)));

        if (!typeDeclaration.Modifiers.Any(SyntaxKind.PublicKeyword))
        {
            // Determine the visibility modifier
            SyntaxToken visibilityModifier = canDiscoverInternals
                ? SyntaxFactory.Token(SyntaxKind.InternalKeyword)
                : SyntaxFactory.Token(SyntaxKind.PublicKeyword);

            modifiers = SyntaxFactory.TokenList(
                modifiers.Where(modifier => !modifier.IsKind(SyntaxKind.PrivateKeyword) && !modifier.IsKind(SyntaxKind.InternalKeyword))).Add(visibilityModifier);
        }

        // Create a new class declaration with the updated modifiers.
        TypeDeclarationSyntax newTypeDeclaration = typeDeclaration.WithModifiers(modifiers);
        editor.ReplaceNode(typeDeclaration, newTypeDeclaration);
        SyntaxNode newRoot = editor.GetChangedRoot();

        return document.WithSyntaxRoot(newRoot);
    }
}<|MERGE_RESOLUTION|>--- conflicted
+++ resolved
@@ -58,11 +58,7 @@
             diagnostic);
     }
 
-<<<<<<< HEAD
-    public static async Task<Document> FixClassDeclarationAsync(Document document, TypeDeclarationSyntax typeDeclaration, CancellationToken cancellationToken)
-=======
-    private static async Task<Document> FixClassDeclarationAsync(Document document, ClassDeclarationSyntax classDeclaration, CancellationToken cancellationToken)
->>>>>>> 36175671
+    private static async Task<Document> FixClassDeclarationAsync(Document document, TypeDeclarationSyntax typeDeclaration, CancellationToken cancellationToken)
     {
         cancellationToken.ThrowIfCancellationRequested();
 
