<?xml version="1.0" encoding="utf-8"?>
<root>
  <!-- 
    Microsoft ResX Schema 
    
    Version 2.0
    
    The primary goals of this format is to allow a simple XML format 
    that is mostly human readable. The generation and parsing of the 
    various data types are done through the TypeConverter classes 
    associated with the data types.
    
    Example:
    
    ... ado.net/XML headers & schema ...
    <resheader name="resmimetype">text/microsoft-resx</resheader>
    <resheader name="version">2.0</resheader>
    <resheader name="reader">System.Resources.ResXResourceReader, System.Windows.Forms, ...</resheader>
    <resheader name="writer">System.Resources.ResXResourceWriter, System.Windows.Forms, ...</resheader>
    <data name="Name1"><value>this is my long string</value><comment>this is a comment</comment></data>
    <data name="Color1" type="System.Drawing.Color, System.Drawing">Blue</data>
    <data name="Bitmap1" mimetype="application/x-microsoft.net.object.binary.base64">
        <value>[base64 mime encoded serialized .NET Framework object]</value>
    </data>
    <data name="Icon1" type="System.Drawing.Icon, System.Drawing" mimetype="application/x-microsoft.net.object.bytearray.base64">
        <value>[base64 mime encoded string representing a byte array form of the .NET Framework object]</value>
        <comment>This is a comment</comment>
    </data>
                
    There are any number of "resheader" rows that contain simple 
    name/value pairs.
    
    Each data row contains a name, and value. The row also contains a 
    type or mimetype. Type corresponds to a .NET class that support 
    text/value conversion through the TypeConverter architecture. 
    Classes that don't support this are serialized and stored with the 
    mimetype set.
    
    The mimetype is used for serialized objects, and tells the 
    ResXResourceReader how to depersist the object. This is currently not 
    extensible. For a given mimetype the value must be set accordingly:
    
    Note - application/x-microsoft.net.object.binary.base64 is the format 
    that the ResXResourceWriter will generate, however the reader can 
    read any of the formats listed below.
    
    mimetype: application/x-microsoft.net.object.binary.base64
    value   : The object must be serialized with 
            : System.Runtime.Serialization.Formatters.Binary.BinaryFormatter
            : and then encoded with base64 encoding.
    
    mimetype: application/x-microsoft.net.object.soap.base64
    value   : The object must be serialized with 
            : System.Runtime.Serialization.Formatters.Soap.SoapFormatter
            : and then encoded with base64 encoding.

    mimetype: application/x-microsoft.net.object.bytearray.base64
    value   : The object must be serialized into a byte array 
            : using a System.ComponentModel.TypeConverter
            : and then encoded with base64 encoding.
    -->
  <xsd:schema id="root" xmlns="" xmlns:xsd="http://www.w3.org/2001/XMLSchema" xmlns:msdata="urn:schemas-microsoft-com:xml-msdata">
    <xsd:import namespace="http://www.w3.org/XML/1998/namespace" />
    <xsd:element name="root" msdata:IsDataSet="true">
      <xsd:complexType>
        <xsd:choice maxOccurs="unbounded">
          <xsd:element name="metadata">
            <xsd:complexType>
              <xsd:sequence>
                <xsd:element name="value" type="xsd:string" minOccurs="0" />
              </xsd:sequence>
              <xsd:attribute name="name" use="required" type="xsd:string" />
              <xsd:attribute name="type" type="xsd:string" />
              <xsd:attribute name="mimetype" type="xsd:string" />
              <xsd:attribute ref="xml:space" />
            </xsd:complexType>
          </xsd:element>
          <xsd:element name="assembly">
            <xsd:complexType>
              <xsd:attribute name="alias" type="xsd:string" />
              <xsd:attribute name="name" type="xsd:string" />
            </xsd:complexType>
          </xsd:element>
          <xsd:element name="data">
            <xsd:complexType>
              <xsd:sequence>
                <xsd:element name="value" type="xsd:string" minOccurs="0" msdata:Ordinal="1" />
                <xsd:element name="comment" type="xsd:string" minOccurs="0" msdata:Ordinal="2" />
              </xsd:sequence>
              <xsd:attribute name="name" type="xsd:string" use="required" msdata:Ordinal="1" />
              <xsd:attribute name="type" type="xsd:string" msdata:Ordinal="3" />
              <xsd:attribute name="mimetype" type="xsd:string" msdata:Ordinal="4" />
              <xsd:attribute ref="xml:space" />
            </xsd:complexType>
          </xsd:element>
          <xsd:element name="resheader">
            <xsd:complexType>
              <xsd:sequence>
                <xsd:element name="value" type="xsd:string" minOccurs="0" msdata:Ordinal="1" />
              </xsd:sequence>
              <xsd:attribute name="name" type="xsd:string" use="required" />
            </xsd:complexType>
          </xsd:element>
        </xsd:choice>
      </xsd:complexType>
    </xsd:element>
  </xsd:schema>
  <resheader name="resmimetype">
    <value>text/microsoft-resx</value>
  </resheader>
  <resheader name="version">
    <value>2.0</value>
  </resheader>
  <resheader name="reader">
    <value>System.Resources.ResXResourceReader, System.Windows.Forms, Version=4.0.0.0, Culture=neutral, PublicKeyToken=b77a5c561934e089</value>
  </resheader>
  <resheader name="writer">
    <value>System.Resources.ResXResourceWriter, System.Windows.Forms, Version=4.0.0.0, Culture=neutral, PublicKeyToken=b77a5c561934e089</value>
  </resheader>
  <data name="RemoveClassCleanupBehaviorArgumentFix" xml:space="preserve">
    <value>Remove 'ClassCleanupBehavior' argument</value>
  </data>
  <data name="FixSignatureCodeFix" xml:space="preserve">
    <value>Fix signature</value>
  </data>
  <data name="AssemblyInitializeShouldBeValidCodeFix" xml:space="preserve">
    <value>Fix signature</value>
  </data>
  <data name="FixAssertionArgsOrder" xml:space="preserve">
    <value>Fix actual/expected arguments order</value>
  </data>
  <data name="AddTestClassFix" xml:space="preserve">
    <value>Add '[TestClass]'</value>
  </data>
  <data name="ChangeStructToClassAndAddTestClassFix" xml:space="preserve">
    <value>Change to 'class' and add '[TestClass]'</value>
  </data>
  <data name="TestMethodShouldBeValidFix" xml:space="preserve">
    <value>Fix test method signature</value>
  </data>
  <data name="UseAttributeOnTestMethodFix" xml:space="preserve">
    <value>Add '[TestMethod]'</value>
  </data>
  <data name="TestClassShouldBeValidFix" xml:space="preserve">
    <value>Fix test class signature</value>
  </data>
  <data name="TestContextShouldBeValidFix" xml:space="preserve">
    <value>Fix test context</value>
  </data>
  <data name="AddTestMethodAttributeFix" xml:space="preserve">
    <value>Add '[TestMethod]'</value>
  </data>
  <data name="ChangeMethodAccessibilityToPrivateFix" xml:space="preserve">
    <value>Change method accessibility to 'private'</value>
  </data>
  <data name="ReplaceWithFailAssertionFix" xml:space="preserve">
    <value>Replace the assertion with 'Assert.Fail()'</value>
  </data>
  <data name="ReplaceWithTestCleanuFix" xml:space="preserve">
    <value>Replace 'Dispose' with a TestCleanup method</value>
  </data>
  <data name="ReplaceWithConstructorFix" xml:space="preserve">
    <value>Replace TestInitialize method with constructor</value>
  </data>
  <data name="ReplaceWithDisposeFix" xml:space="preserve">
    <value>Replace TestCleanup with Dispose method</value>
  </data>
  <data name="ReplaceWithTestInitializeFix" xml:space="preserve">
    <value>Replace constructor with TestInitialize method</value>
  </data>
  <data name="UseAssertThrowsExceptionOnLastStatementFix" xml:space="preserve">
    <value>Use 'Assert.ThrowsException&lt;T&gt;' instead of '[ExpectedException]' attribute</value>
  </data>
  <data name="UseProperAssertMethodsFix" xml:space="preserve">
    <value>Use '{0}'</value>
  </data>
  <data name="UseNewerAssertThrows" xml:space="preserve">
    <value>Use '{0}'</value>
  </data>
  <data name="AssertionArgsShouldAvoidConditionalAccessFix" xml:space="preserve">
    <value>Move conditional access in assertion to separate 'Assert.IsNotNull' check</value>
  </data>
  <data name="AvoidAssertAreSameWithValueTypesFix" xml:space="preserve">
    <value>Use '{0}'</value>
  </data>
  <data name="ReplaceDataTestMethodWithTestMethodTitle" xml:space="preserve">
    <value>Replace 'DataTestMethod' with 'TestMethod'</value>
  </data>
  <data name="UseCooperativeCancellationForTimeoutFix" xml:space="preserve">
    <value>Use 'CooperativeCancellation = true'</value>
  </data>
  <data name="StringAssertToAssertTitle" xml:space="preserve">
    <value>Use 'Assert.{0}' instead of 'StringAssert'</value>
  </data>
  <data name="PassCancellationTokenFix" xml:space="preserve">
    <value>Pass 'TestContext.CancellationTokenSource.Token' argument to method call</value>
  </data>
  <data name="RemoveDynamicDataSourceTypeFix" xml:space="preserve">
    <value>Remove 'DynamicDataSourceType' parameter to use default 'AutoDetect'</value>
  </data>
  <data name="UseDisplayNamePropertyInsteadOfStringArgumentFix" xml:space="preserve">
    <value>Use 'DisplayName' property instead of string argument</value>
  </data>
  <data name="AddCallerInfoParametersFix" xml:space="preserve">
    <value>Add '[CallerFilePath]' and '[CallerLineNumber]' parameters</value>
  </data>
  <data name="AvoidOutParameterOnAssertIsInstanceOfTypeFix" xml:space="preserve">
    <value>Use assignment instead of 'out' parameter</value>
  </data>
<<<<<<< HEAD
  <data name="UseContainsKeyInsteadOfContainsFix" xml:space="preserve">
    <value>Use 'ContainsKey' instead of 'Contains'</value>
=======
  <data name="TransformExecuteToExecuteAsyncFix" xml:space="preserve">
    <value>Transform 'Execute' override to 'ExecuteAsync'</value>
>>>>>>> e2f7c5fa
  </data>
</root><|MERGE_RESOLUTION|>--- conflicted
+++ resolved
@@ -207,12 +207,10 @@
   <data name="AvoidOutParameterOnAssertIsInstanceOfTypeFix" xml:space="preserve">
     <value>Use assignment instead of 'out' parameter</value>
   </data>
-<<<<<<< HEAD
   <data name="UseContainsKeyInsteadOfContainsFix" xml:space="preserve">
     <value>Use 'ContainsKey' instead of 'Contains'</value>
-=======
+  </data>
   <data name="TransformExecuteToExecuteAsyncFix" xml:space="preserve">
     <value>Transform 'Execute' override to 'ExecuteAsync'</value>
->>>>>>> e2f7c5fa
   </data>
 </root>