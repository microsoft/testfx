<?xml version="1.0" encoding="utf-8"?>
<root>
  <!-- 
    Microsoft ResX Schema 
    
    Version 2.0
    
    The primary goals of this format is to allow a simple XML format 
    that is mostly human readable. The generation and parsing of the 
    various data types are done through the TypeConverter classes 
    associated with the data types.
    
    Example:
    
    ... ado.net/XML headers & schema ...
    <resheader name="resmimetype">text/microsoft-resx</resheader>
    <resheader name="version">2.0</resheader>
    <resheader name="reader">System.Resources.ResXResourceReader, System.Windows.Forms, ...</resheader>
    <resheader name="writer">System.Resources.ResXResourceWriter, System.Windows.Forms, ...</resheader>
    <data name="Name1"><value>this is my long string</value><comment>this is a comment</comment></data>
    <data name="Color1" type="System.Drawing.Color, System.Drawing">Blue</data>
    <data name="Bitmap1" mimetype="application/x-microsoft.net.object.binary.base64">
        <value>[base64 mime encoded serialized .NET Framework object]</value>
    </data>
    <data name="Icon1" type="System.Drawing.Icon, System.Drawing" mimetype="application/x-microsoft.net.object.bytearray.base64">
        <value>[base64 mime encoded string representing a byte array form of the .NET Framework object]</value>
        <comment>This is a comment</comment>
    </data>
                
    There are any number of "resheader" rows that contain simple 
    name/value pairs.
    
    Each data row contains a name, and value. The row also contains a 
    type or mimetype. Type corresponds to a .NET class that support 
    text/value conversion through the TypeConverter architecture. 
    Classes that don't support this are serialized and stored with the 
    mimetype set.
    
    The mimetype is used for serialized objects, and tells the 
    ResXResourceReader how to depersist the object. This is currently not 
    extensible. For a given mimetype the value must be set accordingly:
    
    Note - application/x-microsoft.net.object.binary.base64 is the format 
    that the ResXResourceWriter will generate, however the reader can 
    read any of the formats listed below.
    
    mimetype: application/x-microsoft.net.object.binary.base64
    value   : The object must be serialized with 
            : System.Runtime.Serialization.Formatters.Binary.BinaryFormatter
            : and then encoded with base64 encoding.
    
    mimetype: application/x-microsoft.net.object.soap.base64
    value   : The object must be serialized with 
            : System.Runtime.Serialization.Formatters.Soap.SoapFormatter
            : and then encoded with base64 encoding.

    mimetype: application/x-microsoft.net.object.bytearray.base64
    value   : The object must be serialized into a byte array 
            : using a System.ComponentModel.TypeConverter
            : and then encoded with base64 encoding.
    -->
  <xsd:schema id="root" xmlns="" xmlns:xsd="http://www.w3.org/2001/XMLSchema" xmlns:msdata="urn:schemas-microsoft-com:xml-msdata">
    <xsd:import namespace="http://www.w3.org/XML/1998/namespace" />
    <xsd:element name="root" msdata:IsDataSet="true">
      <xsd:complexType>
        <xsd:choice maxOccurs="unbounded">
          <xsd:element name="metadata">
            <xsd:complexType>
              <xsd:sequence>
                <xsd:element name="value" type="xsd:string" minOccurs="0" />
              </xsd:sequence>
              <xsd:attribute name="name" use="required" type="xsd:string" />
              <xsd:attribute name="type" type="xsd:string" />
              <xsd:attribute name="mimetype" type="xsd:string" />
              <xsd:attribute ref="xml:space" />
            </xsd:complexType>
          </xsd:element>
          <xsd:element name="assembly">
            <xsd:complexType>
              <xsd:attribute name="alias" type="xsd:string" />
              <xsd:attribute name="name" type="xsd:string" />
            </xsd:complexType>
          </xsd:element>
          <xsd:element name="data">
            <xsd:complexType>
              <xsd:sequence>
                <xsd:element name="value" type="xsd:string" minOccurs="0" msdata:Ordinal="1" />
                <xsd:element name="comment" type="xsd:string" minOccurs="0" msdata:Ordinal="2" />
              </xsd:sequence>
              <xsd:attribute name="name" type="xsd:string" use="required" msdata:Ordinal="1" />
              <xsd:attribute name="type" type="xsd:string" msdata:Ordinal="3" />
              <xsd:attribute name="mimetype" type="xsd:string" msdata:Ordinal="4" />
              <xsd:attribute ref="xml:space" />
            </xsd:complexType>
          </xsd:element>
          <xsd:element name="resheader">
            <xsd:complexType>
              <xsd:sequence>
                <xsd:element name="value" type="xsd:string" minOccurs="0" msdata:Ordinal="1" />
              </xsd:sequence>
              <xsd:attribute name="name" type="xsd:string" use="required" />
            </xsd:complexType>
          </xsd:element>
        </xsd:choice>
      </xsd:complexType>
    </xsd:element>
  </xsd:schema>
  <resheader name="resmimetype">
    <value>text/microsoft-resx</value>
  </resheader>
  <resheader name="version">
    <value>2.0</value>
  </resheader>
  <resheader name="reader">
    <value>System.Resources.ResXResourceReader, System.Windows.Forms, Version=4.0.0.0, Culture=neutral, PublicKeyToken=b77a5c561934e089</value>
  </resheader>
  <resheader name="writer">
    <value>System.Resources.ResXResourceWriter, System.Windows.Forms, Version=4.0.0.0, Culture=neutral, PublicKeyToken=b77a5c561934e089</value>
  </resheader>
  <data name="RemoveClassCleanupBehaviorArgumentFix" xml:space="preserve">
    <value>Remove 'ClassCleanupBehavior' argument</value>
  </data>
  <data name="FixSignatureCodeFix" xml:space="preserve">
    <value>Fix signature</value>
  </data>
  <data name="AssemblyInitializeShouldBeValidCodeFix" xml:space="preserve">
    <value>Fix signature</value>
  </data>
  <data name="FixAssertionArgsOrder" xml:space="preserve">
    <value>Fix actual/expected arguments order</value>
  </data>
  <data name="AddTestClassFix" xml:space="preserve">
    <value>Add '[TestClass]'</value>
  </data>
  <data name="ChangeStructToClassAndAddTestClassFix" xml:space="preserve">
    <value>Change to 'class' and add '[TestClass]'</value>
  </data>
  <data name="TestMethodShouldBeValidFix" xml:space="preserve">
    <value>Fix test method signature</value>
  </data>
  <data name="UseAttributeOnTestMethodFix" xml:space="preserve">
    <value>Add '[TestMethod]'</value>
  </data>
  <data name="TestClassShouldBeValidFix" xml:space="preserve">
    <value>Fix test class signature</value>
  </data>
  <data name="TestContextShouldBeValidFix" xml:space="preserve">
    <value>Fix test context</value>
  </data>
  <data name="AddTestMethodAttributeFix" xml:space="preserve">
    <value>Add '[TestMethod]'</value>
  </data>
  <data name="ChangeMethodAccessibilityToPrivateFix" xml:space="preserve">
    <value>Change method accessibility to 'private'</value>
  </data>
  <data name="ReplaceWithFailAssertionFix" xml:space="preserve">
    <value>Replace the assertion with 'Assert.Fail()'</value>
  </data>
  <data name="ReplaceWithTestCleanuFix" xml:space="preserve">
    <value>Replace 'Dispose' with a TestCleanup method</value>
  </data>
  <data name="ReplaceWithConstructorFix" xml:space="preserve">
    <value>Replace TestInitialize method with constructor</value>
  </data>
  <data name="ReplaceWithDisposeFix" xml:space="preserve">
    <value>Replace TestCleanup with Dispose method</value>
  </data>
  <data name="ReplaceWithTestInitializeFix" xml:space="preserve">
    <value>Replace constructor with TestInitialize method</value>
  </data>
  <data name="UseAssertThrowsExceptionOnLastStatementFix" xml:space="preserve">
    <value>Use 'Assert.ThrowsException&lt;T&gt;' instead of '[ExpectedException]' attribute</value>
  </data>
  <data name="UseProperAssertMethodsFix" xml:space="preserve">
    <value>Use '{0}'</value>
  </data>
  <data name="UseNewerAssertThrows" xml:space="preserve">
    <value>Use '{0}'</value>
  </data>
  <data name="AssertionArgsShouldAvoidConditionalAccessFix" xml:space="preserve">
    <value>Move conditional access in assertion to separate 'Assert.IsNotNull' check</value>
  </data>
  <data name="AvoidAssertAreSameWithValueTypesFix" xml:space="preserve">
    <value>Use '{0}'</value>
  </data>
  <data name="ReplaceDataTestMethodWithTestMethodTitle" xml:space="preserve">
    <value>Replace 'DataTestMethod' with 'TestMethod'</value>
  </data>
  <data name="UseCooperativeCancellationForTimeoutFix" xml:space="preserve">
    <value>Use 'CooperativeCancellation = true'</value>
  </data>
  <data name="StringAssertToAssertTitle" xml:space="preserve">
    <value>Use 'Assert.{0}' instead of 'StringAssert'</value>
  </data>
  <data name="PassCancellationTokenFix" xml:space="preserve">
    <value>Pass 'TestContext.CancellationToken' argument to method call</value>
  </data>
  <data name="RemoveDynamicDataSourceTypeFix" xml:space="preserve">
    <value>Remove 'DynamicDataSourceType' parameter to use default 'AutoDetect'</value>
  </data>
<<<<<<< HEAD
  <data name="UseDisplayNamePropertyInsteadOfStringArgumentFix" xml:space="preserve">
    <value>Use 'DisplayName' property instead of string argument</value>
  </data>
  <data name="AddCallerInfoParametersFix" xml:space="preserve">
    <value>Add '[CallerFilePath]' and '[CallerLineNumber]' parameters</value>
  </data>
  <data name="AvoidOutParameterOnAssertIsInstanceOfTypeFix" xml:space="preserve">
    <value>Use assignment instead of 'out' parameter</value>
  </data>
  <data name="UseContainsKeyInsteadOfContainsFix" xml:space="preserve">
    <value>Use 'ContainsKey' instead of 'Contains'</value>
  </data>
  <data name="TransformExecuteToExecuteAsyncFix" xml:space="preserve">
    <value>Transform 'Execute' override to 'ExecuteAsync'</value>
=======
  <data name="UseCancellationTokenPropertyFix" xml:space="preserve">
    <value>Use 'TestContext.CancellationToken' instead</value>
  </data>
  <data name="AvoidAssertFormatParametersUseStringFormat" xml:space="preserve">
    <value>Use 'string.Format' instead of format parameters</value>
  </data>
  <data name="AvoidAssertFormatParametersUseInterpolatedString" xml:space="preserve">
    <value>Use interpolated string instead of format parameters</value>
>>>>>>> d2ced942
  </data>
</root><|MERGE_RESOLUTION|>--- conflicted
+++ resolved
@@ -198,7 +198,6 @@
   <data name="RemoveDynamicDataSourceTypeFix" xml:space="preserve">
     <value>Remove 'DynamicDataSourceType' parameter to use default 'AutoDetect'</value>
   </data>
-<<<<<<< HEAD
   <data name="UseDisplayNamePropertyInsteadOfStringArgumentFix" xml:space="preserve">
     <value>Use 'DisplayName' property instead of string argument</value>
   </data>
@@ -213,7 +212,7 @@
   </data>
   <data name="TransformExecuteToExecuteAsyncFix" xml:space="preserve">
     <value>Transform 'Execute' override to 'ExecuteAsync'</value>
-=======
+  </data>
   <data name="UseCancellationTokenPropertyFix" xml:space="preserve">
     <value>Use 'TestContext.CancellationToken' instead</value>
   </data>
@@ -222,6 +221,5 @@
   </data>
   <data name="AvoidAssertFormatParametersUseInterpolatedString" xml:space="preserve">
     <value>Use interpolated string instead of format parameters</value>
->>>>>>> d2ced942
   </data>
 </root>