<?xml version="1.0" encoding="utf-8"?>
<root>
  <!-- 
    Microsoft ResX Schema 
    
    Version 2.0
    
    The primary goals of this format is to allow a simple XML format 
    that is mostly human readable. The generation and parsing of the 
    various data types are done through the TypeConverter classes 
    associated with the data types.
    
    Example:
    
    ... ado.net/XML headers & schema ...
    <resheader name="resmimetype">text/microsoft-resx</resheader>
    <resheader name="version">2.0</resheader>
    <resheader name="reader">System.Resources.ResXResourceReader, System.Windows.Forms, ...</resheader>
    <resheader name="writer">System.Resources.ResXResourceWriter, System.Windows.Forms, ...</resheader>
    <data name="Name1"><value>this is my long string</value><comment>this is a comment</comment></data>
    <data name="Color1" type="System.Drawing.Color, System.Drawing">Blue</data>
    <data name="Bitmap1" mimetype="application/x-microsoft.net.object.binary.base64">
        <value>[base64 mime encoded serialized .NET Framework object]</value>
    </data>
    <data name="Icon1" type="System.Drawing.Icon, System.Drawing" mimetype="application/x-microsoft.net.object.bytearray.base64">
        <value>[base64 mime encoded string representing a byte array form of the .NET Framework object]</value>
        <comment>This is a comment</comment>
    </data>
                
    There are any number of "resheader" rows that contain simple 
    name/value pairs.
    
    Each data row contains a name, and value. The row also contains a 
    type or mimetype. Type corresponds to a .NET class that support 
    text/value conversion through the TypeConverter architecture. 
    Classes that don't support this are serialized and stored with the 
    mimetype set.
    
    The mimetype is used for serialized objects, and tells the 
    ResXResourceReader how to depersist the object. This is currently not 
    extensible. For a given mimetype the value must be set accordingly:
    
    Note - application/x-microsoft.net.object.binary.base64 is the format 
    that the ResXResourceWriter will generate, however the reader can 
    read any of the formats listed below.
    
    mimetype: application/x-microsoft.net.object.binary.base64
    value   : The object must be serialized with 
            : System.Runtime.Serialization.Formatters.Binary.BinaryFormatter
            : and then encoded with base64 encoding.
    
    mimetype: application/x-microsoft.net.object.soap.base64
    value   : The object must be serialized with 
            : System.Runtime.Serialization.Formatters.Soap.SoapFormatter
            : and then encoded with base64 encoding.

    mimetype: application/x-microsoft.net.object.bytearray.base64
    value   : The object must be serialized into a byte array 
            : using a System.ComponentModel.TypeConverter
            : and then encoded with base64 encoding.
    -->
  <xsd:schema id="root" xmlns="" xmlns:xsd="http://www.w3.org/2001/XMLSchema" xmlns:msdata="urn:schemas-microsoft-com:xml-msdata">
    <xsd:import namespace="http://www.w3.org/XML/1998/namespace" />
    <xsd:element name="root" msdata:IsDataSet="true">
      <xsd:complexType>
        <xsd:choice maxOccurs="unbounded">
          <xsd:element name="metadata">
            <xsd:complexType>
              <xsd:sequence>
                <xsd:element name="value" type="xsd:string" minOccurs="0" />
              </xsd:sequence>
              <xsd:attribute name="name" use="required" type="xsd:string" />
              <xsd:attribute name="type" type="xsd:string" />
              <xsd:attribute name="mimetype" type="xsd:string" />
              <xsd:attribute ref="xml:space" />
            </xsd:complexType>
          </xsd:element>
          <xsd:element name="assembly">
            <xsd:complexType>
              <xsd:attribute name="alias" type="xsd:string" />
              <xsd:attribute name="name" type="xsd:string" />
            </xsd:complexType>
          </xsd:element>
          <xsd:element name="data">
            <xsd:complexType>
              <xsd:sequence>
                <xsd:element name="value" type="xsd:string" minOccurs="0" msdata:Ordinal="1" />
                <xsd:element name="comment" type="xsd:string" minOccurs="0" msdata:Ordinal="2" />
              </xsd:sequence>
              <xsd:attribute name="name" type="xsd:string" use="required" msdata:Ordinal="1" />
              <xsd:attribute name="type" type="xsd:string" msdata:Ordinal="3" />
              <xsd:attribute name="mimetype" type="xsd:string" msdata:Ordinal="4" />
              <xsd:attribute ref="xml:space" />
            </xsd:complexType>
          </xsd:element>
          <xsd:element name="resheader">
            <xsd:complexType>
              <xsd:sequence>
                <xsd:element name="value" type="xsd:string" minOccurs="0" msdata:Ordinal="1" />
              </xsd:sequence>
              <xsd:attribute name="name" type="xsd:string" use="required" />
            </xsd:complexType>
          </xsd:element>
        </xsd:choice>
      </xsd:complexType>
    </xsd:element>
  </xsd:schema>
  <resheader name="resmimetype">
    <value>text/microsoft-resx</value>
  </resheader>
  <resheader name="version">
    <value>2.0</value>
  </resheader>
  <resheader name="reader">
    <value>System.Resources.ResXResourceReader, System.Windows.Forms, Version=4.0.0.0, Culture=neutral, PublicKeyToken=b77a5c561934e089</value>
  </resheader>
  <resheader name="writer">
    <value>System.Resources.ResXResourceWriter, System.Windows.Forms, Version=4.0.0.0, Culture=neutral, PublicKeyToken=b77a5c561934e089</value>
  </resheader>
  <data name="FixSignatureCodeFix" xml:space="preserve">
    <value>Fix signature</value>
  </data>
  <data name="AssemblyInitializeShouldBeValidCodeFix" xml:space="preserve">
    <value>Fix signature</value>
  </data>
  <data name="FixAssertionArgsOrder" xml:space="preserve">
    <value>Fix actual/expected arguments order</value>
  </data>
<<<<<<< HEAD
  <data name="TestMethodShouldBeValidFix" xml:space="preserve">
    <value>Fix Test Method Signature</value>
=======
  <data name="PublicTypeShouldBeTestClassFix" xml:space="preserve">
    <value>Add '[TestClass]'</value>
>>>>>>> 1025ae33
  </data>
</root><|MERGE_RESOLUTION|>--- conflicted
+++ resolved
@@ -126,12 +126,7 @@
   <data name="FixAssertionArgsOrder" xml:space="preserve">
     <value>Fix actual/expected arguments order</value>
   </data>
-<<<<<<< HEAD
-  <data name="TestMethodShouldBeValidFix" xml:space="preserve">
-    <value>Fix Test Method Signature</value>
-=======
   <data name="PublicTypeShouldBeTestClassFix" xml:space="preserve">
     <value>Add '[TestClass]'</value>
->>>>>>> 1025ae33
   </data>
 </root>