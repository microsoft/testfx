--- conflicted
+++ resolved
@@ -124,7 +124,6 @@
         }
         
         /// <summary>
-<<<<<<< HEAD
         ///   Looks up a localized string similar to Replace TestCleanup with Dispose method.
         /// </summary>
         internal static string ReplaceWithDisposeFix {
@@ -134,8 +133,6 @@
         }
         
         /// <summary>
-=======
->>>>>>> 7b65d6dd
         ///   Looks up a localized string similar to Replace the assertion with &apos;Assert.Fail()&apos;.
         /// </summary>
         internal static string ReplaceWithFailAssertionFix {
