// Copyright (c) Microsoft Corporation. All rights reserved.
// Licensed under the MIT license. See LICENSE file in the project root for full license information.

namespace Microsoft.VisualStudio.TestTools.UnitTesting
{
    using System;
    using System.Collections.Generic;
    using System.Diagnostics.CodeAnalysis;
<<<<<<< HEAD
    using System.Globalization;
=======
>>>>>>> 3b5926f8

#pragma warning disable SA1402 // FileMayOnlyContainASingleType
#pragma warning disable SA1649 // SA1649FileNameMustMatchTypeName

    /// <summary>
    /// Enumeration for timeouts, that can be used with the <see cref="TimeoutAttribute"/> class.
    /// The type of the enumeration must match
    /// </summary>
    [SuppressMessage("Microsoft.Design", "CA1008:EnumsShouldHaveZeroValue", Justification = "Compat reasons")]
    public enum TestTimeout
    {
        /// <summary>
        /// The infinite.
        /// </summary>
        Infinite = int.MaxValue
    }

    /// <summary>
    /// Enumeration for inheritance behavior, that can be used with both the <see cref="ClassInitializeAttribute"/> class
    /// and <see cref="ClassCleanupAttribute"/> class.
    /// Defines the behavior of the ClassInitialize and ClassCleanup methods of base classes.
    /// The type of the enumeration must match
    /// </summary>
    public enum InheritanceBehavior
    {
        /// <summary>
        /// None.
        /// </summary>
        None,

        /// <summary>
        /// Before each derived class.
        /// </summary>
        BeforeEachDerivedClass
    }

    /// <summary>
    /// The test class attribute.
    /// </summary>
    [AttributeUsage(AttributeTargets.Class, AllowMultiple = false)]
    public class TestClassAttribute : Attribute
    {
        /// <summary>
        /// Gets a test method attribute that enables running this test.
        /// </summary>
        /// <param name="testMethodAttribute">The test method attribute instance defined on this method.</param>
        /// <returns>The <see cref="TestMethodAttribute"/> to be used to run this test.</returns>
        /// <remarks>Extensions can override this method to customize how all methods in a class are run.</remarks>
        public virtual TestMethodAttribute GetTestMethodAttribute(TestMethodAttribute testMethodAttribute)
        {
            // If TestMethod is not extended by derived class then return back the original TestMethodAttribute
            return testMethodAttribute;
        }
    }

    /// <summary>
    /// The test method attribute.
    /// </summary>
    [AttributeUsage(AttributeTargets.Method, AllowMultiple = false)]
    public class TestMethodAttribute : Attribute
    {
        /// <summary>
        /// Initializes a new instance of the <see cref="TestMethodAttribute"/> class.
        /// </summary>
        public TestMethodAttribute()
        : this(null)
        {
        }

        /// <summary>
        /// Initializes a new instance of the <see cref="TestMethodAttribute"/> class.
        /// </summary>
        /// <param name="displayName">
        /// Message specifies reason for ignoring.
        /// </param>
        public TestMethodAttribute(string displayName)
        {
            this.DisplayName = displayName;
        }

        /// <summary>
        /// Gets display Name for the Test Window
        /// </summary>
        public string DisplayName { get; private set; }

        /// <summary>
        /// Executes a test method.
        /// </summary>
        /// <param name="testMethod">The test method to execute.</param>
        /// <returns>An array of TestResult objects that represent the outcome(s) of the test.</returns>
        /// <remarks>Extensions can override this method to customize running a TestMethod.</remarks>
        public virtual TestResult[] Execute(ITestMethod testMethod)
        {
            return new TestResult[] { testMethod.Invoke(null) };
        }
    }

    /// <summary>
    /// Attribute for data driven test where data can be specified inline.
    /// </summary>
    [AttributeUsage(AttributeTargets.Method, AllowMultiple = false)]
    public class DataTestMethodAttribute : TestMethodAttribute
    {
    }

    /// <summary>
    /// The test initialize attribute.
    /// </summary>
    [AttributeUsage(AttributeTargets.Method, AllowMultiple = false)]
    public sealed class TestInitializeAttribute : Attribute
    {
    }

    /// <summary>
    /// The test cleanup attribute.
    /// </summary>
    [AttributeUsage(AttributeTargets.Method, AllowMultiple = false)]
    public sealed class TestCleanupAttribute : Attribute
    {
    }

    /// <summary>
    /// The ignore attribute.
    /// </summary>
    [AttributeUsage(AttributeTargets.Class | AttributeTargets.Method, AllowMultiple = false)]
    public sealed class IgnoreAttribute : Attribute
    {
        /// <summary>
        /// Initializes a new instance of the <see cref="IgnoreAttribute"/> class.
        /// </summary>
        public IgnoreAttribute()
            : this(string.Empty)
        {
        }

        /// <summary>
        /// Initializes a new instance of the <see cref="IgnoreAttribute"/> class.
        /// </summary>
        /// <param name="message">
        /// Message specifies reason for ignoring.
        /// </param>
        public IgnoreAttribute(string message)
        {
            this.IgnoreMessage = message;
        }

        /// <summary>
        /// Gets the owner.
        /// </summary>
        public string IgnoreMessage { get; private set; }
    }

    /// <summary>
    /// The test property attribute.
    /// </summary>
    [AttributeUsage(AttributeTargets.Method, AllowMultiple = true)]
    public class TestPropertyAttribute : Attribute
    {
        /// <summary>
        /// Initializes a new instance of the <see cref="TestPropertyAttribute"/> class.
        /// </summary>
        /// <param name="name">
        /// The name.
        /// </param>
        /// <param name="value">
        /// The value.
        /// </param>
        public TestPropertyAttribute(string name, string value)
        {
            // NOTE : DONT THROW EXCEPTIONS FROM HERE IT WILL CRASH GetCustomAttributes() call
            this.Name = name;
            this.Value = value;
        }

        /// <summary>
        /// Gets the name.
        /// </summary>
        public string Name { get; }

        /// <summary>
        /// Gets the value.
        /// </summary>
        public string Value { get; }
    }

    /// <summary>
    /// The class initialize attribute.
    /// </summary>
    [AttributeUsage(AttributeTargets.Method, AllowMultiple = false)]
    public sealed class ClassInitializeAttribute : Attribute
    {
        /// <summary>
        /// Initializes a new instance of the <see cref="ClassInitializeAttribute"/> class.
        /// ClassInitializeAttribute
        /// </summary>
        public ClassInitializeAttribute()
        {
            this.InheritanceBehavior = InheritanceBehavior.None;
        }

        /// <summary>
        /// Initializes a new instance of the <see cref="ClassInitializeAttribute"/> class.
        /// ClassInitializeAttribute
        /// </summary>
        /// <param name="inheritanceBehavior">
        /// Specifies the ClassInitialize Inheritance Behavior
        /// </param>
        public ClassInitializeAttribute(InheritanceBehavior inheritanceBehavior)
        {
            this.InheritanceBehavior = inheritanceBehavior;
        }

        /// <summary>
        /// Gets the Inheritance Behavior
        /// </summary>
        public InheritanceBehavior InheritanceBehavior { get; private set; }
    }

    /// <summary>
    /// The class cleanup attribute.
    /// </summary>
    [AttributeUsage(AttributeTargets.Method, AllowMultiple = false)]
    public sealed class ClassCleanupAttribute : Attribute
    {
        /// <summary>
        /// Initializes a new instance of the <see cref="ClassCleanupAttribute"/> class.
        /// ClassCleanupAttribute
        /// </summary>
        public ClassCleanupAttribute()
        {
            this.InheritanceBehavior = InheritanceBehavior.None;
        }

        /// <summary>
        /// Initializes a new instance of the <see cref="ClassCleanupAttribute"/> class.
        /// ClassCleanupAttribute
        /// </summary>
        /// <param name="inheritanceBehavior">
        /// Specifies the ClassCleanup Inheritance Behavior
        /// </param>
        public ClassCleanupAttribute(InheritanceBehavior inheritanceBehavior)
        {
            this.InheritanceBehavior = inheritanceBehavior;
        }

        /// <summary>
        /// Gets the Inheritance Behavior
        /// </summary>
        public InheritanceBehavior InheritanceBehavior { get; private set; }
    }

    /// <summary>
    /// The assembly initialize attribute.
    /// </summary>
    [AttributeUsage(AttributeTargets.Method, AllowMultiple = false)]
    public sealed class AssemblyInitializeAttribute : Attribute
    {
    }

    /// <summary>
    /// The assembly cleanup attribute.
    /// </summary>
    [AttributeUsage(AttributeTargets.Method, AllowMultiple = false)]
    public sealed class AssemblyCleanupAttribute : Attribute
    {
    }

    /// <summary>
    /// Test Owner
    /// </summary>
    [AttributeUsage(AttributeTargets.Method, AllowMultiple = false)]
    public sealed class OwnerAttribute : Attribute
    {
        /// <summary>
        /// Initializes a new instance of the <see cref="OwnerAttribute"/> class.
        /// </summary>
        /// <param name="owner">
        /// The owner.
        /// </param>
        public OwnerAttribute(string owner)
        {
            this.Owner = owner;
        }

        /// <summary>
        /// Gets the owner.
        /// </summary>
        public string Owner { get; }
    }

    /// <summary>
    /// Priority attribute; used to specify the priority of a unit test.
    /// </summary>
    [AttributeUsage(AttributeTargets.Method, AllowMultiple = false)]
    public sealed class PriorityAttribute : Attribute
    {
        /// <summary>
        /// Initializes a new instance of the <see cref="PriorityAttribute"/> class.
        /// </summary>
        /// <param name="priority">
        /// The priority.
        /// </param>
        public PriorityAttribute(int priority)
        {
            this.Priority = priority;
        }

        /// <summary>
        /// Gets the priority.
        /// </summary>
        public int Priority { get; }
    }

    /// <summary>
    /// Description of the test
    /// </summary>
    [AttributeUsage(AttributeTargets.Method, AllowMultiple = false)]
    public sealed class DescriptionAttribute : Attribute
    {
        /// <summary>
        /// Initializes a new instance of the <see cref="DescriptionAttribute"/> class to describe a test.
        /// </summary>
        /// <param name="description">The description.</param>
        public DescriptionAttribute(string description)
        {
            this.Description = description;
        }

        /// <summary>
        /// Gets the description of a test.
        /// </summary>
        public string Description { get; private set; }
    }

    /// <summary>
    /// CSS Project Structure URI
    /// </summary>
    [AttributeUsage(AttributeTargets.Method, AllowMultiple = false)]
    public sealed class CssProjectStructureAttribute : Attribute
    {
        /// <summary>
        /// Initializes a new instance of the <see cref="CssProjectStructureAttribute"/> class for CSS Project Structure URI.
        /// </summary>
        /// <param name="cssProjectStructure">The CSS Project Structure URI.</param>
        public CssProjectStructureAttribute(string cssProjectStructure)
        {
            this.CssProjectStructure = cssProjectStructure;
        }

        /// <summary>
        /// Gets the CSS Project Structure URI.
        /// </summary>
        public string CssProjectStructure { get; private set; }
    }

    /// <summary>
    /// CSS Iteration URI
    /// </summary>
    [AttributeUsage(AttributeTargets.Method, AllowMultiple = false)]
    public sealed class CssIterationAttribute : Attribute
    {
        /// <summary>
        /// Initializes a new instance of the <see cref="CssIterationAttribute"/> class for CSS Iteration URI.
        /// </summary>
        /// <param name="cssIteration">The CSS Iteration URI.</param>
        public CssIterationAttribute(string cssIteration)
        {
            this.CssIteration = cssIteration;
        }

        /// <summary>
        /// Gets the CSS Iteration URI.
        /// </summary>
        public string CssIteration { get; private set; }
    }

    /// <summary>
    /// WorkItem attribute; used to specify a work item associated with this test.
    /// </summary>
    [AttributeUsage(AttributeTargets.Method, AllowMultiple = true)]
    public sealed class WorkItemAttribute : Attribute
    {
        /// <summary>
        /// Initializes a new instance of the <see cref="WorkItemAttribute"/> class for the WorkItem Attribute.
        /// </summary>
        /// <param name="id">The Id to a work item.</param>
        public WorkItemAttribute(int id)
        {
            this.Id = id;
        }

        /// <summary>
        /// Gets the Id to a workitem associated.
        /// </summary>
        public int Id { get; private set; }
    }

    /// <summary>
    /// Timeout attribute; used to specify the timeout of a unit test.
    /// </summary>
    [AttributeUsage(AttributeTargets.Method, AllowMultiple = false)]
    public sealed class TimeoutAttribute : Attribute
    {
        #region Constructor

        /// <summary>
        /// Initializes a new instance of the <see cref="TimeoutAttribute"/> class.
        /// </summary>
        /// <param name="timeout">
        /// The timeout.
        /// </param>
        public TimeoutAttribute(int timeout)
        {
            this.Timeout = timeout;
        }

        /// <summary>
        /// Initializes a new instance of the <see cref="TimeoutAttribute"/> class with a preset timeout
        /// </summary>
        /// <param name="timeout">
        /// The timeout
        /// </param>
        public TimeoutAttribute(TestTimeout timeout)
        {
            this.Timeout = (int)timeout;
        }

        #endregion

        #region Properties

        /// <summary>
        /// Gets the timeout.
        /// </summary>
        public int Timeout { get; }

        #endregion
    }

    /// <summary>
    /// TestResult object to be returned to adapter.
    /// </summary>
    public class TestResult
    {
        /// <summary>
        /// Initializes a new instance of the <see cref="TestResult"/> class.
        /// </summary>
        public TestResult()
        {
            this.DatarowIndex = -1;
        }

        /// <summary>
        /// Gets or sets the display name of the result. Useful when returning multiple results.
        /// If null then Method name is used as DisplayName.
        /// </summary>
        public string DisplayName { get; set; }

        /// <summary>
        /// Gets or sets the outcome of the test execution.
        /// </summary>
        public UnitTestOutcome Outcome { get; set; }

        /// <summary>
        /// Gets or sets the exception thrown when test is failed.
        /// </summary>
        public Exception TestFailureException { get; set; }

        /// <summary>
        /// Gets or sets the output of the message logged by test code.
        /// </summary>
        public string LogOutput { get; set; }

        /// <summary>
        /// Gets or sets the output of the message logged by test code.
        /// </summary>
        public string LogError { get; set; }

        /// <summary>
        /// Gets or sets the debug traces by test code.
        /// </summary>
        public string DebugTrace { get; set; }

        /// <summary>
        /// Gets or sets the debug traces by test code.
        /// </summary>
        public string TestContextMessages { get; set; }

        /// <summary>
        /// Gets or sets the execution id of the result.
        /// </summary>
        public Guid ExecutionId { get; set; }

        /// <summary>
        /// Gets or sets the parent execution id of the result.
        /// </summary>
        public Guid ParentExecId { get; set; }

        /// <summary>
        /// Gets or sets the inner results count of the result.
        /// </summary>
        public int InnerResultsCount { get; set; }

        /// <summary>
        /// Gets or sets the duration of test execution.
        /// </summary>
        public TimeSpan Duration { get; set; }

        /// <summary>
        /// Gets or sets the data row index in data source. Set only for results of individual
        /// run of data row of a data driven test.
        /// </summary>
        public int DatarowIndex { get; set; }

        /// <summary>
        /// Gets or sets the return value of the test method. (Currently null always).
        /// </summary>
        public object ReturnValue { get; set; }

        /// <summary>
        /// Gets or sets the result files attached by the test.
        /// </summary>
        public IList<string> ResultFiles { get; set; }
    }

    /// <summary>
    /// Specifies connection string, table name and row access method for data driven testing.
    /// </summary>
    /// <example>
    /// [DataSource("Provider=SQLOLEDB.1;Data Source=source;Integrated Security=SSPI;Initial Catalog=EqtCoverage;Persist Security Info=False", "MyTable")]
    /// [DataSource("dataSourceNameFromConfigFile")]
    /// </example>
    [SuppressMessage("Microsoft.Design", "CA1019:DefineAccessorsForAttributeArguments", Justification = "Compat")]
    [AttributeUsage(AttributeTargets.Method, AllowMultiple = false)]
    public sealed class DataSourceAttribute : Attribute
    {
        // DefaultProviderName needs not to be constant so that clients do not need
        // to recompile if the value changes.

        /// <summary>
        /// The default provider name for DataSource.
        /// </summary>
        [SuppressMessage("Microsoft.Performance", "CA1802:UseLiteralsWhereAppropriate", Justification = "Compat")]
        public static readonly string DefaultProviderName = "System.Data.OleDb";

        /// <summary>
        /// The default data access method.
        /// </summary>
        public static readonly DataAccessMethod DefaultDataAccessMethod = DataAccessMethod.Random;

        /// <summary>
        /// Initializes a new instance of the <see cref="DataSourceAttribute"/> class. This instance will be initialized with a data provider, connection string, data table and data access method to access the data source.
        /// </summary>
        /// <param name="providerInvariantName">Invariant data provider name, such as System.Data.SqlClient</param>
        /// <param name="connectionString">
        /// Data provider specific connection string.
        /// WARNING: The connection string can contain sensitive data (for example, a password).
        /// The connection string is stored in plain text in source code and in the compiled assembly.
        /// Restrict access to the source code and assembly to protect this sensitive information.
        /// </param>
        /// <param name="tableName">The name of the data table.</param>
        /// <param name="dataAccessMethod">Specifies the order to access data.</param>
        public DataSourceAttribute(string providerInvariantName, string connectionString, string tableName, DataAccessMethod dataAccessMethod)
        {
            this.ProviderInvariantName = providerInvariantName;
            this.ConnectionString = connectionString;
            this.TableName = tableName;
            this.DataAccessMethod = dataAccessMethod;
        }

        /// <summary>
        /// Initializes a new instance of the <see cref="DataSourceAttribute"/> class.This instance will be initialized with a connection string and table name.
        /// Specify connection string and data table to access OLEDB data source.
        /// </summary>
        /// <param name="connectionString">
        /// Data provider specific connection string.
        /// WARNING: The connection string can contain sensitive data (for example, a password).
        /// The connection string is stored in plain text in source code and in the compiled assembly.
        /// Restrict access to the source code and assembly to protect this sensitive information.
        /// </param>
        /// <param name="tableName">The name of the data table.</param>
        public DataSourceAttribute(string connectionString, string tableName)
            : this(DefaultProviderName, connectionString, tableName, DefaultDataAccessMethod)
        {
        }

        /// <summary>
        /// Initializes a new instance of the <see cref="DataSourceAttribute"/> class.  This instance will be initialized with a data provider and connection string associated with the setting name.
        /// </summary>
        /// <param name="dataSourceSettingName">The name of a data source found in the &lt;microsoft.visualstudio.qualitytools&gt; section in the app.config file.</param>
        public DataSourceAttribute(string dataSourceSettingName)
        {
            this.DataSourceSettingName = dataSourceSettingName;
        }

        // Different providers use dfferent connection strings and provider itself is a part of connection string.

        /// <summary>
        /// Gets a value representing the data provider of the data source.
        /// </summary>
        /// <returns>
        /// The data provider name. If a data provider was not designated at object initialization, the default provider of System.Data.OleDb will be returned.
        /// </returns>
        public string ProviderInvariantName { get; } = DefaultProviderName;

        /// <summary>
        /// Gets a value representing the connection string for the data source.
        /// </summary>
        public string ConnectionString { get; }

        /// <summary>
        /// Gets a value indicating the table name providing data.
        /// </summary>
        public string TableName { get; }

        /// <summary>
        /// Gets the method used to access the data source.
        /// </summary>
        ///
        /// <returns>
        /// One of the <see cref="T:Microsoft.VisualStudio.TestTools.UnitTesting.DataAccessMethod"/> values. If the <see cref="DataSourceAttribute"/> is not initialized, this will return the default value <see cref="F:Microsoft.VisualStudio.TestTools.UnitTesting.DataAccessMethod.Random"/>.
        /// </returns>
        public DataAccessMethod DataAccessMethod { get; }

        /// <summary>
        /// Gets the name of a data source found in the &lt;microsoft.visualstudio.qualitytools&gt; section in the app.config file.
        /// </summary>
        public string DataSourceSettingName { get; }
    }

#pragma warning restore SA1402 // FileMayOnlyContainASingleType
#pragma warning restore SA1649 // SA1649FileNameMustMatchTypeName
}<|MERGE_RESOLUTION|>--- conflicted
+++ resolved
@@ -6,10 +6,6 @@
     using System;
     using System.Collections.Generic;
     using System.Diagnostics.CodeAnalysis;
-<<<<<<< HEAD
-    using System.Globalization;
-=======
->>>>>>> 3b5926f8
 
 #pragma warning disable SA1402 // FileMayOnlyContainASingleType
 #pragma warning disable SA1649 // SA1649FileNameMustMatchTypeName
