--- conflicted
+++ resolved
@@ -2,7 +2,6 @@
 // Licensed under the MIT license. See LICENSE file in the project root for full license information.
 
 namespace Microsoft.VisualStudio.TestTools.UnitTesting;
-<<<<<<< HEAD
 
 using System;
 using System.Diagnostics.CodeAnalysis;
@@ -20,26 +19,6 @@
 {
     private static Assert s_that;
 
-    #region Singleton constructor
-=======
-
-using System;
-using System.Diagnostics.CodeAnalysis;
-using System.Globalization;
-using System.Reflection;
-using System.Runtime.CompilerServices;
-using System.Threading.Tasks;
-
-/// <summary>
-/// A collection of helper classes to test various conditions within
-/// unit tests. If the condition being tested is not met, an exception
-/// is thrown.
-/// </summary>
-public sealed partial class Assert
-{
-    private static Assert s_that;
->>>>>>> 786d75d9
-
     private Assert()
     {
     }
