--- conflicted
+++ resolved
@@ -1,15 +1,7 @@
 ﻿<?xml version="1.0" encoding="utf-8"?>
 <Project ToolsVersion="15.0" DefaultTargets="Build" xmlns="http://schemas.microsoft.com/developer/msbuild/2003">
-<<<<<<< HEAD
-  <PropertyGroup>
-    <TestFxRoot Condition="$(TestFxRoot) == ''">..\..\..\</TestFxRoot>
-    <RuntimeIdentifiers>win10-arm;win10-arm-aot;win10-x86;win10-x86-aot;win10-x64;win10-x64-aot</RuntimeIdentifiers>
-  </PropertyGroup>
-  <Import Project="$(TestFxRoot)scripts\build\TestFx.Settings.targets" />
-=======
   <Import Project="$(MSBuildExtensionsPath)\$(MSBuildToolsVersion)\Microsoft.Common.props" Condition="Exists('$(MSBuildExtensionsPath)\$(MSBuildToolsVersion)\Microsoft.Common.props')" />
 
->>>>>>> 990df65c
   <PropertyGroup>
     <ProjectGuid>{DF131865-84EE-4540-8112-E88ACEBDEA09}</ProjectGuid>
     <OutputType>Library</OutputType>
@@ -17,6 +9,7 @@
     <RootNamespace>Microsoft.VisualStudio.TestTools.UnitTesting</RootNamespace>
     <AssemblyName>Microsoft.VisualStudio.TestPlatform.TestFramework.Extensions</AssemblyName>
     <DefaultLanguage>en-US</DefaultLanguage>
+    <RuntimeIdentifiers>win10-arm;win10-arm-aot;win10-x86;win10-x86-aot;win10-x64;win10-x64-aot</RuntimeIdentifiers>
     <TargetPlatformIdentifier>UAP</TargetPlatformIdentifier>
     <TargetPlatformVersion>10.0.18362.0</TargetPlatformVersion>
     <TargetPlatformMinVersion>10.0.18362.0</TargetPlatformMinVersion>
@@ -67,8 +60,6 @@
   </ItemGroup>
 
   <ItemGroup>
-<<<<<<< HEAD
-=======
     <PackageReference Include="Microsoft.NETCore.UniversalWindowsPlatform" Version="$(MicrosoftNETCoreUniversalWindowsPlatformVersion)" targetFramework="net452" />
 
     <PackageReference Include="MicroBuild.Core" Version="$(MicroBuildCoreVersion)" PrivateAssets="all">
@@ -80,35 +71,12 @@
   </ItemGroup>
 
   <ItemGroup>
->>>>>>> 990df65c
     <Compile Include="DeploymentItemAttribute.cs" />
     <Compile Include="UITestMethodAttribute.cs" />
     <Compile Include="Properties\AssemblyInfo.cs" />
     <EmbeddedResource Include="Properties\Extension.UWP.rd.xml" />
   </ItemGroup>
-<<<<<<< HEAD
-  <ItemGroup>
-    <ProjectReference Include="..\MSTest.Core\MSTest.Core.csproj">
-      <Project>{7252d9e3-267d-442c-96bc-c73aef3241d6}</Project>
-      <Name>MSTest.Core</Name>
-      <Private>False</Private>
-    </ProjectReference>
-  </ItemGroup>
-  <ItemGroup>
-    <PackageReference Include="MicroBuild.Core">
-      <Version>0.2.0</Version>
-    </PackageReference>
-    <PackageReference Include="Microsoft.NETCore.UniversalWindowsPlatform">
-      <Version>5.1.0</Version>
-    </PackageReference>
-    <PackageReference Include="StyleCop.Analyzers">
-      <Version>1.0.0</Version>
-    </PackageReference>
-  </ItemGroup>
-  <Import Project="..\Extension.Shared\Extension.Shared.projitems" Label="Shared" />
-=======
   
->>>>>>> 990df65c
   <PropertyGroup Condition=" '$(VisualStudioVersion)' == '' or '$(VisualStudioVersion)' &lt; '15.0' ">
     <VisualStudioVersion>15.0</VisualStudioVersion>
   </PropertyGroup>
