﻿// Copyright (c) Microsoft Corporation. All rights reserved.
// Licensed under the MIT license. See LICENSE file in the project root for full license information.

#if WIN_UI
using Microsoft.UI.Dispatching;
using Microsoft.UI.Xaml;

namespace Microsoft.VisualStudio.TestTools.UnitTesting.AppContainer;

/// <summary>
/// Execute test code in UI thread for Windows store apps.
/// </summary>
public class UITestMethodAttribute : TestMethodAttribute
{
    private static bool s_isApplicationInitialized;
    private static DispatcherQueue? s_applicationDispatcherQueue;

    /// <summary>
    /// Initializes a new instance of the <see cref="UITestMethodAttribute"/> class.
    /// </summary>
    public UITestMethodAttribute()
        : base()
    {
    }

    /// <summary>
    /// Initializes a new instance of the <see cref="UITestMethodAttribute"/> class.
    /// </summary>
    /// <param name="displayName">
    /// Display Name for the test.
    /// </param>
    public UITestMethodAttribute(string displayName)
        : base(displayName)
    {
    }

    private protected override bool UseAsync => true;

    /// <summary>
    /// Gets or sets the <see cref="UI.Dispatching.DispatcherQueue"/> that should be used to invoke the UITestMethodAttribute.
    /// If none is provided <see cref="UITestMethodAttribute"/> will check for <see cref="WinUITestTargetAttribute" />, if the attribute is defined it will start the App and use its <see cref="UI.Dispatching.DispatcherQueue"/>.
    /// <see cref="UITestMethodAttribute"/> will try to use <c>Microsoft.UI.Xaml.Window.Current.DispatcherQueue</c> for the last resort, but that will only work on UWP.
    /// </summary>
    public static DispatcherQueue? DispatcherQueue { get; set; }

    /// <inheritdoc />
    public override TestResult[] Execute(ITestMethod testMethod)
        => base.Execute(testMethod);

    /// <summary>
    /// Executes the test method on the UI Thread.
    /// </summary>
    /// <param name="testMethod">
    /// The test method.
    /// </param>
    /// <returns>
    /// An array of <see cref="TestResult"/> instances.
    /// </returns>
    /// Throws <exception cref="NotSupportedException"> when run on an async test method.
    /// </exception>
    internal override async Task<TestResult[]> ExecuteAsync(ITestMethod testMethod)
    {
        // TODO: Code seems to be assuming DeclaringType is never null, but it can be null.
        // Using 'bang' notation for now to ensure same behavior.
        DispatcherQueue dispatcher = GetDispatcherQueue(testMethod.MethodInfo.DeclaringType!.Assembly) ?? throw new InvalidOperationException(FrameworkMessages.AsyncUITestMethodWithNoDispatcherQueue);
        if (dispatcher.HasThreadAccess)
        {
            try
            {
                return [await testMethod.InvokeAsync(null)];
            }
            catch (Exception e)
            {
                return [new() { TestFailureException = e }];
            }
        }

        var tcs = new TaskCompletionSource<TestResult>();

#pragma warning disable VSTHRD101 // Avoid unsupported async delegates
        if (!dispatcher.TryEnqueue(DispatcherQueuePriority.Normal, async () =>
        {
<<<<<<< HEAD
            try
=======
            var taskCompletionSource = new TaskCompletionSource<object?>();

            if (!dispatcher.TryEnqueue(DispatcherQueuePriority.Normal, () =>
                {
                    try
                    {
                        result = testMethod.Invoke(null);
                        taskCompletionSource.SetResult(null);
                    }
                    catch (Exception e)
                    {
                        result = new TestResult { TestFailureException = e };
                        taskCompletionSource.SetException(e);
                    }
                }))
>>>>>>> 6870397e
            {
                tcs.SetResult(await testMethod.InvokeAsync([]));
            }
            catch (Exception e)
            {
                tcs.SetResult(new TestResult { TestFailureException = e });
            }
        }))
        {
            tcs.SetResult(null!);
        }
#pragma warning restore VSTHRD101 // Avoid unsupported async delegates

        return [await tcs.Task];
    }

    private static Type? GetApplicationType(Assembly assembly)
    {
        WinUITestTargetAttribute? attribute = assembly.GetCustomAttribute<WinUITestTargetAttribute>();
        return attribute == null || attribute.ApplicationType == null ? null : attribute.ApplicationType;
    }

    private static DispatcherQueue? GetApplicationDispatcherQueue(Assembly assembly)
    {
        if (s_applicationDispatcherQueue != null)
        {
            return s_applicationDispatcherQueue;
        }

        if (s_isApplicationInitialized)
        {
            return null;
        }

        Type? applicationType = GetApplicationType(assembly);
        if (applicationType == null)
        {
            return null;
        }

        // We need to initialize the SDK before calling Application.Start
        try
        {
            // We need to execute all module initializers before doing any WinRT calls.
            // This will cause the [ModuleInitializer]s to execute, if they haven't yet.
            Type? id = applicationType.Assembly.GetType("Microsoft.WindowsAppSDK.Runtime.Identity");
            if (id != null)
            {
                _ = Activator.CreateInstance(id);
            }
        }
        catch
        {
        }

        return InitializeApplication(applicationType);
    }

    private static DispatcherQueue? GetDispatcherQueue(Assembly assembly)
    {
        if (DispatcherQueue != null)
        {
            return DispatcherQueue;
        }

        if (GetApplicationDispatcherQueue(assembly) is { } appDispatcherQueue)
        {
            return appDispatcherQueue;
        }

        try
        {
            if (Window.Current?.DispatcherQueue is { } windowDispatcherQueue)
            {
                return windowDispatcherQueue;
            }
        }
        catch
        {
        }

        return null;
    }

    private static DispatcherQueue InitializeApplication(Type applicationType)
    {
        var tsc = new TaskCompletionSource<DispatcherQueue>();
        void OnApplicationInitialized(ApplicationInitializationCallbackParams e)
        {
            try
            {
                s_isApplicationInitialized = true;
                var dispatcher = DispatcherQueue.GetForCurrentThread();
                var context = new DispatcherQueueSynchronizationContext(dispatcher);
                SynchronizationContext.SetSynchronizationContext(context);

                _ = Activator.CreateInstance(applicationType) as Application;
                s_applicationDispatcherQueue = dispatcher;
                tsc.SetResult(dispatcher);
            }
            catch
            {
            }
        }

        var treadStart = new ThreadStart(() => Application.Start(OnApplicationInitialized));
        var uiThread = new Thread(treadStart)
        {
            Name = "UI Thread for Tests",
        };
        uiThread.Start();
        tsc.Task.Wait();

        return tsc.Task.Result;
    }
}
#endif<|MERGE_RESOLUTION|>--- conflicted
+++ resolved
@@ -80,27 +80,9 @@
 #pragma warning disable VSTHRD101 // Avoid unsupported async delegates
         if (!dispatcher.TryEnqueue(DispatcherQueuePriority.Normal, async () =>
         {
-<<<<<<< HEAD
             try
-=======
-            var taskCompletionSource = new TaskCompletionSource<object?>();
-
-            if (!dispatcher.TryEnqueue(DispatcherQueuePriority.Normal, () =>
-                {
-                    try
-                    {
-                        result = testMethod.Invoke(null);
-                        taskCompletionSource.SetResult(null);
-                    }
-                    catch (Exception e)
-                    {
-                        result = new TestResult { TestFailureException = e };
-                        taskCompletionSource.SetException(e);
-                    }
-                }))
->>>>>>> 6870397e
-            {
-                tcs.SetResult(await testMethod.InvokeAsync([]));
+            {
+                tcs.SetResult(await testMethod.InvokeAsync(null));
             }
             catch (Exception e)
             {
