--- conflicted
+++ resolved
@@ -100,21 +100,8 @@
     #endregion
 #endif
 
-    /// <summary>
-    /// Gets the Fully-qualified name of the class containing the test method currently being executed.
-    /// </summary>
-<<<<<<< HEAD
-    public virtual string? FullyQualifiedTestClassName => GetProperty<string>(FullyQualifiedTestClassNameLabel);
-=======
-    /// <remarks>
-    /// This property can be useful in attributes derived from ExpectedExceptionBaseAttribute.
-    /// Those attributes have access to the test context, and provide messages that are included
-    /// in the test results. Users can benefit from messages that include the fully-qualified
-    /// class name in addition to the name of the test method currently being executed.
-    /// </remarks>
     public virtual string FullyQualifiedTestClassName => GetProperty<string>(FullyQualifiedTestClassNameLabel)
         ?? throw new InvalidOperationException(string.Format(CultureInfo.InvariantCulture, FrameworkMessages.InvalidAccessToTestContextProperty, nameof(FullyQualifiedTestClassName)));
->>>>>>> 63a44352
 
     /// <summary>
     /// Gets the fully specified type name metadata format.
