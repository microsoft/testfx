﻿// Copyright (c) Microsoft Corporation. All rights reserved.
// Licensed under the MIT license. See LICENSE file in the project root for full license information.

using System.ComponentModel;

namespace Microsoft.VisualStudio.TestTools.UnitTesting;

/// <summary>
/// A collection of helper classes to test various conditions within
/// unit tests. If the condition being tested is not met, an exception
/// is thrown.
/// </summary>
public sealed partial class Assert
{
    [InterpolatedStringHandler]
    [EditorBrowsable(EditorBrowsableState.Never)]
#pragma warning disable CS1591 // Missing XML comment for publicly visible type or member
    public readonly struct AssertSingleInterpolatedStringHandler<TItem>
    {
        private readonly StringBuilder? _builder;
        private readonly int _actualCount;
        private readonly TItem? _item;

        public AssertSingleInterpolatedStringHandler(int literalLength, int formattedCount, IEnumerable<TItem> collection, out bool shouldAppend)
        {
            _actualCount = collection.Count();
            shouldAppend = _actualCount != 1;
            if (shouldAppend)
            {
                _builder = new StringBuilder(literalLength + formattedCount);
            }
            else
            {
                _item = collection.First();
            }
        }

        internal TItem ComputeAssertion(string collectionExpression)
        {
            if (_builder is not null)
            {
                _builder.Insert(0, string.Format(CultureInfo.CurrentCulture, FrameworkMessages.CallerArgumentExpressionSingleParameterMessage, "collection", collectionExpression) + " ");
                ThrowAssertContainsSingleFailed(_actualCount, _builder.ToString());
            }

            return _item!;
        }

        public void AppendLiteral(string value)
            => _builder!.Append(value);

        public void AppendFormatted<T>(T value)
            => AppendFormatted(value, format: null);

#if NETCOREAPP3_1_OR_GREATER
        public void AppendFormatted(ReadOnlySpan<char> value)
            => _builder!.Append(value);

        public void AppendFormatted(ReadOnlySpan<char> value, int alignment = 0, string? format = null)
            => AppendFormatted(value.ToString(), alignment, format);
#endif

        // NOTE: All the overloads involving format and/or alignment are not super efficient.
        // This code path is only for when an assert is failing, so that's not the common scenario
        // and should be okay if not very optimized.
        // A more efficient implementation that can be used for .NET 6 and later is to delegate the work to
        // the BCL's StringBuilder.AppendInterpolatedStringHandler
        public void AppendFormatted<T>(T value, string? format)
            => _builder!.AppendFormat(null, $"{{0:{format}}}", value);

        public void AppendFormatted<T>(T value, int alignment)
            => _builder!.AppendFormat(null, $"{{0,{alignment}}}", value);

        public void AppendFormatted<T>(T value, int alignment, string? format)
            => _builder!.AppendFormat(null, $"{{0,{alignment}:{format}}}", value);

        public void AppendFormatted(string? value)
            => _builder!.Append(value);

#pragma warning disable RS0026 // Do not add multiple public overloads with optional parameters
        public void AppendFormatted(string? value, int alignment = 0, string? format = null)
            => _builder!.AppendFormat(null, $"{{0,{alignment}:{format}}}", value);

        public void AppendFormatted(object? value, int alignment = 0, string? format = null)
            => _builder!.AppendFormat(null, $"{{0,{alignment}:{format}}}", value);
#pragma warning restore RS0026 // Do not add multiple public overloads with optional parameters
    }
#pragma warning restore CS1591 // Missing XML comment for publicly visible type or member

#pragma warning disable RS0026 // Do not add multiple public overloads with optional parameters

    /// <summary>
    /// Tests whether the specified collection contains exactly one element.
    /// </summary>
    /// <typeparam name="T">The type of the collection items.</typeparam>
    /// <param name="collection">The collection.</param>
    /// <param name="message">The message to display when the assertion fails.</param>
    /// <param name="collectionExpression">
    /// The syntactic expression of collection as given by the compiler via caller argument expression.
    /// Users shouldn't pass a value for this parameter.
    /// </param>
    /// <returns>The item.</returns>
#pragma warning disable IDE0060 // Remove unused parameter
    public static T ContainsSingle<T>(IEnumerable<T> collection, [InterpolatedStringHandlerArgument(nameof(collection))] ref AssertSingleInterpolatedStringHandler<T> message, [CallerArgumentExpression(nameof(collection))] string collectionExpression = "")
#pragma warning restore IDE0060 // Remove unused parameter
        => message.ComputeAssertion(collectionExpression);

#pragma warning disable RS0027 // API with optional parameter(s) should have the most parameters amongst its public overloads

    #region ContainsSingle

    /// <summary>
    /// Tests whether the specified collection contains exactly one element.
    /// </summary>
    /// <typeparam name="T">The type of the collection items.</typeparam>
    /// <param name="collection">The collection.</param>
    /// <param name="message">The message to display when the assertion fails.</param>
    /// <param name="collectionExpression">
    /// The syntactic expression of collection as given by the compiler via caller argument expression.
    /// Users shouldn't pass a value for this parameter.
    /// </param>
    /// <returns>The item.</returns>
    public static T ContainsSingle<T>(IEnumerable<T> collection, string message = "", [CallerArgumentExpression(nameof(collection))] string collectionExpression = "")
    {
        int actualCount = collection.Count();
        if (actualCount == 1)
        {
            return collection.First();
        }

        string userMessage = BuildUserMessageForCollectionExpression(message, collectionExpression);
        ThrowAssertContainsSingleFailed(actualCount, userMessage);

        // Unreachable code but compiler cannot work it out
        return default;
    }

    /// <summary>
    /// Tests whether the specified collection contains exactly one element that matches the given predicate.
    /// </summary>
    /// <typeparam name="T">The type of the collection items.</typeparam>
    /// <param name="predicate">A function to test each element for a condition.</param>
    /// <param name="collection">The collection.</param>
    /// <param name="message">The message to display when the assertion fails.</param>
    /// <param name="predicateExpression">
    /// The syntactic expression of predicate as given by the compiler via caller argument expression.
    /// Users shouldn't pass a value for this parameter.
    /// </param>
    /// <param name="collectionExpression">
    /// The syntactic expression of collection as given by the compiler via caller argument expression.
    /// Users shouldn't pass a value for this parameter.
    /// </param>
    /// <returns>The item that matches the predicate.</returns>
    public static T ContainsSingle<T>(Func<T, bool> predicate, IEnumerable<T> collection, string message = "", [CallerArgumentExpression(nameof(predicate))] string predicateExpression = "", [CallerArgumentExpression(nameof(collection))] string collectionExpression = "")
    {
        var matchingElements = collection.Where(predicate).ToList();
        int actualCount = matchingElements.Count;

        if (actualCount == 1)
        {
            return matchingElements[0];
        }

        string userMessage = BuildUserMessageForPredicateExpressionAndCollectionExpression(message, predicateExpression, collectionExpression);
        ThrowAssertSingleMatchFailed(actualCount, userMessage);

        // Unreachable code but compiler cannot work it out
        return default;
    }

    #endregion // ContainsSingle

    #region Contains

    /// <summary>
    /// Tests whether the specified non-generic collection contains the given element.
    /// </summary>
    /// <param name="expected">The expected item.</param>
    /// <param name="collection">The non-generic collection (like ArrayList).</param>
    public static void Contains(object? expected, IEnumerable collection)
        => Contains(expected, collection, string.Empty);

    /// <summary>
    /// Tests whether the specified collection contains the given element.
    /// </summary>
    /// <typeparam name="T">The type of the collection items.</typeparam>
    /// <param name="expected">The expected item.</param>
    /// <param name="collection">The collection.</param>
    /// <param name="message">The message to display when the assertion fails.</param>
    /// <param name="expectedExpression">
    /// The syntactic expression of expected as given by the compiler via caller argument expression.
    /// Users shouldn't pass a value for this parameter.
    /// </param>
    /// <param name="collectionExpression">
    /// The syntactic expression of collection as given by the compiler via caller argument expression.
    /// Users shouldn't pass a value for this parameter.
    /// </param>
    public static void Contains<T>(T expected, IEnumerable<T> collection, string message = "", [CallerArgumentExpression(nameof(expected))] string expectedExpression = "", [CallerArgumentExpression(nameof(collection))] string collectionExpression = "")
    {
        if (!collection.Contains(expected))
        {
            string userMessage = BuildUserMessageForExpectedExpressionAndCollectionExpression(message, expectedExpression, collectionExpression);
            ThrowAssertContainsItemFailed(userMessage);
        }
    }

    /// <summary>
    /// Tests whether the specified collection contains the given element.
    /// </summary>
    /// <param name="expected">The expected item.</param>
    /// <param name="collection">The collection.</param>
    /// <param name="message">The message format to display when the assertion fails.</param>
    public static void Contains(object? expected, IEnumerable collection, string? message)
    {
        foreach (object? item in collection)
        {
            if (object.Equals(item, expected))
            {
                return;
            }
        }

        string userMessage = BuildUserMessage(message);
        ThrowAssertContainsItemFailed(userMessage);
    }

    /// <summary>
    /// Tests whether the specified collection contains the given element.
    /// </summary>
    /// <typeparam name="T">The type of the collection items.</typeparam>
    /// <param name="expected">The expected item.</param>
    /// <param name="collection">The collection.</param>
    /// <param name="comparer">An equality comparer to compare values.</param>
<<<<<<< HEAD
=======
    public static void Contains<T>(T expected, IEnumerable<T> collection, IEqualityComparer<T> comparer)
        => Contains(expected, collection, comparer, string.Empty, null);

    /// <summary>
    /// Tests whether the specified collection contains the given element.
    /// </summary>
    /// <param name="expected">The expected item.</param>
    /// <param name="collection">The collection.</param>
    /// <param name="comparer">An equality comparer to compare values.</param>
    public static void Contains(object expected, IEnumerable collection, IEqualityComparer comparer)
        => Contains(expected, collection, comparer, string.Empty);

    /// <summary>
    /// Tests whether the specified collection contains the given element.
    /// </summary>
    /// <typeparam name="T">The type of the collection items.</typeparam>
    /// <param name="expected">The expected item.</param>
    /// <param name="collection">The collection.</param>
    /// <param name="comparer">An equality comparer to compare values.</param>
>>>>>>> 590e7b17
    /// <param name="message">The message to display when the assertion fails.</param>
    /// <param name="expectedExpression">
    /// The syntactic expression of expected as given by the compiler via caller argument expression.
    /// Users shouldn't pass a value for this parameter.
    /// </param>
    /// <param name="collectionExpression">
    /// The syntactic expression of collection as given by the compiler via caller argument expression.
    /// Users shouldn't pass a value for this parameter.
    /// </param>
    public static void Contains<T>(T expected, IEnumerable<T> collection, IEqualityComparer<T> comparer, string message = "", [CallerArgumentExpression(nameof(expected))] string expectedExpression = "", [CallerArgumentExpression(nameof(collection))] string collectionExpression = "")
    {
        if (!collection.Contains(expected, comparer))
        {
            string userMessage = BuildUserMessageForExpectedExpressionAndCollectionExpression(message, expectedExpression, collectionExpression);
            ThrowAssertContainsItemFailed(userMessage);
        }
    }

    /// <summary>
    /// Tests whether the specified collection contains the given element.
    /// </summary>
    /// <param name="expected">The expected item.</param>
    /// <param name="collection">The collection.</param>
    /// <param name="comparer">An equality comparer to compare values.</param>
    /// <param name="message">The message to display when the assertion fails.</param>
    public static void Contains(object expected, IEnumerable collection, IEqualityComparer comparer, string? message)
    {
        foreach (object? item in collection)
        {
            if (comparer.Equals(item, expected))
            {
                return;
            }
        }

        string userMessage = BuildUserMessage(message);
        ThrowAssertContainsItemFailed(userMessage);
    }

    /// <summary>
    /// Tests whether the specified collection contains the given element.
    /// </summary>
    /// <typeparam name="T">The type of the collection items.</typeparam>
    /// <param name="predicate">A function to test each element for a condition.</param>
    /// <param name="collection">The collection.</param>
<<<<<<< HEAD
=======
    public static void Contains<T>(Func<T, bool> predicate, IEnumerable<T> collection)
        => Contains(predicate, collection, string.Empty, null);

    /// <summary>
    /// Tests whether the specified collection contains the given element.
    /// </summary>
    /// <param name="predicate">A function to test each element for a condition.</param>
    /// <param name="collection">The collection.</param>
    public static void Contains(Func<object?, bool> predicate, IEnumerable collection)
        => Contains(predicate, collection, string.Empty);

    /// <summary>
    /// Tests whether the specified collection contains the given element.
    /// </summary>
    /// <typeparam name="T">The type of the collection items.</typeparam>
    /// <param name="predicate">A function to test each element for a condition.</param>
    /// <param name="collection">The collection.</param>
>>>>>>> 590e7b17
    /// <param name="message">The message to display when the assertion fails.</param>
    /// <param name="predicateExpression">
    /// The syntactic expression of predicate as given by the compiler via caller argument expression.
    /// Users shouldn't pass a value for this parameter.
    /// </param>
    /// <param name="collectionExpression">
    /// The syntactic expression of collection as given by the compiler via caller argument expression.
    /// Users shouldn't pass a value for this parameter.
    /// </param>
    public static void Contains<T>(Func<T, bool> predicate, IEnumerable<T> collection, string message = "", [CallerArgumentExpression(nameof(predicate))] string predicateExpression = "", [CallerArgumentExpression(nameof(collection))] string collectionExpression = "")
    {
        if (!collection.Any(predicate))
        {
            string userMessage = BuildUserMessageForPredicateExpressionAndCollectionExpression(message, predicateExpression, collectionExpression);
            ThrowAssertContainsPredicateFailed(userMessage);
        }
    }

    /// <summary>
    /// Tests whether the specified collection contains the given element.
    /// </summary>
    /// <param name="predicate">A function to test each element for a condition.</param>
    /// <param name="collection">The collection.</param>
    /// <param name="message">The message format to display when the assertion fails.</param>
    public static void Contains(Func<object?, bool> predicate, IEnumerable collection, string? message)
    {
        foreach (object? item in collection)
        {
            if (predicate(item))
            {
                return;
            }
        }

        string userMessage = BuildUserMessage(message);
        ThrowAssertContainsPredicateFailed(userMessage);
    }

    /// <summary>
    /// Tests whether the specified string contains the specified substring
    /// and throws an exception if the substring does not occur within the
    /// test string.
    /// </summary>
    /// <param name="substring">
    /// The string expected to occur within <paramref name="value"/>.
    /// </param>
    /// <param name="value">
    /// The string that is expected to contain <paramref name="substring"/>.
    /// </param>
    /// <param name="message">
    /// The message to include in the exception when <paramref name="substring"/>
    /// is not in <paramref name="value"/>. The message is shown in
    /// test results.
    /// </param>
    /// <param name="substringExpression">
    /// The syntactic expression of substring as given by the compiler via caller argument expression.
    /// Users shouldn't pass a value for this parameter.
    /// </param>
    /// <param name="valueExpression">
    /// The syntactic expression of value as given by the compiler via caller argument expression.
    /// Users shouldn't pass a value for this parameter.
    /// </param>
    /// <exception cref="AssertFailedException">
    /// <paramref name="value"/> is null, or <paramref name="substring"/> is null,
    /// or <paramref name="value"/> does not contain <paramref name="substring"/>.
    /// </exception>
    public static void Contains(string substring, string value, string message = "", [CallerArgumentExpression(nameof(substring))] string substringExpression = "", [CallerArgumentExpression(nameof(value))] string valueExpression = "")
        => Contains(substring, value, StringComparison.Ordinal, message, substringExpression, valueExpression);

    /// <summary>
    /// Tests whether the specified string contains the specified substring
    /// and throws an exception if the substring does not occur within the
    /// test string.
    /// </summary>
    /// <param name="substring">
    /// The string expected to occur within <paramref name="value"/>.
    /// </param>
    /// <param name="value">
    /// The string that is expected to contain <paramref name="substring"/>.
    /// </param>
    /// <param name="comparisonType">
    /// The comparison method to compare strings <paramref name="comparisonType"/>.
    /// </param>
    /// <param name="message">
    /// The message to include in the exception when <paramref name="substring"/>
    /// is not in <paramref name="value"/>. The message is shown in
    /// test results.
    /// </param>
    /// <param name="substringExpression">
    /// The syntactic expression of substring as given by the compiler via caller argument expression.
    /// Users shouldn't pass a value for this parameter.
    /// </param>
    /// <param name="valueExpression">
    /// The syntactic expression of value as given by the compiler via caller argument expression.
    /// Users shouldn't pass a value for this parameter.
    /// </param>
    /// <exception cref="AssertFailedException">
    /// <paramref name="value"/> is null, or <paramref name="substring"/> is null,
    /// or <paramref name="value"/> does not contain <paramref name="substring"/>.
    /// </exception>
    public static void Contains(string substring, string value, StringComparison comparisonType, string message = "", [CallerArgumentExpression(nameof(substring))] string substringExpression = "", [CallerArgumentExpression(nameof(value))] string valueExpression = "")
    {
#if NETFRAMEWORK || NETSTANDARD
        if (value.IndexOf(substring, comparisonType) < 0)
#else
        if (!value.Contains(substring, comparisonType))
#endif
        {
            string userMessage = BuildUserMessageForSubstringExpressionAndValueExpression(message, substringExpression, valueExpression);
            string finalMessage = string.Format(CultureInfo.CurrentCulture, FrameworkMessages.ContainsFail, value, substring, userMessage);
            ThrowAssertFailed("Assert.Contains", finalMessage);
        }
    }

    #endregion // Contains

    #region DoesNotContain

    /// <summary>
    /// Tests whether the specified collection does not contain the specified item.
    /// </summary>
    /// <typeparam name="T">The type of the collection items.</typeparam>
    /// <param name="expected">The expected item.</param>
    /// <param name="collection">The collection.</param>
<<<<<<< HEAD
=======
    public static void DoesNotContain<T>(T expected, IEnumerable<T> collection)
        => DoesNotContain(expected, collection, string.Empty, null);

    /// <summary>
    /// Tests whether the specified non-generic collection does not contain the specified item.
    /// </summary>
    /// <param name="expected">The expected item.</param>
    /// <param name="collection">The non-generic collection.</param>
    public static void DoesNotContain(object? expected, IEnumerable collection)
        => DoesNotContain(expected, collection, string.Empty);

    /// <summary>
    /// Tests whether the specified collection does not contain the specified item.
    /// </summary>
    /// <typeparam name="T">The type of the collection items.</typeparam>
    /// <param name="expected">The expected item.</param>
    /// <param name="collection">The collection.</param>
    /// <param name="message">The message to display when the assertion fails.</param>
    public static void DoesNotContain<T>(T expected, IEnumerable<T> collection, string? message)
        => DoesNotContain(expected, collection, message, null);

    /// <summary>
    /// Tests whether the specified collection does not contain the specified item.
    /// </summary>
    /// <typeparam name="T">The type of the collection items.</typeparam>
    /// <param name="expected">The expected item.</param>
    /// <param name="collection">The collection.</param>
>>>>>>> 590e7b17
    /// <param name="message">The message to display when the assertion fails.</param>
    /// <param name="expectedExpression">
    /// The syntactic expression of expected as given by the compiler via caller argument expression.
    /// Users shouldn't pass a value for this parameter.
    /// </param>
    /// <param name="collectionExpression">
    /// The syntactic expression of collection as given by the compiler via caller argument expression.
    /// Users shouldn't pass a value for this parameter.
    /// </param>
    public static void DoesNotContain<T>(T expected, IEnumerable<T> collection, string message = "", [CallerArgumentExpression(nameof(expected))] string expectedExpression = "", [CallerArgumentExpression(nameof(collection))] string collectionExpression = "")
    {
        if (collection.Contains(expected))
        {
            string userMessage = BuildUserMessageForExpectedExpressionAndCollectionExpression(message, expectedExpression, collectionExpression);
            ThrowAssertDoesNotContainItemFailed(userMessage);
        }
    }

    /// <summary>
    /// Tests whether the specified non-generic collection does not contain the specified item.
    /// </summary>
    /// <param name="expected">The expected item.</param>
    /// <param name="collection">The non-generic collection.</param>
    /// <param name="message">The message to display when the assertion fails.</param>
    public static void DoesNotContain(object? expected, IEnumerable collection, string? message)
    {
        foreach (object? item in collection)
        {
            if (object.Equals(expected, item))
            {
                string userMessage = BuildUserMessage(message);
                ThrowAssertDoesNotContainItemFailed(userMessage);
            }
        }
    }

    /// <summary>
    /// Tests whether the specified collection does not contain the specified item.
    /// </summary>
    /// <typeparam name="T">The type of the collection items.</typeparam>
    /// <param name="expected">The expected item.</param>
    /// <param name="collection">The collection.</param>
    /// <param name="comparer">An equality comparer to compare values.</param>
<<<<<<< HEAD
=======
    public static void DoesNotContain<T>(T expected, IEnumerable<T> collection, IEqualityComparer<T> comparer)
        => DoesNotContain(expected, collection, comparer, string.Empty, null);

    /// <summary>
    /// Tests whether the specified collection does not contain the specified item.
    /// </summary>
    /// <param name="expected">The expected item.</param>
    /// <param name="collection">The collection.</param>
    /// <param name="comparer">An equality comparer to compare values.</param>
    public static void DoesNotContain(object? expected, IEnumerable collection, IEqualityComparer comparer)
        => DoesNotContain(expected, collection, comparer, string.Empty);

    /// <summary>
    /// Tests whether the specified collection does not contain the specified item.
    /// </summary>
    /// <typeparam name="T">The type of the collection items.</typeparam>
    /// <param name="expected">The expected item.</param>
    /// <param name="collection">The collection.</param>
    /// <param name="comparer">An equality comparer to compare values.</param>
    /// <param name="message">The message to display when the assertion fails.</param>
    public static void DoesNotContain<T>(T expected, IEnumerable<T> collection, IEqualityComparer<T> comparer, string? message)
        => DoesNotContain(expected, collection, comparer, message, null);

    /// <summary>
    /// Tests whether the specified collection does not contain the specified item.
    /// </summary>
    /// <typeparam name="T">The type of the collection items.</typeparam>
    /// <param name="expected">The expected item.</param>
    /// <param name="collection">The collection.</param>
    /// <param name="comparer">An equality comparer to compare values.</param>
>>>>>>> 590e7b17
    /// <param name="message">The message to display when the assertion fails.</param>
    /// <param name="expectedExpression">
    /// The syntactic expression of expected as given by the compiler via caller argument expression.
    /// Users shouldn't pass a value for this parameter.
    /// </param>
    /// <param name="collectionExpression">
    /// The syntactic expression of collection as given by the compiler via caller argument expression.
    /// Users shouldn't pass a value for this parameter.
    /// </param>
    public static void DoesNotContain<T>(T expected, IEnumerable<T> collection, IEqualityComparer<T> comparer, string message = "", [CallerArgumentExpression(nameof(expected))] string expectedExpression = "", [CallerArgumentExpression(nameof(collection))] string collectionExpression = "")
    {
        if (collection.Contains(expected, comparer))
        {
            string userMessage = BuildUserMessageForExpectedExpressionAndCollectionExpression(message, expectedExpression, collectionExpression);
            ThrowAssertDoesNotContainItemFailed(userMessage);
        }
    }

    /// <summary>
    /// Tests whether the specified non-generic collection does not contain the specified item,
    /// using a custom equality comparer.
    /// </summary>
    /// <param name="expected">The expected item.</param>
    /// <param name="collection">The non-generic collection.</param>
    /// <param name="comparer">An equality comparer to compare values.</param>
    /// <param name="message">The message to display when the assertion fails.</param>
    public static void DoesNotContain(object? expected, IEnumerable collection, IEqualityComparer comparer, string? message)
    {
        foreach (object? item in collection)
        {
            if (comparer.Equals(item, expected))
            {
                string userMessage = BuildUserMessage(message);
                ThrowAssertDoesNotContainItemFailed(userMessage);
            }
        }
    }

    /// <summary>
    /// Tests whether the specified collection does not contain the specified item.
    /// </summary>
    /// <typeparam name="T">The type of the collection items.</typeparam>
    /// <param name="predicate">A function to test each element for a condition.</param>
    /// <param name="collection">The collection.</param>
<<<<<<< HEAD
=======
    public static void DoesNotContain<T>(Func<T, bool> predicate, IEnumerable<T> collection)
        => DoesNotContain(predicate, collection, string.Empty, null);

    /// <summary>
    /// Tests whether the specified collection does not contain the specified item.
    /// </summary>
    /// <param name="predicate">A function to test each element for a condition.</param>
    /// <param name="collection">The collection.</param>
    public static void DoesNotContain(Func<object?, bool> predicate, IEnumerable collection)
        => DoesNotContain(predicate, collection, string.Empty);

    /// <summary>
    /// Tests whether the specified collection does not contain the specified item.
    /// </summary>
    /// <typeparam name="T">The type of the collection items.</typeparam>
    /// <param name="predicate">A function to test each element for a condition.</param>
    /// <param name="collection">The collection.</param>
>>>>>>> 590e7b17
    /// <param name="message">The message to display when the assertion fails.</param>
    /// <param name="predicateExpression">
    /// The syntactic expression of predicate as given by the compiler via caller argument expression.
    /// Users shouldn't pass a value for this parameter.
    /// </param>
    /// <param name="collectionExpression">
    /// The syntactic expression of collection as given by the compiler via caller argument expression.
    /// Users shouldn't pass a value for this parameter.
    /// </param>
    public static void DoesNotContain<T>(Func<T, bool> predicate, IEnumerable<T> collection, string message = "", [CallerArgumentExpression(nameof(predicate))] string predicateExpression = "", [CallerArgumentExpression(nameof(collection))] string collectionExpression = "")
    {
        if (collection.Any(predicate))
        {
            string userMessage = BuildUserMessageForPredicateExpressionAndCollectionExpression(message, predicateExpression, collectionExpression);
            ThrowAssertDoesNotContainPredicateFailed(userMessage);
        }
    }

    /// <summary>
    /// Tests whether the specified collection does not contain the specified item.
    /// </summary>
    /// <param name="predicate">A function to test each element for a condition.</param>
    /// <param name="collection">The collection.</param>
    /// <param name="message">The message to display when the assertion fails.</param>
    public static void DoesNotContain(Func<object?, bool> predicate, IEnumerable collection, string? message)
    {
        foreach (object? item in collection)
        {
            if (predicate(item))
            {
                string userMessage = BuildUserMessage(message);
                ThrowAssertDoesNotContainPredicateFailed(userMessage);
            }
        }
    }

    /// <summary>
    /// Tests whether the specified string does not contain the specified substring
    /// and throws an exception if the substring occurs within the
    /// test string.
    /// </summary>
    /// <param name="substring">
    /// The string expected to not occur within <paramref name="value"/>.
    /// </param>
    /// <param name="value">
    /// The string that is expected to not contain <paramref name="substring"/>.
    /// </param>
    /// <param name="message">
    /// The message to include in the exception when <paramref name="substring"/>
    /// is in <paramref name="value"/>. The message is shown in
    /// test results.
    /// </param>
    /// <param name="substringExpression">
    /// The syntactic expression of substring as given by the compiler via caller argument expression.
    /// Users shouldn't pass a value for this parameter.
    /// </param>
    /// <param name="valueExpression">
    /// The syntactic expression of value as given by the compiler via caller argument expression.
    /// Users shouldn't pass a value for this parameter.
    /// </param>
    /// <exception cref="AssertFailedException">
    /// <paramref name="value"/> is null, or <paramref name="substring"/> is null,
    /// or <paramref name="value"/> contains <paramref name="substring"/>.
    /// </exception>
    public static void DoesNotContain(string substring, string value, string message = "", [CallerArgumentExpression(nameof(substring))] string substringExpression = "", [CallerArgumentExpression(nameof(value))] string valueExpression = "")
        => DoesNotContain(substring, value, StringComparison.Ordinal, message, substringExpression, valueExpression);

    /// <summary>
    /// Tests whether the specified string does not contain the specified substring
    /// and throws an exception if the substring occurs within the
    /// test string.
    /// </summary>
    /// <param name="substring">
    /// The string expected to not occur within <paramref name="value"/>.
    /// </param>
    /// <param name="value">
    /// The string that is expected to not contain <paramref name="substring"/>.
    /// </param>
    /// <param name="comparisonType">
    /// The comparison method to compare strings <paramref name="comparisonType"/>.
    /// </param>
    /// <param name="message">
    /// The message to include in the exception when <paramref name="substring"/>
    /// is in <paramref name="value"/>. The message is shown in
    /// test results.
    /// </param>
    /// <param name="substringExpression">
    /// The syntactic expression of substring as given by the compiler via caller argument expression.
    /// Users shouldn't pass a value for this parameter.
    /// </param>
    /// <param name="valueExpression">
    /// The syntactic expression of value as given by the compiler via caller argument expression.
    /// Users shouldn't pass a value for this parameter.
    /// </param>
    /// <exception cref="AssertFailedException">
    /// <paramref name="value"/> is null, or <paramref name="substring"/> is null,
    /// or <paramref name="value"/> contains <paramref name="substring"/>.
    /// </exception>
    public static void DoesNotContain(string substring, string value, StringComparison comparisonType, string message = "", [CallerArgumentExpression(nameof(substring))] string substringExpression = "", [CallerArgumentExpression(nameof(value))] string valueExpression = "")
    {
#if NETFRAMEWORK || NETSTANDARD
        if (value.IndexOf(substring, comparisonType) >= 0)
#else
        if (value.Contains(substring, comparisonType))
#endif
        {
            string userMessage = BuildUserMessageForSubstringExpressionAndValueExpression(message, substringExpression, valueExpression);
            string finalMessage = string.Format(CultureInfo.CurrentCulture, FrameworkMessages.DoesNotContainFail, value, substring, userMessage);
            ThrowAssertFailed("Assert.DoesNotContain", finalMessage);
        }
    }

    #endregion // DoesNotContain

    #region IsInRange

    /// <summary>
    /// Tests whether the specified value is within the expected range (inclusive).
    /// The range includes both the minimum and maximum values.
    /// </summary>
    /// <typeparam name="T">The type of the values to compare.</typeparam>
    /// <param name="minValue">The minimum value of the expected range (inclusive).</param>
    /// <param name="maxValue">The maximum value of the expected range (inclusive).</param>
    /// <param name="value">The value to test.</param>
    /// <param name="message">The message format to display when the assertion fails.</param>
    /// <param name="minValueExpression">
    /// The syntactic expression of minValue as given by the compiler via caller argument expression.
    /// Users shouldn't pass a value for this parameter.
    /// </param>
    /// <param name="maxValueExpression">
    /// The syntactic expression of maxValue as given by the compiler via caller argument expression.
    /// Users shouldn't pass a value for this parameter.
    /// </param>
    /// <param name="valueExpression">
    /// The syntactic expression of value as given by the compiler via caller argument expression.
    /// Users shouldn't pass a value for this parameter.
    /// </param>
    public static void IsInRange<T>(T minValue, T maxValue, T value, string message = "", [CallerArgumentExpression(nameof(minValue))] string minValueExpression = "", [CallerArgumentExpression(nameof(maxValue))] string maxValueExpression = "", [CallerArgumentExpression(nameof(value))] string valueExpression = "")
        where T : struct, IComparable<T>
    {
        if (maxValue.CompareTo(minValue) <= 0)
        {
            throw new ArgumentOutOfRangeException(nameof(maxValue), "The maximum value must be greater than the minimum value.");
        }

        if (value.CompareTo(minValue) < 0 || value.CompareTo(maxValue) > 0)
        {
            string userMessage = BuildUserMessageForMinValueExpressionAndMaxValueExpressionAndValueExpression(message, minValueExpression, maxValueExpression, valueExpression);
            string finalMessage = string.Format(CultureInfo.CurrentCulture, FrameworkMessages.IsInRangeFail, value, minValue, maxValue, userMessage);
            ThrowAssertFailed("IsInRange", finalMessage);
        }
    }

    #endregion // IsInRange

    [DoesNotReturn]
    private static void ThrowAssertSingleMatchFailed(int actualCount, string userMessage)
    {
        string finalMessage = string.Format(
            CultureInfo.CurrentCulture,
            FrameworkMessages.ContainsSingleMatchFailMsg,
            userMessage,
            actualCount);
        ThrowAssertFailed("Assert.ContainsSingle", finalMessage);
    }

    [DoesNotReturn]
    private static void ThrowAssertContainsSingleFailed(int actualCount, string userMessage)
    {
        string finalMessage = string.Format(
            CultureInfo.CurrentCulture,
            FrameworkMessages.ContainsSingleFailMsg,
            userMessage,
            actualCount);
        ThrowAssertFailed("Assert.ContainsSingle", finalMessage);
    }

    [DoesNotReturn]
    private static void ThrowAssertContainsItemFailed(string userMessage)
    {
        string finalMessage = string.Format(
            CultureInfo.CurrentCulture,
            FrameworkMessages.ContainsItemFailMsg,
            userMessage);
        ThrowAssertFailed("Assert.Contains", finalMessage);
    }

    [DoesNotReturn]
    private static void ThrowAssertContainsPredicateFailed(string userMessage)
    {
        string finalMessage = string.Format(
            CultureInfo.CurrentCulture,
            FrameworkMessages.ContainsPredicateFailMsg,
            userMessage);
        ThrowAssertFailed("Assert.Contains", finalMessage);
    }

    [DoesNotReturn]
    private static void ThrowAssertDoesNotContainItemFailed(string userMessage)
    {
        string finalMessage = string.Format(
            CultureInfo.CurrentCulture,
            FrameworkMessages.DoesNotContainItemFailMsg,
            userMessage);
        ThrowAssertFailed("Assert.DoesNotContain", finalMessage);
    }

    [DoesNotReturn]
    private static void ThrowAssertDoesNotContainPredicateFailed(string userMessage)
    {
        string finalMessage = string.Format(
            CultureInfo.CurrentCulture,
            FrameworkMessages.DoesNotContainPredicateFailMsg,
            userMessage);
        ThrowAssertFailed("Assert.DoesNotContain", finalMessage);
    }
}<|MERGE_RESOLUTION|>--- conflicted
+++ resolved
@@ -173,14 +173,6 @@
     #region Contains
 
     /// <summary>
-    /// Tests whether the specified non-generic collection contains the given element.
-    /// </summary>
-    /// <param name="expected">The expected item.</param>
-    /// <param name="collection">The non-generic collection (like ArrayList).</param>
-    public static void Contains(object? expected, IEnumerable collection)
-        => Contains(expected, collection, string.Empty);
-
-    /// <summary>
     /// Tests whether the specified collection contains the given element.
     /// </summary>
     /// <typeparam name="T">The type of the collection items.</typeparam>
@@ -209,50 +201,6 @@
     /// </summary>
     /// <param name="expected">The expected item.</param>
     /// <param name="collection">The collection.</param>
-    /// <param name="message">The message format to display when the assertion fails.</param>
-    public static void Contains(object? expected, IEnumerable collection, string? message)
-    {
-        foreach (object? item in collection)
-        {
-            if (object.Equals(item, expected))
-            {
-                return;
-            }
-        }
-
-        string userMessage = BuildUserMessage(message);
-        ThrowAssertContainsItemFailed(userMessage);
-    }
-
-    /// <summary>
-    /// Tests whether the specified collection contains the given element.
-    /// </summary>
-    /// <typeparam name="T">The type of the collection items.</typeparam>
-    /// <param name="expected">The expected item.</param>
-    /// <param name="collection">The collection.</param>
-    /// <param name="comparer">An equality comparer to compare values.</param>
-<<<<<<< HEAD
-=======
-    public static void Contains<T>(T expected, IEnumerable<T> collection, IEqualityComparer<T> comparer)
-        => Contains(expected, collection, comparer, string.Empty, null);
-
-    /// <summary>
-    /// Tests whether the specified collection contains the given element.
-    /// </summary>
-    /// <param name="expected">The expected item.</param>
-    /// <param name="collection">The collection.</param>
-    /// <param name="comparer">An equality comparer to compare values.</param>
-    public static void Contains(object expected, IEnumerable collection, IEqualityComparer comparer)
-        => Contains(expected, collection, comparer, string.Empty);
-
-    /// <summary>
-    /// Tests whether the specified collection contains the given element.
-    /// </summary>
-    /// <typeparam name="T">The type of the collection items.</typeparam>
-    /// <param name="expected">The expected item.</param>
-    /// <param name="collection">The collection.</param>
-    /// <param name="comparer">An equality comparer to compare values.</param>
->>>>>>> 590e7b17
     /// <param name="message">The message to display when the assertion fails.</param>
     /// <param name="expectedExpression">
     /// The syntactic expression of expected as given by the compiler via caller argument expression.
@@ -262,6 +210,36 @@
     /// The syntactic expression of collection as given by the compiler via caller argument expression.
     /// Users shouldn't pass a value for this parameter.
     /// </param>
+    public static void Contains(object? expected, IEnumerable collection, string message = "", [CallerArgumentExpression(nameof(expected))] string expectedExpression = "", [CallerArgumentExpression(nameof(collection))] string collectionExpression = "")
+    {
+        foreach (object? item in collection)
+        {
+            if (object.Equals(item, expected))
+            {
+                return;
+            }
+        }
+
+        string userMessage = BuildUserMessageForExpectedExpressionAndCollectionExpression(message, expectedExpression, collectionExpression);
+        ThrowAssertContainsItemFailed(userMessage);
+    }
+
+    /// <summary>
+    /// Tests whether the specified collection contains the given element.
+    /// </summary>
+    /// <typeparam name="T">The type of the collection items.</typeparam>
+    /// <param name="expected">The expected item.</param>
+    /// <param name="collection">The collection.</param>
+    /// <param name="comparer">An equality comparer to compare values.</param>
+    /// <param name="message">The message to display when the assertion fails.</param>
+    /// <param name="expectedExpression">
+    /// The syntactic expression of expected as given by the compiler via caller argument expression.
+    /// Users shouldn't pass a value for this parameter.
+    /// </param>
+    /// <param name="collectionExpression">
+    /// The syntactic expression of collection as given by the compiler via caller argument expression.
+    /// Users shouldn't pass a value for this parameter.
+    /// </param>
     public static void Contains<T>(T expected, IEnumerable<T> collection, IEqualityComparer<T> comparer, string message = "", [CallerArgumentExpression(nameof(expected))] string expectedExpression = "", [CallerArgumentExpression(nameof(collection))] string collectionExpression = "")
     {
         if (!collection.Contains(expected, comparer))
@@ -278,7 +256,15 @@
     /// <param name="collection">The collection.</param>
     /// <param name="comparer">An equality comparer to compare values.</param>
     /// <param name="message">The message to display when the assertion fails.</param>
-    public static void Contains(object expected, IEnumerable collection, IEqualityComparer comparer, string? message)
+    /// <param name="expectedExpression">
+    /// The syntactic expression of expected as given by the compiler via caller argument expression.
+    /// Users shouldn't pass a value for this parameter.
+    /// </param>
+    /// <param name="collectionExpression">
+    /// The syntactic expression of collection as given by the compiler via caller argument expression.
+    /// Users shouldn't pass a value for this parameter.
+    /// </param>
+    public static void Contains(object? expected, IEnumerable collection, IEqualityComparer comparer, string message = "", [CallerArgumentExpression(nameof(expected))] string expectedExpression = "", [CallerArgumentExpression(nameof(collection))] string collectionExpression = "")
     {
         foreach (object? item in collection)
         {
@@ -288,7 +274,7 @@
             }
         }
 
-        string userMessage = BuildUserMessage(message);
+        string userMessage = BuildUserMessageForExpectedExpressionAndCollectionExpression(message, expectedExpression, collectionExpression);
         ThrowAssertContainsItemFailed(userMessage);
     }
 
@@ -298,26 +284,6 @@
     /// <typeparam name="T">The type of the collection items.</typeparam>
     /// <param name="predicate">A function to test each element for a condition.</param>
     /// <param name="collection">The collection.</param>
-<<<<<<< HEAD
-=======
-    public static void Contains<T>(Func<T, bool> predicate, IEnumerable<T> collection)
-        => Contains(predicate, collection, string.Empty, null);
-
-    /// <summary>
-    /// Tests whether the specified collection contains the given element.
-    /// </summary>
-    /// <param name="predicate">A function to test each element for a condition.</param>
-    /// <param name="collection">The collection.</param>
-    public static void Contains(Func<object?, bool> predicate, IEnumerable collection)
-        => Contains(predicate, collection, string.Empty);
-
-    /// <summary>
-    /// Tests whether the specified collection contains the given element.
-    /// </summary>
-    /// <typeparam name="T">The type of the collection items.</typeparam>
-    /// <param name="predicate">A function to test each element for a condition.</param>
-    /// <param name="collection">The collection.</param>
->>>>>>> 590e7b17
     /// <param name="message">The message to display when the assertion fails.</param>
     /// <param name="predicateExpression">
     /// The syntactic expression of predicate as given by the compiler via caller argument expression.
@@ -341,8 +307,16 @@
     /// </summary>
     /// <param name="predicate">A function to test each element for a condition.</param>
     /// <param name="collection">The collection.</param>
-    /// <param name="message">The message format to display when the assertion fails.</param>
-    public static void Contains(Func<object?, bool> predicate, IEnumerable collection, string? message)
+    /// <param name="message">The message to display when the assertion fails.</param>
+    /// <param name="predicateExpression">
+    /// The syntactic expression of predicate as given by the compiler via caller argument expression.
+    /// Users shouldn't pass a value for this parameter.
+    /// </param>
+    /// <param name="collectionExpression">
+    /// The syntactic expression of collection as given by the compiler via caller argument expression.
+    /// Users shouldn't pass a value for this parameter.
+    /// </param>
+    public static void Contains(Func<object?, bool> predicate, IEnumerable collection, string message = "", [CallerArgumentExpression(nameof(predicate))] string predicateExpression = "", [CallerArgumentExpression(nameof(collection))] string collectionExpression = "")
     {
         foreach (object? item in collection)
         {
@@ -352,7 +326,7 @@
             }
         }
 
-        string userMessage = BuildUserMessage(message);
+        string userMessage = BuildUserMessageForPredicateExpressionAndCollectionExpression(message, predicateExpression, collectionExpression);
         ThrowAssertContainsPredicateFailed(userMessage);
     }
 
@@ -442,36 +416,6 @@
     /// <typeparam name="T">The type of the collection items.</typeparam>
     /// <param name="expected">The expected item.</param>
     /// <param name="collection">The collection.</param>
-<<<<<<< HEAD
-=======
-    public static void DoesNotContain<T>(T expected, IEnumerable<T> collection)
-        => DoesNotContain(expected, collection, string.Empty, null);
-
-    /// <summary>
-    /// Tests whether the specified non-generic collection does not contain the specified item.
-    /// </summary>
-    /// <param name="expected">The expected item.</param>
-    /// <param name="collection">The non-generic collection.</param>
-    public static void DoesNotContain(object? expected, IEnumerable collection)
-        => DoesNotContain(expected, collection, string.Empty);
-
-    /// <summary>
-    /// Tests whether the specified collection does not contain the specified item.
-    /// </summary>
-    /// <typeparam name="T">The type of the collection items.</typeparam>
-    /// <param name="expected">The expected item.</param>
-    /// <param name="collection">The collection.</param>
-    /// <param name="message">The message to display when the assertion fails.</param>
-    public static void DoesNotContain<T>(T expected, IEnumerable<T> collection, string? message)
-        => DoesNotContain(expected, collection, message, null);
-
-    /// <summary>
-    /// Tests whether the specified collection does not contain the specified item.
-    /// </summary>
-    /// <typeparam name="T">The type of the collection items.</typeparam>
-    /// <param name="expected">The expected item.</param>
-    /// <param name="collection">The collection.</param>
->>>>>>> 590e7b17
     /// <param name="message">The message to display when the assertion fails.</param>
     /// <param name="expectedExpression">
     /// The syntactic expression of expected as given by the compiler via caller argument expression.
@@ -491,63 +435,10 @@
     }
 
     /// <summary>
-    /// Tests whether the specified non-generic collection does not contain the specified item.
+    /// Tests whether the specified collection does not contain the specified item.
     /// </summary>
     /// <param name="expected">The expected item.</param>
-    /// <param name="collection">The non-generic collection.</param>
-    /// <param name="message">The message to display when the assertion fails.</param>
-    public static void DoesNotContain(object? expected, IEnumerable collection, string? message)
-    {
-        foreach (object? item in collection)
-        {
-            if (object.Equals(expected, item))
-            {
-                string userMessage = BuildUserMessage(message);
-                ThrowAssertDoesNotContainItemFailed(userMessage);
-            }
-        }
-    }
-
-    /// <summary>
-    /// Tests whether the specified collection does not contain the specified item.
-    /// </summary>
-    /// <typeparam name="T">The type of the collection items.</typeparam>
-    /// <param name="expected">The expected item.</param>
-    /// <param name="collection">The collection.</param>
-    /// <param name="comparer">An equality comparer to compare values.</param>
-<<<<<<< HEAD
-=======
-    public static void DoesNotContain<T>(T expected, IEnumerable<T> collection, IEqualityComparer<T> comparer)
-        => DoesNotContain(expected, collection, comparer, string.Empty, null);
-
-    /// <summary>
-    /// Tests whether the specified collection does not contain the specified item.
-    /// </summary>
-    /// <param name="expected">The expected item.</param>
-    /// <param name="collection">The collection.</param>
-    /// <param name="comparer">An equality comparer to compare values.</param>
-    public static void DoesNotContain(object? expected, IEnumerable collection, IEqualityComparer comparer)
-        => DoesNotContain(expected, collection, comparer, string.Empty);
-
-    /// <summary>
-    /// Tests whether the specified collection does not contain the specified item.
-    /// </summary>
-    /// <typeparam name="T">The type of the collection items.</typeparam>
-    /// <param name="expected">The expected item.</param>
-    /// <param name="collection">The collection.</param>
-    /// <param name="comparer">An equality comparer to compare values.</param>
-    /// <param name="message">The message to display when the assertion fails.</param>
-    public static void DoesNotContain<T>(T expected, IEnumerable<T> collection, IEqualityComparer<T> comparer, string? message)
-        => DoesNotContain(expected, collection, comparer, message, null);
-
-    /// <summary>
-    /// Tests whether the specified collection does not contain the specified item.
-    /// </summary>
-    /// <typeparam name="T">The type of the collection items.</typeparam>
-    /// <param name="expected">The expected item.</param>
-    /// <param name="collection">The collection.</param>
-    /// <param name="comparer">An equality comparer to compare values.</param>
->>>>>>> 590e7b17
+    /// <param name="collection">The collection.</param>
     /// <param name="message">The message to display when the assertion fails.</param>
     /// <param name="expectedExpression">
     /// The syntactic expression of expected as given by the compiler via caller argument expression.
@@ -557,6 +448,34 @@
     /// The syntactic expression of collection as given by the compiler via caller argument expression.
     /// Users shouldn't pass a value for this parameter.
     /// </param>
+    public static void DoesNotContain(object? expected, IEnumerable collection, string message = "", [CallerArgumentExpression(nameof(expected))] string expectedExpression = "", [CallerArgumentExpression(nameof(collection))] string collectionExpression = "")
+    {
+        foreach (object? item in collection)
+        {
+            if (object.Equals(expected, item))
+            {
+                string userMessage = BuildUserMessageForExpectedExpressionAndCollectionExpression(message, expectedExpression, collectionExpression);
+                ThrowAssertDoesNotContainItemFailed(userMessage);
+            }
+        }
+    }
+
+    /// <summary>
+    /// Tests whether the specified collection does not contain the specified item.
+    /// </summary>
+    /// <typeparam name="T">The type of the collection items.</typeparam>
+    /// <param name="expected">The expected item.</param>
+    /// <param name="collection">The collection.</param>
+    /// <param name="comparer">An equality comparer to compare values.</param>
+    /// <param name="message">The message to display when the assertion fails.</param>
+    /// <param name="expectedExpression">
+    /// The syntactic expression of expected as given by the compiler via caller argument expression.
+    /// Users shouldn't pass a value for this parameter.
+    /// </param>
+    /// <param name="collectionExpression">
+    /// The syntactic expression of collection as given by the compiler via caller argument expression.
+    /// Users shouldn't pass a value for this parameter.
+    /// </param>
     public static void DoesNotContain<T>(T expected, IEnumerable<T> collection, IEqualityComparer<T> comparer, string message = "", [CallerArgumentExpression(nameof(expected))] string expectedExpression = "", [CallerArgumentExpression(nameof(collection))] string collectionExpression = "")
     {
         if (collection.Contains(expected, comparer))
@@ -567,20 +486,27 @@
     }
 
     /// <summary>
-    /// Tests whether the specified non-generic collection does not contain the specified item,
-    /// using a custom equality comparer.
+    /// Tests whether the specified collection does not contain the specified item.
     /// </summary>
     /// <param name="expected">The expected item.</param>
-    /// <param name="collection">The non-generic collection.</param>
+    /// <param name="collection">The collection.</param>
     /// <param name="comparer">An equality comparer to compare values.</param>
     /// <param name="message">The message to display when the assertion fails.</param>
-    public static void DoesNotContain(object? expected, IEnumerable collection, IEqualityComparer comparer, string? message)
+    /// <param name="expectedExpression">
+    /// The syntactic expression of expected as given by the compiler via caller argument expression.
+    /// Users shouldn't pass a value for this parameter.
+    /// </param>
+    /// <param name="collectionExpression">
+    /// The syntactic expression of collection as given by the compiler via caller argument expression.
+    /// Users shouldn't pass a value for this parameter.
+    /// </param>
+    public static void DoesNotContain(object? expected, IEnumerable collection, IEqualityComparer comparer, string message = "", [CallerArgumentExpression(nameof(expected))] string expectedExpression = "", [CallerArgumentExpression(nameof(collection))] string collectionExpression = "")
     {
         foreach (object? item in collection)
         {
             if (comparer.Equals(item, expected))
             {
-                string userMessage = BuildUserMessage(message);
+                string userMessage = BuildUserMessageForExpectedExpressionAndCollectionExpression(message, expectedExpression, collectionExpression);
                 ThrowAssertDoesNotContainItemFailed(userMessage);
             }
         }
@@ -592,26 +518,6 @@
     /// <typeparam name="T">The type of the collection items.</typeparam>
     /// <param name="predicate">A function to test each element for a condition.</param>
     /// <param name="collection">The collection.</param>
-<<<<<<< HEAD
-=======
-    public static void DoesNotContain<T>(Func<T, bool> predicate, IEnumerable<T> collection)
-        => DoesNotContain(predicate, collection, string.Empty, null);
-
-    /// <summary>
-    /// Tests whether the specified collection does not contain the specified item.
-    /// </summary>
-    /// <param name="predicate">A function to test each element for a condition.</param>
-    /// <param name="collection">The collection.</param>
-    public static void DoesNotContain(Func<object?, bool> predicate, IEnumerable collection)
-        => DoesNotContain(predicate, collection, string.Empty);
-
-    /// <summary>
-    /// Tests whether the specified collection does not contain the specified item.
-    /// </summary>
-    /// <typeparam name="T">The type of the collection items.</typeparam>
-    /// <param name="predicate">A function to test each element for a condition.</param>
-    /// <param name="collection">The collection.</param>
->>>>>>> 590e7b17
     /// <param name="message">The message to display when the assertion fails.</param>
     /// <param name="predicateExpression">
     /// The syntactic expression of predicate as given by the compiler via caller argument expression.
@@ -633,16 +539,25 @@
     /// <summary>
     /// Tests whether the specified collection does not contain the specified item.
     /// </summary>
+    /// <typeparam name="T">The type of the collection items.</typeparam>
     /// <param name="predicate">A function to test each element for a condition.</param>
     /// <param name="collection">The collection.</param>
     /// <param name="message">The message to display when the assertion fails.</param>
-    public static void DoesNotContain(Func<object?, bool> predicate, IEnumerable collection, string? message)
+    /// <param name="predicateExpression">
+    /// The syntactic expression of predicate as given by the compiler via caller argument expression.
+    /// Users shouldn't pass a value for this parameter.
+    /// </param>
+    /// <param name="collectionExpression">
+    /// The syntactic expression of collection as given by the compiler via caller argument expression.
+    /// Users shouldn't pass a value for this parameter.
+    /// </param>
+    public static void DoesNotContain(Func<object?, bool> predicate, IEnumerable collection, string message = "", [CallerArgumentExpression(nameof(predicate))] string predicateExpression = "", [CallerArgumentExpression(nameof(collection))] string collectionExpression = "")
     {
         foreach (object? item in collection)
         {
             if (predicate(item))
             {
-                string userMessage = BuildUserMessage(message);
+                string userMessage = BuildUserMessageForPredicateExpressionAndCollectionExpression(message, predicateExpression, collectionExpression);
                 ThrowAssertDoesNotContainPredicateFailed(userMessage);
             }
         }
