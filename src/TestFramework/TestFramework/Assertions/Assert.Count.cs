﻿// Copyright (c) Microsoft Corporation. All rights reserved.
// Licensed under the MIT license. See LICENSE file in the project root for full license information.

using System.ComponentModel;

namespace Microsoft.VisualStudio.TestTools.UnitTesting;

/// <summary>
/// A collection of helper classes to test various conditions within
/// unit tests. If the condition being tested is not met, an exception
/// is thrown.
/// </summary>
public sealed partial class Assert
{
    [InterpolatedStringHandler]
    [EditorBrowsable(EditorBrowsableState.Never)]
#pragma warning disable CS1591 // Missing XML comment for publicly visible type or member
    public readonly struct AssertCountInterpolatedStringHandler<TItem>
    {
        private readonly StringBuilder? _builder;
        private readonly int _expectedCount;
        private readonly int _actualCount;

        public AssertCountInterpolatedStringHandler(int literalLength, int formattedCount, int count, IEnumerable<TItem> collection, out bool shouldAppend)
        {
            _actualCount = collection.Count();
            _expectedCount = count;
            shouldAppend = _actualCount != _expectedCount;
            if (shouldAppend)
            {
                _builder = new StringBuilder(literalLength + formattedCount);
            }
        }

        public AssertCountInterpolatedStringHandler(int literalLength, int formattedCount, IEnumerable<TItem> collection, out bool shouldAppend)
        {
            _actualCount = collection.Count();
            _expectedCount = 0;
            shouldAppend = _actualCount != _expectedCount;
            if (shouldAppend)
            {
                _builder = new StringBuilder(literalLength + formattedCount);
            }
        }

        internal void ComputeAssertion(string assertionName, string collectionExpression)
        {
            if (_builder is not null)
            {
                _builder.Insert(0, string.Format(CultureInfo.CurrentCulture, FrameworkMessages.CallerArgumentExpressionSingleParameterMessage, "collection", collectionExpression) + " ");
                ThrowAssertCountFailed(assertionName, _expectedCount, _actualCount, _builder.ToString());
            }
        }

        public void AppendLiteral(string value)
            => _builder!.Append(value);

        public void AppendFormatted<T>(T value)
            => AppendFormatted(value, format: null);

#if NETCOREAPP3_1_OR_GREATER
        public void AppendFormatted(ReadOnlySpan<char> value)
            => _builder!.Append(value);

#pragma warning disable RS0027 // API with optional parameter(s) should have the most parameters amongst its public overloads
        public void AppendFormatted(ReadOnlySpan<char> value, int alignment = 0, string? format = null)
            => AppendFormatted(value.ToString(), alignment, format);
#pragma warning restore RS0027 // API with optional parameter(s) should have the most parameters amongst its public overloads
#endif

        // NOTE: All the overloads involving format and/or alignment are not super efficient.
        // This code path is only for when an assert is failing, so that's not the common scenario
        // and should be okay if not very optimized.
        // A more efficient implementation that can be used for .NET 6 and later is to delegate the work to
        // the BCL's StringBuilder.AppendInterpolatedStringHandler
        public void AppendFormatted<T>(T value, string? format)
            => _builder!.AppendFormat(null, $"{{0:{format}}}", value);

        public void AppendFormatted<T>(T value, int alignment)
            => _builder!.AppendFormat(null, $"{{0,{alignment}}}", value);

        public void AppendFormatted<T>(T value, int alignment, string? format)
            => _builder!.AppendFormat(null, $"{{0,{alignment}:{format}}}", value);

        public void AppendFormatted(string? value)
            => _builder!.Append(value);

#pragma warning disable RS0026 // Do not add multiple public overloads with optional parameters
#pragma warning disable RS0027 // API with optional parameter(s) should have the most parameters amongst its public overloads
        public void AppendFormatted(string? value, int alignment = 0, string? format = null)
            => _builder!.AppendFormat(null, $"{{0,{alignment}:{format}}}", value);

        public void AppendFormatted(object? value, int alignment = 0, string? format = null)
            => _builder!.AppendFormat(null, $"{{0,{alignment}:{format}}}", value);
#pragma warning restore RS0026 // Do not add multiple public overloads with optional parameters
#pragma warning restore RS0027 // API with optional parameter(s) should have the most parameters amongst its public overloads
    }

    [InterpolatedStringHandler]
    [EditorBrowsable(EditorBrowsableState.Never)]
    public readonly struct AssertIsNotEmptyInterpolatedStringHandler<TItem>
    {
        private readonly StringBuilder? _builder;

        public AssertIsNotEmptyInterpolatedStringHandler(int literalLength, int formattedCount, IEnumerable<TItem> collection, out bool shouldAppend)
        {
            shouldAppend = !collection.Any();
            if (shouldAppend)
            {
                _builder = new StringBuilder(literalLength + formattedCount);
            }
        }

        internal void ComputeAssertion(string collectionExpression)
        {
            if (_builder is not null)
            {
                _builder.Insert(0, string.Format(CultureInfo.CurrentCulture, FrameworkMessages.CallerArgumentExpressionSingleParameterMessage, "collection", collectionExpression) + " ");
                ThrowAssertIsNotEmptyFailed(_builder.ToString());
            }
        }

        public void AppendLiteral(string value)
            => _builder!.Append(value);

        public void AppendFormatted<T>(T value)
            => AppendFormatted(value, format: null);

#if NETCOREAPP3_1_OR_GREATER
        public void AppendFormatted(ReadOnlySpan<char> value)
            => _builder!.Append(value);

#pragma warning disable RS0027 // API with optional parameter(s) should have the most parameters amongst its public overloads
        public void AppendFormatted(ReadOnlySpan<char> value, int alignment = 0, string? format = null)
            => AppendFormatted(value.ToString(), alignment, format);
#pragma warning restore RS0027 // API with optional parameter(s) should have the most parameters amongst its public overloads
#endif

        // NOTE: All the overloads involving format and/or alignment are not super efficient.
        // This code path is only for when an assert is failing, so that's not the common scenario
        // and should be okay if not very optimized.
        // A more efficient implementation that can be used for .NET 6 and later is to delegate the work to
        // the BCL's StringBuilder.AppendInterpolatedStringHandler
        public void AppendFormatted<T>(T value, string? format)
            => _builder!.AppendFormat(null, $"{{0:{format}}}", value);

        public void AppendFormatted<T>(T value, int alignment)
            => _builder!.AppendFormat(null, $"{{0,{alignment}}}", value);

        public void AppendFormatted<T>(T value, int alignment, string? format)
            => _builder!.AppendFormat(null, $"{{0,{alignment}:{format}}}", value);

        public void AppendFormatted(string? value)
            => _builder!.Append(value);

#pragma warning disable RS0026 // Do not add multiple public overloads with optional parameters
#pragma warning disable RS0027 // API with optional parameter(s) should have the most parameters amongst its public overloads
        public void AppendFormatted(string? value, int alignment = 0, string? format = null)
            => _builder!.AppendFormat(null, $"{{0,{alignment}:{format}}}", value);

        public void AppendFormatted(object? value, int alignment = 0, string? format = null)
            => _builder!.AppendFormat(null, $"{{0,{alignment}:{format}}}", value);
#pragma warning restore RS0026 // Do not add multiple public overloads with optional parameters
#pragma warning restore RS0027 // API with optional parameter(s) should have the most parameters amongst its public overloads
    }
#pragma warning restore CS1591 // Missing XML comment for publicly visible type or member

#pragma warning disable RS0026 // Do not add multiple public overloads with optional parameters
#pragma warning disable RS0027 // API with optional parameter(s) should have the most parameters amongst its public overloads

<<<<<<< HEAD
    #region IsNotEmpty
=======
    /// <summary>
    /// Tests that the collection is not empty.
    /// </summary>
    /// <param name="collection">The collection.</param>
    public static void IsNotEmpty(IEnumerable collection)
        => IsNotEmpty(collection, string.Empty);

    /// <summary>
    /// Tests whether the collection is not empty.
    /// </summary>
    /// <typeparam name="T">The type of the collection items.</typeparam>
    /// <param name="collection">The collection.</param>
    /// <param name="message">The message to display when the assertion fails.</param>
    public static void IsNotEmpty<T>(IEnumerable<T> collection, string? message)
        => IsNotEmpty(collection, message, null);
>>>>>>> 590e7b17

    /// <summary>
    /// Tests that the collection is not empty.
    /// </summary>
    /// <typeparam name="T">The type of the collection items.</typeparam>
    /// <param name="collection">The collection.</param>
    /// <param name="message">The message to display when the assertion fails.</param>
    /// <param name="collectionExpression">
    /// The syntactic expression of collection as given by the compiler via caller argument expression.
    /// Users shouldn't pass a value for this parameter.
    /// </param>
#pragma warning disable IDE0060 // Remove unused parameter
    public static void IsNotEmpty<T>(IEnumerable<T> collection, [InterpolatedStringHandlerArgument(nameof(collection))] ref AssertIsNotEmptyInterpolatedStringHandler<T> message, [CallerArgumentExpression(nameof(collection))] string collectionExpression = "")
#pragma warning restore IDE0060 // Remove unused parameter
        => message.ComputeAssertion(collectionExpression);

    /// <summary>
    /// Tests that the collection is not empty.
    /// </summary>
    /// <typeparam name="T">The type of the collection items.</typeparam>
    /// <param name="collection">The collection.</param>
    /// <param name="message">The message format to display when the assertion fails.</param>
    /// <param name="collectionExpression">
    /// The syntactic expression of collection as given by the compiler via caller argument expression.
    /// Users shouldn't pass a value for this parameter.
    /// </param>
    public static void IsNotEmpty<T>(IEnumerable<T> collection, string message = "", [CallerArgumentExpression(nameof(collection))] string collectionExpression = "")
    {
        if (collection.Any())
        {
            return;
        }

        string userMessage = BuildUserMessageForCollectionExpression(message, collectionExpression);
        ThrowAssertIsNotEmptyFailed(userMessage);
    }

<<<<<<< HEAD
    #endregion // IsNotEmpty

    #region HasCount
=======
    /// <summary>
    /// Tests that the collection is not empty.
    /// </summary>
    /// <param name="collection">The collection.</param>
    /// <param name="message">The message format to display when the assertion fails.</param>
    public static void IsNotEmpty(IEnumerable collection, string? message)
    {
        if (collection.Cast<object>().Any())
        {
            return;
        }

        string userMessage = BuildUserMessage(message);
        ThrowAssertIsNotEmptyFailed(userMessage);
    }

    /// <summary>
    /// Tests whether the collection has the expected count/length.
    /// </summary>
    /// <typeparam name="T">The type of the collection items.</typeparam>
    /// <param name="expected">The expected count.</param>
    /// <param name="collection">The collection.</param>
    public static void HasCount<T>(int expected, IEnumerable<T> collection)
        => HasCount(expected, collection, string.Empty, null);

    /// <summary>
    /// Tests whether the collection has the expected count/length.
    /// </summary>
    /// <param name="expected">The expected count.</param>
    /// <param name="collection">The collection.</param>
    public static void HasCount(int expected, IEnumerable collection)
        => HasCount(expected, collection, string.Empty);

    /// <summary>
    /// Tests whether the collection has the expected count/length.
    /// </summary>
    /// <typeparam name="T">The type of the collection items.</typeparam>
    /// <param name="expected">The expected count.</param>
    /// <param name="collection">The collection.</param>
    /// <param name="message">The message to display when the assertion fails.</param>
    public static void HasCount<T>(int expected, IEnumerable<T> collection, string? message)
        => HasCount(expected, collection, message, null);
>>>>>>> 590e7b17

    /// <summary>
    /// Tests whether the collection has the expected count/length.
    /// </summary>
    /// <typeparam name="T">The type of the collection items.</typeparam>
    /// <param name="expected">The expected count.</param>
    /// <param name="collection">The collection.</param>
    /// <param name="message">The message to display when the assertion fails.</param>
    /// <param name="collectionExpression">
    /// The syntactic expression of collection as given by the compiler via caller argument expression.
    /// Users shouldn't pass a value for this parameter.
    /// </param>
#pragma warning disable IDE0060 // Remove unused parameter
    public static void HasCount<T>(int expected, IEnumerable<T> collection, [InterpolatedStringHandlerArgument(nameof(expected), nameof(collection))] ref AssertCountInterpolatedStringHandler<T> message, [CallerArgumentExpression(nameof(collection))] string collectionExpression = "")
#pragma warning restore IDE0060 // Remove unused parameter
        => message.ComputeAssertion("HasCount", collectionExpression);

    /// <summary>
    /// Tests whether the collection has the expected count/length.
    /// </summary>
    /// <typeparam name="T">The type of the collection items.</typeparam>
    /// <param name="expected">The expected count.</param>
    /// <param name="collection">The collection.</param>
    /// <param name="message">The message to display when the assertion fails.</param>
    /// <param name="collectionExpression">
    /// The syntactic expression of collection as given by the compiler via caller argument expression.
    /// Users shouldn't pass a value for this parameter.
    /// </param>
    public static void HasCount<T>(int expected, IEnumerable<T> collection, string message = "", [CallerArgumentExpression(nameof(collection))] string collectionExpression = "")
        => HasCount("HasCount", expected, collection, message, collectionExpression);

<<<<<<< HEAD
    #endregion // HasCount

    #region IsEmpty
=======
    /// <summary>
    /// Tests whether the collection has the expected count/length.
    /// </summary>
    /// <param name="expected">The expected count.</param>
    /// <param name="collection">The collection.</param>
    /// <param name="message">The message format to display when the assertion fails.</param>
    public static void HasCount(int expected, IEnumerable collection, string? message)
        => HasCount("HasCount", expected, collection, message);

    /// <summary>
    /// Tests that the collection is empty.
    /// </summary>
    /// <typeparam name="T">The type of the collection items.</typeparam>
    /// <param name="collection">The collection.</param>
    public static void IsEmpty<T>(IEnumerable<T> collection)
        => IsEmpty(collection, string.Empty, null);

    /// <summary>
    /// Tests that the collection is empty.
    /// </summary>
    /// <param name="collection">The collection.</param>
    public static void IsEmpty(IEnumerable collection)
        => IsEmpty(collection, string.Empty);

    /// <summary>
    /// Tests that the collection is empty.
    /// </summary>
    /// <typeparam name="T">The type of the collection items.</typeparam>
    /// <param name="collection">The collection.</param>
    /// <param name="message">The message to display when the assertion fails.</param>
    public static void IsEmpty<T>(IEnumerable<T> collection, string? message)
        => IsEmpty(collection, message, null);
>>>>>>> 590e7b17

    /// <summary>
    /// Tests that the collection is empty.
    /// </summary>
    /// <typeparam name="T">The type of the collection items.</typeparam>
    /// <param name="collection">The collection.</param>
    /// <param name="message">The message to display when the assertion fails.</param>
    /// <param name="collectionExpression">
    /// The syntactic expression of collection as given by the compiler via caller argument expression.
    /// Users shouldn't pass a value for this parameter.
    /// </param>
#pragma warning disable IDE0060 // Remove unused parameter
    public static void IsEmpty<T>(IEnumerable<T> collection, [InterpolatedStringHandlerArgument(nameof(collection))] ref AssertCountInterpolatedStringHandler<T> message, [CallerArgumentExpression(nameof(collection))] string collectionExpression = "")
#pragma warning restore IDE0060 // Remove unused parameter
        => message.ComputeAssertion("IsEmpty", collectionExpression);

    /// <summary>
    /// Tests that the collection is empty.
    /// </summary>
    /// <typeparam name="T">The type of the collection items.</typeparam>
    /// <param name="collection">The collection.</param>
    /// <param name="message">The message to display when the assertion fails.</param>
    /// <param name="collectionExpression">
    /// The syntactic expression of collection as given by the compiler via caller argument expression.
    /// Users shouldn't pass a value for this parameter.
    /// </param>
    public static void IsEmpty<T>(IEnumerable<T> collection, string message = "", [CallerArgumentExpression(nameof(collection))] string collectionExpression = "")
        => HasCount("IsEmpty", 0, collection, message, collectionExpression);

    #endregion // IsEmpty

<<<<<<< HEAD
    private static void HasCount<T>(string assertionName, int expected, IEnumerable<T> collection, string message, string collectionExpression)
=======
    /// <summary>
    /// Tests that the collection is empty.
    /// </summary>
    /// <param name="collection">The collection.</param>
    /// <param name="message">The message format to display when the assertion fails.</param>
    public static void IsEmpty(IEnumerable collection, string? message)
        => HasCount("IsEmpty", 0, collection, message);

    private static void HasCount<T>(string assertionName, int expected, IEnumerable<T> collection, [StringSyntax(StringSyntaxAttribute.CompositeFormat)] string? message, params object?[]? parameters)
>>>>>>> 590e7b17
    {
        int actualCount = collection.Count();
        if (actualCount == expected)
        {
            return;
        }

        string userMessage = BuildUserMessageForCollectionExpression(message, collectionExpression);
        ThrowAssertCountFailed(assertionName, expected, actualCount, userMessage);
    }

    private static void HasCount(string assertionName, int expected, IEnumerable collection, string? message)
    {
        int actualCount = 0;
        foreach (object? item in collection)
        {
            actualCount++;
        }

        if (actualCount == expected)
        {
            return;
        }

        string userMessage = BuildUserMessage(message);
        ThrowAssertCountFailed(assertionName, expected, actualCount, userMessage);
    }

    [DoesNotReturn]
    private static void ThrowAssertCountFailed(string assertionName, int expectedCount, int actualCount, string userMessage)
    {
        string finalMessage = string.Format(
            CultureInfo.CurrentCulture,
            FrameworkMessages.HasCountFailMsg,
            userMessage,
            expectedCount,
            actualCount);
        ThrowAssertFailed($"Assert.{assertionName}", finalMessage);
    }

    [DoesNotReturn]
    private static void ThrowAssertIsNotEmptyFailed(string userMessage)
    {
        string finalMessage = string.Format(
            CultureInfo.CurrentCulture,
            FrameworkMessages.IsNotEmptyFailMsg,
            userMessage);
        ThrowAssertFailed("Assert.IsNotEmpty", finalMessage);
    }
}<|MERGE_RESOLUTION|>--- conflicted
+++ resolved
@@ -168,25 +168,7 @@
 #pragma warning disable RS0026 // Do not add multiple public overloads with optional parameters
 #pragma warning disable RS0027 // API with optional parameter(s) should have the most parameters amongst its public overloads
 
-<<<<<<< HEAD
     #region IsNotEmpty
-=======
-    /// <summary>
-    /// Tests that the collection is not empty.
-    /// </summary>
-    /// <param name="collection">The collection.</param>
-    public static void IsNotEmpty(IEnumerable collection)
-        => IsNotEmpty(collection, string.Empty);
-
-    /// <summary>
-    /// Tests whether the collection is not empty.
-    /// </summary>
-    /// <typeparam name="T">The type of the collection items.</typeparam>
-    /// <param name="collection">The collection.</param>
-    /// <param name="message">The message to display when the assertion fails.</param>
-    public static void IsNotEmpty<T>(IEnumerable<T> collection, string? message)
-        => IsNotEmpty(collection, message, null);
->>>>>>> 590e7b17
 
     /// <summary>
     /// Tests that the collection is not empty.
@@ -224,54 +206,28 @@
         ThrowAssertIsNotEmptyFailed(userMessage);
     }
 
-<<<<<<< HEAD
+    /// <summary>
+    /// Tests that the collection is not empty.
+    /// </summary>
+    /// <param name="collection">The collection.</param>
+    /// <param name="message">The message format to display when the assertion fails.</param>
+    /// <param name="collectionExpression">
+    /// The syntactic expression of collection as given by the compiler via caller argument expression.
+    /// Users shouldn't pass a value for this parameter.
+    /// </param>
+    public static void IsNotEmpty(IEnumerable collection, string message = "", [CallerArgumentExpression(nameof(collection))] string collectionExpression = "")
+    {
+        if (collection.Cast<object>().Any())
+        {
+            return;
+        }
+
+        string userMessage = BuildUserMessageForCollectionExpression(message, collectionExpression);
+        ThrowAssertIsNotEmptyFailed(userMessage);
+    }
     #endregion // IsNotEmpty
 
     #region HasCount
-=======
-    /// <summary>
-    /// Tests that the collection is not empty.
-    /// </summary>
-    /// <param name="collection">The collection.</param>
-    /// <param name="message">The message format to display when the assertion fails.</param>
-    public static void IsNotEmpty(IEnumerable collection, string? message)
-    {
-        if (collection.Cast<object>().Any())
-        {
-            return;
-        }
-
-        string userMessage = BuildUserMessage(message);
-        ThrowAssertIsNotEmptyFailed(userMessage);
-    }
-
-    /// <summary>
-    /// Tests whether the collection has the expected count/length.
-    /// </summary>
-    /// <typeparam name="T">The type of the collection items.</typeparam>
-    /// <param name="expected">The expected count.</param>
-    /// <param name="collection">The collection.</param>
-    public static void HasCount<T>(int expected, IEnumerable<T> collection)
-        => HasCount(expected, collection, string.Empty, null);
-
-    /// <summary>
-    /// Tests whether the collection has the expected count/length.
-    /// </summary>
-    /// <param name="expected">The expected count.</param>
-    /// <param name="collection">The collection.</param>
-    public static void HasCount(int expected, IEnumerable collection)
-        => HasCount(expected, collection, string.Empty);
-
-    /// <summary>
-    /// Tests whether the collection has the expected count/length.
-    /// </summary>
-    /// <typeparam name="T">The type of the collection items.</typeparam>
-    /// <param name="expected">The expected count.</param>
-    /// <param name="collection">The collection.</param>
-    /// <param name="message">The message to display when the assertion fails.</param>
-    public static void HasCount<T>(int expected, IEnumerable<T> collection, string? message)
-        => HasCount(expected, collection, message, null);
->>>>>>> 590e7b17
 
     /// <summary>
     /// Tests whether the collection has the expected count/length.
@@ -303,44 +259,22 @@
     public static void HasCount<T>(int expected, IEnumerable<T> collection, string message = "", [CallerArgumentExpression(nameof(collection))] string collectionExpression = "")
         => HasCount("HasCount", expected, collection, message, collectionExpression);
 
-<<<<<<< HEAD
+    /// <summary>
+    /// Tests whether the collection has the expected count/length.
+    /// </summary>
+    /// <param name="expected">The expected count.</param>
+    /// <param name="collection">The collection.</param>
+    /// <param name="message">The message to display when the assertion fails.</param>
+    /// <param name="collectionExpression">
+    /// The syntactic expression of collection as given by the compiler via caller argument expression.
+    /// Users shouldn't pass a value for this parameter.
+    /// </param>
+    public static void HasCount(int expected, IEnumerable collection, string message = "", [CallerArgumentExpression(nameof(collection))] string collectionExpression = "")
+        => HasCount("HasCount", expected, collection, message, collectionExpression);
+
     #endregion // HasCount
 
     #region IsEmpty
-=======
-    /// <summary>
-    /// Tests whether the collection has the expected count/length.
-    /// </summary>
-    /// <param name="expected">The expected count.</param>
-    /// <param name="collection">The collection.</param>
-    /// <param name="message">The message format to display when the assertion fails.</param>
-    public static void HasCount(int expected, IEnumerable collection, string? message)
-        => HasCount("HasCount", expected, collection, message);
-
-    /// <summary>
-    /// Tests that the collection is empty.
-    /// </summary>
-    /// <typeparam name="T">The type of the collection items.</typeparam>
-    /// <param name="collection">The collection.</param>
-    public static void IsEmpty<T>(IEnumerable<T> collection)
-        => IsEmpty(collection, string.Empty, null);
-
-    /// <summary>
-    /// Tests that the collection is empty.
-    /// </summary>
-    /// <param name="collection">The collection.</param>
-    public static void IsEmpty(IEnumerable collection)
-        => IsEmpty(collection, string.Empty);
-
-    /// <summary>
-    /// Tests that the collection is empty.
-    /// </summary>
-    /// <typeparam name="T">The type of the collection items.</typeparam>
-    /// <param name="collection">The collection.</param>
-    /// <param name="message">The message to display when the assertion fails.</param>
-    public static void IsEmpty<T>(IEnumerable<T> collection, string? message)
-        => IsEmpty(collection, message, null);
->>>>>>> 590e7b17
 
     /// <summary>
     /// Tests that the collection is empty.
@@ -370,21 +304,21 @@
     public static void IsEmpty<T>(IEnumerable<T> collection, string message = "", [CallerArgumentExpression(nameof(collection))] string collectionExpression = "")
         => HasCount("IsEmpty", 0, collection, message, collectionExpression);
 
+    /// <summary>
+    /// Tests that the collection is empty.
+    /// </summary>
+    /// <param name="collection">The collection.</param>
+    /// <param name="message">The message to display when the assertion fails.</param>
+    /// <param name="collectionExpression">
+    /// The syntactic expression of collection as given by the compiler via caller argument expression.
+    /// Users shouldn't pass a value for this parameter.
+    /// </param>
+    public static void IsEmpty(IEnumerable collection, string message = "", [CallerArgumentExpression(nameof(collection))] string collectionExpression = "")
+        => HasCount("IsEmpty", 0, collection, message, collectionExpression);
+
     #endregion // IsEmpty
 
-<<<<<<< HEAD
     private static void HasCount<T>(string assertionName, int expected, IEnumerable<T> collection, string message, string collectionExpression)
-=======
-    /// <summary>
-    /// Tests that the collection is empty.
-    /// </summary>
-    /// <param name="collection">The collection.</param>
-    /// <param name="message">The message format to display when the assertion fails.</param>
-    public static void IsEmpty(IEnumerable collection, string? message)
-        => HasCount("IsEmpty", 0, collection, message);
-
-    private static void HasCount<T>(string assertionName, int expected, IEnumerable<T> collection, [StringSyntax(StringSyntaxAttribute.CompositeFormat)] string? message, params object?[]? parameters)
->>>>>>> 590e7b17
     {
         int actualCount = collection.Count();
         if (actualCount == expected)
@@ -396,7 +330,7 @@
         ThrowAssertCountFailed(assertionName, expected, actualCount, userMessage);
     }
 
-    private static void HasCount(string assertionName, int expected, IEnumerable collection, string? message)
+    private static void HasCount(string assertionName, int expected, IEnumerable collection, string message, string collectionExpression)
     {
         int actualCount = 0;
         foreach (object? item in collection)
@@ -409,7 +343,7 @@
             return;
         }
 
-        string userMessage = BuildUserMessage(message);
+        string userMessage = BuildUserMessageForCollectionExpression(message, collectionExpression);
         ThrowAssertCountFailed(assertionName, expected, actualCount, userMessage);
     }
 
