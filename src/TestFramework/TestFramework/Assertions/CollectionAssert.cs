﻿// Copyright (c) Microsoft Corporation. All rights reserved.
// Licensed under the MIT license. See LICENSE file in the project root for full license information.

namespace Microsoft.VisualStudio.TestTools.UnitTesting;

/// <summary>
/// A collection of helper classes to test various conditions associated
/// with collections within unit tests. If the condition being tested is not
/// met, an exception is thrown.
/// </summary>
public sealed class CollectionAssert
{
    #region Singleton constructor

    private CollectionAssert()
    {
    }

    /// <summary>
    /// Gets the singleton instance of the CollectionAssert functionality.
    /// </summary>
    /// <remarks>
    /// Users can use this to plug-in custom assertions through C# extension methods.
    /// For instance, the signature of a custom assertion provider could be "public static void AreEqualUnordered(this CollectionAssert customAssert, ICollection expected, ICollection actual)"
<<<<<<< HEAD
    /// Users could then use a syntax similar to the default assertions which in this case is "CollectionAssert.Instance.AreEqualUnordered(list1, list2);"
    /// More documentation is at "https://github.com/Microsoft/testfx/docs/README.md".
    /// </remarks>
    public static CollectionAssert Instance { get; } = new CollectionAssert();
=======
    /// Users could then use a syntax similar to the default assertions which in this case is "CollectionAssert.That.AreEqualUnordered(list1, list2);"
    /// More documentation is at "https://github.com/Microsoft/testfx/docs/README.md".
    /// </remarks>
    public static CollectionAssert That { get; } = new();
>>>>>>> 6f57c7d5

    #endregion

    #region Membership

    /// <summary>
    /// Tests whether the specified collection contains the specified element
    /// and throws an exception if the element is not in the collection.
    /// </summary>
    /// <param name="collection">
    /// The collection in which to search for the element.
    /// </param>
    /// <param name="element">
    /// The element that is expected to be in the collection.
    /// </param>
    /// <exception cref="AssertFailedException">
    /// <paramref name="collection"/> is null, or <paramref name="collection"/> does not contain
    /// element <paramref name="element"/>.
    /// </exception>
    public static void Contains([NotNull] ICollection? collection, object? element)
        => Contains(collection, element, string.Empty);

    /// <summary>
    /// Tests whether the specified collection contains the specified element
    /// and throws an exception if the element is not in the collection.
    /// </summary>
    /// <param name="collection">
    /// The collection in which to search for the element.
    /// </param>
    /// <param name="element">
    /// The element that is expected to be in the collection.
    /// </param>
    /// <param name="message">
    /// The message to include in the exception when <paramref name="element"/>
    /// is not in <paramref name="collection"/>. The message is shown in
    /// test results.
    /// </param>
    /// <exception cref="AssertFailedException">
    /// <paramref name="collection"/> is null, or <paramref name="collection"/> does not contain
    /// element <paramref name="element"/>.
    /// </exception>
    public static void Contains([NotNull] ICollection? collection, object? element, string? message)
    {
        Assert.CheckParameterNotNull(collection, "CollectionAssert.Contains", "collection", string.Empty);

        foreach (object? current in collection)
        {
            if (object.Equals(current, element))
            {
                return;
            }
        }

        Assert.ThrowAssertFailed("CollectionAssert.Contains", Assert.BuildUserMessage(message));
    }

    /// <summary>
    /// Tests whether the specified collection does not contain the specified
    /// element and throws an exception if the element is in the collection.
    /// </summary>
    /// <param name="collection">
    /// The collection in which to search for the element.
    /// </param>
    /// <param name="element">
    /// The element that is expected not to be in the collection.
    /// </param>
    /// <exception cref="AssertFailedException">
    /// <paramref name="collection"/> is null, or <paramref name="collection"/> contains
    /// element <paramref name="element"/>.
    /// </exception>
    public static void DoesNotContain([NotNull] ICollection? collection, object? element)
        => DoesNotContain(collection, element, string.Empty);

    /// <summary>
    /// Tests whether the specified collection does not contain the specified
    /// element and throws an exception if the element is in the collection.
    /// </summary>
    /// <param name="collection">
    /// The collection in which to search for the element.
    /// </param>
    /// <param name="element">
    /// The element that is expected not to be in the collection.
    /// </param>
    /// <param name="message">
    /// The message to include in the exception when <paramref name="element"/>
    /// is in <paramref name="collection"/>. The message is shown in test
    /// results.
    /// </param>
    /// <exception cref="AssertFailedException">
    /// <paramref name="collection"/> is null, or <paramref name="collection"/> contains
    /// element <paramref name="element"/>.
    /// </exception>
    public static void DoesNotContain([NotNull] ICollection? collection, object? element, string? message)
    {
        Assert.CheckParameterNotNull(collection, "CollectionAssert.DoesNotContain", "collection", string.Empty);

        foreach (object? current in collection)
        {
            if (object.Equals(current, element))
            {
                Assert.ThrowAssertFailed("CollectionAssert.DoesNotContain", Assert.BuildUserMessage(message));
            }
        }
    }

    /// <summary>
    /// Tests whether all items in the specified collection are non-null and throws
    /// an exception if any element is null.
    /// </summary>
    /// <param name="collection">
    /// The collection in which to search for null elements.
    /// </param>
    /// <exception cref="AssertFailedException">
    /// <paramref name="collection"/> is null, or <paramref name="collection"/> contains a null element.
    /// </exception>
    public static void AllItemsAreNotNull([NotNull] ICollection? collection)
        => AllItemsAreNotNull(collection, string.Empty);

    /// <summary>
    /// Tests whether all items in the specified collection are non-null and throws
    /// an exception if any element is null.
    /// </summary>
    /// <param name="collection">
    /// The collection in which to search for null elements.
    /// </param>
    /// <param name="message">
    /// The message to include in the exception when <paramref name="collection"/>
    /// contains a null element. The message is shown in test results.
    /// </param>
    /// <exception cref="AssertFailedException">
    /// <paramref name="collection"/> is null, or <paramref name="collection"/> contains a null element.
    /// </exception>
    public static void AllItemsAreNotNull([NotNull] ICollection? collection, string? message)
    {
        Assert.CheckParameterNotNull(collection, "CollectionAssert.AllItemsAreNotNull", "collection", string.Empty);
        foreach (object? current in collection)
        {
            if (current == null)
            {
                Assert.ThrowAssertFailed("CollectionAssert.AllItemsAreNotNull", Assert.BuildUserMessage(message));
            }
        }
    }

    /// <summary>
    /// Tests whether all items in the specified collection are unique or not and
    /// throws if any two elements in the collection are equal.
    /// </summary>
    /// <param name="collection">
    /// The collection in which to search for duplicate elements.
    /// </param>
    /// <exception cref="AssertFailedException">
    /// <paramref name="collection"/> is null, or <paramref name="collection"/> contains at least one duplicate
    /// element.
    /// </exception>
    public static void AllItemsAreUnique([NotNull] ICollection? collection)
        => AllItemsAreUnique(collection, string.Empty);

    /// <summary>
    /// Tests whether all items in the specified collection are unique or not and
    /// throws if any two elements in the collection are equal.
    /// </summary>
    /// <param name="collection">
    /// The collection in which to search for duplicate elements.
    /// </param>
    /// <param name="message">
    /// The message to include in the exception when <paramref name="collection"/>
    /// contains at least one duplicate element. The message is shown in
    /// test results.
    /// </param>
    /// <exception cref="AssertFailedException">
    /// <paramref name="collection"/> is null, or <paramref name="collection"/> contains at least one duplicate
    /// element.
    /// </exception>
    public static void AllItemsAreUnique([NotNull] ICollection? collection, string? message)
    {
        Assert.CheckParameterNotNull(collection, "CollectionAssert.AllItemsAreUnique", "collection", string.Empty);

        message = Assert.ReplaceNulls(message);

        bool foundNull = false;
        Dictionary<object, bool> table = [];
        foreach (object? current in collection)
        {
            if (current == null)
            {
                if (!foundNull)
                {
                    foundNull = true;
                }
                else
                {
                    // Found a second occurrence of null.
                    string userMessage = Assert.BuildUserMessage(message);
                    string finalMessage = string.Format(
                        CultureInfo.CurrentCulture,
                        FrameworkMessages.AllItemsAreUniqueFailMsg,
                        userMessage,
                        FrameworkMessages.Common_NullInMessages);

                    Assert.ThrowAssertFailed("CollectionAssert.AllItemsAreUnique", finalMessage);
                }
            }
            else
            {
                if (!table.TryAdd(current, true))
                {
                    string userMessage = Assert.BuildUserMessage(message);
                    string finalMessage = string.Format(
                        CultureInfo.CurrentCulture,
                        FrameworkMessages.AllItemsAreUniqueFailMsg,
                        userMessage,
                        Assert.ReplaceNulls(current));

                    Assert.ThrowAssertFailed("CollectionAssert.AllItemsAreUnique", finalMessage);
                }
            }
        }
    }

    #endregion

    #region Subset

    /// <summary>
    /// Tests whether one collection is a subset of another collection and
    /// throws an exception if any element in the subset is not also in the
    /// superset.
    /// </summary>
    /// <param name="subset">
    /// The collection expected to be a subset of <paramref name="superset"/>.
    /// </param>
    /// <param name="superset">
    /// The collection expected to be a superset of <paramref name="subset"/>.
    /// </param>
    /// <exception cref="AssertFailedException">
    /// <paramref name="subset"/> is null, or <paramref name="superset"/> is null,
    /// or <paramref name="subset"/> contains at least one element not contained in
    /// <paramref name="superset"/>.
    /// </exception>
    public static void IsSubsetOf([NotNull] ICollection? subset, [NotNull] ICollection? superset)
        => IsSubsetOf(subset, superset, string.Empty);

    /// <summary>
    /// Tests whether one collection is a subset of another collection and
    /// throws an exception if any element in the subset is not also in the
    /// superset.
    /// </summary>
    /// <param name="subset">
    /// The collection expected to be a subset of <paramref name="superset"/>.
    /// </param>
    /// <param name="superset">
    /// The collection expected to be a superset of <paramref name="subset"/>.
    /// </param>
    /// <param name="message">
    /// The message to include in the exception when an element in
    /// <paramref name="subset"/> is not found in <paramref name="superset"/>.
    /// The message is shown in test results.
    /// </param>
    /// <exception cref="AssertFailedException">
    /// <paramref name="subset"/> is null, or <paramref name="superset"/> is null,
    /// or <paramref name="subset"/> contains at least one element not contained in
    /// <paramref name="superset"/>.
    /// </exception>
    public static void IsSubsetOf([NotNull] ICollection? subset, [NotNull] ICollection? superset, string? message)
    {
        Assert.CheckParameterNotNull(subset, "CollectionAssert.IsSubsetOf", "subset", string.Empty);
        Assert.CheckParameterNotNull(superset, "CollectionAssert.IsSubsetOf", "superset", string.Empty);
        if (!IsSubsetOfHelper(subset, superset))
        {
            Assert.ThrowAssertFailed("CollectionAssert.IsSubsetOf", Assert.BuildUserMessage(message));
        }
    }

    /// <summary>
    /// Tests whether one collection is not a subset of another collection and
    /// throws an exception if all elements in the subset are also in the
    /// superset.
    /// </summary>
    /// <param name="subset">
    /// The collection expected not to be a subset of <paramref name="superset"/>.
    /// </param>
    /// <param name="superset">
    /// The collection expected not to be a superset of <paramref name="subset"/>.
    /// </param>
    /// <exception cref="AssertFailedException">
    /// <paramref name="subset"/> is null, or <paramref name="superset"/> is null,
    /// or all elements of <paramref name="subset"/> are contained in <paramref name="superset"/>.
    /// </exception>
    public static void IsNotSubsetOf([NotNull] ICollection? subset, [NotNull] ICollection? superset)
        => IsNotSubsetOf(subset, superset, string.Empty);

    /// <summary>
    /// Tests whether one collection is not a subset of another collection and
    /// throws an exception if all elements in the subset are also in the
    /// superset.
    /// </summary>
    /// <param name="subset">
    /// The collection expected not to be a subset of <paramref name="superset"/>.
    /// </param>
    /// <param name="superset">
    /// The collection expected not to be a superset of <paramref name="subset"/>.
    /// </param>
    /// <param name="message">
    /// The message to include in the exception when every element in
    /// <paramref name="subset"/> is also found in <paramref name="superset"/>.
    /// The message is shown in test results.
    /// </param>
    /// <exception cref="AssertFailedException">
    /// <paramref name="subset"/> is null, or <paramref name="superset"/> is null,
    /// or all elements of <paramref name="subset"/> are contained in <paramref name="superset"/>.
    /// </exception>
    public static void IsNotSubsetOf([NotNull] ICollection? subset, [NotNull] ICollection? superset, string? message)
    {
        Assert.CheckParameterNotNull(subset, "CollectionAssert.IsNotSubsetOf", "subset", string.Empty);
        Assert.CheckParameterNotNull(superset, "CollectionAssert.IsNotSubsetOf", "superset", string.Empty);
        if (IsSubsetOfHelper(subset, superset))
        {
            Assert.ThrowAssertFailed("CollectionAssert.IsNotSubsetOf", Assert.BuildUserMessage(message));
        }
    }

    #endregion

    #region Equivalence

    /// <summary>
    /// Tests whether two collections contain the same elements and throws an
    /// exception if either collection contains an element not in the other
    /// collection.
    /// </summary>
    /// <param name="expected">
    /// The first collection to compare. This contains the elements the test
    /// expects.
    /// </param>
    /// <param name="actual">
    /// The second collection to compare. This is the collection produced by
    /// the code under test.
    /// </param>
    /// <exception cref="AssertFailedException">
    /// <paramref name="expected"/> and <paramref name="actual"/> nullabilities don't match,
    /// or if any element was found in one of the collections but not the other.
    /// </exception>
    public static void AreEquivalent(
        [NotNullIfNotNull(nameof(actual))] ICollection? expected, [NotNullIfNotNull(nameof(expected))] ICollection? actual)
        => AreEquivalent(expected?.Cast<object>(), actual?.Cast<object>(), EqualityComparer<object>.Default, string.Empty);

    /// <summary>
    /// Tests whether two collections contain the same elements and throws an
    /// exception if either collection contains an element not in the other
    /// collection.
    /// </summary>
    /// <param name="expected">
    /// The first collection to compare. This contains the elements the test
    /// expects.
    /// </param>
    /// <param name="actual">
    /// The second collection to compare. This is the collection produced by
    /// the code under test.
    /// </param>
    /// <param name="message">
    /// The message to include in the exception when an element was found
    /// in one of the collections but not the other. The message is shown
    /// in test results.
    /// </param>
    /// <exception cref="AssertFailedException">
    /// <paramref name="expected"/> and <paramref name="actual"/> nullabilities don't match,
    /// or if any element was found in one of the collections but not the other.
    /// </exception>
    public static void AreEquivalent(
        [NotNullIfNotNull(nameof(actual))] ICollection? expected, [NotNullIfNotNull(nameof(expected))] ICollection? actual, string? message)
        => AreEquivalent(expected?.Cast<object>(), actual?.Cast<object>(), EqualityComparer<object>.Default, message);

    /// <summary>
    /// Tests whether two collections contain the same elements and throws an
    /// exception if either collection contains an element not in the other
    /// collection.
    /// </summary>
    /// <typeparam name="T">
    /// The type of values to compare.
    /// </typeparam>
    /// <param name="expected">
    /// The first collection to compare. This contains the elements the test
    /// expects.
    /// </param>
    /// <param name="actual">
    /// The second collection to compare. This is the collection produced by
    /// the code under test.
    /// </param>
    /// <param name="comparer">
    /// The compare implementation to use when comparing elements of the collection.
    /// </param>
    /// <exception cref="AssertFailedException">
    /// <paramref name="expected"/> and <paramref name="actual"/> nullabilities don't match,
    /// or if any element was found in one of the collections but not the other.
    /// </exception>
    public static void AreEquivalent<T>(
        [NotNullIfNotNull(nameof(actual))] IEnumerable<T?>? expected, [NotNullIfNotNull(nameof(expected))] IEnumerable<T?>? actual, [NotNull] IEqualityComparer<T>? comparer)
        => AreEquivalent(expected, actual, comparer, string.Empty);

    /// <summary>
    /// Tests whether two collections contain the same elements and throws an
    /// exception if either collection contains an element not in the other
    /// collection.
    /// </summary>
    /// <typeparam name="T">
    /// The type of values to compare.
    /// </typeparam>
    /// <param name="expected">
    /// The first collection to compare. This contains the elements the test
    /// expects.
    /// </param>
    /// <param name="actual">
    /// The second collection to compare. This is the collection produced by
    /// the code under test.
    /// </param>
    /// <param name="comparer">
    /// The compare implementation to use when comparing elements of the collection.
    /// </param>
    /// <param name="message">
    /// The message to include in the exception when an element was found
    /// in one of the collections but not the other. The message is shown
    /// in test results.
    /// </param>
    /// <exception cref="AssertFailedException">
    /// <paramref name="expected"/> and <paramref name="actual"/> nullabilities don't match,
    /// or if any element was found in one of the collections but not the other.
    /// </exception>
    public static void AreEquivalent<T>(
        [NotNullIfNotNull(nameof(actual))] IEnumerable<T?>? expected, [NotNullIfNotNull(nameof(expected))] IEnumerable<T?>? actual, [NotNull] IEqualityComparer<T>? comparer,
        string? message)
    {
        Assert.CheckParameterNotNull(comparer, "Assert.AreCollectionsEqual", "comparer", string.Empty);

        // Check whether one is null while the other is not.
        if (expected == null != (actual == null))
        {
            Assert.ThrowAssertFailed("CollectionAssert.AreEquivalent", Assert.BuildUserMessage(message));
        }

        // If the references are the same or both collections are null, they are equivalent.
        if (object.ReferenceEquals(expected, actual) || expected == null)
        {
            return;
        }

        DebugEx.Assert(actual is not null, "actual is not null here");

        int expectedCollectionCount = expected.Count();
        int actualCollectionCount = actual.Count();

        // Check whether the element counts are different.
        if (expectedCollectionCount != actualCollectionCount)
        {
            string userMessage = Assert.BuildUserMessage(message);
            string finalMessage = string.Format(
                CultureInfo.CurrentCulture,
                FrameworkMessages.ElementNumbersDontMatch,
                userMessage,
                expectedCollectionCount,
                actualCollectionCount);
            Assert.ThrowAssertFailed("CollectionAssert.AreEquivalent", finalMessage);
        }

        // If both collections are empty, they are equivalent.
        if (!expected.Any())
        {
            return;
        }

        // Search for a mismatched element.
        if (FindMismatchedElement(expected, actual, comparer, out int expectedCount, out int actualCount, out object? mismatchedElement))
        {
            string userMessage = Assert.BuildUserMessage(message);
            string finalMessage = string.Format(
                CultureInfo.CurrentCulture,
                FrameworkMessages.ActualHasMismatchedElements,
                userMessage,
                expectedCount.ToString(CultureInfo.CurrentCulture.NumberFormat),
                Assert.ReplaceNulls(mismatchedElement),
                actualCount.ToString(CultureInfo.CurrentCulture.NumberFormat));
            Assert.ThrowAssertFailed("CollectionAssert.AreEquivalent", finalMessage);
        }

        // All the elements and counts matched.
    }

    /// <summary>
    /// Tests whether two collections contain the different elements and throws an
    /// exception if the two collections contain identical elements without regard
    /// to order.
    /// </summary>
    /// <param name="expected">
    /// The first collection to compare. This contains the elements the test
    /// expects to be different than the actual collection.
    /// </param>
    /// <param name="actual">
    /// The second collection to compare. This is the collection produced by
    /// the code under test.
    /// </param>
    /// <exception cref="AssertFailedException">
    /// <paramref name="expected"/> and <paramref name="actual"/> nullabilities don't match,
    /// or if collections contain the same elements, including the same number of duplicate
    /// occurrences of each element.
    /// </exception>
    public static void AreNotEquivalent(
        [NotNullIfNotNull(nameof(actual))] ICollection? expected, [NotNullIfNotNull(nameof(expected))] ICollection? actual)
        => AreNotEquivalent(expected?.Cast<object>(), actual?.Cast<object>(), EqualityComparer<object>.Default, string.Empty);

    /// <summary>
    /// Tests whether two collections contain the different elements and throws an
    /// exception if the two collections contain identical elements without regard
    /// to order.
    /// </summary>
    /// <param name="expected">
    /// The first collection to compare. This contains the elements the test
    /// expects to be different than the actual collection.
    /// </param>
    /// <param name="actual">
    /// The second collection to compare. This is the collection produced by
    /// the code under test.
    /// </param>
    /// <param name="message">
    /// The message to include in the exception when <paramref name="actual"/>
    /// contains the same elements as <paramref name="expected"/>. The message
    /// is shown in test results.
    /// </param>
    /// <exception cref="AssertFailedException">
    /// <paramref name="expected"/> and <paramref name="actual"/> nullabilities don't match,
    /// or if collections contain the same elements, including the same number of duplicate
    /// occurrences of each element.
    /// </exception>
    public static void AreNotEquivalent(
        [NotNullIfNotNull(nameof(actual))] ICollection? expected, [NotNullIfNotNull(nameof(expected))] ICollection? actual,
        string? message)
        => AreNotEquivalent(expected?.Cast<object>(), actual?.Cast<object>(), comparer: EqualityComparer<object>.Default, message);

    /// <summary>
    /// Tests whether two collections contain the different elements and throws an
    /// exception if the two collections contain identical elements without regard
    /// to order.
    /// </summary>
    /// <typeparam name="T">
    /// The type of values to compare.
    /// </typeparam>
    /// <param name="expected">
    /// The first collection to compare. This contains the elements the test
    /// expects to be different than the actual collection.
    /// </param>
    /// <param name="actual">
    /// The second collection to compare. This is the collection produced by
    /// the code under test.
    /// </param>
    /// <param name="comparer">
    /// The compare implementation to use when comparing elements of the collection.
    /// </param>
    /// <exception cref="AssertFailedException">
    /// <paramref name="expected"/> and <paramref name="actual"/> nullabilities don't match,
    /// or if collections contain the same elements, including the same number of duplicate
    /// occurrences of each element.
    /// </exception>
    public static void AreNotEquivalent<T>(
        [NotNullIfNotNull(nameof(actual))] IEnumerable<T?>? expected, [NotNullIfNotNull(nameof(expected))] IEnumerable<T?>? actual, [NotNull] IEqualityComparer<T>? comparer)
        => AreNotEquivalent(expected, actual, comparer, string.Empty);

    /// <summary>
    /// Tests whether two collections contain the different elements and throws an
    /// exception if the two collections contain identical elements without regard
    /// to order.
    /// </summary>
    /// <typeparam name="T">
    /// The type of values to compare.
    /// </typeparam>
    /// <param name="expected">
    /// The first collection to compare. This contains the elements the test
    /// expects to be different than the actual collection.
    /// </param>
    /// <param name="actual">
    /// The second collection to compare. This is the collection produced by
    /// the code under test.
    /// </param>
    /// <param name="comparer">
    /// The compare implementation to use when comparing elements of the collection.
    /// </param>
    /// <param name="message">
    /// The message to include in the exception when <paramref name="actual"/>
    /// contains the same elements as <paramref name="expected"/>. The message
    /// is shown in test results.
    /// </param>
    /// <exception cref="AssertFailedException">
    /// <paramref name="expected"/> and <paramref name="actual"/> nullabilities don't match,
    /// or if collections contain the same elements, including the same number of duplicate
    /// occurrences of each element.
    /// </exception>
    public static void AreNotEquivalent<T>(
        [NotNullIfNotNull(nameof(actual))] IEnumerable<T?>? expected, [NotNullIfNotNull(nameof(expected))] IEnumerable<T?>? actual, [NotNull] IEqualityComparer<T>? comparer,
        string? message)
    {
        Assert.CheckParameterNotNull(comparer, "Assert.AreCollectionsEqual", "comparer", string.Empty);

        // Check whether one is null while the other is not.
        if (expected == null != (actual == null))
        {
            return;
        }

        // If the references are the same or both collections are null, they
        // are equivalent. object.ReferenceEquals will handle case where both are null.
        if (object.ReferenceEquals(expected, actual))
        {
            string userMessage = Assert.BuildUserMessage(message);
            string finalMessage = string.Format(
                CultureInfo.CurrentCulture,
                FrameworkMessages.BothCollectionsSameReference,
                userMessage);
            Assert.ThrowAssertFailed("CollectionAssert.AreNotEquivalent", finalMessage);
        }

        DebugEx.Assert(actual is not null, "actual is not null here");
        DebugEx.Assert(expected is not null, "expected is not null here");

        // Check whether the element counts are different.
        if (expected.Count() != actual.Count())
        {
            return;
        }

        // If both collections are empty, they are equivalent.
        if (!expected.Any())
        {
            string userMessage = Assert.BuildUserMessage(message);
            string finalMessage = string.Format(
                CultureInfo.CurrentCulture,
                FrameworkMessages.BothCollectionsEmpty,
                userMessage);
            Assert.ThrowAssertFailed("CollectionAssert.AreNotEquivalent", finalMessage);
        }

        // Search for a mismatched element.
        if (!FindMismatchedElement(expected, actual, comparer, out _, out _, out _))
        {
            string userMessage = Assert.BuildUserMessage(message);
            string finalMessage = string.Format(
                CultureInfo.CurrentCulture,
                FrameworkMessages.BothSameElements,
                userMessage);
            Assert.ThrowAssertFailed("CollectionAssert.AreNotEquivalent", finalMessage);
        }
    }

    #endregion

    #region Type

    /// <summary>
    /// Tests whether all elements in the specified collection are instances
    /// of the expected type and throws an exception if the expected type is
    /// not in the inheritance hierarchy of one or more of the elements.
    /// </summary>
    /// <param name="collection">
    /// The collection containing elements the test expects to be of the
    /// specified type.
    /// </param>
    /// <param name="expectedType">
    /// The expected type of each element of <paramref name="collection"/>.
    /// </param>
    /// <exception cref="AssertFailedException">
    /// <paramref name="collection"/> is null or, <paramref name="expectedType"/> is null,
    /// or some elements of <paramref name="collection"/> do not inherit/implement
    /// <paramref name="expectedType"/>.
    /// </exception>
    public static void AllItemsAreInstancesOfType([NotNull] ICollection? collection, [NotNull] Type? expectedType)
        => AllItemsAreInstancesOfType(collection, expectedType, string.Empty);

    /// <summary>
    /// Tests whether all elements in the specified collection are instances
    /// of the expected type and throws an exception if the expected type is
    /// not in the inheritance hierarchy of one or more of the elements.
    /// </summary>
    /// <param name="collection">
    /// The collection containing elements the test expects to be of the
    /// specified type.
    /// </param>
    /// <param name="expectedType">
    /// The expected type of each element of <paramref name="collection"/>.
    /// </param>
    /// <param name="message">
    /// The message to include in the exception when an element in
    /// <paramref name="collection"/> is not an instance of
    /// <paramref name="expectedType"/>. The message is shown in test results.
    /// </param>
    /// <exception cref="AssertFailedException">
    /// <paramref name="collection"/> is null or, <paramref name="expectedType"/> is null,
    /// or some elements of <paramref name="collection"/> do not inherit/implement
    /// <paramref name="expectedType"/>.
    /// </exception>
    public static void AllItemsAreInstancesOfType(
        [NotNull] ICollection? collection, [NotNull] Type? expectedType, string? message)
    {
        Assert.CheckParameterNotNull(collection, "CollectionAssert.AllItemsAreInstancesOfType", "collection", string.Empty);
        Assert.CheckParameterNotNull(expectedType, "CollectionAssert.AllItemsAreInstancesOfType", "expectedType", string.Empty);
        int i = 0;
        foreach (object? element in collection)
        {
            if (expectedType.GetTypeInfo() is { } expectedTypeInfo
                && element?.GetType().GetTypeInfo() is { } elementTypeInfo
                && !expectedTypeInfo.IsAssignableFrom(elementTypeInfo))
            {
                string userMessage = Assert.BuildUserMessage(message);
                string finalMessage = string.Format(
                    CultureInfo.CurrentCulture,
                    FrameworkMessages.ElementTypesAtIndexDontMatch,
                    userMessage,
                    i,
                    expectedType.ToString(),
                    element.GetType().ToString());
                Assert.ThrowAssertFailed("CollectionAssert.AllItemsAreInstancesOfType", finalMessage);
            }

            i++;
        }
    }

    #endregion

    #region AreEqual

    /// <summary>
    /// Tests whether the specified collections are equal and throws an exception
    /// if the two collections are not equal. Equality is defined as having the same
    /// elements in the same order and quantity. Whether two elements are the same
    /// is checked using <see cref="object.Equals(object, object)" /> method.
    /// Different references to the same value are considered equal.
    /// </summary>
    /// <param name="expected">
    /// The first collection to compare. This is the collection the tests expects.
    /// </param>
    /// <param name="actual">
    /// The second collection to compare. This is the collection produced by the
    /// code under test.
    /// </param>
    /// <exception cref="AssertFailedException">
    /// Thrown if <paramref name="expected"/> is not equal to
    /// <paramref name="actual"/>.
    /// </exception>
    public static void AreEqual(ICollection? expected, ICollection? actual)
        => AreEqual(expected, actual, string.Empty);

    /// <summary>
    /// Tests whether the specified collections are equal and throws an exception
    /// if the two collections are not equal. Equality is defined as having the same
    /// elements in the same order and quantity. Whether two elements are the same
    /// is checked using <see cref="object.Equals(object, object)" /> method.
    /// Different references to the same value are considered equal.
    /// </summary>
    /// <param name="expected">
    /// The first collection to compare. This is the collection the tests expects.
    /// </param>
    /// <param name="actual">
    /// The second collection to compare. This is the collection produced by the
    /// code under test.
    /// </param>
    /// <param name="message">
    /// The message to include in the exception when <paramref name="actual"/>
    /// is not equal to <paramref name="expected"/>. The message is shown in
    /// test results.
    /// </param>
    /// <exception cref="AssertFailedException">
    /// Thrown if <paramref name="expected"/> is not equal to
    /// <paramref name="actual"/>.
    /// </exception>
    public static void AreEqual(ICollection? expected, ICollection? actual, string? message)
    {
        string reason = string.Empty;
        if (!AreCollectionsEqual(expected, actual, new ObjectComparer(), ref reason))
        {
            string finalMessage = ConstructFinalMessage(reason, message);
            Assert.ThrowAssertFailed("CollectionAssert.AreEqual", finalMessage);
        }
    }

    /// <summary>
    /// Tests whether the specified collections are unequal and throws an exception
    /// if the two collections are equal. Equality is defined as having the same
    /// elements in the same order and quantity. Whether two elements are the same
    /// is checked using <see cref="object.Equals(object, object)" /> method.
    /// Different references to the same value are considered equal.
    /// </summary>
    /// <param name="notExpected">
    /// The first collection to compare. This is the collection the tests expects
    /// not to match <paramref name="actual"/>.
    /// </param>
    /// <param name="actual">
    /// The second collection to compare. This is the collection produced by the
    /// code under test.
    /// </param>
    /// <exception cref="AssertFailedException">
    /// Thrown if <paramref name="notExpected"/> is equal to <paramref name="actual"/>.
    /// </exception>
    public static void AreNotEqual(ICollection? notExpected, ICollection? actual)
        => AreNotEqual(notExpected, actual, string.Empty);

    /// <summary>
    /// Tests whether the specified collections are unequal and throws an exception
    /// if the two collections are equal. Equality is defined as having the same
    /// elements in the same order and quantity. Whether two elements are the same
    /// is checked using <see cref="object.Equals(object, object)" /> method.
    /// Different references to the same value are considered equal.
    /// </summary>
    /// <param name="notExpected">
    /// The first collection to compare. This is the collection the tests expects
    /// not to match <paramref name="actual"/>.
    /// </param>
    /// <param name="actual">
    /// The second collection to compare. This is the collection produced by the
    /// code under test.
    /// </param>
    /// <param name="message">
    /// The message to include in the exception when <paramref name="actual"/>
    /// is equal to <paramref name="notExpected"/>. The message is shown in
    /// test results.
    /// </param>
    /// <exception cref="AssertFailedException">
    /// Thrown if <paramref name="notExpected"/> is equal to <paramref name="actual"/>.
    /// </exception>
    public static void AreNotEqual(ICollection? notExpected, ICollection? actual, string? message)
    {
        string reason = string.Empty;
        if (AreCollectionsEqual(notExpected, actual, new ObjectComparer(), ref reason))
        {
            string finalMessage = ConstructFinalMessage(reason, message);
            Assert.ThrowAssertFailed("CollectionAssert.AreNotEqual", finalMessage);
        }
    }

    /// <summary>
    /// Tests whether the specified collections are equal and throws an exception
    /// if the two collections are not equal. Equality is defined as having the same
    /// elements in the same order and quantity. Different references to the same
    /// value are considered equal.
    /// </summary>
    /// <param name="expected">
    /// The first collection to compare. This is the collection the tests expects.
    /// </param>
    /// <param name="actual">
    /// The second collection to compare. This is the collection produced by the
    /// code under test.
    /// </param>
    /// <param name="comparer">
    /// The compare implementation to use when comparing elements of the collection.
    /// </param>
    /// <exception cref="AssertFailedException">
    /// Thrown if <paramref name="expected"/> is not equal to
    /// <paramref name="actual"/>.
    /// </exception>
    public static void AreEqual(ICollection? expected, ICollection? actual, [NotNull] IComparer? comparer)
        => AreEqual(expected, actual, comparer, string.Empty);

    /// <summary>
    /// Tests whether the specified collections are equal and throws an exception
    /// if the two collections are not equal. Equality is defined as having the same
    /// elements in the same order and quantity. Different references to the same
    /// value are considered equal.
    /// </summary>
    /// <param name="expected">
    /// The first collection to compare. This is the collection the tests expects.
    /// </param>
    /// <param name="actual">
    /// The second collection to compare. This is the collection produced by the
    /// code under test.
    /// </param>
    /// <param name="comparer">
    /// The compare implementation to use when comparing elements of the collection.
    /// </param>
    /// <param name="message">
    /// The message to include in the exception when <paramref name="actual"/>
    /// is not equal to <paramref name="expected"/>. The message is shown in
    /// test results.
    /// </param>
    /// <exception cref="AssertFailedException">
    /// Thrown if <paramref name="expected"/> is not equal to
    /// <paramref name="actual"/>.
    /// </exception>
    public static void AreEqual(ICollection? expected, ICollection? actual, [NotNull] IComparer? comparer, string? message)
    {
        string reason = string.Empty;
        if (!AreCollectionsEqual(expected, actual, comparer, ref reason))
        {
            string finalMessage = ConstructFinalMessage(reason, message);
            Assert.ThrowAssertFailed("CollectionAssert.AreEqual", finalMessage);
        }
    }

    /// <summary>
    /// Tests whether the specified collections are unequal and throws an exception
    /// if the two collections are equal. Equality is defined as having the same
    /// elements in the same order and quantity. Different references to the same
    /// value are considered equal.
    /// </summary>
    /// <param name="notExpected">
    /// The first collection to compare. This is the collection the tests expects
    /// not to match <paramref name="actual"/>.
    /// </param>
    /// <param name="actual">
    /// The second collection to compare. This is the collection produced by the
    /// code under test.
    /// </param>
    /// <param name="comparer">
    /// The compare implementation to use when comparing elements of the collection.
    /// </param>
    /// <exception cref="AssertFailedException">
    /// Thrown if <paramref name="notExpected"/> is equal to <paramref name="actual"/>.
    /// </exception>
    public static void AreNotEqual(ICollection? notExpected, ICollection? actual, [NotNull] IComparer? comparer)
        => AreNotEqual(notExpected, actual, comparer, string.Empty);

    /// <summary>
    /// Tests whether the specified collections are unequal and throws an exception
    /// if the two collections are equal. Equality is defined as having the same
    /// elements in the same order and quantity. Different references to the same
    /// value are considered equal.
    /// </summary>
    /// <param name="notExpected">
    /// The first collection to compare. This is the collection the tests expects
    /// not to match <paramref name="actual"/>.
    /// </param>
    /// <param name="actual">
    /// The second collection to compare. This is the collection produced by the
    /// code under test.
    /// </param>
    /// <param name="comparer">
    /// The compare implementation to use when comparing elements of the collection.
    /// </param>
    /// <param name="message">
    /// The message to include in the exception when <paramref name="actual"/>
    /// is equal to <paramref name="notExpected"/>. The message is shown in
    /// test results.
    /// </param>
    /// <exception cref="AssertFailedException">
    /// Thrown if <paramref name="notExpected"/> is equal to <paramref name="actual"/>.
    /// </exception>
    public static void AreNotEqual(ICollection? notExpected, ICollection? actual, [NotNull] IComparer? comparer, string? message)
    {
        string reason = string.Empty;
        if (AreCollectionsEqual(notExpected, actual, comparer, ref reason))
        {
            string finalMessage = ConstructFinalMessage(reason, message);
            Assert.ThrowAssertFailed("CollectionAssert.AreNotEqual", finalMessage);
        }
    }

    #endregion

    #region Helpers

    /// <summary>
    /// Determines whether the first collection is a subset of the second
    /// collection. If either set contains duplicate elements, the number
    /// of occurrences of the element in the subset must be less than or
    /// equal to the number of occurrences in the superset.
    /// </summary>
    /// <param name="subset">
    /// The collection the test expects to be contained in <paramref name="superset"/>.
    /// </param>
    /// <param name="superset">
    /// The collection the test expects to contain <paramref name="subset"/>.
    /// </param>
    /// <returns>
    /// True if <paramref name="subset"/> is a subset of
    /// <paramref name="superset"/>, false otherwise.
    /// </returns>
    internal static bool IsSubsetOfHelper(ICollection subset, ICollection superset)
    {
        // $ CONSIDER: The current algorithm counts the number of occurrences of each
        // $ CONSIDER: element in each collection and then compares the count, resulting
        // $ CONSIDER: in an algorithm of ~n*log(n) + m*log(m) + n*log(m). It should be
        // $ CONSIDER: faster to sort both collections and do an element-by-element
        // $ CONSIDER: comparison, which should result in ~n*log(n) + m*log(m) + n.

        // Count the occurrences of each object in both collections.
        Dictionary<object, int> subsetElements = GetElementCounts(subset.Cast<object>(), EqualityComparer<object>.Default, out int subsetNulls);
        Dictionary<object, int> supersetElements = GetElementCounts(superset.Cast<object>(), EqualityComparer<object>.Default, out int supersetNulls);

        if (subsetNulls > supersetNulls)
        {
            return false;
        }

        // Compare the counts of each object in the subset to the count of that object
        // in the superset.
        foreach (object? element in subsetElements.Keys)
        {
            subsetElements.TryGetValue(element, out int subsetCount);
            supersetElements.TryGetValue(element, out int supersetCount);

            if (subsetCount > supersetCount)
            {
                return false;
            }
        }

        // All the elements counts were OK.
        return true;
    }

#pragma warning disable CS8714
    /// <summary>
    /// Constructs a dictionary containing the number of occurrences of each
    /// element in the specified collection.
    /// </summary>
    /// <param name="collection">
    /// The collection to process.
    /// </param>
    /// <param name="comparer">The equality comparer to use when comparing items.</param>
    /// <param name="nullCount">
    /// The number of null elements in the collection.
    /// </param>
    /// <returns>
    /// A dictionary containing the number of occurrences of each element
    /// in the specified collection.
    /// </returns>
    private static Dictionary<T, int> GetElementCounts<T>(IEnumerable<T?> collection, IEqualityComparer<T> comparer, out int nullCount)
    {
        DebugEx.Assert(collection != null, "Collection is Null.");

        var elementCounts = new Dictionary<T, int>(comparer);
        nullCount = 0;

        foreach (T? element in collection)
        {
            if (element == null)
            {
                nullCount++;
                continue;
            }

            elementCounts.TryGetValue(element, out int value);
            value++;
            elementCounts[element] = value;
        }

        return elementCounts;
    }

    /// <summary>
    /// Finds a mismatched element between the two collections. A mismatched
    /// element is one that appears a different number of times in the
    /// expected collection than it does in the actual collection. The
    /// collections are assumed to be different non-null references with the
    /// same number of elements. The caller is responsible for this level of
    /// verification. If there is no mismatched element, the function returns
    /// false and the out parameters should not be used.
    /// </summary>
    /// <param name="expected">
    /// The first collection to compare.
    /// </param>
    /// <param name="actual">
    /// The second collection to compare.
    /// </param>
    /// <param name="comparer">The equality comparer to use when comparing items.</param>
    /// <param name="expectedCount">
    /// The expected number of occurrences of
    /// <paramref name="mismatchedElement"/> or 0 if there is no mismatched
    /// element.
    /// </param>
    /// <param name="actualCount">
    /// The actual number of occurrences of
    /// <paramref name="mismatchedElement"/> or 0 if there is no mismatched
    /// element.
    /// </param>
    /// <param name="mismatchedElement">
    /// The mismatched element (may be null) or null if there is no
    /// mismatched element.
    /// </param>
    /// <returns>
    /// true if a mismatched element was found; false otherwise.
    /// </returns>
    private static bool FindMismatchedElement<T>(IEnumerable<T?> expected, IEnumerable<T?> actual, IEqualityComparer<T> comparer, out int expectedCount,
        out int actualCount, out object? mismatchedElement)
    {
        // $ CONSIDER: The current algorithm counts the number of occurrences of each
        // $ CONSIDER: element in each collection and then compares the count, resulting
        // $ CONSIDER: in an algorithm of ~n*log(n) + m*log(m) + n*log(m). It should be
        // $ CONSIDER: faster to sort both collections and do an element-by-element
        // $ CONSIDER: comparison, which should result in ~n*log(n) + m*log(m) + n.

        // Count the occurrences of each object in the both collections
        Dictionary<T, int> expectedElements = GetElementCounts(expected, comparer, out int expectedNulls);
        Dictionary<T, int> actualElements = GetElementCounts(actual, comparer, out int actualNulls);

        if (actualNulls != expectedNulls)
        {
            expectedCount = expectedNulls;
            actualCount = actualNulls;
            mismatchedElement = null;
            return true;
        }

        // Compare the counts of each object. Note that this comparison only needs
        // to be done one way since comparing the total count is a prerequisite to
        // calling this function.
        foreach (T current in expectedElements.Keys)
        {
            expectedElements.TryGetValue(current, out expectedCount);
            actualElements.TryGetValue(current, out actualCount);

            if (expectedCount != actualCount)
            {
                mismatchedElement = current;
                return true;
            }
        }

        // All the elements and counts matched.
        expectedCount = 0;
        actualCount = 0;
        mismatchedElement = null;
        return false;
    }
#pragma warning restore CS8714

    private static bool AreCollectionsEqual(ICollection? expected, ICollection? actual, [NotNull] IComparer? comparer,
        ref string reason)
    {
        Assert.CheckParameterNotNull(comparer, "Assert.AreCollectionsEqual", "comparer", string.Empty);
        if (object.ReferenceEquals(expected, actual))
        {
            reason = string.Format(CultureInfo.CurrentCulture, FrameworkMessages.BothCollectionsSameReference, string.Empty);
            return true;
        }

        return CompareIEnumerable(expected, actual, comparer, ref reason);
    }

    private static bool CompareIEnumerable(IEnumerable? expected, IEnumerable? actual, IComparer comparer, ref string reason)
    {
        if ((expected == null) || (actual == null))
        {
            return false;
        }

        var stack = new Stack<Tuple<IEnumerator, IEnumerator, int>>();
        stack.Push(new(expected.GetEnumerator(), actual.GetEnumerator(), 0));

        while (stack.Count > 0)
        {
            Tuple<IEnumerator, IEnumerator, int> cur = stack.Pop();
            IEnumerator expectedEnum = cur.Item1;
            IEnumerator actualEnum = cur.Item2;
            int position = cur.Item3;

            while (expectedEnum.MoveNext())
            {
                if (!actualEnum.MoveNext())
                {
                    reason = FrameworkMessages.NumberOfElementsDiff;
                    return false;
                }

                object? curExpected = expectedEnum.Current;
                object? curActual = actualEnum.Current;
                if (comparer.Compare(curExpected, curActual) == 0)
                {
                    position++;
                }
                else if (curExpected is IEnumerable curExpectedEnum && curActual is IEnumerable curActualEnum)
                {
                    stack.Push(new(expectedEnum, actualEnum, position + 1));
                    stack.Push(new(curExpectedEnum.GetEnumerator(), curActualEnum.GetEnumerator(), 0));
                }
                else if (comparer.Compare(curExpected, curActual) != 0)
                {
                    reason = string.Format(
                        CultureInfo.CurrentCulture,
                        FrameworkMessages.ElementsAtIndexDontMatch,
                        position,
                        Assert.ReplaceNulls(curExpected),
                        Assert.ReplaceNulls(curActual));
                    return false;
                }
            }

            if (actualEnum.MoveNext() && !expectedEnum.MoveNext())
            {
                reason = FrameworkMessages.NumberOfElementsDiff;
                return false;
            }
        }

        reason = FrameworkMessages.BothCollectionsSameElements;
        return true;
    }

    private static string ConstructFinalMessage(
        string reason,
        string? message)
    {
        string userMessage = Assert.BuildUserMessage(message);
        return userMessage.Length == 0
            ? reason
            : string.Format(CultureInfo.CurrentCulture, FrameworkMessages.CollectionEqualReason, userMessage, reason);
    }

    /// <summary>
    /// compares the objects using object.Equals.
    /// </summary>
    private sealed class ObjectComparer : IComparer
    {
        int IComparer.Compare(object? x, object? y) => Equals(x, y) ? 0 : -1;
    }
    #endregion

    #region DoNotUse

    /// <summary>
    /// Static equals overloads are used for comparing instances of two types for equality.
    /// This method should <b>not</b> be used for comparison of two instances for equality.
    /// Please use CollectionAssert.AreEqual and associated overloads in your unit tests.
    /// </summary>
    /// <param name="objA"> Object A. </param>
    /// <param name="objB"> Object B. </param>
    /// <returns> Never returns. </returns>
    [SuppressMessage("Microsoft.Naming", "CA1720:IdentifiersShouldNotContainTypeNames", MessageId = "obj", Justification = "We want to compare 'object A' with 'object B', so it makes sense to have 'obj' in the parameter name")]
    [Obsolete(
        FrameworkConstants.DoNotUseCollectionAssertEquals,
#if DEBUG
        error: false)]
#else
        error: true)]
#endif
    [DoesNotReturn]
    public static new bool Equals(object? objA, object? objB)
    {
        Assert.Fail(FrameworkMessages.DoNotUseCollectionAssertEquals);
        return false;
    }

    /// <summary>
    /// Static ReferenceEquals overloads are used for comparing instances of two types for reference
    /// equality. This method should <b>not</b> be used for comparison of two instances for
    /// reference equality. Please use CollectionAssert methods or Assert.AreSame and associated overloads in your unit tests.
    /// </summary>
    /// <param name="objA"> Object A. </param>
    /// <param name="objB"> Object B. </param>
    /// <returns> Never returns. </returns>
    [SuppressMessage("Microsoft.Naming", "CA1720:IdentifiersShouldNotContainTypeNames", MessageId = "obj", Justification = "We want to compare 'object A' with 'object B', so it makes sense to have 'obj' in the parameter name")]
    [Obsolete(
        FrameworkConstants.DoNotUseCollectionAssertReferenceEquals,
#if DEBUG
        error: false)]
#else
        error: true)]
#endif
    [DoesNotReturn]
    public static new bool ReferenceEquals(object? objA, object? objB)
    {
        Assert.Fail(FrameworkMessages.DoNotUseCollectionAssertReferenceEquals);
        return false;
    }

    #endregion
}<|MERGE_RESOLUTION|>--- conflicted
+++ resolved
@@ -22,17 +22,10 @@
     /// <remarks>
     /// Users can use this to plug-in custom assertions through C# extension methods.
     /// For instance, the signature of a custom assertion provider could be "public static void AreEqualUnordered(this CollectionAssert customAssert, ICollection expected, ICollection actual)"
-<<<<<<< HEAD
-    /// Users could then use a syntax similar to the default assertions which in this case is "CollectionAssert.Instance.AreEqualUnordered(list1, list2);"
-    /// More documentation is at "https://github.com/Microsoft/testfx/docs/README.md".
-    /// </remarks>
-    public static CollectionAssert Instance { get; } = new CollectionAssert();
-=======
     /// Users could then use a syntax similar to the default assertions which in this case is "CollectionAssert.That.AreEqualUnordered(list1, list2);"
     /// More documentation is at "https://github.com/Microsoft/testfx/docs/README.md".
     /// </remarks>
     public static CollectionAssert That { get; } = new();
->>>>>>> 6f57c7d5
 
     #endregion
 
