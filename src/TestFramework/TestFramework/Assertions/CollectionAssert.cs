--- conflicted
+++ resolved
@@ -297,13 +297,10 @@
         Tuple<bool, ICollection<object?>> isSubsetValue = IsSubsetOfHelper(subset, superset);
         if (!isSubsetValue.Item1)
         {
-<<<<<<< HEAD
-            Assert.ThrowAssertFailed("CollectionAssert.IsSubsetOf", Assert.BuildUserMessage(message));
-=======
             string returnedSubsetValueMessage = string.Join(", ", isSubsetValue.Item2.Select(item => Convert.ToString(item, CultureInfo.InvariantCulture)));
 
             returnedSubsetValueMessage = string.Format(CultureInfo.InvariantCulture, FrameworkMessages.ReturnedSubsetValueMessage, returnedSubsetValueMessage);
-            string userMessage = Assert.BuildUserMessage(message, parameters);
+            string userMessage = Assert.BuildUserMessage(message);
             if (string.IsNullOrEmpty(userMessage))
             {
                 Assert.ThrowAssertFailed("CollectionAssert.IsSubsetOf", returnedSubsetValueMessage);
@@ -312,7 +309,6 @@
             {
                 Assert.ThrowAssertFailed("CollectionAssert.IsSubsetOf", $"{returnedSubsetValueMessage} {userMessage}");
             }
->>>>>>> 0f88daa1
         }
     }
 
