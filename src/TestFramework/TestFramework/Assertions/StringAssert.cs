--- conflicted
+++ resolved
@@ -20,17 +20,10 @@
     /// <remarks>
     /// Users can use this to plug-in custom assertions through C# extension methods.
     /// For instance, the signature of a custom assertion provider could be "public static void ContainsWords(this StringAssert customAssert, string value, ICollection substrings)"
-<<<<<<< HEAD
-    /// Users could then use a syntax similar to the default assertions which in this case is "StringAssert.Instance.ContainsWords(value, substrings);"
-    /// More documentation is at "https://github.com/Microsoft/testfx/docs/README.md".
-    /// </remarks>
-    public static StringAssert Instance { get; } = new StringAssert();
-=======
     /// Users could then use a syntax similar to the default assertions which in this case is "StringAssert.That.ContainsWords(value, substrings);"
     /// More documentation is at "https://github.com/Microsoft/testfx/docs/README.md".
     /// </remarks>
     public static StringAssert That { get; } = new();
->>>>>>> 6f57c7d5
 
     #endregion
 
