--- conflicted
+++ resolved
@@ -303,175 +303,7 @@
         where TException : Exception
         => message.ComputeAssertion();
 
-<<<<<<< HEAD
     private static TException ThrowsException<TException>(Action action, bool isStrictType, string message, [CallerMemberName] string assertMethodName = "")
-=======
-    /// <inheritdoc cref="ThrowsExactly{TException}(Action, string, object[])" />
-#pragma warning disable IDE0060 // Remove unused parameter - https://github.com/dotnet/roslyn/issues/76578
-    public static TException ThrowsExactly<TException>(Func<object?> action, [InterpolatedStringHandlerArgument(nameof(action))] ref AssertThrowsExactlyInterpolatedStringHandler<TException> message)
-#pragma warning restore IDE0060 // Remove unused parameter
-        where TException : Exception
-        => message.ComputeAssertion();
-
-    /// <summary>
-    /// Tests whether the code specified by delegate <paramref name="action"/> throws exact given exception
-    /// of type <typeparamref name="T"/> (and not of derived type) and throws <c>AssertFailedException</c>
-    /// if code does not throws exception or throws exception of type other than <typeparamref name="T"/>.
-    /// </summary>
-    /// <param name="action">
-    /// Delegate to code to be tested and which is expected to throw exception.
-    /// </param>
-    /// <typeparam name="T">
-    /// The exact type of exception expected to be thrown.
-    /// </typeparam>
-    /// <exception cref="AssertFailedException">
-    /// Thrown if <paramref name="action"/> does not throws exception of type <typeparamref name="T"/>.
-    /// </exception>
-    /// <returns>
-    /// The exception that was thrown.
-    /// </returns>
-    [EditorBrowsable(EditorBrowsableState.Never)]
-    public static T ThrowsException<T>(Action action)
-        where T : Exception
-        => ThrowsException<T>(action, string.Empty, null);
-
-    /// <summary>
-    /// Tests whether the code specified by delegate <paramref name="action"/> throws exact given exception
-    /// of type <typeparamref name="T"/> (and not of derived type) and throws <c>AssertFailedException</c>
-    /// if code does not throws exception or throws exception of type other than <typeparamref name="T"/>.
-    /// </summary>
-    /// <param name="action">
-    /// Delegate to code to be tested and which is expected to throw exception.
-    /// </param>
-    /// <param name="message">
-    /// The message to include in the exception when <paramref name="action"/>
-    /// does not throws exception of type <typeparamref name="T"/>.
-    /// </param>
-    /// <typeparam name="T">
-    /// Type of exception expected to be thrown.
-    /// </typeparam>
-    /// <exception cref="AssertFailedException">
-    /// Thrown if <paramref name="action"/> does not throws exception of type <typeparamref name="T"/>.
-    /// </exception>
-    /// <returns>
-    /// The exception that was thrown.
-    /// </returns>
-    [EditorBrowsable(EditorBrowsableState.Never)]
-    public static T ThrowsException<T>(Action action, string message)
-        where T : Exception
-        => ThrowsException<T>(action, message, null);
-
-    /// <summary>
-    /// Tests whether the code specified by delegate <paramref name="action"/> throws exact given exception
-    /// of type <typeparamref name="T"/> (and not of derived type) and throws <c>AssertFailedException</c>
-    /// if code does not throws exception or throws exception of type other than <typeparamref name="T"/>.
-    /// </summary>
-    /// <param name="action">
-    /// Delegate to code to be tested and which is expected to throw exception.
-    /// </param>
-    /// <typeparam name="T">
-    /// Type of exception expected to be thrown.
-    /// </typeparam>
-    /// <exception cref="AssertFailedException">
-    /// Thrown if <paramref name="action"/> does not throws exception of type <typeparamref name="T"/>.
-    /// </exception>
-    /// <returns>
-    /// The exception that was thrown.
-    /// </returns>
-    [EditorBrowsable(EditorBrowsableState.Never)]
-    public static T ThrowsException<T>(Func<object?> action)
-        where T : Exception
-        => ThrowsException<T>(action, string.Empty, null);
-
-    /// <summary>
-    /// Tests whether the code specified by delegate <paramref name="action"/> throws exact given exception
-    /// of type <typeparamref name="T"/> (and not of derived type) and throws <c>AssertFailedException</c>
-    /// if code does not throws exception or throws exception of type other than <typeparamref name="T"/>.
-    /// </summary>
-    /// <param name="action">
-    /// Delegate to code to be tested and which is expected to throw exception.
-    /// </param>
-    /// <param name="message">
-    /// The message to include in the exception when <paramref name="action"/>
-    /// does not throws exception of type <typeparamref name="T"/>.
-    /// </param>
-    /// <typeparam name="T">
-    /// Type of exception expected to be thrown.
-    /// </typeparam>
-    /// <exception cref="AssertFailedException">
-    /// Thrown if <paramref name="action"/> does not throws exception of type <typeparamref name="T"/>.
-    /// </exception>
-    /// <returns>
-    /// The exception that was thrown.
-    /// </returns>
-    [EditorBrowsable(EditorBrowsableState.Never)]
-    public static T ThrowsException<T>(Func<object?> action, string message)
-        where T : Exception
-        => ThrowsException<T>(action, message, null);
-
-    /// <summary>
-    /// Tests whether the code specified by delegate <paramref name="action"/> throws exact given exception
-    /// of type <typeparamref name="T"/> (and not of derived type) and throws <c>AssertFailedException</c>
-    /// if code does not throws exception or throws exception of type other than <typeparamref name="T"/>.
-    /// </summary>
-    /// <param name="action">
-    /// Delegate to code to be tested and which is expected to throw exception.
-    /// </param>
-    /// <param name="message">
-    /// The message to include in the exception when <paramref name="action"/>
-    /// does not throws exception of type <typeparamref name="T"/>.
-    /// </param>
-    /// <param name="parameters">
-    /// An array of parameters to use when formatting <paramref name="message"/>.
-    /// </param>
-    /// <typeparam name="T">
-    /// Type of exception expected to be thrown.
-    /// </typeparam>
-    /// <exception cref="AssertFailedException">
-    /// Thrown if <paramref name="action"/> does not throw exception of type <typeparamref name="T"/>.
-    /// </exception>
-    /// <returns>
-    /// The exception that was thrown.
-    /// </returns>
-    [EditorBrowsable(EditorBrowsableState.Never)]
-    public static T ThrowsException<T>(Func<object?> action, string message, params object?[]? parameters)
-        where T : Exception
-#pragma warning disable IDE0053 // Use expression body for lambda expression
-        // Despite the discard, using lambda makes the action considered as Func and so recursing on the same method
-        => ThrowsException<T>(() => { _ = action(); }, message, parameters);
-#pragma warning restore IDE0053 // Use expression body for lambda expression
-
-    /// <summary>
-    /// Tests whether the code specified by delegate <paramref name="action"/> throws exact given exception
-    /// of type <typeparamref name="T"/> (and not of derived type) and throws <c>AssertFailedException</c>
-    /// if code does not throws exception or throws exception of type other than <typeparamref name="T"/>.
-    /// </summary>
-    /// <param name="action">
-    /// Delegate to code to be tested and which is expected to throw exception.
-    /// </param>
-    /// <param name="message">
-    /// The message to include in the exception when <paramref name="action"/>
-    /// does not throws exception of type <typeparamref name="T"/>.
-    /// </param>
-    /// <param name="parameters">
-    /// An array of parameters to use when formatting <paramref name="message"/>.
-    /// </param>
-    /// <typeparam name="T">
-    /// Type of exception expected to be thrown.
-    /// </typeparam>
-    /// <exception cref="AssertFailedException">
-    /// Thrown if <paramref name="action"/> does not throws exception of type <typeparamref name="T"/>.
-    /// </exception>
-    /// <returns>
-    /// The exception that was thrown.
-    /// </returns>
-    [EditorBrowsable(EditorBrowsableState.Never)]
-    public static T ThrowsException<T>(Action action, string message, params object?[]? parameters)
-        where T : Exception
-        => ThrowsException<T>(action, isStrictType: true, message, parameters: parameters);
-
-    private static TException ThrowsException<TException>(Action action, bool isStrictType, string message, [CallerMemberName] string assertMethodName = "", params object?[]? parameters)
->>>>>>> 0cac9bac
         where TException : Exception
     {
         Guard.NotNull(action);
