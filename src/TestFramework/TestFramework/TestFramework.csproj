﻿<Project Sdk="Microsoft.NET.Sdk">

  <PropertyGroup>
    <TargetFrameworks>netstandard2.0;$(NetFrameworkMinimum);$(SupportedNetFrameworks)</TargetFrameworks>
  </PropertyGroup>

  <PropertyGroup>
    <RootNamespace>Microsoft.VisualStudio.TestTools.UnitTesting</RootNamespace>
<<<<<<< HEAD
    <AssemblyName>MSTest.TestFramework</AssemblyName>
    <DefineConstants>TRACE</DefineConstants>

    <!-- TestFramework.Extensions.csproj is what we actually package as "MSTest.TestFramework". -->
    <!-- Without changing PackageId here, NuGet will view this as a circular reference -->
    <PackageId>NotPublishable</PackageId>
    <IsPackable>false</IsPackable>
=======
    <AssemblyName>Microsoft.VisualStudio.TestPlatform.TestFramework</AssemblyName>
    <DefineConstants>$(DefineConstants);TRACE</DefineConstants>
>>>>>>> cfda752d
  </PropertyGroup>

  <ItemGroup>
    <AdditionalFiles Include="PublicAPI\PublicAPI.Shipped.txt" />
    <AdditionalFiles Include="PublicAPI\PublicAPI.Unshipped.txt" />

    <AdditionalFiles Include="PublicAPI\net\PublicAPI.Shipped.txt" Condition="$([MSBuild]::IsTargetFrameworkCompatible('$(TargetFramework)', 'netcoreapp3.1'))" />
    <AdditionalFiles Include="PublicAPI\net\PublicAPI.Unshipped.txt" Condition="$([MSBuild]::IsTargetFrameworkCompatible('$(TargetFramework)', 'netcoreapp3.1'))" />
  </ItemGroup>

  <ItemGroup>
    <Compile Include="..\..\Platform\Microsoft.Testing.Platform\Helpers\RoslynHashCode.cs" Link="Internal\RoslynHashCode.cs" />
  </ItemGroup>

  <ItemGroup>
    <PackageReference Include="Polyfill" PrivateAssets="all" />
  </ItemGroup>

  <PropertyGroup>
    <!-- Enable AOT analyzer warnings to make sure we don't call APIs that would fail when we use source generator mode together with NativeAOT. -->
    <IsAotCompatible Condition="$([MSBuild]::IsTargetFrameworkCompatible('$(TargetFramework)', 'net7.0'))">$(EnableAotAnalyzers)</IsAotCompatible>
  </PropertyGroup>

  <ItemGroup>
    <InternalsVisibleTo Include="DynamicProxyGenAssembly2" Key="$(MoqPublicKey)" />
    <InternalsVisibleTo Include="MSTest.TestAdapter" Key="$(VsPublicKey)" />
    <InternalsVisibleTo Include="MSTestAdapter.PlatformServices" Key="$(VsPublicKey)" />
    <InternalsVisibleTo Include="Microsoft.VisualStudio.TestPlatform.MSTestAdapter.UnitTests" Key="$(VsPublicKey)" />
    <InternalsVisibleTo Include="MSTest.TestFramework.Extensions" Key="$(VsPublicKey)" />
    <InternalsVisibleTo Include="Microsoft.VisualStudio.TestPlatform.TestFramework.UnitTests" Key="$(VsPublicKey)" />
    <InternalsVisibleTo Include="MSTestAdapter.PlatformServices.UnitTests" Key="$(VsPublicKey)" />
  </ItemGroup>

  <ItemGroup>
    <Compile Update="Resources\FrameworkMessages.Designer.cs">
      <AutoGen>True</AutoGen>
      <DesignTime>True</DesignTime>
      <DependentUpon>FrameworkMessages.resx</DependentUpon>
    </Compile>
    <EmbeddedResource Update="Resources\FrameworkMessages.resx">
      <Generator>ResXFileCodeGenerator</Generator>
      <LastGenOutput>FrameworkMessages.Designer.cs</LastGenOutput>
      <CustomToolNamespace>Microsoft.VisualStudio.TestTools.UnitTesting</CustomToolNamespace>
      <SubType>Designer</SubType>
    </EmbeddedResource>
  </ItemGroup>

  <ItemGroup>
    <Using Include="Polyfills" />
  </ItemGroup>

</Project><|MERGE_RESOLUTION|>--- conflicted
+++ resolved
@@ -6,18 +6,13 @@
 
   <PropertyGroup>
     <RootNamespace>Microsoft.VisualStudio.TestTools.UnitTesting</RootNamespace>
-<<<<<<< HEAD
     <AssemblyName>MSTest.TestFramework</AssemblyName>
-    <DefineConstants>TRACE</DefineConstants>
+    <DefineConstants>$(DefineConstants);TRACE</DefineConstants>
 
     <!-- TestFramework.Extensions.csproj is what we actually package as "MSTest.TestFramework". -->
     <!-- Without changing PackageId here, NuGet will view this as a circular reference -->
     <PackageId>NotPublishable</PackageId>
     <IsPackable>false</IsPackable>
-=======
-    <AssemblyName>Microsoft.VisualStudio.TestPlatform.TestFramework</AssemblyName>
-    <DefineConstants>$(DefineConstants);TRACE</DefineConstants>
->>>>>>> cfda752d
   </PropertyGroup>
 
   <ItemGroup>
