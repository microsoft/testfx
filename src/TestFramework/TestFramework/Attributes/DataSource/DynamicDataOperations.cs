--- conflicted
+++ resolved
@@ -118,17 +118,7 @@
             List<object[]> objects = [];
             foreach (object? entry in enumerable)
             {
-<<<<<<< HEAD
-                objects.Add(new[] { entry! });
-=======
-                if (entry is null)
-                {
-                    data = null;
-                    return false;
-                }
-
-                objects.Add([entry]);
->>>>>>> 721ac324
+                objects.Add([entry!]);
             }
 
             data = objects;
