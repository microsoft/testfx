--- conflicted
+++ resolved
@@ -1,6 +1,12 @@
 ﻿// Copyright (c) Microsoft Corporation. All rights reserved.
 // Licensed under the MIT license. See LICENSE file in the project root for full license information.
 
+#if NETCOREAPP || NET471_OR_GREATER
+using System.Collections;
+using System.Runtime.CompilerServices;
+#endif
+using System.Diagnostics.CodeAnalysis;
+using System.Globalization;
 using System.Reflection;
 
 using Microsoft.VisualStudio.TestTools.UnitTesting.Internal;
@@ -87,9 +93,6 @@
 
     /// <inheritdoc />
     public string? GetDisplayName(MethodInfo methodInfo, object?[]? data)
-<<<<<<< HEAD
-        => DynamicDataProvider.Instance!.GetDisplayName(DynamicDataDisplayName, DynamicDataDisplayNameDeclaringType, methodInfo, data);
-=======
     {
         if (DynamicDataDisplayName != null)
         {
@@ -156,5 +159,4 @@
         data = null;
         return false;
     }
->>>>>>> d8dd4d9c
 }