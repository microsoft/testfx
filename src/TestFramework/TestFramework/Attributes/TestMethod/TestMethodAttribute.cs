﻿// Copyright (c) Microsoft Corporation. All rights reserved.
// Licensed under the MIT license. See LICENSE file in the project root for full license information.

namespace Microsoft.VisualStudio.TestTools.UnitTesting;

#pragma warning disable CS1574 // XML comment has cref attribute that could not be resolved - The warning is for ValueTask.
/// <summary>
/// This attribute is used to mark test methods.
/// </summary>
/// <remarks>
/// <list type="bullet">
/// <item>
<<<<<<< HEAD
=======
/// <description>
>>>>>>> b66a5e19
/// When using other attributes like <see cref="DataRowAttribute" /> or <see cref="DynamicDataAttribute" />,
/// the use of <see cref="TestMethodAttribute" /> is still required.
/// </description>
/// </item>
/// <item>
/// <description>
/// Test methods must be:
/// <list type="bullet">
/// <item><description>public, or if <see cref="DiscoverInternalsAttribute"/> is used then it can be internal.</description></item>
/// <item><description>not static</description></item>
/// <item><description>not generic</description></item>
/// <item><description>not abstract</description></item>
/// <item><description>return type is either <see langword="void"/>, <see cref="Task"/>, or <see cref="ValueTask"/>. If <see langword="void"/>, then it shouldn't be <see langword="async"/>.</description></item>
/// </list>
/// </description>
/// </item>
/// </list>
/// </remarks>
#pragma warning restore CS1574 // XML comment has cref attribute that could not be resolved// XML comment has cref attribute that could not be resolved
[AttributeUsage(AttributeTargets.Method)]
public class TestMethodAttribute : Attribute
{
    /// <summary>
    /// Initializes a new instance of the <see cref="TestMethodAttribute"/> class.
    /// </summary>
    public TestMethodAttribute()
    : this(null)
    {
    }

    /// <summary>
    /// Initializes a new instance of the <see cref="TestMethodAttribute"/> class.
    /// </summary>
    /// <param name="displayName">Display name for the test.</param>
<<<<<<< HEAD
    public TestMethodAttribute(string? displayName) => DisplayName = displayName;
=======
    public TestMethodAttribute(string? displayName)
    {
        DisplayName = displayName;
        UseAsync = GetType() == typeof(TestMethodAttribute);
    }
>>>>>>> b66a5e19

    /// <summary>
    /// Gets display name for the test.
    /// </summary>
    public string? DisplayName { get; }

    /// <inheritdoc cref="ExecuteAsync(ITestMethod)" />
    public virtual TestResult[] Execute(ITestMethod testMethod) => [testMethod.Invoke(null)];

    private protected virtual bool UseAsync { get; }

    /// <summary>
    /// Executes a test method.
    /// </summary>
    /// <param name="testMethod">The test method to execute.</param>
    /// <returns>An array of TestResult objects that represent the outcome(s) of the test.</returns>
    /// <remarks>Extensions can override this method to customize running a TestMethod.</remarks>
    // TODO: Double check whether this breaks async local propagation between test init, test, test cleanup
    internal virtual async Task<TestResult[]> ExecuteAsync(ITestMethod testMethod)
        => UseAsync
        ? [await testMethod.InvokeAsync(null)]
        : Execute(testMethod);
}<|MERGE_RESOLUTION|>--- conflicted
+++ resolved
@@ -10,10 +10,7 @@
 /// <remarks>
 /// <list type="bullet">
 /// <item>
-<<<<<<< HEAD
-=======
 /// <description>
->>>>>>> b66a5e19
 /// When using other attributes like <see cref="DataRowAttribute" /> or <see cref="DynamicDataAttribute" />,
 /// the use of <see cref="TestMethodAttribute" /> is still required.
 /// </description>
@@ -48,15 +45,11 @@
     /// Initializes a new instance of the <see cref="TestMethodAttribute"/> class.
     /// </summary>
     /// <param name="displayName">Display name for the test.</param>
-<<<<<<< HEAD
-    public TestMethodAttribute(string? displayName) => DisplayName = displayName;
-=======
     public TestMethodAttribute(string? displayName)
     {
         DisplayName = displayName;
         UseAsync = GetType() == typeof(TestMethodAttribute);
     }
->>>>>>> b66a5e19
 
     /// <summary>
     /// Gets display name for the test.
