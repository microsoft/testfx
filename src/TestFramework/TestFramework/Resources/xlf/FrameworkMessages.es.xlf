<<<<<<< HEAD
﻿<?xml version="1.0" encoding="utf-8"?>
<xliff xmlns="urn:oasis:names:tc:xliff:document:1.2" xmlns:xsi="http://www.w3.org/2001/XMLSchema-instance" version="1.2" xsi:schemaLocation="urn:oasis:names:tc:xliff:document:1.2 xliff-core-1.2-transitional.xsd">
  <file datatype="xml" source-language="en" original="../FrameworkMessages.resx" target-language="es">
    <body>
      <trans-unit id="AccessStringInvalidSyntax">
        <source>Access string has invalid syntax.</source>
        <target state="translated">La cadena de acceso tiene una sintaxis no válida.</target>
        <note></note>
      </trans-unit>
      <trans-unit id="ActualHasMismatchedElements">
        <source>The expected collection contains {1} occurrence(s) of &lt;{2}&gt;. The actual collection contains {3} occurrence(s). {0}</source>
        <target state="translated">Apariciones que contiene la colección esperada: {1} de &lt;{2}&gt;. Apariciones que contiene la colección real: {3}. {0}</target>
        <note></note>
      </trans-unit>
      <trans-unit id="AllItemsAreUniqueFailMsg">
        <source>Duplicate item found:&lt;{1}&gt;. {0}</source>
        <target state="translated">Se encontró un elemento duplicado:&lt;{1}&gt;. {0}</target>
        <note></note>
      </trans-unit>
      <trans-unit id="AreEqualFailMsg">
        <source>Expected:&lt;{1}&gt;. Actual:&lt;{2}&gt;. {0}</source>
        <target state="translated">Se esperaba &lt;{1}&gt;, pero es &lt;{2}&gt;. {0}</target>
        <note></note>
      </trans-unit>
      <trans-unit id="AreEqualDeltaFailMsg">
        <source>Expected a difference no greater than &lt;{3}&gt; between expected value &lt;{1}&gt; and actual value &lt;{2}&gt;. {0}</source>
        <target state="translated">Se esperaba una diferencia no superior a &lt;{3}&gt; entre el valor esperado &lt;{1}&gt; y el valor actual &lt;{2}&gt;. {0}</target>
        <note></note>
      </trans-unit>
      <trans-unit id="AreEqualCaseFailMsg">
        <source>Expected:&lt;{1}&gt;. Case is different for actual value:&lt;{2}&gt;. {0}</source>
        <target state="translated">Se esperaba:&lt;{1}&gt;. La caja es diferente para el valor actual:&lt;{2}&gt;. {0}</target>
        <note></note>
      </trans-unit>
      <trans-unit id="AreEqualDifferentTypesFailMsg">
        <source>Expected:&lt;{1} ({2})&gt;. Actual:&lt;{3} ({4})&gt;. {0}</source>
        <target state="translated">Se esperaba:&lt;{1} ({2})&gt;, pero es:&lt;{3} ({4})&gt;. {0}</target>
        <note></note>
      </trans-unit>
      <trans-unit id="AreNotEqualFailMsg">
        <source>Expected any value except:&lt;{1}&gt;. Actual:&lt;{2}&gt;. {0}</source>
        <target state="translated">Se esperaba cualquier valor excepto &lt;{1}&gt;, pero es &lt;{2}&gt;. {0}</target>
        <note></note>
      </trans-unit>
      <trans-unit id="AreNotEqualDeltaFailMsg">
        <source>Expected a difference greater than &lt;{3}&gt; between expected value &lt;{1}&gt; and actual value &lt;{2}&gt;. {0}</source>
        <target state="translated">Se esperaba una diferencia mayor que &lt;{3}&gt; entre el valor esperado &lt;{1}&gt; y el valor actual &lt;{2}&gt;. {0}</target>
        <note></note>
      </trans-unit>
      <trans-unit id="AreSameGivenValues">
        <source>Do not pass value types to AreSame(). Values converted to Object will never be the same. Consider using AreEqual(). {0}</source>
        <target state="translated">No pase tipos de valor a AreSame(). Los valores convertidos a Object no serán nunca iguales. Considere el uso de AreEqual(). {0}</target>
        <note></note>
      </trans-unit>
      <trans-unit id="BothCollectionsEmpty">
        <source>Both collections are empty. {0}</source>
        <target state="translated">Ambas colecciones están vacías. {0}</target>
        <note></note>
      </trans-unit>
      <trans-unit id="BothCollectionsSameElements">
        <source>Both collection contain same elements.</source>
        <target state="translated">Ambas colecciones tienen los mismos elementos.</target>
        <note></note>
      </trans-unit>
      <trans-unit id="BothCollectionsSameReference">
        <source>Both collection references point to the same collection object. {0}</source>
        <target state="translated">Las referencias de ambas colecciones apuntan al mismo objeto de colección. {0}</target>
        <note></note>
      </trans-unit>
      <trans-unit id="BothSameElements">
        <source>Both collections contain the same elements. {0}</source>
        <target state="translated">Ambas colecciones tienen los mismos elementos. {0}</target>
        <note></note>
      </trans-unit>
      <trans-unit id="CollectionEqualReason">
        <source>{0}({1})</source>
        <target state="translated">{0}({1})</target>
        <note></note>
      </trans-unit>
      <trans-unit id="ContainsFail">
        <source>String '{0}' does not contain string '{1}'. {2}.</source>
        <target state="translated">La cadena '{0}' no contiene la cadena '{1}'. {2}.</target>
        <note></note>
      </trans-unit>
      <trans-unit id="DataRowDisplayNameMethod">
        <source>Method {0} must match the expected signature: public static {1} {0}({2}).</source>
        <target state="new">Method {0} must match the expected signature: public static {1} {0}({2}).</target>
        <note />
      </trans-unit>
      <trans-unit id="ElementNumbersDontMatch">
        <source>The number of elements in the collections do not match. Expected:&lt;{1}&gt;. Actual:&lt;{2}&gt;.{0}</source>
        <target state="translated">El número de elementos de las colecciones no coincide. Se esperaba:&lt;{1}&gt;, pero es:&lt;{2}&gt;.{0}</target>
        <note></note>
      </trans-unit>
      <trans-unit id="ElementsAtIndexDontMatch">
        <source>Element at index {0} do not match.</source>
        <target state="translated">El elemento del índice {0} no coincide.</target>
        <note></note>
      </trans-unit>
      <trans-unit id="ElementTypesAtIndexDontMatch">
        <source>Element at index {1} is not of expected type. Expected type:&lt;{2}&gt;. Actual type:&lt;{3}&gt;.{0}</source>
        <target state="translated">El elemento del índice {1} no es del tipo esperado. Tipo esperado:&lt;{2}&gt;, pero es el tipo:&lt;{3}&gt;.{0}</target>
        <note></note>
      </trans-unit>
      <trans-unit id="ElementTypesAtIndexDontMatch2">
        <source>Element at index {1} is (null). Expected type:&lt;{2}&gt;.{0}</source>
        <target state="translated">El elemento del índice {1} es (null). Se esperaba el tipo:&lt;{2}&gt;.{0}</target>
        <note></note>
      </trans-unit>
      <trans-unit id="EndsWithFail">
        <source>String '{0}' does not end with string '{1}'. {2}.</source>
        <target state="translated">La cadena '{0}' no termina con la cadena '{1}'. {2}.</target>
        <note></note>
      </trans-unit>
      <trans-unit id="EqualsTesterInvalidArgs">
        <source>Invalid argument- EqualsTester can't use nulls.</source>
        <target state="translated">Argumento no válido: EqualsTester no puede utilizar valores null.</target>
        <note></note>
      </trans-unit>
      <trans-unit id="ErrorInvalidCast">
        <source>Cannot convert object of type {0} to {1}.</source>
        <target state="translated">No se puede convertir el objeto de tipo {0} en {1}.</target>
        <note></note>
      </trans-unit>
      <trans-unit id="AssertionFailed">
        <source>{0} failed. {1}</source>
        <target state="translated">Error de {0}. {1}</target>
        <note></note>
      </trans-unit>
      <trans-unit id="InternalObjectNotValid">
        <source>The internal object referenced is no longer valid.</source>
        <target state="translated">El objeto interno al que se hace referencia ya no es válido.</target>
        <note></note>
      </trans-unit>
      <trans-unit id="InvalidParameterToAssert">
        <source>The parameter '{0}' is invalid. {1}.</source>
        <target state="translated">El parámetro '{0}' no es válido. {1}.</target>
        <note></note>
      </trans-unit>
      <trans-unit id="IsInstanceOfFailMsg">
        <source>{0} Expected type:&lt;{1}&gt;. Actual type:&lt;{2}&gt;.</source>
        <target state="translated">{0} Tipo esperado:&lt;{1}&gt;. Tipo real:&lt;{2}&gt;.</target>
        <note></note>
      </trans-unit>
      <trans-unit id="IsMatchFail">
        <source>String '{0}' does not match pattern '{1}'. {2}.</source>
        <target state="translated">La cadena '{0}' no coincide con el patrón '{1}'. {2}.</target>
        <note></note>
      </trans-unit>
      <trans-unit id="IsNotInstanceOfFailMsg">
        <source>Wrong Type:&lt;{1}&gt;. Actual type:&lt;{2}&gt;. {0}</source>
        <target state="translated">Tipo incorrecto:&lt;{1}&gt;. Tipo actual:&lt;{2}&gt;. {0}</target>
        <note></note>
      </trans-unit>
      <trans-unit id="IsNotMatchFail">
        <source>String '{0}' matches pattern '{1}'. {2}.</source>
        <target state="translated">La cadena '{0}' coincide con el patrón '{1}'. {2}.</target>
        <note></note>
      </trans-unit>
      <trans-unit id="DoNotUseAssertEquals">
        <source>Assert.Equals should not be used for Assertions. Please use Assert.AreEqual &amp; overloads instead.</source>
        <target state="translated">No se debe usar Assert.Equals para aserciones. Use Assert.AreEqual y Overloads en su lugar.</target>
        <note></note>
      </trans-unit>
      <trans-unit id="PrivateAccessorMemberNotFound">
        <source>
      The member specified ({0}) could not be found. You might need to regenerate your private accessor,
      or the member may be private and defined on a base class. If the latter is true, you need to pass the type
      that defines the member into PrivateObject's constructor.
    </source>
        <target state="translated">
      No se encontró el miembro especificado ({0}). Es posible que tenga que volver a generar el descriptor de acceso privado,
      o que el miembro sea privado y esté definido en una clase base. Si esto último es cierto, debe pasar el tipo
      que define el miembro al constructor de PrivateObject.
    </target>
        <note></note>
      </trans-unit>
      <trans-unit id="PrivateAccessorConstructorNotFound">
        <source>
      The constructor with the specified signature could not be found. You might need to regenerate your private accessor,
      or the member may be private and defined on a base class. If the latter is true, you need to pass the type
      that defines the member into PrivateObject's constructor.
    </source>
        <target state="translated">
      No se encontró el constructor con la signatura especificada. Es posible que tenga que volver a generar el descriptor de acceso privado,
      o que el miembro sea privado y esté definido en una clase base. Si esto último es cierto, debe pasar el tipo
      que define el miembro al constructor de PrivateObject.
    </target>
        <note></note>
      </trans-unit>
      <trans-unit id="NullParameterToAssert">
        <source>The parameter '{0}' is invalid. The value cannot be null. {1}.</source>
        <target state="translated">El parámetro '{0}' no es válido. El valor no puede ser null. {1}.</target>
        <note></note>
      </trans-unit>
      <trans-unit id="NumberOfElementsDiff">
        <source>Different number of elements.</source>
        <target state="translated">Número diferente de elementos.</target>
        <note></note>
      </trans-unit>
      <trans-unit id="StartsWithFail">
        <source>String '{0}' does not start with string '{1}'. {2}.</source>
        <target state="translated">La cadena '{0}' no empieza con la cadena '{1}'. {2}.</target>
        <note></note>
      </trans-unit>
      <trans-unit id="InvalidPropertyType">
        <source>The property {0} has type {1}; expected type {2}.</source>
        <target state="translated">La propiedad {0} tiene el tipo {1}; se esperaba el tipo {2}.</target>
        <note></note>
      </trans-unit>
      <trans-unit id="Common_NullInMessages">
        <source>(null)</source>
        <target state="translated">(null)</target>
        <note></note>
      </trans-unit>
      <trans-unit id="Common_ObjectString">
        <source>(object)</source>
        <target state="translated">(objeto)</target>
        <note></note>
      </trans-unit>
      <trans-unit id="UTF_ExpectedExceptionTypeMustDeriveFromException">
        <source>The expected exception type must be System.Exception or a type derived from System.Exception.</source>
        <target state="translated">El tipo de excepción esperado debe ser System.Exception o un tipo derivado de System.Exception.</target>
        <note></note>
      </trans-unit>
      <trans-unit id="UTF_TestMethodNoExceptionDefault">
        <source>Test method did not throw an exception. An exception was expected by attribute {0} defined on the test method.</source>
        <target state="translated">El método de prueba no inició una excepción. El atributo {0} definido en el método de prueba esperaba una excepción.</target>
        <note></note>
      </trans-unit>
      <trans-unit id="UTF_TestMethodNoException">
        <source>Test method did not throw expected exception {0}. {1}</source>
        <target state="translated">El método de prueba no inició la excepción esperada {0}. {1}</target>
        <note></note>
      </trans-unit>
      <trans-unit id="UTF_TestMethodWrongException">
        <source>Test method threw exception {0}, but exception {1} was expected. Exception message: {2}</source>
        <target state="translated">El método de prueba inició la excepción {0}, pero se esperaba la excepción {1}. Mensaje de la excepción: {2}</target>
        <note></note>
      </trans-unit>
      <trans-unit id="UTF_TestMethodWrongExceptionDerivedAllowed">
        <source>Test method threw exception {0}, but exception {1} or a type derived from it was expected. Exception message: {2}</source>
        <target state="translated">El método de prueba inició la excepción {0}, pero se esperaba la excepción {1} o un tipo derivado de ella. Mensaje de la excepción: {2}</target>
        <note></note>
      </trans-unit>
      <trans-unit id="UTF_FailedToGetExceptionMessage">
        <source>(Failed to get the message for an exception of type {0} due to an exception.)</source>
        <target state="translated">(No se pudo obtener el mensaje para una excepción del tipo {0} debido a una excepción.)</target>
        <note></note>
      </trans-unit>
      <trans-unit id="NoExceptionThrown">
        <source>No exception thrown. {1} exception was expected. {0}</source>
        <target state="translated">No se produjo ninguna excepción. Se esperaba la excepción {1}. {0}</target>
        <note></note>
      </trans-unit>
      <trans-unit id="WrongExceptionThrown">
        <source>Threw exception {2}, but exception {1} was expected. {0}
Exception Message: {3}
Stack Trace: {4}</source>
        <target state="translated">Se produjo la excepción {2}, pero se esperaba la excepción {1}. {0}
Mensaje de excepción: {3}
Seguimiento de la pila: {4}</target>
        <note></note>
      </trans-unit>
      <trans-unit id="NoDataRow">
        <source>No test data source specified. Atleast one TestDataSource is required with DataTestMethodAttribute.</source>
        <target state="translated">No se especificó ningún origen de datos de prueba. Se requiere al menos un valor de TestDataSource con DataTestMethodAttribute.</target>
        <note></note>
      </trans-unit>
      <trans-unit id="DataDrivenResultDisplayName">
        <source>{0} ({1})</source>
        <target state="translated">{0} ({1})</target>
        <note></note>
      </trans-unit>
      <trans-unit id="AsyncUITestMethodNotSupported">
        <source>async TestMethod with UITestMethodAttribute are not supported. Either remove async or use TestMethodAttribute.</source>
        <target state="translated">async TestMethod con UITestMethodAttribute no son compatibles. Quite async o use TestMethodAttribute.</target>
        <note></note>
      </trans-unit>
      <trans-unit id="DynamicDataIEnumerableNull">
        <source>Property or method {0} on {1} does not return IEnumerable&lt;object[]&gt;.</source>
        <target state="translated">La propiedad o el método {0} en {1} no devuelve IEnumerable&lt;object[]&gt;.</target>
        <note></note>
      </trans-unit>
      <trans-unit id="DynamicDataValueNull">
        <source>Value returned by property or method {0} shouldn't be null.</source>
        <target state="translated">El valor devuelto por la propiedad o el método {0} no debe ser nulo.</target>
        <note></note>
      </trans-unit>
      <trans-unit id="DynamicDataDisplayName">
        <source>Method {0} must match the expected signature: public static {1} {0}({2}).</source>
        <target state="translated">El método {0} debe coincidir con la signatura esperada: {1} {0}({2}) estática pública.</target>
        <note></note>
      </trans-unit>
      <trans-unit id="DynamicDataIEnumerableEmpty">
        <source>Property or method {0} on {1} returns empty IEnumerable&lt;object[]&gt;.</source>
        <target state="translated">La propiedad o el método {0} en {1} devuelve un elemento IEnumerable&lt;object[]&gt; vacío.</target>
        <note></note>
      </trans-unit>
      <trans-unit id="AsyncUITestMethodWithNoDispatcherQueue">
        <source>UITestMethodAttribute.DispatcherQueue should not be null. To use UITestMethodAttribute within a WinUI Desktop App, remember to set the static UITestMethodAttribute.DispatcherQueue during the test initialization.</source>
        <target state="translated">UITestMethodAttribute.DispatcherQueue no debe ser null. Para usar UITestMethodAttribute en una aplicación de escritorio WinUI, recuerde establecer el UITestMethodAttribute.DispatcherQueue estático durante la inicialización de la prueba.</target>
        <note></note>
      </trans-unit>
      <trans-unit id="ArgumentXMustDeriveFromClassY">
        <source>Type '{0}' is not assignable to '{1}'.</source>
        <target state="translated">Tipo "{0}" no se puede asignar a "{1}".</target>
        <note>
      - {0} argument name like "applicationType"
      - {1} fully qualified class name like "Microsoft.UI.Xaml.Application"
    </note>
      </trans-unit>
    </body>
  </file>
=======
﻿<?xml version="1.0" encoding="utf-8"?>
<xliff xmlns="urn:oasis:names:tc:xliff:document:1.2" xmlns:xsi="http://www.w3.org/2001/XMLSchema-instance" version="1.2" xsi:schemaLocation="urn:oasis:names:tc:xliff:document:1.2 xliff-core-1.2-transitional.xsd">
  <file datatype="xml" source-language="en" original="../FrameworkMessages.resx" target-language="es">
    <body>
      <trans-unit id="AccessStringInvalidSyntax">
        <source>Access string has invalid syntax.</source>
        <target state="new">Access string has invalid syntax.</target>
        <note></note>
      </trans-unit>
      <trans-unit id="ActualHasMismatchedElements">
        <source>The expected collection contains {1} occurrence(s) of &lt;{2}&gt;. The actual collection contains {3} occurrence(s). {0}</source>
        <target state="new">The expected collection contains {1} occurrence(s) of &lt;{2}&gt;. The actual collection contains {3} occurrence(s). {0}</target>
        <note></note>
      </trans-unit>
      <trans-unit id="AllItemsAreUniqueFailMsg">
        <source>Duplicate item found:&lt;{1}&gt;. {0}</source>
        <target state="new">Duplicate item found:&lt;{1}&gt;. {0}</target>
        <note></note>
      </trans-unit>
      <trans-unit id="AreEqualFailMsg">
        <source>Expected:&lt;{1}&gt;. Actual:&lt;{2}&gt;. {0}</source>
        <target state="new">Expected:&lt;{1}&gt;. Actual:&lt;{2}&gt;. {0}</target>
        <note></note>
      </trans-unit>
      <trans-unit id="AreEqualDeltaFailMsg">
        <source>Expected a difference no greater than &lt;{3}&gt; between expected value &lt;{1}&gt; and actual value &lt;{2}&gt;. {0}</source>
        <target state="new">Expected a difference no greater than &lt;{3}&gt; between expected value &lt;{1}&gt; and actual value &lt;{2}&gt;. {0}</target>
        <note></note>
      </trans-unit>
      <trans-unit id="AreEqualCaseFailMsg">
        <source>Expected:&lt;{1}&gt;. Case is different for actual value:&lt;{2}&gt;. {0}</source>
        <target state="new">Expected:&lt;{1}&gt;. Case is different for actual value:&lt;{2}&gt;. {0}</target>
        <note></note>
      </trans-unit>
      <trans-unit id="AreEqualDifferentTypesFailMsg">
        <source>Expected:&lt;{1} ({2})&gt;. Actual:&lt;{3} ({4})&gt;. {0}</source>
        <target state="new">Expected:&lt;{1} ({2})&gt;. Actual:&lt;{3} ({4})&gt;. {0}</target>
        <note></note>
      </trans-unit>
      <trans-unit id="AreNotEqualFailMsg">
        <source>Expected any value except:&lt;{1}&gt;. Actual:&lt;{2}&gt;. {0}</source>
        <target state="new">Expected any value except:&lt;{1}&gt;. Actual:&lt;{2}&gt;. {0}</target>
        <note></note>
      </trans-unit>
      <trans-unit id="AreNotEqualDeltaFailMsg">
        <source>Expected a difference greater than &lt;{3}&gt; between expected value &lt;{1}&gt; and actual value &lt;{2}&gt;. {0}</source>
        <target state="new">Expected a difference greater than &lt;{3}&gt; between expected value &lt;{1}&gt; and actual value &lt;{2}&gt;. {0}</target>
        <note></note>
      </trans-unit>
      <trans-unit id="AreSameGivenValues">
        <source>Do not pass value types to AreSame(). Values converted to Object will never be the same. Consider using AreEqual(). {0}</source>
        <target state="new">Do not pass value types to AreSame(). Values converted to Object will never be the same. Consider using AreEqual(). {0}</target>
        <note></note>
      </trans-unit>
      <trans-unit id="BothCollectionsEmpty">
        <source>Both collections are empty. {0}</source>
        <target state="new">Both collections are empty. {0}</target>
        <note></note>
      </trans-unit>
      <trans-unit id="BothCollectionsSameElements">
        <source>Both collection contain same elements.</source>
        <target state="new">Both collection contain same elements.</target>
        <note></note>
      </trans-unit>
      <trans-unit id="BothCollectionsSameReference">
        <source>Both collection references point to the same collection object. {0}</source>
        <target state="new">Both collection references point to the same collection object. {0}</target>
        <note></note>
      </trans-unit>
      <trans-unit id="BothSameElements">
        <source>Both collections contain the same elements. {0}</source>
        <target state="new">Both collections contain the same elements. {0}</target>
        <note></note>
      </trans-unit>
      <trans-unit id="CollectionEqualReason">
        <source>{0}({1})</source>
        <target state="new">{0}({1})</target>
        <note></note>
      </trans-unit>
      <trans-unit id="ContainsFail">
        <source>String '{0}' does not contain string '{1}'. {2}.</source>
        <target state="new">String '{0}' does not contain string '{1}'. {2}.</target>
        <note></note>
      </trans-unit>
      <trans-unit id="ElementNumbersDontMatch">
        <source>The number of elements in the collections do not match. Expected:&lt;{1}&gt;. Actual:&lt;{2}&gt;.{0}</source>
        <target state="new">The number of elements in the collections do not match. Expected:&lt;{1}&gt;. Actual:&lt;{2}&gt;.{0}</target>
        <note></note>
      </trans-unit>
      <trans-unit id="ElementsAtIndexDontMatch">
        <source>Element at index {0} do not match.</source>
        <target state="new">Element at index {0} do not match.</target>
        <note></note>
      </trans-unit>
      <trans-unit id="ElementTypesAtIndexDontMatch">
        <source>Element at index {1} is not of expected type. Expected type:&lt;{2}&gt;. Actual type:&lt;{3}&gt;.{0}</source>
        <target state="new">Element at index {1} is not of expected type. Expected type:&lt;{2}&gt;. Actual type:&lt;{3}&gt;.{0}</target>
        <note></note>
      </trans-unit>
      <trans-unit id="ElementTypesAtIndexDontMatch2">
        <source>Element at index {1} is (null). Expected type:&lt;{2}&gt;.{0}</source>
        <target state="new">Element at index {1} is (null). Expected type:&lt;{2}&gt;.{0}</target>
        <note></note>
      </trans-unit>
      <trans-unit id="EndsWithFail">
        <source>String '{0}' does not end with string '{1}'. {2}.</source>
        <target state="new">String '{0}' does not end with string '{1}'. {2}.</target>
        <note></note>
      </trans-unit>
      <trans-unit id="EqualsTesterInvalidArgs">
        <source>Invalid argument- EqualsTester can't use nulls.</source>
        <target state="new">Invalid argument- EqualsTester can't use nulls.</target>
        <note></note>
      </trans-unit>
      <trans-unit id="ErrorInvalidCast">
        <source>Cannot convert object of type {0} to {1}.</source>
        <target state="new">Cannot convert object of type {0} to {1}.</target>
        <note></note>
      </trans-unit>
      <trans-unit id="AssertionFailed">
        <source>{0} failed. {1}</source>
        <target state="new">{0} failed. {1}</target>
        <note></note>
      </trans-unit>
      <trans-unit id="InternalObjectNotValid">
        <source>The internal object referenced is no longer valid.</source>
        <target state="new">The internal object referenced is no longer valid.</target>
        <note></note>
      </trans-unit>
      <trans-unit id="InvalidParameterToAssert">
        <source>The parameter '{0}' is invalid. {1}.</source>
        <target state="new">The parameter '{0}' is invalid. {1}.</target>
        <note></note>
      </trans-unit>
      <trans-unit id="IsInstanceOfFailMsg">
        <source>{0} Expected type:&lt;{1}&gt;. Actual type:&lt;{2}&gt;.</source>
        <target state="new">{0} Expected type:&lt;{1}&gt;. Actual type:&lt;{2}&gt;.</target>
        <note></note>
      </trans-unit>
      <trans-unit id="IsMatchFail">
        <source>String '{0}' does not match pattern '{1}'. {2}.</source>
        <target state="new">String '{0}' does not match pattern '{1}'. {2}.</target>
        <note></note>
      </trans-unit>
      <trans-unit id="IsNotInstanceOfFailMsg">
        <source>Wrong Type:&lt;{1}&gt;. Actual type:&lt;{2}&gt;. {0}</source>
        <target state="new">Wrong Type:&lt;{1}&gt;. Actual type:&lt;{2}&gt;. {0}</target>
        <note></note>
      </trans-unit>
      <trans-unit id="IsNotMatchFail">
        <source>String '{0}' matches pattern '{1}'. {2}.</source>
        <target state="new">String '{0}' matches pattern '{1}'. {2}.</target>
        <note></note>
      </trans-unit>
      <trans-unit id="DoNotUseAssertEquals">
        <source>Assert.Equals should not be used for Assertions. Please use Assert.AreEqual &amp; overloads instead.</source>
        <target state="new">Assert.Equals should not be used for Assertions. Please use Assert.AreEqual &amp; overloads instead.</target>
        <note></note>
      </trans-unit>
      <trans-unit id="PrivateAccessorMemberNotFound">
        <source>
      The member specified ({0}) could not be found. You might need to regenerate your private accessor,
      or the member may be private and defined on a base class. If the latter is true, you need to pass the type
      that defines the member into PrivateObject's constructor.
    </source>
        <target state="new">
      The member specified ({0}) could not be found. You might need to regenerate your private accessor,
      or the member may be private and defined on a base class. If the latter is true, you need to pass the type
      that defines the member into PrivateObject's constructor.
    </target>
        <note></note>
      </trans-unit>
      <trans-unit id="PrivateAccessorConstructorNotFound">
        <source>
      The constructor with the specified signature could not be found. You might need to regenerate your private accessor,
      or the member may be private and defined on a base class. If the latter is true, you need to pass the type
      that defines the member into PrivateObject's constructor.
    </source>
        <target state="new">
      The constructor with the specified signature could not be found. You might need to regenerate your private accessor,
      or the member may be private and defined on a base class. If the latter is true, you need to pass the type
      that defines the member into PrivateObject's constructor.
    </target>
        <note></note>
      </trans-unit>
      <trans-unit id="NullParameterToAssert">
        <source>The parameter '{0}' is invalid. The value cannot be null. {1}.</source>
        <target state="new">The parameter '{0}' is invalid. The value cannot be null. {1}.</target>
        <note></note>
      </trans-unit>
      <trans-unit id="NumberOfElementsDiff">
        <source>Different number of elements.</source>
        <target state="new">Different number of elements.</target>
        <note></note>
      </trans-unit>
      <trans-unit id="StartsWithFail">
        <source>String '{0}' does not start with string '{1}'. {2}.</source>
        <target state="new">String '{0}' does not start with string '{1}'. {2}.</target>
        <note></note>
      </trans-unit>
      <trans-unit id="InvalidPropertyType">
        <source>The property {0} has type {1}; expected type {2}.</source>
        <target state="new">The property {0} has type {1}; expected type {2}.</target>
        <note></note>
      </trans-unit>
      <trans-unit id="Common_NullInMessages">
        <source>(null)</source>
        <target state="new">(null)</target>
        <note></note>
      </trans-unit>
      <trans-unit id="Common_ObjectString">
        <source>(object)</source>
        <target state="new">(object)</target>
        <note></note>
      </trans-unit>
      <trans-unit id="UTF_ExpectedExceptionTypeMustDeriveFromException">
        <source>The expected exception type must be System.Exception or a type derived from System.Exception.</source>
        <target state="new">The expected exception type must be System.Exception or a type derived from System.Exception.</target>
        <note></note>
      </trans-unit>
      <trans-unit id="UTF_TestMethodNoExceptionDefault">
        <source>Test method did not throw an exception. An exception was expected by attribute {0} defined on the test method.</source>
        <target state="new">Test method did not throw an exception. An exception was expected by attribute {0} defined on the test method.</target>
        <note></note>
      </trans-unit>
      <trans-unit id="UTF_TestMethodNoException">
        <source>Test method did not throw expected exception {0}. {1}</source>
        <target state="new">Test method did not throw expected exception {0}. {1}</target>
        <note></note>
      </trans-unit>
      <trans-unit id="UTF_TestMethodWrongException">
        <source>Test method threw exception {0}, but exception {1} was expected. Exception message: {2}</source>
        <target state="new">Test method threw exception {0}, but exception {1} was expected. Exception message: {2}</target>
        <note></note>
      </trans-unit>
      <trans-unit id="UTF_TestMethodWrongExceptionDerivedAllowed">
        <source>Test method threw exception {0}, but exception {1} or a type derived from it was expected. Exception message: {2}</source>
        <target state="new">Test method threw exception {0}, but exception {1} or a type derived from it was expected. Exception message: {2}</target>
        <note></note>
      </trans-unit>
      <trans-unit id="UTF_FailedToGetExceptionMessage">
        <source>(Failed to get the message for an exception of type {0} due to an exception.)</source>
        <target state="new">(Failed to get the message for an exception of type {0} due to an exception.)</target>
        <note></note>
      </trans-unit>
      <trans-unit id="NoExceptionThrown">
        <source>No exception thrown. {1} exception was expected. {0}</source>
        <target state="new">No exception thrown. {1} exception was expected. {0}</target>
        <note></note>
      </trans-unit>
      <trans-unit id="WrongExceptionThrown">
        <source>Threw exception {2}, but exception {1} was expected. {0}
Exception Message: {3}
Stack Trace: {4}</source>
        <target state="new">Threw exception {2}, but exception {1} was expected. {0}
Exception Message: {3}
Stack Trace: {4}</target>
        <note></note>
      </trans-unit>
      <trans-unit id="NoDataRow">
        <source>No test data source specified. Atleast one TestDataSource is required with DataTestMethodAttribute.</source>
        <target state="new">No test data source specified. Atleast one TestDataSource is required with DataTestMethodAttribute.</target>
        <note></note>
      </trans-unit>
      <trans-unit id="DataDrivenResultDisplayName">
        <source>{0} ({1})</source>
        <target state="new">{0} ({1})</target>
        <note></note>
      </trans-unit>
      <trans-unit id="AsyncUITestMethodNotSupported">
        <source>async TestMethod with UITestMethodAttribute are not supported. Either remove async or use TestMethodAttribute.</source>
        <target state="new">async TestMethod with UITestMethodAttribute are not supported. Either remove async or use TestMethodAttribute.</target>
        <note></note>
      </trans-unit>
      <trans-unit id="DynamicDataIEnumerableNull">
        <source>Property or method {0} on {1} does not return IEnumerable&lt;object[]&gt;.</source>
        <target state="new">Property or method {0} on {1} does not return IEnumerable&lt;object[]&gt;.</target>
        <note></note>
      </trans-unit>
      <trans-unit id="DynamicDataValueNull">
        <source>Value returned by property or method {0} shouldn't be null.</source>
        <target state="new">Value returned by property or method {0} shouldn't be null.</target>
        <note></note>
      </trans-unit>
      <trans-unit id="DynamicDataDisplayName">
        <source>Method {0} must match the expected signature: public static {1} {0}({2}).</source>
        <target state="new">Method {0} must match the expected signature: public static {1} {0}({2}).</target>
        <note></note>
      </trans-unit>
      <trans-unit id="DynamicDataIEnumerableEmpty">
        <source>Property or method {0} on {1} returns empty IEnumerable&lt;object[]&gt;.</source>
        <target state="new">Property or method {0} on {1} returns empty IEnumerable&lt;object[]&gt;.</target>
        <note></note>
      </trans-unit>
      <trans-unit id="AsyncUITestMethodWithNoDispatcherQueue">
        <source>UITestMethodAttribute.DispatcherQueue should not be null. To use UITestMethodAttribute within a WinUI Desktop App, remember to set the static UITestMethodAttribute.DispatcherQueue during the test initialization.</source>
        <target state="new">UITestMethodAttribute.DispatcherQueue should not be null. To use UITestMethodAttribute within a WinUI Desktop App, remember to set the static UITestMethodAttribute.DispatcherQueue during the test initialization.</target>
        <note></note>
      </trans-unit>
      <trans-unit id="ArgumentXMustDeriveFromClassY">
        <source>Type '{0}' is not assignable to '{1}'.</source>
        <target state="new">Type '{0}' is not assignable to '{1}'.</target>
        <note>
      - {0} argument name like "applicationType"
      - {1} fully qualified class name like "Microsoft.UI.Xaml.Application"
    </note>
      </trans-unit>
    </body>
  </file>
>>>>>>> d3726f4d
</xliff><|MERGE_RESOLUTION|>--- conflicted
+++ resolved
@@ -1,627 +1,310 @@
-<<<<<<< HEAD
-﻿<?xml version="1.0" encoding="utf-8"?>
-<xliff xmlns="urn:oasis:names:tc:xliff:document:1.2" xmlns:xsi="http://www.w3.org/2001/XMLSchema-instance" version="1.2" xsi:schemaLocation="urn:oasis:names:tc:xliff:document:1.2 xliff-core-1.2-transitional.xsd">
-  <file datatype="xml" source-language="en" original="../FrameworkMessages.resx" target-language="es">
-    <body>
-      <trans-unit id="AccessStringInvalidSyntax">
-        <source>Access string has invalid syntax.</source>
-        <target state="translated">La cadena de acceso tiene una sintaxis no válida.</target>
-        <note></note>
-      </trans-unit>
-      <trans-unit id="ActualHasMismatchedElements">
-        <source>The expected collection contains {1} occurrence(s) of &lt;{2}&gt;. The actual collection contains {3} occurrence(s). {0}</source>
-        <target state="translated">Apariciones que contiene la colección esperada: {1} de &lt;{2}&gt;. Apariciones que contiene la colección real: {3}. {0}</target>
-        <note></note>
-      </trans-unit>
-      <trans-unit id="AllItemsAreUniqueFailMsg">
-        <source>Duplicate item found:&lt;{1}&gt;. {0}</source>
-        <target state="translated">Se encontró un elemento duplicado:&lt;{1}&gt;. {0}</target>
-        <note></note>
-      </trans-unit>
-      <trans-unit id="AreEqualFailMsg">
-        <source>Expected:&lt;{1}&gt;. Actual:&lt;{2}&gt;. {0}</source>
-        <target state="translated">Se esperaba &lt;{1}&gt;, pero es &lt;{2}&gt;. {0}</target>
-        <note></note>
-      </trans-unit>
-      <trans-unit id="AreEqualDeltaFailMsg">
-        <source>Expected a difference no greater than &lt;{3}&gt; between expected value &lt;{1}&gt; and actual value &lt;{2}&gt;. {0}</source>
-        <target state="translated">Se esperaba una diferencia no superior a &lt;{3}&gt; entre el valor esperado &lt;{1}&gt; y el valor actual &lt;{2}&gt;. {0}</target>
-        <note></note>
-      </trans-unit>
-      <trans-unit id="AreEqualCaseFailMsg">
-        <source>Expected:&lt;{1}&gt;. Case is different for actual value:&lt;{2}&gt;. {0}</source>
-        <target state="translated">Se esperaba:&lt;{1}&gt;. La caja es diferente para el valor actual:&lt;{2}&gt;. {0}</target>
-        <note></note>
-      </trans-unit>
-      <trans-unit id="AreEqualDifferentTypesFailMsg">
-        <source>Expected:&lt;{1} ({2})&gt;. Actual:&lt;{3} ({4})&gt;. {0}</source>
-        <target state="translated">Se esperaba:&lt;{1} ({2})&gt;, pero es:&lt;{3} ({4})&gt;. {0}</target>
-        <note></note>
-      </trans-unit>
-      <trans-unit id="AreNotEqualFailMsg">
-        <source>Expected any value except:&lt;{1}&gt;. Actual:&lt;{2}&gt;. {0}</source>
-        <target state="translated">Se esperaba cualquier valor excepto &lt;{1}&gt;, pero es &lt;{2}&gt;. {0}</target>
-        <note></note>
-      </trans-unit>
-      <trans-unit id="AreNotEqualDeltaFailMsg">
-        <source>Expected a difference greater than &lt;{3}&gt; between expected value &lt;{1}&gt; and actual value &lt;{2}&gt;. {0}</source>
-        <target state="translated">Se esperaba una diferencia mayor que &lt;{3}&gt; entre el valor esperado &lt;{1}&gt; y el valor actual &lt;{2}&gt;. {0}</target>
-        <note></note>
-      </trans-unit>
-      <trans-unit id="AreSameGivenValues">
-        <source>Do not pass value types to AreSame(). Values converted to Object will never be the same. Consider using AreEqual(). {0}</source>
-        <target state="translated">No pase tipos de valor a AreSame(). Los valores convertidos a Object no serán nunca iguales. Considere el uso de AreEqual(). {0}</target>
-        <note></note>
-      </trans-unit>
-      <trans-unit id="BothCollectionsEmpty">
-        <source>Both collections are empty. {0}</source>
-        <target state="translated">Ambas colecciones están vacías. {0}</target>
-        <note></note>
-      </trans-unit>
-      <trans-unit id="BothCollectionsSameElements">
-        <source>Both collection contain same elements.</source>
-        <target state="translated">Ambas colecciones tienen los mismos elementos.</target>
-        <note></note>
-      </trans-unit>
-      <trans-unit id="BothCollectionsSameReference">
-        <source>Both collection references point to the same collection object. {0}</source>
-        <target state="translated">Las referencias de ambas colecciones apuntan al mismo objeto de colección. {0}</target>
-        <note></note>
-      </trans-unit>
-      <trans-unit id="BothSameElements">
-        <source>Both collections contain the same elements. {0}</source>
-        <target state="translated">Ambas colecciones tienen los mismos elementos. {0}</target>
-        <note></note>
-      </trans-unit>
-      <trans-unit id="CollectionEqualReason">
-        <source>{0}({1})</source>
-        <target state="translated">{0}({1})</target>
-        <note></note>
-      </trans-unit>
-      <trans-unit id="ContainsFail">
-        <source>String '{0}' does not contain string '{1}'. {2}.</source>
-        <target state="translated">La cadena '{0}' no contiene la cadena '{1}'. {2}.</target>
-        <note></note>
-      </trans-unit>
-      <trans-unit id="DataRowDisplayNameMethod">
-        <source>Method {0} must match the expected signature: public static {1} {0}({2}).</source>
-        <target state="new">Method {0} must match the expected signature: public static {1} {0}({2}).</target>
-        <note />
-      </trans-unit>
-      <trans-unit id="ElementNumbersDontMatch">
-        <source>The number of elements in the collections do not match. Expected:&lt;{1}&gt;. Actual:&lt;{2}&gt;.{0}</source>
-        <target state="translated">El número de elementos de las colecciones no coincide. Se esperaba:&lt;{1}&gt;, pero es:&lt;{2}&gt;.{0}</target>
-        <note></note>
-      </trans-unit>
-      <trans-unit id="ElementsAtIndexDontMatch">
-        <source>Element at index {0} do not match.</source>
-        <target state="translated">El elemento del índice {0} no coincide.</target>
-        <note></note>
-      </trans-unit>
-      <trans-unit id="ElementTypesAtIndexDontMatch">
-        <source>Element at index {1} is not of expected type. Expected type:&lt;{2}&gt;. Actual type:&lt;{3}&gt;.{0}</source>
-        <target state="translated">El elemento del índice {1} no es del tipo esperado. Tipo esperado:&lt;{2}&gt;, pero es el tipo:&lt;{3}&gt;.{0}</target>
-        <note></note>
-      </trans-unit>
-      <trans-unit id="ElementTypesAtIndexDontMatch2">
-        <source>Element at index {1} is (null). Expected type:&lt;{2}&gt;.{0}</source>
-        <target state="translated">El elemento del índice {1} es (null). Se esperaba el tipo:&lt;{2}&gt;.{0}</target>
-        <note></note>
-      </trans-unit>
-      <trans-unit id="EndsWithFail">
-        <source>String '{0}' does not end with string '{1}'. {2}.</source>
-        <target state="translated">La cadena '{0}' no termina con la cadena '{1}'. {2}.</target>
-        <note></note>
-      </trans-unit>
-      <trans-unit id="EqualsTesterInvalidArgs">
-        <source>Invalid argument- EqualsTester can't use nulls.</source>
-        <target state="translated">Argumento no válido: EqualsTester no puede utilizar valores null.</target>
-        <note></note>
-      </trans-unit>
-      <trans-unit id="ErrorInvalidCast">
-        <source>Cannot convert object of type {0} to {1}.</source>
-        <target state="translated">No se puede convertir el objeto de tipo {0} en {1}.</target>
-        <note></note>
-      </trans-unit>
-      <trans-unit id="AssertionFailed">
-        <source>{0} failed. {1}</source>
-        <target state="translated">Error de {0}. {1}</target>
-        <note></note>
-      </trans-unit>
-      <trans-unit id="InternalObjectNotValid">
-        <source>The internal object referenced is no longer valid.</source>
-        <target state="translated">El objeto interno al que se hace referencia ya no es válido.</target>
-        <note></note>
-      </trans-unit>
-      <trans-unit id="InvalidParameterToAssert">
-        <source>The parameter '{0}' is invalid. {1}.</source>
-        <target state="translated">El parámetro '{0}' no es válido. {1}.</target>
-        <note></note>
-      </trans-unit>
-      <trans-unit id="IsInstanceOfFailMsg">
-        <source>{0} Expected type:&lt;{1}&gt;. Actual type:&lt;{2}&gt;.</source>
-        <target state="translated">{0} Tipo esperado:&lt;{1}&gt;. Tipo real:&lt;{2}&gt;.</target>
-        <note></note>
-      </trans-unit>
-      <trans-unit id="IsMatchFail">
-        <source>String '{0}' does not match pattern '{1}'. {2}.</source>
-        <target state="translated">La cadena '{0}' no coincide con el patrón '{1}'. {2}.</target>
-        <note></note>
-      </trans-unit>
-      <trans-unit id="IsNotInstanceOfFailMsg">
-        <source>Wrong Type:&lt;{1}&gt;. Actual type:&lt;{2}&gt;. {0}</source>
-        <target state="translated">Tipo incorrecto:&lt;{1}&gt;. Tipo actual:&lt;{2}&gt;. {0}</target>
-        <note></note>
-      </trans-unit>
-      <trans-unit id="IsNotMatchFail">
-        <source>String '{0}' matches pattern '{1}'. {2}.</source>
-        <target state="translated">La cadena '{0}' coincide con el patrón '{1}'. {2}.</target>
-        <note></note>
-      </trans-unit>
-      <trans-unit id="DoNotUseAssertEquals">
-        <source>Assert.Equals should not be used for Assertions. Please use Assert.AreEqual &amp; overloads instead.</source>
-        <target state="translated">No se debe usar Assert.Equals para aserciones. Use Assert.AreEqual y Overloads en su lugar.</target>
-        <note></note>
-      </trans-unit>
-      <trans-unit id="PrivateAccessorMemberNotFound">
-        <source>
-      The member specified ({0}) could not be found. You might need to regenerate your private accessor,
-      or the member may be private and defined on a base class. If the latter is true, you need to pass the type
-      that defines the member into PrivateObject's constructor.
-    </source>
-        <target state="translated">
-      No se encontró el miembro especificado ({0}). Es posible que tenga que volver a generar el descriptor de acceso privado,
-      o que el miembro sea privado y esté definido en una clase base. Si esto último es cierto, debe pasar el tipo
-      que define el miembro al constructor de PrivateObject.
-    </target>
-        <note></note>
-      </trans-unit>
-      <trans-unit id="PrivateAccessorConstructorNotFound">
-        <source>
-      The constructor with the specified signature could not be found. You might need to regenerate your private accessor,
-      or the member may be private and defined on a base class. If the latter is true, you need to pass the type
-      that defines the member into PrivateObject's constructor.
-    </source>
-        <target state="translated">
-      No se encontró el constructor con la signatura especificada. Es posible que tenga que volver a generar el descriptor de acceso privado,
-      o que el miembro sea privado y esté definido en una clase base. Si esto último es cierto, debe pasar el tipo
-      que define el miembro al constructor de PrivateObject.
-    </target>
-        <note></note>
-      </trans-unit>
-      <trans-unit id="NullParameterToAssert">
-        <source>The parameter '{0}' is invalid. The value cannot be null. {1}.</source>
-        <target state="translated">El parámetro '{0}' no es válido. El valor no puede ser null. {1}.</target>
-        <note></note>
-      </trans-unit>
-      <trans-unit id="NumberOfElementsDiff">
-        <source>Different number of elements.</source>
-        <target state="translated">Número diferente de elementos.</target>
-        <note></note>
-      </trans-unit>
-      <trans-unit id="StartsWithFail">
-        <source>String '{0}' does not start with string '{1}'. {2}.</source>
-        <target state="translated">La cadena '{0}' no empieza con la cadena '{1}'. {2}.</target>
-        <note></note>
-      </trans-unit>
-      <trans-unit id="InvalidPropertyType">
-        <source>The property {0} has type {1}; expected type {2}.</source>
-        <target state="translated">La propiedad {0} tiene el tipo {1}; se esperaba el tipo {2}.</target>
-        <note></note>
-      </trans-unit>
-      <trans-unit id="Common_NullInMessages">
-        <source>(null)</source>
-        <target state="translated">(null)</target>
-        <note></note>
-      </trans-unit>
-      <trans-unit id="Common_ObjectString">
-        <source>(object)</source>
-        <target state="translated">(objeto)</target>
-        <note></note>
-      </trans-unit>
-      <trans-unit id="UTF_ExpectedExceptionTypeMustDeriveFromException">
-        <source>The expected exception type must be System.Exception or a type derived from System.Exception.</source>
-        <target state="translated">El tipo de excepción esperado debe ser System.Exception o un tipo derivado de System.Exception.</target>
-        <note></note>
-      </trans-unit>
-      <trans-unit id="UTF_TestMethodNoExceptionDefault">
-        <source>Test method did not throw an exception. An exception was expected by attribute {0} defined on the test method.</source>
-        <target state="translated">El método de prueba no inició una excepción. El atributo {0} definido en el método de prueba esperaba una excepción.</target>
-        <note></note>
-      </trans-unit>
-      <trans-unit id="UTF_TestMethodNoException">
-        <source>Test method did not throw expected exception {0}. {1}</source>
-        <target state="translated">El método de prueba no inició la excepción esperada {0}. {1}</target>
-        <note></note>
-      </trans-unit>
-      <trans-unit id="UTF_TestMethodWrongException">
-        <source>Test method threw exception {0}, but exception {1} was expected. Exception message: {2}</source>
-        <target state="translated">El método de prueba inició la excepción {0}, pero se esperaba la excepción {1}. Mensaje de la excepción: {2}</target>
-        <note></note>
-      </trans-unit>
-      <trans-unit id="UTF_TestMethodWrongExceptionDerivedAllowed">
-        <source>Test method threw exception {0}, but exception {1} or a type derived from it was expected. Exception message: {2}</source>
-        <target state="translated">El método de prueba inició la excepción {0}, pero se esperaba la excepción {1} o un tipo derivado de ella. Mensaje de la excepción: {2}</target>
-        <note></note>
-      </trans-unit>
-      <trans-unit id="UTF_FailedToGetExceptionMessage">
-        <source>(Failed to get the message for an exception of type {0} due to an exception.)</source>
-        <target state="translated">(No se pudo obtener el mensaje para una excepción del tipo {0} debido a una excepción.)</target>
-        <note></note>
-      </trans-unit>
-      <trans-unit id="NoExceptionThrown">
-        <source>No exception thrown. {1} exception was expected. {0}</source>
-        <target state="translated">No se produjo ninguna excepción. Se esperaba la excepción {1}. {0}</target>
-        <note></note>
-      </trans-unit>
-      <trans-unit id="WrongExceptionThrown">
-        <source>Threw exception {2}, but exception {1} was expected. {0}
-Exception Message: {3}
-Stack Trace: {4}</source>
-        <target state="translated">Se produjo la excepción {2}, pero se esperaba la excepción {1}. {0}
-Mensaje de excepción: {3}
-Seguimiento de la pila: {4}</target>
-        <note></note>
-      </trans-unit>
-      <trans-unit id="NoDataRow">
-        <source>No test data source specified. Atleast one TestDataSource is required with DataTestMethodAttribute.</source>
-        <target state="translated">No se especificó ningún origen de datos de prueba. Se requiere al menos un valor de TestDataSource con DataTestMethodAttribute.</target>
-        <note></note>
-      </trans-unit>
-      <trans-unit id="DataDrivenResultDisplayName">
-        <source>{0} ({1})</source>
-        <target state="translated">{0} ({1})</target>
-        <note></note>
-      </trans-unit>
-      <trans-unit id="AsyncUITestMethodNotSupported">
-        <source>async TestMethod with UITestMethodAttribute are not supported. Either remove async or use TestMethodAttribute.</source>
-        <target state="translated">async TestMethod con UITestMethodAttribute no son compatibles. Quite async o use TestMethodAttribute.</target>
-        <note></note>
-      </trans-unit>
-      <trans-unit id="DynamicDataIEnumerableNull">
-        <source>Property or method {0} on {1} does not return IEnumerable&lt;object[]&gt;.</source>
-        <target state="translated">La propiedad o el método {0} en {1} no devuelve IEnumerable&lt;object[]&gt;.</target>
-        <note></note>
-      </trans-unit>
-      <trans-unit id="DynamicDataValueNull">
-        <source>Value returned by property or method {0} shouldn't be null.</source>
-        <target state="translated">El valor devuelto por la propiedad o el método {0} no debe ser nulo.</target>
-        <note></note>
-      </trans-unit>
-      <trans-unit id="DynamicDataDisplayName">
-        <source>Method {0} must match the expected signature: public static {1} {0}({2}).</source>
-        <target state="translated">El método {0} debe coincidir con la signatura esperada: {1} {0}({2}) estática pública.</target>
-        <note></note>
-      </trans-unit>
-      <trans-unit id="DynamicDataIEnumerableEmpty">
-        <source>Property or method {0} on {1} returns empty IEnumerable&lt;object[]&gt;.</source>
-        <target state="translated">La propiedad o el método {0} en {1} devuelve un elemento IEnumerable&lt;object[]&gt; vacío.</target>
-        <note></note>
-      </trans-unit>
-      <trans-unit id="AsyncUITestMethodWithNoDispatcherQueue">
-        <source>UITestMethodAttribute.DispatcherQueue should not be null. To use UITestMethodAttribute within a WinUI Desktop App, remember to set the static UITestMethodAttribute.DispatcherQueue during the test initialization.</source>
-        <target state="translated">UITestMethodAttribute.DispatcherQueue no debe ser null. Para usar UITestMethodAttribute en una aplicación de escritorio WinUI, recuerde establecer el UITestMethodAttribute.DispatcherQueue estático durante la inicialización de la prueba.</target>
-        <note></note>
-      </trans-unit>
-      <trans-unit id="ArgumentXMustDeriveFromClassY">
-        <source>Type '{0}' is not assignable to '{1}'.</source>
-        <target state="translated">Tipo "{0}" no se puede asignar a "{1}".</target>
-        <note>
-      - {0} argument name like "applicationType"
-      - {1} fully qualified class name like "Microsoft.UI.Xaml.Application"
-    </note>
-      </trans-unit>
-    </body>
-  </file>
-=======
-﻿<?xml version="1.0" encoding="utf-8"?>
-<xliff xmlns="urn:oasis:names:tc:xliff:document:1.2" xmlns:xsi="http://www.w3.org/2001/XMLSchema-instance" version="1.2" xsi:schemaLocation="urn:oasis:names:tc:xliff:document:1.2 xliff-core-1.2-transitional.xsd">
-  <file datatype="xml" source-language="en" original="../FrameworkMessages.resx" target-language="es">
-    <body>
-      <trans-unit id="AccessStringInvalidSyntax">
-        <source>Access string has invalid syntax.</source>
-        <target state="new">Access string has invalid syntax.</target>
-        <note></note>
-      </trans-unit>
-      <trans-unit id="ActualHasMismatchedElements">
-        <source>The expected collection contains {1} occurrence(s) of &lt;{2}&gt;. The actual collection contains {3} occurrence(s). {0}</source>
-        <target state="new">The expected collection contains {1} occurrence(s) of &lt;{2}&gt;. The actual collection contains {3} occurrence(s). {0}</target>
-        <note></note>
-      </trans-unit>
-      <trans-unit id="AllItemsAreUniqueFailMsg">
-        <source>Duplicate item found:&lt;{1}&gt;. {0}</source>
-        <target state="new">Duplicate item found:&lt;{1}&gt;. {0}</target>
-        <note></note>
-      </trans-unit>
-      <trans-unit id="AreEqualFailMsg">
-        <source>Expected:&lt;{1}&gt;. Actual:&lt;{2}&gt;. {0}</source>
-        <target state="new">Expected:&lt;{1}&gt;. Actual:&lt;{2}&gt;. {0}</target>
-        <note></note>
-      </trans-unit>
-      <trans-unit id="AreEqualDeltaFailMsg">
-        <source>Expected a difference no greater than &lt;{3}&gt; between expected value &lt;{1}&gt; and actual value &lt;{2}&gt;. {0}</source>
-        <target state="new">Expected a difference no greater than &lt;{3}&gt; between expected value &lt;{1}&gt; and actual value &lt;{2}&gt;. {0}</target>
-        <note></note>
-      </trans-unit>
-      <trans-unit id="AreEqualCaseFailMsg">
-        <source>Expected:&lt;{1}&gt;. Case is different for actual value:&lt;{2}&gt;. {0}</source>
-        <target state="new">Expected:&lt;{1}&gt;. Case is different for actual value:&lt;{2}&gt;. {0}</target>
-        <note></note>
-      </trans-unit>
-      <trans-unit id="AreEqualDifferentTypesFailMsg">
-        <source>Expected:&lt;{1} ({2})&gt;. Actual:&lt;{3} ({4})&gt;. {0}</source>
-        <target state="new">Expected:&lt;{1} ({2})&gt;. Actual:&lt;{3} ({4})&gt;. {0}</target>
-        <note></note>
-      </trans-unit>
-      <trans-unit id="AreNotEqualFailMsg">
-        <source>Expected any value except:&lt;{1}&gt;. Actual:&lt;{2}&gt;. {0}</source>
-        <target state="new">Expected any value except:&lt;{1}&gt;. Actual:&lt;{2}&gt;. {0}</target>
-        <note></note>
-      </trans-unit>
-      <trans-unit id="AreNotEqualDeltaFailMsg">
-        <source>Expected a difference greater than &lt;{3}&gt; between expected value &lt;{1}&gt; and actual value &lt;{2}&gt;. {0}</source>
-        <target state="new">Expected a difference greater than &lt;{3}&gt; between expected value &lt;{1}&gt; and actual value &lt;{2}&gt;. {0}</target>
-        <note></note>
-      </trans-unit>
-      <trans-unit id="AreSameGivenValues">
-        <source>Do not pass value types to AreSame(). Values converted to Object will never be the same. Consider using AreEqual(). {0}</source>
-        <target state="new">Do not pass value types to AreSame(). Values converted to Object will never be the same. Consider using AreEqual(). {0}</target>
-        <note></note>
-      </trans-unit>
-      <trans-unit id="BothCollectionsEmpty">
-        <source>Both collections are empty. {0}</source>
-        <target state="new">Both collections are empty. {0}</target>
-        <note></note>
-      </trans-unit>
-      <trans-unit id="BothCollectionsSameElements">
-        <source>Both collection contain same elements.</source>
-        <target state="new">Both collection contain same elements.</target>
-        <note></note>
-      </trans-unit>
-      <trans-unit id="BothCollectionsSameReference">
-        <source>Both collection references point to the same collection object. {0}</source>
-        <target state="new">Both collection references point to the same collection object. {0}</target>
-        <note></note>
-      </trans-unit>
-      <trans-unit id="BothSameElements">
-        <source>Both collections contain the same elements. {0}</source>
-        <target state="new">Both collections contain the same elements. {0}</target>
-        <note></note>
-      </trans-unit>
-      <trans-unit id="CollectionEqualReason">
-        <source>{0}({1})</source>
-        <target state="new">{0}({1})</target>
-        <note></note>
-      </trans-unit>
-      <trans-unit id="ContainsFail">
-        <source>String '{0}' does not contain string '{1}'. {2}.</source>
-        <target state="new">String '{0}' does not contain string '{1}'. {2}.</target>
-        <note></note>
-      </trans-unit>
-      <trans-unit id="ElementNumbersDontMatch">
-        <source>The number of elements in the collections do not match. Expected:&lt;{1}&gt;. Actual:&lt;{2}&gt;.{0}</source>
-        <target state="new">The number of elements in the collections do not match. Expected:&lt;{1}&gt;. Actual:&lt;{2}&gt;.{0}</target>
-        <note></note>
-      </trans-unit>
-      <trans-unit id="ElementsAtIndexDontMatch">
-        <source>Element at index {0} do not match.</source>
-        <target state="new">Element at index {0} do not match.</target>
-        <note></note>
-      </trans-unit>
-      <trans-unit id="ElementTypesAtIndexDontMatch">
-        <source>Element at index {1} is not of expected type. Expected type:&lt;{2}&gt;. Actual type:&lt;{3}&gt;.{0}</source>
-        <target state="new">Element at index {1} is not of expected type. Expected type:&lt;{2}&gt;. Actual type:&lt;{3}&gt;.{0}</target>
-        <note></note>
-      </trans-unit>
-      <trans-unit id="ElementTypesAtIndexDontMatch2">
-        <source>Element at index {1} is (null). Expected type:&lt;{2}&gt;.{0}</source>
-        <target state="new">Element at index {1} is (null). Expected type:&lt;{2}&gt;.{0}</target>
-        <note></note>
-      </trans-unit>
-      <trans-unit id="EndsWithFail">
-        <source>String '{0}' does not end with string '{1}'. {2}.</source>
-        <target state="new">String '{0}' does not end with string '{1}'. {2}.</target>
-        <note></note>
-      </trans-unit>
-      <trans-unit id="EqualsTesterInvalidArgs">
-        <source>Invalid argument- EqualsTester can't use nulls.</source>
-        <target state="new">Invalid argument- EqualsTester can't use nulls.</target>
-        <note></note>
-      </trans-unit>
-      <trans-unit id="ErrorInvalidCast">
-        <source>Cannot convert object of type {0} to {1}.</source>
-        <target state="new">Cannot convert object of type {0} to {1}.</target>
-        <note></note>
-      </trans-unit>
-      <trans-unit id="AssertionFailed">
-        <source>{0} failed. {1}</source>
-        <target state="new">{0} failed. {1}</target>
-        <note></note>
-      </trans-unit>
-      <trans-unit id="InternalObjectNotValid">
-        <source>The internal object referenced is no longer valid.</source>
-        <target state="new">The internal object referenced is no longer valid.</target>
-        <note></note>
-      </trans-unit>
-      <trans-unit id="InvalidParameterToAssert">
-        <source>The parameter '{0}' is invalid. {1}.</source>
-        <target state="new">The parameter '{0}' is invalid. {1}.</target>
-        <note></note>
-      </trans-unit>
-      <trans-unit id="IsInstanceOfFailMsg">
-        <source>{0} Expected type:&lt;{1}&gt;. Actual type:&lt;{2}&gt;.</source>
-        <target state="new">{0} Expected type:&lt;{1}&gt;. Actual type:&lt;{2}&gt;.</target>
-        <note></note>
-      </trans-unit>
-      <trans-unit id="IsMatchFail">
-        <source>String '{0}' does not match pattern '{1}'. {2}.</source>
-        <target state="new">String '{0}' does not match pattern '{1}'. {2}.</target>
-        <note></note>
-      </trans-unit>
-      <trans-unit id="IsNotInstanceOfFailMsg">
-        <source>Wrong Type:&lt;{1}&gt;. Actual type:&lt;{2}&gt;. {0}</source>
-        <target state="new">Wrong Type:&lt;{1}&gt;. Actual type:&lt;{2}&gt;. {0}</target>
-        <note></note>
-      </trans-unit>
-      <trans-unit id="IsNotMatchFail">
-        <source>String '{0}' matches pattern '{1}'. {2}.</source>
-        <target state="new">String '{0}' matches pattern '{1}'. {2}.</target>
-        <note></note>
-      </trans-unit>
-      <trans-unit id="DoNotUseAssertEquals">
-        <source>Assert.Equals should not be used for Assertions. Please use Assert.AreEqual &amp; overloads instead.</source>
-        <target state="new">Assert.Equals should not be used for Assertions. Please use Assert.AreEqual &amp; overloads instead.</target>
-        <note></note>
-      </trans-unit>
-      <trans-unit id="PrivateAccessorMemberNotFound">
-        <source>
-      The member specified ({0}) could not be found. You might need to regenerate your private accessor,
-      or the member may be private and defined on a base class. If the latter is true, you need to pass the type
-      that defines the member into PrivateObject's constructor.
-    </source>
-        <target state="new">
-      The member specified ({0}) could not be found. You might need to regenerate your private accessor,
-      or the member may be private and defined on a base class. If the latter is true, you need to pass the type
-      that defines the member into PrivateObject's constructor.
-    </target>
-        <note></note>
-      </trans-unit>
-      <trans-unit id="PrivateAccessorConstructorNotFound">
-        <source>
-      The constructor with the specified signature could not be found. You might need to regenerate your private accessor,
-      or the member may be private and defined on a base class. If the latter is true, you need to pass the type
-      that defines the member into PrivateObject's constructor.
-    </source>
-        <target state="new">
-      The constructor with the specified signature could not be found. You might need to regenerate your private accessor,
-      or the member may be private and defined on a base class. If the latter is true, you need to pass the type
-      that defines the member into PrivateObject's constructor.
-    </target>
-        <note></note>
-      </trans-unit>
-      <trans-unit id="NullParameterToAssert">
-        <source>The parameter '{0}' is invalid. The value cannot be null. {1}.</source>
-        <target state="new">The parameter '{0}' is invalid. The value cannot be null. {1}.</target>
-        <note></note>
-      </trans-unit>
-      <trans-unit id="NumberOfElementsDiff">
-        <source>Different number of elements.</source>
-        <target state="new">Different number of elements.</target>
-        <note></note>
-      </trans-unit>
-      <trans-unit id="StartsWithFail">
-        <source>String '{0}' does not start with string '{1}'. {2}.</source>
-        <target state="new">String '{0}' does not start with string '{1}'. {2}.</target>
-        <note></note>
-      </trans-unit>
-      <trans-unit id="InvalidPropertyType">
-        <source>The property {0} has type {1}; expected type {2}.</source>
-        <target state="new">The property {0} has type {1}; expected type {2}.</target>
-        <note></note>
-      </trans-unit>
-      <trans-unit id="Common_NullInMessages">
-        <source>(null)</source>
-        <target state="new">(null)</target>
-        <note></note>
-      </trans-unit>
-      <trans-unit id="Common_ObjectString">
-        <source>(object)</source>
-        <target state="new">(object)</target>
-        <note></note>
-      </trans-unit>
-      <trans-unit id="UTF_ExpectedExceptionTypeMustDeriveFromException">
-        <source>The expected exception type must be System.Exception or a type derived from System.Exception.</source>
-        <target state="new">The expected exception type must be System.Exception or a type derived from System.Exception.</target>
-        <note></note>
-      </trans-unit>
-      <trans-unit id="UTF_TestMethodNoExceptionDefault">
-        <source>Test method did not throw an exception. An exception was expected by attribute {0} defined on the test method.</source>
-        <target state="new">Test method did not throw an exception. An exception was expected by attribute {0} defined on the test method.</target>
-        <note></note>
-      </trans-unit>
-      <trans-unit id="UTF_TestMethodNoException">
-        <source>Test method did not throw expected exception {0}. {1}</source>
-        <target state="new">Test method did not throw expected exception {0}. {1}</target>
-        <note></note>
-      </trans-unit>
-      <trans-unit id="UTF_TestMethodWrongException">
-        <source>Test method threw exception {0}, but exception {1} was expected. Exception message: {2}</source>
-        <target state="new">Test method threw exception {0}, but exception {1} was expected. Exception message: {2}</target>
-        <note></note>
-      </trans-unit>
-      <trans-unit id="UTF_TestMethodWrongExceptionDerivedAllowed">
-        <source>Test method threw exception {0}, but exception {1} or a type derived from it was expected. Exception message: {2}</source>
-        <target state="new">Test method threw exception {0}, but exception {1} or a type derived from it was expected. Exception message: {2}</target>
-        <note></note>
-      </trans-unit>
-      <trans-unit id="UTF_FailedToGetExceptionMessage">
-        <source>(Failed to get the message for an exception of type {0} due to an exception.)</source>
-        <target state="new">(Failed to get the message for an exception of type {0} due to an exception.)</target>
-        <note></note>
-      </trans-unit>
-      <trans-unit id="NoExceptionThrown">
-        <source>No exception thrown. {1} exception was expected. {0}</source>
-        <target state="new">No exception thrown. {1} exception was expected. {0}</target>
-        <note></note>
-      </trans-unit>
-      <trans-unit id="WrongExceptionThrown">
-        <source>Threw exception {2}, but exception {1} was expected. {0}
-Exception Message: {3}
-Stack Trace: {4}</source>
-        <target state="new">Threw exception {2}, but exception {1} was expected. {0}
-Exception Message: {3}
-Stack Trace: {4}</target>
-        <note></note>
-      </trans-unit>
-      <trans-unit id="NoDataRow">
-        <source>No test data source specified. Atleast one TestDataSource is required with DataTestMethodAttribute.</source>
-        <target state="new">No test data source specified. Atleast one TestDataSource is required with DataTestMethodAttribute.</target>
-        <note></note>
-      </trans-unit>
-      <trans-unit id="DataDrivenResultDisplayName">
-        <source>{0} ({1})</source>
-        <target state="new">{0} ({1})</target>
-        <note></note>
-      </trans-unit>
-      <trans-unit id="AsyncUITestMethodNotSupported">
-        <source>async TestMethod with UITestMethodAttribute are not supported. Either remove async or use TestMethodAttribute.</source>
-        <target state="new">async TestMethod with UITestMethodAttribute are not supported. Either remove async or use TestMethodAttribute.</target>
-        <note></note>
-      </trans-unit>
-      <trans-unit id="DynamicDataIEnumerableNull">
-        <source>Property or method {0} on {1} does not return IEnumerable&lt;object[]&gt;.</source>
-        <target state="new">Property or method {0} on {1} does not return IEnumerable&lt;object[]&gt;.</target>
-        <note></note>
-      </trans-unit>
-      <trans-unit id="DynamicDataValueNull">
-        <source>Value returned by property or method {0} shouldn't be null.</source>
-        <target state="new">Value returned by property or method {0} shouldn't be null.</target>
-        <note></note>
-      </trans-unit>
-      <trans-unit id="DynamicDataDisplayName">
-        <source>Method {0} must match the expected signature: public static {1} {0}({2}).</source>
-        <target state="new">Method {0} must match the expected signature: public static {1} {0}({2}).</target>
-        <note></note>
-      </trans-unit>
-      <trans-unit id="DynamicDataIEnumerableEmpty">
-        <source>Property or method {0} on {1} returns empty IEnumerable&lt;object[]&gt;.</source>
-        <target state="new">Property or method {0} on {1} returns empty IEnumerable&lt;object[]&gt;.</target>
-        <note></note>
-      </trans-unit>
-      <trans-unit id="AsyncUITestMethodWithNoDispatcherQueue">
-        <source>UITestMethodAttribute.DispatcherQueue should not be null. To use UITestMethodAttribute within a WinUI Desktop App, remember to set the static UITestMethodAttribute.DispatcherQueue during the test initialization.</source>
-        <target state="new">UITestMethodAttribute.DispatcherQueue should not be null. To use UITestMethodAttribute within a WinUI Desktop App, remember to set the static UITestMethodAttribute.DispatcherQueue during the test initialization.</target>
-        <note></note>
-      </trans-unit>
-      <trans-unit id="ArgumentXMustDeriveFromClassY">
-        <source>Type '{0}' is not assignable to '{1}'.</source>
-        <target state="new">Type '{0}' is not assignable to '{1}'.</target>
-        <note>
-      - {0} argument name like "applicationType"
-      - {1} fully qualified class name like "Microsoft.UI.Xaml.Application"
-    </note>
-      </trans-unit>
-    </body>
-  </file>
->>>>>>> d3726f4d
+﻿<?xml version="1.0" encoding="utf-8"?>
+<xliff xmlns="urn:oasis:names:tc:xliff:document:1.2" xmlns:xsi="http://www.w3.org/2001/XMLSchema-instance" version="1.2" xsi:schemaLocation="urn:oasis:names:tc:xliff:document:1.2 xliff-core-1.2-transitional.xsd">
+  <file datatype="xml" source-language="en" original="../FrameworkMessages.resx" target-language="es">
+    <body>
+      <trans-unit id="AccessStringInvalidSyntax">
+        <source>Access string has invalid syntax.</source>
+        <target state="new">Access string has invalid syntax.</target>
+        <note></note>
+      </trans-unit>
+      <trans-unit id="ActualHasMismatchedElements">
+        <source>The expected collection contains {1} occurrence(s) of &lt;{2}&gt;. The actual collection contains {3} occurrence(s). {0}</source>
+        <target state="new">The expected collection contains {1} occurrence(s) of &lt;{2}&gt;. The actual collection contains {3} occurrence(s). {0}</target>
+        <note></note>
+      </trans-unit>
+      <trans-unit id="AllItemsAreUniqueFailMsg">
+        <source>Duplicate item found:&lt;{1}&gt;. {0}</source>
+        <target state="new">Duplicate item found:&lt;{1}&gt;. {0}</target>
+        <note></note>
+      </trans-unit>
+      <trans-unit id="AreEqualFailMsg">
+        <source>Expected:&lt;{1}&gt;. Actual:&lt;{2}&gt;. {0}</source>
+        <target state="new">Expected:&lt;{1}&gt;. Actual:&lt;{2}&gt;. {0}</target>
+        <note></note>
+      </trans-unit>
+      <trans-unit id="AreEqualDeltaFailMsg">
+        <source>Expected a difference no greater than &lt;{3}&gt; between expected value &lt;{1}&gt; and actual value &lt;{2}&gt;. {0}</source>
+        <target state="new">Expected a difference no greater than &lt;{3}&gt; between expected value &lt;{1}&gt; and actual value &lt;{2}&gt;. {0}</target>
+        <note></note>
+      </trans-unit>
+      <trans-unit id="AreEqualCaseFailMsg">
+        <source>Expected:&lt;{1}&gt;. Case is different for actual value:&lt;{2}&gt;. {0}</source>
+        <target state="new">Expected:&lt;{1}&gt;. Case is different for actual value:&lt;{2}&gt;. {0}</target>
+        <note></note>
+      </trans-unit>
+      <trans-unit id="AreEqualDifferentTypesFailMsg">
+        <source>Expected:&lt;{1} ({2})&gt;. Actual:&lt;{3} ({4})&gt;. {0}</source>
+        <target state="new">Expected:&lt;{1} ({2})&gt;. Actual:&lt;{3} ({4})&gt;. {0}</target>
+        <note></note>
+      </trans-unit>
+      <trans-unit id="AreNotEqualFailMsg">
+        <source>Expected any value except:&lt;{1}&gt;. Actual:&lt;{2}&gt;. {0}</source>
+        <target state="new">Expected any value except:&lt;{1}&gt;. Actual:&lt;{2}&gt;. {0}</target>
+        <note></note>
+      </trans-unit>
+      <trans-unit id="AreNotEqualDeltaFailMsg">
+        <source>Expected a difference greater than &lt;{3}&gt; between expected value &lt;{1}&gt; and actual value &lt;{2}&gt;. {0}</source>
+        <target state="new">Expected a difference greater than &lt;{3}&gt; between expected value &lt;{1}&gt; and actual value &lt;{2}&gt;. {0}</target>
+        <note></note>
+      </trans-unit>
+      <trans-unit id="AreSameGivenValues">
+        <source>Do not pass value types to AreSame(). Values converted to Object will never be the same. Consider using AreEqual(). {0}</source>
+        <target state="new">Do not pass value types to AreSame(). Values converted to Object will never be the same. Consider using AreEqual(). {0}</target>
+        <note></note>
+      </trans-unit>
+      <trans-unit id="BothCollectionsEmpty">
+        <source>Both collections are empty. {0}</source>
+        <target state="new">Both collections are empty. {0}</target>
+        <note></note>
+      </trans-unit>
+      <trans-unit id="BothCollectionsSameElements">
+        <source>Both collection contain same elements.</source>
+        <target state="new">Both collection contain same elements.</target>
+        <note></note>
+      </trans-unit>
+      <trans-unit id="BothCollectionsSameReference">
+        <source>Both collection references point to the same collection object. {0}</source>
+        <target state="new">Both collection references point to the same collection object. {0}</target>
+        <note></note>
+      </trans-unit>
+      <trans-unit id="BothSameElements">
+        <source>Both collections contain the same elements. {0}</source>
+        <target state="new">Both collections contain the same elements. {0}</target>
+        <note></note>
+      </trans-unit>
+      <trans-unit id="CollectionEqualReason">
+        <source>{0}({1})</source>
+        <target state="new">{0}({1})</target>
+        <note></note>
+      </trans-unit>
+      <trans-unit id="ContainsFail">
+        <source>String '{0}' does not contain string '{1}'. {2}.</source>
+        <target state="new">String '{0}' does not contain string '{1}'. {2}.</target>
+        <note></note>
+      </trans-unit>
+      <trans-unit id="ElementNumbersDontMatch">
+        <source>The number of elements in the collections do not match. Expected:&lt;{1}&gt;. Actual:&lt;{2}&gt;.{0}</source>
+        <target state="new">The number of elements in the collections do not match. Expected:&lt;{1}&gt;. Actual:&lt;{2}&gt;.{0}</target>
+        <note></note>
+      </trans-unit>
+      <trans-unit id="ElementsAtIndexDontMatch">
+        <source>Element at index {0} do not match.</source>
+        <target state="new">Element at index {0} do not match.</target>
+        <note></note>
+      </trans-unit>
+      <trans-unit id="ElementTypesAtIndexDontMatch">
+        <source>Element at index {1} is not of expected type. Expected type:&lt;{2}&gt;. Actual type:&lt;{3}&gt;.{0}</source>
+        <target state="new">Element at index {1} is not of expected type. Expected type:&lt;{2}&gt;. Actual type:&lt;{3}&gt;.{0}</target>
+        <note></note>
+      </trans-unit>
+      <trans-unit id="ElementTypesAtIndexDontMatch2">
+        <source>Element at index {1} is (null). Expected type:&lt;{2}&gt;.{0}</source>
+        <target state="new">Element at index {1} is (null). Expected type:&lt;{2}&gt;.{0}</target>
+        <note></note>
+      </trans-unit>
+      <trans-unit id="EndsWithFail">
+        <source>String '{0}' does not end with string '{1}'. {2}.</source>
+        <target state="new">String '{0}' does not end with string '{1}'. {2}.</target>
+        <note></note>
+      </trans-unit>
+      <trans-unit id="EqualsTesterInvalidArgs">
+        <source>Invalid argument- EqualsTester can't use nulls.</source>
+        <target state="new">Invalid argument- EqualsTester can't use nulls.</target>
+        <note></note>
+      </trans-unit>
+      <trans-unit id="ErrorInvalidCast">
+        <source>Cannot convert object of type {0} to {1}.</source>
+        <target state="new">Cannot convert object of type {0} to {1}.</target>
+        <note></note>
+      </trans-unit>
+      <trans-unit id="AssertionFailed">
+        <source>{0} failed. {1}</source>
+        <target state="new">{0} failed. {1}</target>
+        <note></note>
+      </trans-unit>
+      <trans-unit id="InternalObjectNotValid">
+        <source>The internal object referenced is no longer valid.</source>
+        <target state="new">The internal object referenced is no longer valid.</target>
+        <note></note>
+      </trans-unit>
+      <trans-unit id="InvalidParameterToAssert">
+        <source>The parameter '{0}' is invalid. {1}.</source>
+        <target state="new">The parameter '{0}' is invalid. {1}.</target>
+        <note></note>
+      </trans-unit>
+      <trans-unit id="IsInstanceOfFailMsg">
+        <source>{0} Expected type:&lt;{1}&gt;. Actual type:&lt;{2}&gt;.</source>
+        <target state="new">{0} Expected type:&lt;{1}&gt;. Actual type:&lt;{2}&gt;.</target>
+        <note></note>
+      </trans-unit>
+      <trans-unit id="IsMatchFail">
+        <source>String '{0}' does not match pattern '{1}'. {2}.</source>
+        <target state="new">String '{0}' does not match pattern '{1}'. {2}.</target>
+        <note></note>
+      </trans-unit>
+      <trans-unit id="IsNotInstanceOfFailMsg">
+        <source>Wrong Type:&lt;{1}&gt;. Actual type:&lt;{2}&gt;. {0}</source>
+        <target state="new">Wrong Type:&lt;{1}&gt;. Actual type:&lt;{2}&gt;. {0}</target>
+        <note></note>
+      </trans-unit>
+      <trans-unit id="IsNotMatchFail">
+        <source>String '{0}' matches pattern '{1}'. {2}.</source>
+        <target state="new">String '{0}' matches pattern '{1}'. {2}.</target>
+        <note></note>
+      </trans-unit>
+      <trans-unit id="DoNotUseAssertEquals">
+        <source>Assert.Equals should not be used for Assertions. Please use Assert.AreEqual &amp; overloads instead.</source>
+        <target state="new">Assert.Equals should not be used for Assertions. Please use Assert.AreEqual &amp; overloads instead.</target>
+        <note></note>
+      </trans-unit>
+      <trans-unit id="PrivateAccessorMemberNotFound">
+        <source>
+      The member specified ({0}) could not be found. You might need to regenerate your private accessor,
+      or the member may be private and defined on a base class. If the latter is true, you need to pass the type
+      that defines the member into PrivateObject's constructor.
+    </source>
+        <target state="new">
+      The member specified ({0}) could not be found. You might need to regenerate your private accessor,
+      or the member may be private and defined on a base class. If the latter is true, you need to pass the type
+      that defines the member into PrivateObject's constructor.
+    </target>
+        <note></note>
+      </trans-unit>
+      <trans-unit id="PrivateAccessorConstructorNotFound">
+        <source>
+      The constructor with the specified signature could not be found. You might need to regenerate your private accessor,
+      or the member may be private and defined on a base class. If the latter is true, you need to pass the type
+      that defines the member into PrivateObject's constructor.
+    </source>
+        <target state="new">
+      The constructor with the specified signature could not be found. You might need to regenerate your private accessor,
+      or the member may be private and defined on a base class. If the latter is true, you need to pass the type
+      that defines the member into PrivateObject's constructor.
+    </target>
+        <note></note>
+      </trans-unit>
+      <trans-unit id="NullParameterToAssert">
+        <source>The parameter '{0}' is invalid. The value cannot be null. {1}.</source>
+        <target state="new">The parameter '{0}' is invalid. The value cannot be null. {1}.</target>
+        <note></note>
+      </trans-unit>
+      <trans-unit id="NumberOfElementsDiff">
+        <source>Different number of elements.</source>
+        <target state="new">Different number of elements.</target>
+        <note></note>
+      </trans-unit>
+      <trans-unit id="StartsWithFail">
+        <source>String '{0}' does not start with string '{1}'. {2}.</source>
+        <target state="new">String '{0}' does not start with string '{1}'. {2}.</target>
+        <note></note>
+      </trans-unit>
+      <trans-unit id="InvalidPropertyType">
+        <source>The property {0} has type {1}; expected type {2}.</source>
+        <target state="new">The property {0} has type {1}; expected type {2}.</target>
+        <note></note>
+      </trans-unit>
+      <trans-unit id="Common_NullInMessages">
+        <source>(null)</source>
+        <target state="new">(null)</target>
+        <note></note>
+      </trans-unit>
+      <trans-unit id="Common_ObjectString">
+        <source>(object)</source>
+        <target state="new">(object)</target>
+        <note></note>
+      </trans-unit>
+      <trans-unit id="UTF_ExpectedExceptionTypeMustDeriveFromException">
+        <source>The expected exception type must be System.Exception or a type derived from System.Exception.</source>
+        <target state="new">The expected exception type must be System.Exception or a type derived from System.Exception.</target>
+        <note></note>
+      </trans-unit>
+      <trans-unit id="UTF_TestMethodNoExceptionDefault">
+        <source>Test method did not throw an exception. An exception was expected by attribute {0} defined on the test method.</source>
+        <target state="new">Test method did not throw an exception. An exception was expected by attribute {0} defined on the test method.</target>
+        <note></note>
+      </trans-unit>
+      <trans-unit id="UTF_TestMethodNoException">
+        <source>Test method did not throw expected exception {0}. {1}</source>
+        <target state="new">Test method did not throw expected exception {0}. {1}</target>
+        <note></note>
+      </trans-unit>
+      <trans-unit id="UTF_TestMethodWrongException">
+        <source>Test method threw exception {0}, but exception {1} was expected. Exception message: {2}</source>
+        <target state="new">Test method threw exception {0}, but exception {1} was expected. Exception message: {2}</target>
+        <note></note>
+      </trans-unit>
+      <trans-unit id="UTF_TestMethodWrongExceptionDerivedAllowed">
+        <source>Test method threw exception {0}, but exception {1} or a type derived from it was expected. Exception message: {2}</source>
+        <target state="new">Test method threw exception {0}, but exception {1} or a type derived from it was expected. Exception message: {2}</target>
+        <note></note>
+      </trans-unit>
+      <trans-unit id="UTF_FailedToGetExceptionMessage">
+        <source>(Failed to get the message for an exception of type {0} due to an exception.)</source>
+        <target state="new">(Failed to get the message for an exception of type {0} due to an exception.)</target>
+        <note></note>
+      </trans-unit>
+      <trans-unit id="NoExceptionThrown">
+        <source>No exception thrown. {1} exception was expected. {0}</source>
+        <target state="new">No exception thrown. {1} exception was expected. {0}</target>
+        <note></note>
+      </trans-unit>
+      <trans-unit id="WrongExceptionThrown">
+        <source>Threw exception {2}, but exception {1} was expected. {0}
+Exception Message: {3}
+Stack Trace: {4}</source>
+        <target state="new">Threw exception {2}, but exception {1} was expected. {0}
+Exception Message: {3}
+Stack Trace: {4}</target>
+        <note></note>
+      </trans-unit>
+      <trans-unit id="NoDataRow">
+        <source>No test data source specified. Atleast one TestDataSource is required with DataTestMethodAttribute.</source>
+        <target state="new">No test data source specified. Atleast one TestDataSource is required with DataTestMethodAttribute.</target>
+        <note></note>
+      </trans-unit>
+      <trans-unit id="DataDrivenResultDisplayName">
+        <source>{0} ({1})</source>
+        <target state="new">{0} ({1})</target>
+        <note></note>
+      </trans-unit>
+      <trans-unit id="AsyncUITestMethodNotSupported">
+        <source>async TestMethod with UITestMethodAttribute are not supported. Either remove async or use TestMethodAttribute.</source>
+        <target state="new">async TestMethod with UITestMethodAttribute are not supported. Either remove async or use TestMethodAttribute.</target>
+        <note></note>
+      </trans-unit>
+      <trans-unit id="DynamicDataIEnumerableNull">
+        <source>Property or method {0} on {1} does not return IEnumerable&lt;object[]&gt;.</source>
+        <target state="new">Property or method {0} on {1} does not return IEnumerable&lt;object[]&gt;.</target>
+        <note></note>
+      </trans-unit>
+      <trans-unit id="DynamicDataValueNull">
+        <source>Value returned by property or method {0} shouldn't be null.</source>
+        <target state="new">Value returned by property or method {0} shouldn't be null.</target>
+        <note></note>
+      </trans-unit>
+      <trans-unit id="DynamicDataDisplayName">
+        <source>Method {0} must match the expected signature: public static {1} {0}({2}).</source>
+        <target state="new">Method {0} must match the expected signature: public static {1} {0}({2}).</target>
+        <note></note>
+      </trans-unit>
+      <trans-unit id="DynamicDataIEnumerableEmpty">
+        <source>Property or method {0} on {1} returns empty IEnumerable&lt;object[]&gt;.</source>
+        <target state="new">Property or method {0} on {1} returns empty IEnumerable&lt;object[]&gt;.</target>
+        <note></note>
+      </trans-unit>
+      <trans-unit id="AsyncUITestMethodWithNoDispatcherQueue">
+        <source>UITestMethodAttribute.DispatcherQueue should not be null. To use UITestMethodAttribute within a WinUI Desktop App, remember to set the static UITestMethodAttribute.DispatcherQueue during the test initialization.</source>
+        <target state="new">UITestMethodAttribute.DispatcherQueue should not be null. To use UITestMethodAttribute within a WinUI Desktop App, remember to set the static UITestMethodAttribute.DispatcherQueue during the test initialization.</target>
+        <note></note>
+      </trans-unit>
+      <trans-unit id="ArgumentXMustDeriveFromClassY">
+        <source>Type '{0}' is not assignable to '{1}'.</source>
+        <target state="new">Type '{0}' is not assignable to '{1}'.</target>
+        <note>
+      - {0} argument name like "applicationType"
+      - {1} fully qualified class name like "Microsoft.UI.Xaml.Application"
+    </note>
+      </trans-unit>
+    </body>
+  </file>
 </xliff>