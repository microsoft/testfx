﻿<?xml version="1.0" encoding="utf-8"?>
<xliff xmlns="urn:oasis:names:tc:xliff:document:1.2" xmlns:xsi="http://www.w3.org/2001/XMLSchema-instance" version="1.2" xsi:schemaLocation="urn:oasis:names:tc:xliff:document:1.2 xliff-core-1.2-transitional.xsd">
  <file datatype="xml" source-language="en" original="../FrameworkMessages.resx" target-language="es">
    <body>
      <trans-unit id="AccessStringInvalidSyntax">
        <source>Access string has invalid syntax.</source>
        <target state="translated">La cadena de acceso tiene una sintaxis no válida.</target>
        <note></note>
      </trans-unit>
      <trans-unit id="ActualHasMismatchedElements">
        <source>The expected collection contains {1} occurrence(s) of &lt;{2}&gt;. The actual collection contains {3} occurrence(s). {0}</source>
        <target state="translated">Apariciones que contiene la colección esperada: {1} de &lt;{2}&gt;. Apariciones que contiene la colección real: {3}. {0}</target>
        <note></note>
      </trans-unit>
      <trans-unit id="AllItemsAreUniqueFailMsg">
        <source>Duplicate item found:&lt;{1}&gt;. {0}</source>
        <target state="translated">Se encontró un elemento duplicado:&lt;{1}&gt;. {0}</target>
        <note></note>
      </trans-unit>
      <trans-unit id="AreEqualFailMsg">
        <source>Expected:&lt;{1}&gt;. Actual:&lt;{2}&gt;. {0}</source>
        <target state="translated">Se esperaba &lt;{1}&gt;, pero es &lt;{2}&gt;. {0}</target>
        <note></note>
      </trans-unit>
      <trans-unit id="AreEqualDeltaFailMsg">
        <source>Expected a difference no greater than &lt;{3}&gt; between expected value &lt;{1}&gt; and actual value &lt;{2}&gt;. {0}</source>
        <target state="translated">Se esperaba una diferencia no superior a &lt;{3}&gt; entre el valor esperado &lt;{1}&gt; y el valor actual &lt;{2}&gt;. {0}</target>
        <note></note>
      </trans-unit>
      <trans-unit id="AreEqualCaseFailMsg">
        <source>Expected:&lt;{1}&gt;. Case is different for actual value:&lt;{2}&gt;. {0}</source>
        <target state="translated">Se esperaba:&lt;{1}&gt;. La caja es diferente para el valor actual:&lt;{2}&gt;. {0}</target>
        <note></note>
      </trans-unit>
      <trans-unit id="AreEqualDifferentTypesFailMsg">
        <source>Expected:&lt;{1} ({2})&gt;. Actual:&lt;{3} ({4})&gt;. {0}</source>
        <target state="translated">Se esperaba:&lt;{1} ({2})&gt;, pero es:&lt;{3} ({4})&gt;. {0}</target>
        <note></note>
      </trans-unit>
      <trans-unit id="AreNotEqualFailMsg">
        <source>Expected any value except:&lt;{1}&gt;. Actual:&lt;{2}&gt;. {0}</source>
        <target state="translated">Se esperaba cualquier valor excepto &lt;{1}&gt;, pero es &lt;{2}&gt;. {0}</target>
        <note></note>
      </trans-unit>
      <trans-unit id="AreNotEqualDeltaFailMsg">
        <source>Expected a difference greater than &lt;{3}&gt; between expected value &lt;{1}&gt; and actual value &lt;{2}&gt;. {0}</source>
        <target state="translated">Se esperaba una diferencia mayor que &lt;{3}&gt; entre el valor esperado &lt;{1}&gt; y el valor actual &lt;{2}&gt;. {0}</target>
        <note></note>
      </trans-unit>
      <trans-unit id="AreSameGivenValues">
        <source>Do not pass value types to AreSame(). Values converted to Object will never be the same. Consider using AreEqual(). {0}</source>
        <target state="translated">No pase tipos de valor a AreSame(). Los valores convertidos a Object no serán nunca iguales. Considere el uso de AreEqual(). {0}</target>
        <note></note>
      </trans-unit>
      <trans-unit id="BothCollectionsEmpty">
        <source>Both collections are empty. {0}</source>
        <target state="translated">Ambas colecciones están vacías. {0}</target>
        <note></note>
      </trans-unit>
      <trans-unit id="BothCollectionsSameElements">
        <source>Both collection contain same elements.</source>
        <target state="translated">Ambas colecciones tienen los mismos elementos.</target>
        <note></note>
      </trans-unit>
      <trans-unit id="BothCollectionsSameReference">
        <source>Both collection references point to the same collection object. {0}</source>
        <target state="translated">Las referencias de ambas colecciones apuntan al mismo objeto de colección. {0}</target>
        <note></note>
      </trans-unit>
      <trans-unit id="BothSameElements">
        <source>Both collections contain the same elements. {0}</source>
        <target state="translated">Ambas colecciones tienen los mismos elementos. {0}</target>
        <note></note>
      </trans-unit>
      <trans-unit id="CollectionEqualReason">
        <source>{0}. {1}</source>
        <target state="translated">{0}. {1}</target>
        <note />
      </trans-unit>
      <trans-unit id="ContainsFail">
        <source>String '{0}' does not contain string '{1}'. {2}.</source>
        <target state="translated">La cadena '{0}' no contiene la cadena '{1}'. {2}.</target>
        <note></note>
      </trans-unit>
      <trans-unit id="ContainsItemFailMsg">
        <source>Expected collection to contain the specified item. {0}</source>
        <target state="new">Expected collection to contain the specified item. {0}</target>
        <note />
      </trans-unit>
      <trans-unit id="ContainsPredicateFailMsg">
        <source>Expected at least one item to match the predicate. {0}</source>
        <target state="new">Expected at least one item to match the predicate. {0}</target>
        <note />
      </trans-unit>
      <trans-unit id="ContainsSingleFailMsg">
        <source>Expected collection to contain exactly one element but found {1} element(s). {0}</source>
        <target state="new">Expected collection to contain exactly one element but found {1} element(s). {0}</target>
        <note />
      </trans-unit>
      <trans-unit id="ContainsSingleMatchFailMsg">
        <source>Expected exactly one item to match the predicate but found {1} item(s). {0}</source>
        <target state="new">Expected exactly one item to match the predicate but found {1} item(s). {0}</target>
        <note />
      </trans-unit>
      <trans-unit id="DoesNotContainFail">
        <source>String '{0}' does contain string '{1}'. {2}.</source>
        <target state="translated">La cadena '{0}' contiene la cadena '{1}'. {2}.</target>
        <note />
      </trans-unit>
<<<<<<< HEAD
      <trans-unit id="DoesNotEndWithFail">
        <source>String '{0}' ends with string '{1}'. {2}</source>
        <target state="new">String '{0}' ends with string '{1}'. {2}</target>
        <note />
      </trans-unit>
      <trans-unit id="DoesNotStartWithFail">
        <source>String '{0}' starts with string '{1}'. {2}</source>
        <target state="new">String '{0}' starts with string '{1}'. {2}</target>
=======
      <trans-unit id="DoesNotContainItemFailMsg">
        <source>Expected collection to not contain the specified item. {0}</source>
        <target state="new">Expected collection to not contain the specified item. {0}</target>
        <note />
      </trans-unit>
      <trans-unit id="DoesNotContainPredicateFailMsg">
        <source>Expected no items to match the predicate. {0}</source>
        <target state="new">Expected no items to match the predicate. {0}</target>
>>>>>>> 35b7726f
        <note />
      </trans-unit>
      <trans-unit id="DynamicDataInvalidMethodLayout">
        <source>Dynamic data method '{0}' should be static, parameterless and non-generic.</source>
        <target state="translated">El método de datos dinámicos '{0}' debe ser estático, sin parámetros y no genérico.</target>
        <note />
      </trans-unit>
      <trans-unit id="DynamicDataInvalidPropertyLayout">
        <source>Dynamic data property '{0}' should be static and have a getter.</source>
        <target state="translated">La propiedad de datos dinámicos '{0}' debe ser estática y tener un captador.</target>
        <note />
      </trans-unit>
      <trans-unit id="DynamicDataSourceShouldExistAndBeValid">
        <source>The dynamic data source '{0}' in type '{1}' should exist and be a property or a method.</source>
        <target state="translated">El origen de datos dinámico '{0}' en el tipo '{1}' debe existir y ser una propiedad o un método.</target>
        <note />
      </trans-unit>
      <trans-unit id="ElementNumbersDontMatch">
        <source>The number of elements in the collections do not match. Expected:&lt;{1}&gt;. Actual:&lt;{2}&gt;.{0}</source>
        <target state="translated">El número de elementos de las colecciones no coincide. Se esperaba:&lt;{1}&gt;, pero es:&lt;{2}&gt;.{0}</target>
        <note></note>
      </trans-unit>
      <trans-unit id="ElementsAtIndexDontMatch">
        <source>Element at index {0} do not match.
Expected: {1}
Actual: {2}</source>
        <target state="needs-review-translation">
          El elemento del índice {0} no coincide.
          Esperado: {1}
          Real: {2}
        </target>
        <note />
      </trans-unit>
      <trans-unit id="ElementTypesAtIndexDontMatch">
        <source>Element at index {1} is not of expected type. Expected type:&lt;{2}&gt;. Actual type:&lt;{3}&gt;.{0}</source>
        <target state="translated">El elemento del índice {1} no es del tipo esperado. Tipo esperado:&lt;{2}&gt;, pero es el tipo:&lt;{3}&gt;.{0}</target>
        <note></note>
      </trans-unit>
      <trans-unit id="EndsWithFail">
        <source>String '{0}' does not end with string '{1}'. {2}</source>
        <target state="needs-review-translation">La cadena '{0}' no termina con la cadena '{1}'. {2}.</target>
        <note />
      </trans-unit>
      <trans-unit id="AssertionFailed">
        <source>{0} failed. {1}</source>
        <target state="translated">Error de {0}. {1}</target>
        <note></note>
      </trans-unit>
      <trans-unit id="HasCountFailMsg">
        <source>Expected collection of size {1}. Actual: {2}. {0}</source>
        <target state="translated">Se esperaba una colección de tamaño {1}. Real: {2}. {0}</target>
        <note />
      </trans-unit>
      <trans-unit id="InvalidGitHubUrl">
        <source>Invalid GitHub ticket URL</source>
        <target state="translated">Dirección URL de vale de GitHub no válida</target>
        <note />
      </trans-unit>
      <trans-unit id="IsInRangeFail">
        <source>Value '{0}' is not within the expected range [{1}, {2}]. {3}</source>
        <target state="translated">El valor "{0}" no está dentro del rango esperado [{1}, {2}]. {3}</target>
        <note />
      </trans-unit>
      <trans-unit id="IsInstanceOfFailMsg">
        <source>{0} Expected type:&lt;{1}&gt;. Actual type:&lt;{2}&gt;.</source>
        <target state="translated">{0} Tipo esperado:&lt;{1}&gt;. Tipo real:&lt;{2}&gt;.</target>
        <note></note>
      </trans-unit>
      <trans-unit id="IsMatchFail">
        <source>String '{0}' does not match pattern '{1}'. {2}</source>
        <target state="needs-review-translation">La cadena '{0}' no coincide con el patrón '{1}'. {2}.</target>
        <note />
      </trans-unit>
      <trans-unit id="IsNotEmptyFailMsg">
        <source>Expected collection to contain any item but it is empty. {0}</source>
        <target state="translated">Se esperaba que la colección contenga cualquier elemento, pero está vacía. {0}</target>
        <note />
      </trans-unit>
      <trans-unit id="IsNotInstanceOfFailMsg">
        <source>Wrong Type:&lt;{1}&gt;. Actual type:&lt;{2}&gt;. {0}</source>
        <target state="translated">Tipo incorrecto:&lt;{1}&gt;. Tipo actual:&lt;{2}&gt;. {0}</target>
        <note></note>
      </trans-unit>
      <trans-unit id="IsNotMatchFail">
        <source>String '{0}' matches pattern '{1}'. {2}</source>
        <target state="needs-review-translation">La cadena '{0}' coincide con el patrón '{1}'. {2}.</target>
        <note />
      </trans-unit>
      <trans-unit id="DoNotUseAssertEquals">
        <source>Assert.Equals should not be used for Assertions. Please use Assert.AreEqual &amp; overloads instead.</source>
        <target state="translated">No se debe usar Assert.Equals para aserciones. Use Assert.AreEqual y Overloads en su lugar.</target>
        <note></note>
      </trans-unit>
      <trans-unit id="PrivateAccessorMemberNotFound">
        <source>
      The member specified ({0}) could not be found. You might need to regenerate your private accessor,
      or the member may be private and defined on a base class. If the latter is true, you need to pass the type
      that defines the member into PrivateObject's constructor.
    </source>
        <target state="needs-review-translation">
          No se encontró el miembro especificado ({0}). Es posible que tenga que volver a generar el descriptor de acceso privado,
          o que el miembro sea privado y esté definido en una clase base. Si esto último es cierto, debe pasar el tipo
          que define el miembro al constructor de PrivateObject.
        </target>
        <note />
      </trans-unit>
      <trans-unit id="PrivateAccessorConstructorNotFound">
        <source>
      The constructor with the specified signature could not be found. You might need to regenerate your private accessor,
      or the member may be private and defined on a base class. If the latter is true, you need to pass the type
      that defines the member into PrivateObject's constructor.
    </source>
        <target state="needs-review-translation">
          No se encontró el constructor con la signatura especificada. Es posible que tenga que volver a generar el descriptor de acceso privado,
          o que el miembro sea privado y esté definido en una clase base. Si esto último es cierto, debe pasar el tipo
          que define el miembro al constructor de PrivateObject.
        </target>
        <note />
      </trans-unit>
      <trans-unit id="NullParameterToAssert">
        <source>The parameter '{0}' is invalid. The value cannot be null. {1}.</source>
        <target state="translated">El parámetro '{0}' no es válido. El valor no puede ser null. {1}.</target>
        <note></note>
      </trans-unit>
      <trans-unit id="NumberOfElementsDiff">
        <source>Different number of elements.</source>
        <target state="translated">Número diferente de elementos.</target>
        <note></note>
      </trans-unit>
      <trans-unit id="StartsWithFail">
        <source>String '{0}' does not start with string '{1}'. {2}</source>
        <target state="needs-review-translation">La cadena '{0}' no empieza con la cadena '{1}'. {2}.</target>
        <note />
      </trans-unit>
      <trans-unit id="InvalidPropertyType">
        <source>The property {0} has type {1}; expected type {2}.</source>
        <target state="translated">La propiedad {0} tiene el tipo {1}; se esperaba el tipo {2}.</target>
        <note></note>
      </trans-unit>
      <trans-unit id="Common_NullInMessages">
        <source>(null)</source>
        <target state="translated">(null)</target>
        <note></note>
      </trans-unit>
      <trans-unit id="Common_ObjectString">
        <source>(object)</source>
        <target state="translated">(objeto)</target>
        <note></note>
      </trans-unit>
      <trans-unit id="UTF_ExpectedExceptionTypeMustDeriveFromException">
        <source>The expected exception type must be System.Exception or a type derived from System.Exception.</source>
        <target state="translated">El tipo de excepción esperado debe ser System.Exception o un tipo derivado de System.Exception.</target>
        <note></note>
      </trans-unit>
      <trans-unit id="UTF_TestMethodNoExceptionDefault">
        <source>Test method did not throw an exception. An exception was expected by attribute {0} defined on the test method.</source>
        <target state="translated">El método de prueba no inició una excepción. El atributo {0} definido en el método de prueba esperaba una excepción.</target>
        <note></note>
      </trans-unit>
      <trans-unit id="UTF_TestMethodNoException">
        <source>Test method did not throw expected exception {0}. {1}</source>
        <target state="translated">El método de prueba no inició la excepción esperada {0}. {1}</target>
        <note></note>
      </trans-unit>
      <trans-unit id="UTF_TestMethodWrongException">
        <source>Test method threw exception {0}, but exception {1} was expected. Exception message: {2}</source>
        <target state="translated">El método de prueba inició la excepción {0}, pero se esperaba la excepción {1}. Mensaje de la excepción: {2}</target>
        <note></note>
      </trans-unit>
      <trans-unit id="UTF_TestMethodWrongExceptionDerivedAllowed">
        <source>Test method threw exception {0}, but exception {1} or a type derived from it was expected. Exception message: {2}</source>
        <target state="translated">El método de prueba inició la excepción {0}, pero se esperaba la excepción {1} o un tipo derivado de ella. Mensaje de la excepción: {2}</target>
        <note></note>
      </trans-unit>
      <trans-unit id="UTF_FailedToGetExceptionMessage">
        <source>(Failed to get the message for an exception of type {0} due to an exception.)</source>
        <target state="translated">(No se pudo obtener el mensaje para una excepción del tipo {0} debido a una excepción.)</target>
        <note></note>
      </trans-unit>
      <trans-unit id="NoExceptionThrown">
        <source>Expected exception type:&lt;{1}&gt; but no exception was thrown. {0}</source>
        <target state="translated">Tipo de excepción esperada:&lt;{1}&gt; pero no se lanzó ninguna excepción. {0}</target>
        <note />
      </trans-unit>
      <trans-unit id="WrongExceptionThrown">
        <source>Expected exception type:&lt;{1}&gt;. Actual exception type:&lt;{2}&gt;. {0}</source>
        <target state="translated">Tipo de excepción esperada:&lt;{1}&gt;. Tipo de excepción actual: &lt;{2}&gt;. {0}</target>
        <note />
      </trans-unit>
      <trans-unit id="DataDrivenResultDisplayName">
        <source>{0} ({1})</source>
        <target state="translated">{0} ({1})</target>
        <note></note>
      </trans-unit>
      <trans-unit id="AsyncUITestMethodNotSupported">
        <source>async TestMethod with UITestMethodAttribute are not supported. Either remove async or use TestMethodAttribute.</source>
        <target state="translated">async TestMethod con UITestMethodAttribute no son compatibles. Quite async o use TestMethodAttribute.</target>
        <note></note>
      </trans-unit>
      <trans-unit id="DynamicDataIEnumerableNull">
        <source>Property or method {0} on {1} return type is not assignable to 'IEnumerable'.</source>
        <target state="translated">La propiedad o el método {0} en el tipo de retorno {1} no se puede asignar a "IEnumerable".</target>
        <note />
      </trans-unit>
      <trans-unit id="DynamicDataValueNull">
        <source>Value returned by property or method {0} shouldn't be null.</source>
        <target state="translated">El valor devuelto por la propiedad o el método {0} no debe ser nulo.</target>
        <note></note>
      </trans-unit>
      <trans-unit id="DynamicDataDisplayName">
        <source>Method {0} must match the expected signature: public static {1} {0}({2}).</source>
        <target state="translated">El método {0} debe coincidir con la signatura esperada: {1} {0}({2}) estática pública.</target>
        <note></note>
      </trans-unit>
      <trans-unit id="DynamicDataIEnumerableEmpty">
        <source>Property or method {0} on {1} returns empty IEnumerable&lt;object[]&gt;.</source>
        <target state="translated">La propiedad o el método {0} en {1} devuelve un elemento IEnumerable&lt;object[]&gt; vacío.</target>
        <note></note>
      </trans-unit>
      <trans-unit id="AsyncUITestMethodWithNoDispatcherQueue">
        <source>UITestMethodAttribute.DispatcherQueue should not be null. To use UITestMethodAttribute within a WinUI Desktop App, remember to set the static UITestMethodAttribute.DispatcherQueue during the test initialization.</source>
        <target state="translated">UITestMethodAttribute.DispatcherQueue no debe ser null. Para usar UITestMethodAttribute en una aplicación de escritorio WinUI, recuerde establecer el UITestMethodAttribute.DispatcherQueue estático durante la inicialización de la prueba.</target>
        <note></note>
      </trans-unit>
      <trans-unit id="ArgumentXMustDeriveFromClassY">
        <source>Type '{0}' is not assignable to '{1}'.</source>
        <target state="needs-review-translation">Tipo "{0}" no se puede asignar a "{1}".</target>
        <note>
      - {0} argument name like "applicationType"
      - {1} fully qualified class name like "Microsoft.UI.Xaml.Application"
    </note>
      </trans-unit>
      <trans-unit id="IsGreaterThanFailMsg">
        <source>Actual value &lt;{2}&gt; is not greater than expected value &lt;{1}&gt;. {0}</source>
        <target state="new">Actual value &lt;{2}&gt; is not greater than expected value &lt;{1}&gt;. {0}</target>
        <note></note>
      </trans-unit>
      <trans-unit id="IsGreaterThanOrEqualToFailMsg">
        <source>Actual value &lt;{2}&gt; is not greater than or equal to expected value &lt;{1}&gt;. {0}</source>
        <target state="new">Actual value &lt;{2}&gt; is not greater than or equal to expected value &lt;{1}&gt;. {0}</target>
        <note></note>
      </trans-unit>
      <trans-unit id="IsLessThanFailMsg">
        <source>Actual value &lt;{2}&gt; is not less than expected value &lt;{1}&gt;. {0}</source>
        <target state="new">Actual value &lt;{2}&gt; is not less than expected value &lt;{1}&gt;. {0}</target>
        <note></note>
      </trans-unit>
      <trans-unit id="IsLessThanOrEqualToFailMsg">
        <source>Actual value &lt;{2}&gt; is not less than or equal to expected value &lt;{1}&gt;. {0}</source>
        <target state="new">Actual value &lt;{2}&gt; is not less than or equal to expected value &lt;{1}&gt;. {0}</target>
        <note></note>
      </trans-unit>
      <trans-unit id="IsPositiveFailMsg">
        <source>Expected value &lt;{1}&gt; to be positive. {0}</source>
        <target state="new">Expected value &lt;{1}&gt; to be positive. {0}</target>
        <note></note>
      </trans-unit>
      <trans-unit id="IsNegativeFailMsg">
        <source>Expected value &lt;{1}&gt; to be negative. {0}</source>
        <target state="new">Expected value &lt;{1}&gt; to be negative. {0}</target>
        <note></note>
      </trans-unit>
    </body>
  </file>
</xliff><|MERGE_RESOLUTION|>--- conflicted
+++ resolved
@@ -107,7 +107,16 @@
         <target state="translated">La cadena '{0}' contiene la cadena '{1}'. {2}.</target>
         <note />
       </trans-unit>
-<<<<<<< HEAD
+      <trans-unit id="DoesNotContainItemFailMsg">
+        <source>Expected collection to not contain the specified item. {0}</source>
+        <target state="new">Expected collection to not contain the specified item. {0}</target>
+        <note />
+      </trans-unit>
+      <trans-unit id="DoesNotContainPredicateFailMsg">
+        <source>Expected no items to match the predicate. {0}</source>
+        <target state="new">Expected no items to match the predicate. {0}</target>
+        <note />
+      </trans-unit>
       <trans-unit id="DoesNotEndWithFail">
         <source>String '{0}' ends with string '{1}'. {2}</source>
         <target state="new">String '{0}' ends with string '{1}'. {2}</target>
@@ -116,16 +125,6 @@
       <trans-unit id="DoesNotStartWithFail">
         <source>String '{0}' starts with string '{1}'. {2}</source>
         <target state="new">String '{0}' starts with string '{1}'. {2}</target>
-=======
-      <trans-unit id="DoesNotContainItemFailMsg">
-        <source>Expected collection to not contain the specified item. {0}</source>
-        <target state="new">Expected collection to not contain the specified item. {0}</target>
-        <note />
-      </trans-unit>
-      <trans-unit id="DoesNotContainPredicateFailMsg">
-        <source>Expected no items to match the predicate. {0}</source>
-        <target state="new">Expected no items to match the predicate. {0}</target>
->>>>>>> 35b7726f
         <note />
       </trans-unit>
       <trans-unit id="DynamicDataInvalidMethodLayout">
