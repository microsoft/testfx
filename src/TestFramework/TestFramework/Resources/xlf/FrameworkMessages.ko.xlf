<<<<<<< HEAD
﻿<?xml version="1.0" encoding="utf-8"?>
<xliff xmlns="urn:oasis:names:tc:xliff:document:1.2" xmlns:xsi="http://www.w3.org/2001/XMLSchema-instance" version="1.2" xsi:schemaLocation="urn:oasis:names:tc:xliff:document:1.2 xliff-core-1.2-transitional.xsd">
  <file datatype="xml" source-language="en" original="../FrameworkMessages.resx" target-language="ko">
    <body>
      <trans-unit id="AccessStringInvalidSyntax">
        <source>Access string has invalid syntax.</source>
        <target state="translated">액세스 문자열의 구문이 잘못되었습니다.</target>
        <note></note>
      </trans-unit>
      <trans-unit id="ActualHasMismatchedElements">
        <source>The expected collection contains {1} occurrence(s) of &lt;{2}&gt;. The actual collection contains {3} occurrence(s). {0}</source>
        <target state="translated">필요한 컬렉션에 &lt;{2}&gt;은(는) {1}개가 포함되어야 하는데 실제 컬렉션에는 {3}개가 포함되어 있습니다. {0}</target>
        <note></note>
      </trans-unit>
      <trans-unit id="AllItemsAreUniqueFailMsg">
        <source>Duplicate item found:&lt;{1}&gt;. {0}</source>
        <target state="translated">중복된 항목이 있습니다. &lt;{1}&gt;. {0}</target>
        <note></note>
      </trans-unit>
      <trans-unit id="AreEqualFailMsg">
        <source>Expected:&lt;{1}&gt;. Actual:&lt;{2}&gt;. {0}</source>
        <target state="translated">예상 값: &lt;{1}&gt;. 실제 값: &lt;{2}&gt;. {0}</target>
        <note></note>
      </trans-unit>
      <trans-unit id="AreEqualDeltaFailMsg">
        <source>Expected a difference no greater than &lt;{3}&gt; between expected value &lt;{1}&gt; and actual value &lt;{2}&gt;. {0}</source>
        <target state="translated">예상 값 &lt;{1}&gt;과(와) 실제 값 &lt;{2}&gt;의 차이가 &lt;{3}&gt;보다 크지 않아야 합니다. {0}</target>
        <note></note>
      </trans-unit>
      <trans-unit id="AreEqualCaseFailMsg">
        <source>Expected:&lt;{1}&gt;. Case is different for actual value:&lt;{2}&gt;. {0}</source>
        <target state="translated">예상 값: &lt;{1}&gt;. 대/소문자가 다른 실제 값: &lt;{2}&gt;. {0}</target>
        <note></note>
      </trans-unit>
      <trans-unit id="AreEqualDifferentTypesFailMsg">
        <source>Expected:&lt;{1} ({2})&gt;. Actual:&lt;{3} ({4})&gt;. {0}</source>
        <target state="translated">예상 값: &lt;{1} ({2})&gt;. 실제 값: &lt;{3} ({4})&gt;. {0}</target>
        <note></note>
      </trans-unit>
      <trans-unit id="AreNotEqualFailMsg">
        <source>Expected any value except:&lt;{1}&gt;. Actual:&lt;{2}&gt;. {0}</source>
        <target state="translated">예상 값: &lt;{1}&gt;을(를) 제외한 모든 값. 실제 값: &lt;{2}&gt;. {0}</target>
        <note></note>
      </trans-unit>
      <trans-unit id="AreNotEqualDeltaFailMsg">
        <source>Expected a difference greater than &lt;{3}&gt; between expected value &lt;{1}&gt; and actual value &lt;{2}&gt;. {0}</source>
        <target state="translated">예상 값 &lt;{1}&gt;과(와) 실제 값 &lt;{2}&gt;의 차이가 &lt;{3}&gt;보다 커야 합니다. {0}</target>
        <note></note>
      </trans-unit>
      <trans-unit id="AreSameGivenValues">
        <source>Do not pass value types to AreSame(). Values converted to Object will never be the same. Consider using AreEqual(). {0}</source>
        <target state="translated">AreSame()에 값 형식을 전달하면 안 됩니다. Object로 변환된 값은 동일한 값으로 간주되지 않습니다. AreEqual()을 사용해 보세요. {0}</target>
        <note></note>
      </trans-unit>
      <trans-unit id="BothCollectionsEmpty">
        <source>Both collections are empty. {0}</source>
        <target state="translated">두 컬렉션이 모두 비어 있습니다. {0}</target>
        <note></note>
      </trans-unit>
      <trans-unit id="BothCollectionsSameElements">
        <source>Both collection contain same elements.</source>
        <target state="translated">두 컬렉션에 같은 요소가 포함되어 있습니다.</target>
        <note></note>
      </trans-unit>
      <trans-unit id="BothCollectionsSameReference">
        <source>Both collection references point to the same collection object. {0}</source>
        <target state="translated">두 컬렉션 참조가 동일한 컬렉션 개체를 가리킵니다. {0}</target>
        <note></note>
      </trans-unit>
      <trans-unit id="BothSameElements">
        <source>Both collections contain the same elements. {0}</source>
        <target state="translated">두 컬렉션에 같은 요소가 포함되어 있습니다. {0}</target>
        <note></note>
      </trans-unit>
      <trans-unit id="CollectionEqualReason">
        <source>{0}({1})</source>
        <target state="translated">{0}({1})</target>
        <note></note>
      </trans-unit>
      <trans-unit id="ContainsFail">
        <source>String '{0}' does not contain string '{1}'. {2}.</source>
        <target state="translated">'{0}' 문자열이 '{1}' 문자열을 포함하지 않습니다. {2}</target>
        <note></note>
      </trans-unit>
      <trans-unit id="DataRowDisplayNameMethod">
        <source>Method {0} must match the expected signature: public static {1} {0}({2}).</source>
        <target state="new">Method {0} must match the expected signature: public static {1} {0}({2}).</target>
        <note />
      </trans-unit>
      <trans-unit id="ElementNumbersDontMatch">
        <source>The number of elements in the collections do not match. Expected:&lt;{1}&gt;. Actual:&lt;{2}&gt;.{0}</source>
        <target state="translated">컬렉션의 요소 수가 일치하지 않습니다. 예상 값: &lt;{1}&gt;. 실제 값: &lt;{2}&gt;.{0}</target>
        <note></note>
      </trans-unit>
      <trans-unit id="ElementsAtIndexDontMatch">
        <source>Element at index {0} do not match.</source>
        <target state="translated">인덱스 {0}에 있는 요소가 일치하지 않습니다.</target>
        <note></note>
      </trans-unit>
      <trans-unit id="ElementTypesAtIndexDontMatch">
        <source>Element at index {1} is not of expected type. Expected type:&lt;{2}&gt;. Actual type:&lt;{3}&gt;.{0}</source>
        <target state="translated">인덱스 {1}에 있는 요소가 필요한 형식이 아닙니다. 필요한 형식: &lt;{2}&gt;, 실제 형식: &lt;{3}&gt;.{0}</target>
        <note></note>
      </trans-unit>
      <trans-unit id="ElementTypesAtIndexDontMatch2">
        <source>Element at index {1} is (null). Expected type:&lt;{2}&gt;.{0}</source>
        <target state="translated">인덱스 {1}에 있는 요소가 (null)입니다. 필요한 형식: &lt;{2}&gt;.{0}</target>
        <note></note>
      </trans-unit>
      <trans-unit id="EndsWithFail">
        <source>String '{0}' does not end with string '{1}'. {2}.</source>
        <target state="translated">'{0}' 문자열이 '{1}' 문자열로 끝나지 않습니다. {2}</target>
        <note></note>
      </trans-unit>
      <trans-unit id="EqualsTesterInvalidArgs">
        <source>Invalid argument- EqualsTester can't use nulls.</source>
        <target state="translated">잘못된 인수 - EqualsTester에는 null을 사용할 수 없습니다.</target>
        <note></note>
      </trans-unit>
      <trans-unit id="ErrorInvalidCast">
        <source>Cannot convert object of type {0} to {1}.</source>
        <target state="translated">{0} 형식의 개체를 {1}(으)로 변환할 수 없습니다.</target>
        <note></note>
      </trans-unit>
      <trans-unit id="AssertionFailed">
        <source>{0} failed. {1}</source>
        <target state="translated">{0}이(가) 실패했습니다. {1}</target>
        <note></note>
      </trans-unit>
      <trans-unit id="InternalObjectNotValid">
        <source>The internal object referenced is no longer valid.</source>
        <target state="translated">참조된 내부 개체가 더 이상 유효하지 않습니다.</target>
        <note></note>
      </trans-unit>
      <trans-unit id="InvalidParameterToAssert">
        <source>The parameter '{0}' is invalid. {1}.</source>
        <target state="translated">'{0}' 매개 변수가 잘못되었습니다. {1}</target>
        <note></note>
      </trans-unit>
      <trans-unit id="IsInstanceOfFailMsg">
        <source>{0} Expected type:&lt;{1}&gt;. Actual type:&lt;{2}&gt;.</source>
        <target state="translated">{0} 예상 형식: &lt;{1}&gt;, 실제 형식: &lt;{2}&gt;.</target>
        <note></note>
      </trans-unit>
      <trans-unit id="IsMatchFail">
        <source>String '{0}' does not match pattern '{1}'. {2}.</source>
        <target state="translated">'{0}' 문자열이 '{1}' 패턴과 일치하지 않습니다. {2}</target>
        <note></note>
      </trans-unit>
      <trans-unit id="IsNotInstanceOfFailMsg">
        <source>Wrong Type:&lt;{1}&gt;. Actual type:&lt;{2}&gt;. {0}</source>
        <target state="translated">잘못된 형식: &lt;{1}&gt;, 실제 형식: &lt;{2}&gt;. {0}</target>
        <note></note>
      </trans-unit>
      <trans-unit id="IsNotMatchFail">
        <source>String '{0}' matches pattern '{1}'. {2}.</source>
        <target state="translated">'{0}' 문자열이 '{1}' 패턴과 일치합니다. {2}</target>
        <note></note>
      </trans-unit>
      <trans-unit id="DoNotUseAssertEquals">
        <source>Assert.Equals should not be used for Assertions. Please use Assert.AreEqual &amp; overloads instead.</source>
        <target state="translated">어설션에 Assert.Equals를 사용할 수 없습니다. 대신 Assert.AreEqual 및 오버로드를 사용하세요.</target>
        <note></note>
      </trans-unit>
      <trans-unit id="PrivateAccessorMemberNotFound">
        <source>
      The member specified ({0}) could not be found. You might need to regenerate your private accessor,
      or the member may be private and defined on a base class. If the latter is true, you need to pass the type
      that defines the member into PrivateObject's constructor.
    </source>
        <target state="translated">
      지정한 멤버({0})를 찾을 수 없습니다. 프라이빗 접근자를 다시 생성해야 할 수 있습니다.
      또는 멤버가 기본 클래스에 정의된 프라이빗 멤버일 수 있습니다. 기본 클래스에 정의된 전용 멤버인 경우에는 이 멤버를 정의하는 형식을
      PrivateObject의 생성자에 전달해야 합니다.
    </target>
        <note></note>
      </trans-unit>
      <trans-unit id="PrivateAccessorConstructorNotFound">
        <source>
      The constructor with the specified signature could not be found. You might need to regenerate your private accessor,
      or the member may be private and defined on a base class. If the latter is true, you need to pass the type
      that defines the member into PrivateObject's constructor.
    </source>
        <target state="translated">
      지정한 서명을 가진 생성자를 찾을 수 없습니다. 프라이빗 접근자를 다시 생성해야 할 수 있습니다.
      또는 멤버가 기본 클래스에 정의된 프라이빗 멤버일 수 있습니다. 기본 클래스에 정의된 전용 멤버인 경우에는 이 멤버를 정의하는 형식을
      PrivateObject의 생성자에 전달해야 합니다.
    </target>
        <note></note>
      </trans-unit>
      <trans-unit id="NullParameterToAssert">
        <source>The parameter '{0}' is invalid. The value cannot be null. {1}.</source>
        <target state="translated">'{0}' 매개 변수가 잘못되었습니다. 이 값은 null일 수 없습니다. {1}.</target>
        <note></note>
      </trans-unit>
      <trans-unit id="NumberOfElementsDiff">
        <source>Different number of elements.</source>
        <target state="translated">요소 수가 다릅니다.</target>
        <note></note>
      </trans-unit>
      <trans-unit id="StartsWithFail">
        <source>String '{0}' does not start with string '{1}'. {2}.</source>
        <target state="translated">'{0}' 문자열이 '{1}' 문자열로 시작되지 않습니다. {2}</target>
        <note></note>
      </trans-unit>
      <trans-unit id="InvalidPropertyType">
        <source>The property {0} has type {1}; expected type {2}.</source>
        <target state="translated">{0} 속성의 형식은 {2}이어야 하는데 실제로는 {1}입니다.</target>
        <note></note>
      </trans-unit>
      <trans-unit id="Common_NullInMessages">
        <source>(null)</source>
        <target state="translated">(null)</target>
        <note></note>
      </trans-unit>
      <trans-unit id="Common_ObjectString">
        <source>(object)</source>
        <target state="translated">(개체)</target>
        <note></note>
      </trans-unit>
      <trans-unit id="UTF_ExpectedExceptionTypeMustDeriveFromException">
        <source>The expected exception type must be System.Exception or a type derived from System.Exception.</source>
        <target state="translated">예상 예외 형식은 System.Exception이거나 System.Exception에서 파생된 형식이어야 합니다.</target>
        <note></note>
      </trans-unit>
      <trans-unit id="UTF_TestMethodNoExceptionDefault">
        <source>Test method did not throw an exception. An exception was expected by attribute {0} defined on the test method.</source>
        <target state="translated">테스트 메서드에서 예외를 throw하지 않았습니다. 예외는 테스트 메서드에 정의된 {0} 특성에 의해 예상되었습니다.</target>
        <note></note>
      </trans-unit>
      <trans-unit id="UTF_TestMethodNoException">
        <source>Test method did not throw expected exception {0}. {1}</source>
        <target state="translated">테스트 메서드에서 예상 예외 {0}을(를) throw하지 않았습니다. {1}</target>
        <note></note>
      </trans-unit>
      <trans-unit id="UTF_TestMethodWrongException">
        <source>Test method threw exception {0}, but exception {1} was expected. Exception message: {2}</source>
        <target state="translated">테스트 메서드에서 {0} 예외를 throw했지만 {1} 예외를 예상했습니다. 예외 메시지: {2}</target>
        <note></note>
      </trans-unit>
      <trans-unit id="UTF_TestMethodWrongExceptionDerivedAllowed">
        <source>Test method threw exception {0}, but exception {1} or a type derived from it was expected. Exception message: {2}</source>
        <target state="translated">테스트 메서드에서 {0} 예외를 throw했지만 {1} 예외 또는 해당 예외에서 파생된 형식을 예상했습니다. 예외 메시지: {2}</target>
        <note></note>
      </trans-unit>
      <trans-unit id="UTF_FailedToGetExceptionMessage">
        <source>(Failed to get the message for an exception of type {0} due to an exception.)</source>
        <target state="translated">(예외로 인해 {0} 형식의 예외에 대한 메시지를 가져오지 못했습니다.)</target>
        <note></note>
      </trans-unit>
      <trans-unit id="NoExceptionThrown">
        <source>No exception thrown. {1} exception was expected. {0}</source>
        <target state="translated">{1} 예외를 예상했지만 예외가 throw되지 않았습니다. {0}</target>
        <note></note>
      </trans-unit>
      <trans-unit id="WrongExceptionThrown">
        <source>Threw exception {2}, but exception {1} was expected. {0}
Exception Message: {3}
Stack Trace: {4}</source>
        <target state="translated">{1} 예외를 예상했지만 {2} 예외를 throw했습니다. {0}
예외 메시지: {3}
스택 추적: {4}</target>
        <note></note>
      </trans-unit>
      <trans-unit id="NoDataRow">
        <source>No test data source specified. Atleast one TestDataSource is required with DataTestMethodAttribute.</source>
        <target state="translated">테스트 데이터 소스가 지정되지 않았습니다. DataTestMethodAttribute에는 하나 이상의 TestDataSource가 필요합니다.</target>
        <note></note>
      </trans-unit>
      <trans-unit id="DataDrivenResultDisplayName">
        <source>{0} ({1})</source>
        <target state="translated">{0}({1})</target>
        <note></note>
      </trans-unit>
      <trans-unit id="AsyncUITestMethodNotSupported">
        <source>async TestMethod with UITestMethodAttribute are not supported. Either remove async or use TestMethodAttribute.</source>
        <target state="translated">async TestMethod with UITestMethodAttribute는 지원되지 않습니다. async를 제거하거나 TestMethodAttribute를 사용하세요.</target>
        <note></note>
      </trans-unit>
      <trans-unit id="DynamicDataIEnumerableNull">
        <source>Property or method {0} on {1} does not return IEnumerable&lt;object[]&gt;.</source>
        <target state="translated">{1}의 속성 또는 메서드 {0}이(가) IEnumerable&lt;object[]&gt;를 반환하지 않습니다.</target>
        <note></note>
      </trans-unit>
      <trans-unit id="DynamicDataValueNull">
        <source>Value returned by property or method {0} shouldn't be null.</source>
        <target state="translated">속성 또는 메서드 {0}에 의해 반환된 값은 null일 수 없습니다.</target>
        <note></note>
      </trans-unit>
      <trans-unit id="DynamicDataDisplayName">
        <source>Method {0} must match the expected signature: public static {1} {0}({2}).</source>
        <target state="translated">메서드 {0}은(는) 다음 예상 시그니처와 일치해야 합니다. 공용 정적 {1} {0}({2}).</target>
        <note></note>
      </trans-unit>
      <trans-unit id="DynamicDataIEnumerableEmpty">
        <source>Property or method {0} on {1} returns empty IEnumerable&lt;object[]&gt;.</source>
        <target state="translated">{1}의 속성 또는 메서드 {0}이(가) 빈 IEnumerable&lt;object[]&gt;를 반환합니다.</target>
        <note></note>
      </trans-unit>
      <trans-unit id="AsyncUITestMethodWithNoDispatcherQueue">
        <source>UITestMethodAttribute.DispatcherQueue should not be null. To use UITestMethodAttribute within a WinUI Desktop App, remember to set the static UITestMethodAttribute.DispatcherQueue during the test initialization.</source>
        <target state="translated">UITestMethodAttribute.DispatcherQueue는 null이 아니어야 합니다. WinUI 데스크톱 앱 내에서 UITestMethodAttribute를 사용하려면 테스트 초기화 중에 정적 UITestMethodAttribute.DispatcherQueue를 설정해야 합니다.</target>
        <note></note>
      </trans-unit>
      <trans-unit id="ArgumentXMustDeriveFromClassY">
        <source>Type '{0}' is not assignable to '{1}'.</source>
        <target state="translated">'{0}' 형식은 '{1}'에 할당할 수 없습니다.</target>
        <note>
      - {0} argument name like "applicationType"
      - {1} fully qualified class name like "Microsoft.UI.Xaml.Application"
    </note>
      </trans-unit>
    </body>
  </file>
=======
﻿<?xml version="1.0" encoding="utf-8"?>
<xliff xmlns="urn:oasis:names:tc:xliff:document:1.2" xmlns:xsi="http://www.w3.org/2001/XMLSchema-instance" version="1.2" xsi:schemaLocation="urn:oasis:names:tc:xliff:document:1.2 xliff-core-1.2-transitional.xsd">
  <file datatype="xml" source-language="en" original="../FrameworkMessages.resx" target-language="ko">
    <body>
      <trans-unit id="AccessStringInvalidSyntax">
        <source>Access string has invalid syntax.</source>
        <target state="new">Access string has invalid syntax.</target>
        <note></note>
      </trans-unit>
      <trans-unit id="ActualHasMismatchedElements">
        <source>The expected collection contains {1} occurrence(s) of &lt;{2}&gt;. The actual collection contains {3} occurrence(s). {0}</source>
        <target state="new">The expected collection contains {1} occurrence(s) of &lt;{2}&gt;. The actual collection contains {3} occurrence(s). {0}</target>
        <note></note>
      </trans-unit>
      <trans-unit id="AllItemsAreUniqueFailMsg">
        <source>Duplicate item found:&lt;{1}&gt;. {0}</source>
        <target state="new">Duplicate item found:&lt;{1}&gt;. {0}</target>
        <note></note>
      </trans-unit>
      <trans-unit id="AreEqualFailMsg">
        <source>Expected:&lt;{1}&gt;. Actual:&lt;{2}&gt;. {0}</source>
        <target state="new">Expected:&lt;{1}&gt;. Actual:&lt;{2}&gt;. {0}</target>
        <note></note>
      </trans-unit>
      <trans-unit id="AreEqualDeltaFailMsg">
        <source>Expected a difference no greater than &lt;{3}&gt; between expected value &lt;{1}&gt; and actual value &lt;{2}&gt;. {0}</source>
        <target state="new">Expected a difference no greater than &lt;{3}&gt; between expected value &lt;{1}&gt; and actual value &lt;{2}&gt;. {0}</target>
        <note></note>
      </trans-unit>
      <trans-unit id="AreEqualCaseFailMsg">
        <source>Expected:&lt;{1}&gt;. Case is different for actual value:&lt;{2}&gt;. {0}</source>
        <target state="new">Expected:&lt;{1}&gt;. Case is different for actual value:&lt;{2}&gt;. {0}</target>
        <note></note>
      </trans-unit>
      <trans-unit id="AreEqualDifferentTypesFailMsg">
        <source>Expected:&lt;{1} ({2})&gt;. Actual:&lt;{3} ({4})&gt;. {0}</source>
        <target state="new">Expected:&lt;{1} ({2})&gt;. Actual:&lt;{3} ({4})&gt;. {0}</target>
        <note></note>
      </trans-unit>
      <trans-unit id="AreNotEqualFailMsg">
        <source>Expected any value except:&lt;{1}&gt;. Actual:&lt;{2}&gt;. {0}</source>
        <target state="new">Expected any value except:&lt;{1}&gt;. Actual:&lt;{2}&gt;. {0}</target>
        <note></note>
      </trans-unit>
      <trans-unit id="AreNotEqualDeltaFailMsg">
        <source>Expected a difference greater than &lt;{3}&gt; between expected value &lt;{1}&gt; and actual value &lt;{2}&gt;. {0}</source>
        <target state="new">Expected a difference greater than &lt;{3}&gt; between expected value &lt;{1}&gt; and actual value &lt;{2}&gt;. {0}</target>
        <note></note>
      </trans-unit>
      <trans-unit id="AreSameGivenValues">
        <source>Do not pass value types to AreSame(). Values converted to Object will never be the same. Consider using AreEqual(). {0}</source>
        <target state="new">Do not pass value types to AreSame(). Values converted to Object will never be the same. Consider using AreEqual(). {0}</target>
        <note></note>
      </trans-unit>
      <trans-unit id="BothCollectionsEmpty">
        <source>Both collections are empty. {0}</source>
        <target state="new">Both collections are empty. {0}</target>
        <note></note>
      </trans-unit>
      <trans-unit id="BothCollectionsSameElements">
        <source>Both collection contain same elements.</source>
        <target state="new">Both collection contain same elements.</target>
        <note></note>
      </trans-unit>
      <trans-unit id="BothCollectionsSameReference">
        <source>Both collection references point to the same collection object. {0}</source>
        <target state="new">Both collection references point to the same collection object. {0}</target>
        <note></note>
      </trans-unit>
      <trans-unit id="BothSameElements">
        <source>Both collections contain the same elements. {0}</source>
        <target state="new">Both collections contain the same elements. {0}</target>
        <note></note>
      </trans-unit>
      <trans-unit id="CollectionEqualReason">
        <source>{0}({1})</source>
        <target state="new">{0}({1})</target>
        <note></note>
      </trans-unit>
      <trans-unit id="ContainsFail">
        <source>String '{0}' does not contain string '{1}'. {2}.</source>
        <target state="new">String '{0}' does not contain string '{1}'. {2}.</target>
        <note></note>
      </trans-unit>
      <trans-unit id="ElementNumbersDontMatch">
        <source>The number of elements in the collections do not match. Expected:&lt;{1}&gt;. Actual:&lt;{2}&gt;.{0}</source>
        <target state="new">The number of elements in the collections do not match. Expected:&lt;{1}&gt;. Actual:&lt;{2}&gt;.{0}</target>
        <note></note>
      </trans-unit>
      <trans-unit id="ElementsAtIndexDontMatch">
        <source>Element at index {0} do not match.</source>
        <target state="new">Element at index {0} do not match.</target>
        <note></note>
      </trans-unit>
      <trans-unit id="ElementTypesAtIndexDontMatch">
        <source>Element at index {1} is not of expected type. Expected type:&lt;{2}&gt;. Actual type:&lt;{3}&gt;.{0}</source>
        <target state="new">Element at index {1} is not of expected type. Expected type:&lt;{2}&gt;. Actual type:&lt;{3}&gt;.{0}</target>
        <note></note>
      </trans-unit>
      <trans-unit id="ElementTypesAtIndexDontMatch2">
        <source>Element at index {1} is (null). Expected type:&lt;{2}&gt;.{0}</source>
        <target state="new">Element at index {1} is (null). Expected type:&lt;{2}&gt;.{0}</target>
        <note></note>
      </trans-unit>
      <trans-unit id="EndsWithFail">
        <source>String '{0}' does not end with string '{1}'. {2}.</source>
        <target state="new">String '{0}' does not end with string '{1}'. {2}.</target>
        <note></note>
      </trans-unit>
      <trans-unit id="EqualsTesterInvalidArgs">
        <source>Invalid argument- EqualsTester can't use nulls.</source>
        <target state="new">Invalid argument- EqualsTester can't use nulls.</target>
        <note></note>
      </trans-unit>
      <trans-unit id="ErrorInvalidCast">
        <source>Cannot convert object of type {0} to {1}.</source>
        <target state="new">Cannot convert object of type {0} to {1}.</target>
        <note></note>
      </trans-unit>
      <trans-unit id="AssertionFailed">
        <source>{0} failed. {1}</source>
        <target state="new">{0} failed. {1}</target>
        <note></note>
      </trans-unit>
      <trans-unit id="InternalObjectNotValid">
        <source>The internal object referenced is no longer valid.</source>
        <target state="new">The internal object referenced is no longer valid.</target>
        <note></note>
      </trans-unit>
      <trans-unit id="InvalidParameterToAssert">
        <source>The parameter '{0}' is invalid. {1}.</source>
        <target state="new">The parameter '{0}' is invalid. {1}.</target>
        <note></note>
      </trans-unit>
      <trans-unit id="IsInstanceOfFailMsg">
        <source>{0} Expected type:&lt;{1}&gt;. Actual type:&lt;{2}&gt;.</source>
        <target state="new">{0} Expected type:&lt;{1}&gt;. Actual type:&lt;{2}&gt;.</target>
        <note></note>
      </trans-unit>
      <trans-unit id="IsMatchFail">
        <source>String '{0}' does not match pattern '{1}'. {2}.</source>
        <target state="new">String '{0}' does not match pattern '{1}'. {2}.</target>
        <note></note>
      </trans-unit>
      <trans-unit id="IsNotInstanceOfFailMsg">
        <source>Wrong Type:&lt;{1}&gt;. Actual type:&lt;{2}&gt;. {0}</source>
        <target state="new">Wrong Type:&lt;{1}&gt;. Actual type:&lt;{2}&gt;. {0}</target>
        <note></note>
      </trans-unit>
      <trans-unit id="IsNotMatchFail">
        <source>String '{0}' matches pattern '{1}'. {2}.</source>
        <target state="new">String '{0}' matches pattern '{1}'. {2}.</target>
        <note></note>
      </trans-unit>
      <trans-unit id="DoNotUseAssertEquals">
        <source>Assert.Equals should not be used for Assertions. Please use Assert.AreEqual &amp; overloads instead.</source>
        <target state="new">Assert.Equals should not be used for Assertions. Please use Assert.AreEqual &amp; overloads instead.</target>
        <note></note>
      </trans-unit>
      <trans-unit id="PrivateAccessorMemberNotFound">
        <source>
      The member specified ({0}) could not be found. You might need to regenerate your private accessor,
      or the member may be private and defined on a base class. If the latter is true, you need to pass the type
      that defines the member into PrivateObject's constructor.
    </source>
        <target state="new">
      The member specified ({0}) could not be found. You might need to regenerate your private accessor,
      or the member may be private and defined on a base class. If the latter is true, you need to pass the type
      that defines the member into PrivateObject's constructor.
    </target>
        <note></note>
      </trans-unit>
      <trans-unit id="PrivateAccessorConstructorNotFound">
        <source>
      The constructor with the specified signature could not be found. You might need to regenerate your private accessor,
      or the member may be private and defined on a base class. If the latter is true, you need to pass the type
      that defines the member into PrivateObject's constructor.
    </source>
        <target state="new">
      The constructor with the specified signature could not be found. You might need to regenerate your private accessor,
      or the member may be private and defined on a base class. If the latter is true, you need to pass the type
      that defines the member into PrivateObject's constructor.
    </target>
        <note></note>
      </trans-unit>
      <trans-unit id="NullParameterToAssert">
        <source>The parameter '{0}' is invalid. The value cannot be null. {1}.</source>
        <target state="new">The parameter '{0}' is invalid. The value cannot be null. {1}.</target>
        <note></note>
      </trans-unit>
      <trans-unit id="NumberOfElementsDiff">
        <source>Different number of elements.</source>
        <target state="new">Different number of elements.</target>
        <note></note>
      </trans-unit>
      <trans-unit id="StartsWithFail">
        <source>String '{0}' does not start with string '{1}'. {2}.</source>
        <target state="new">String '{0}' does not start with string '{1}'. {2}.</target>
        <note></note>
      </trans-unit>
      <trans-unit id="InvalidPropertyType">
        <source>The property {0} has type {1}; expected type {2}.</source>
        <target state="new">The property {0} has type {1}; expected type {2}.</target>
        <note></note>
      </trans-unit>
      <trans-unit id="Common_NullInMessages">
        <source>(null)</source>
        <target state="new">(null)</target>
        <note></note>
      </trans-unit>
      <trans-unit id="Common_ObjectString">
        <source>(object)</source>
        <target state="new">(object)</target>
        <note></note>
      </trans-unit>
      <trans-unit id="UTF_ExpectedExceptionTypeMustDeriveFromException">
        <source>The expected exception type must be System.Exception or a type derived from System.Exception.</source>
        <target state="new">The expected exception type must be System.Exception or a type derived from System.Exception.</target>
        <note></note>
      </trans-unit>
      <trans-unit id="UTF_TestMethodNoExceptionDefault">
        <source>Test method did not throw an exception. An exception was expected by attribute {0} defined on the test method.</source>
        <target state="new">Test method did not throw an exception. An exception was expected by attribute {0} defined on the test method.</target>
        <note></note>
      </trans-unit>
      <trans-unit id="UTF_TestMethodNoException">
        <source>Test method did not throw expected exception {0}. {1}</source>
        <target state="new">Test method did not throw expected exception {0}. {1}</target>
        <note></note>
      </trans-unit>
      <trans-unit id="UTF_TestMethodWrongException">
        <source>Test method threw exception {0}, but exception {1} was expected. Exception message: {2}</source>
        <target state="new">Test method threw exception {0}, but exception {1} was expected. Exception message: {2}</target>
        <note></note>
      </trans-unit>
      <trans-unit id="UTF_TestMethodWrongExceptionDerivedAllowed">
        <source>Test method threw exception {0}, but exception {1} or a type derived from it was expected. Exception message: {2}</source>
        <target state="new">Test method threw exception {0}, but exception {1} or a type derived from it was expected. Exception message: {2}</target>
        <note></note>
      </trans-unit>
      <trans-unit id="UTF_FailedToGetExceptionMessage">
        <source>(Failed to get the message for an exception of type {0} due to an exception.)</source>
        <target state="new">(Failed to get the message for an exception of type {0} due to an exception.)</target>
        <note></note>
      </trans-unit>
      <trans-unit id="NoExceptionThrown">
        <source>No exception thrown. {1} exception was expected. {0}</source>
        <target state="new">No exception thrown. {1} exception was expected. {0}</target>
        <note></note>
      </trans-unit>
      <trans-unit id="WrongExceptionThrown">
        <source>Threw exception {2}, but exception {1} was expected. {0}
Exception Message: {3}
Stack Trace: {4}</source>
        <target state="new">Threw exception {2}, but exception {1} was expected. {0}
Exception Message: {3}
Stack Trace: {4}</target>
        <note></note>
      </trans-unit>
      <trans-unit id="NoDataRow">
        <source>No test data source specified. Atleast one TestDataSource is required with DataTestMethodAttribute.</source>
        <target state="new">No test data source specified. Atleast one TestDataSource is required with DataTestMethodAttribute.</target>
        <note></note>
      </trans-unit>
      <trans-unit id="DataDrivenResultDisplayName">
        <source>{0} ({1})</source>
        <target state="new">{0} ({1})</target>
        <note></note>
      </trans-unit>
      <trans-unit id="AsyncUITestMethodNotSupported">
        <source>async TestMethod with UITestMethodAttribute are not supported. Either remove async or use TestMethodAttribute.</source>
        <target state="new">async TestMethod with UITestMethodAttribute are not supported. Either remove async or use TestMethodAttribute.</target>
        <note></note>
      </trans-unit>
      <trans-unit id="DynamicDataIEnumerableNull">
        <source>Property or method {0} on {1} does not return IEnumerable&lt;object[]&gt;.</source>
        <target state="new">Property or method {0} on {1} does not return IEnumerable&lt;object[]&gt;.</target>
        <note></note>
      </trans-unit>
      <trans-unit id="DynamicDataValueNull">
        <source>Value returned by property or method {0} shouldn't be null.</source>
        <target state="new">Value returned by property or method {0} shouldn't be null.</target>
        <note></note>
      </trans-unit>
      <trans-unit id="DynamicDataDisplayName">
        <source>Method {0} must match the expected signature: public static {1} {0}({2}).</source>
        <target state="new">Method {0} must match the expected signature: public static {1} {0}({2}).</target>
        <note></note>
      </trans-unit>
      <trans-unit id="DynamicDataIEnumerableEmpty">
        <source>Property or method {0} on {1} returns empty IEnumerable&lt;object[]&gt;.</source>
        <target state="new">Property or method {0} on {1} returns empty IEnumerable&lt;object[]&gt;.</target>
        <note></note>
      </trans-unit>
      <trans-unit id="AsyncUITestMethodWithNoDispatcherQueue">
        <source>UITestMethodAttribute.DispatcherQueue should not be null. To use UITestMethodAttribute within a WinUI Desktop App, remember to set the static UITestMethodAttribute.DispatcherQueue during the test initialization.</source>
        <target state="new">UITestMethodAttribute.DispatcherQueue should not be null. To use UITestMethodAttribute within a WinUI Desktop App, remember to set the static UITestMethodAttribute.DispatcherQueue during the test initialization.</target>
        <note></note>
      </trans-unit>
      <trans-unit id="ArgumentXMustDeriveFromClassY">
        <source>Type '{0}' is not assignable to '{1}'.</source>
        <target state="new">Type '{0}' is not assignable to '{1}'.</target>
        <note>
      - {0} argument name like "applicationType"
      - {1} fully qualified class name like "Microsoft.UI.Xaml.Application"
    </note>
      </trans-unit>
    </body>
  </file>
>>>>>>> d3726f4d
</xliff><|MERGE_RESOLUTION|>--- conflicted
+++ resolved
@@ -1,627 +1,310 @@
-<<<<<<< HEAD
-﻿<?xml version="1.0" encoding="utf-8"?>
-<xliff xmlns="urn:oasis:names:tc:xliff:document:1.2" xmlns:xsi="http://www.w3.org/2001/XMLSchema-instance" version="1.2" xsi:schemaLocation="urn:oasis:names:tc:xliff:document:1.2 xliff-core-1.2-transitional.xsd">
-  <file datatype="xml" source-language="en" original="../FrameworkMessages.resx" target-language="ko">
-    <body>
-      <trans-unit id="AccessStringInvalidSyntax">
-        <source>Access string has invalid syntax.</source>
-        <target state="translated">액세스 문자열의 구문이 잘못되었습니다.</target>
-        <note></note>
-      </trans-unit>
-      <trans-unit id="ActualHasMismatchedElements">
-        <source>The expected collection contains {1} occurrence(s) of &lt;{2}&gt;. The actual collection contains {3} occurrence(s). {0}</source>
-        <target state="translated">필요한 컬렉션에 &lt;{2}&gt;은(는) {1}개가 포함되어야 하는데 실제 컬렉션에는 {3}개가 포함되어 있습니다. {0}</target>
-        <note></note>
-      </trans-unit>
-      <trans-unit id="AllItemsAreUniqueFailMsg">
-        <source>Duplicate item found:&lt;{1}&gt;. {0}</source>
-        <target state="translated">중복된 항목이 있습니다. &lt;{1}&gt;. {0}</target>
-        <note></note>
-      </trans-unit>
-      <trans-unit id="AreEqualFailMsg">
-        <source>Expected:&lt;{1}&gt;. Actual:&lt;{2}&gt;. {0}</source>
-        <target state="translated">예상 값: &lt;{1}&gt;. 실제 값: &lt;{2}&gt;. {0}</target>
-        <note></note>
-      </trans-unit>
-      <trans-unit id="AreEqualDeltaFailMsg">
-        <source>Expected a difference no greater than &lt;{3}&gt; between expected value &lt;{1}&gt; and actual value &lt;{2}&gt;. {0}</source>
-        <target state="translated">예상 값 &lt;{1}&gt;과(와) 실제 값 &lt;{2}&gt;의 차이가 &lt;{3}&gt;보다 크지 않아야 합니다. {0}</target>
-        <note></note>
-      </trans-unit>
-      <trans-unit id="AreEqualCaseFailMsg">
-        <source>Expected:&lt;{1}&gt;. Case is different for actual value:&lt;{2}&gt;. {0}</source>
-        <target state="translated">예상 값: &lt;{1}&gt;. 대/소문자가 다른 실제 값: &lt;{2}&gt;. {0}</target>
-        <note></note>
-      </trans-unit>
-      <trans-unit id="AreEqualDifferentTypesFailMsg">
-        <source>Expected:&lt;{1} ({2})&gt;. Actual:&lt;{3} ({4})&gt;. {0}</source>
-        <target state="translated">예상 값: &lt;{1} ({2})&gt;. 실제 값: &lt;{3} ({4})&gt;. {0}</target>
-        <note></note>
-      </trans-unit>
-      <trans-unit id="AreNotEqualFailMsg">
-        <source>Expected any value except:&lt;{1}&gt;. Actual:&lt;{2}&gt;. {0}</source>
-        <target state="translated">예상 값: &lt;{1}&gt;을(를) 제외한 모든 값. 실제 값: &lt;{2}&gt;. {0}</target>
-        <note></note>
-      </trans-unit>
-      <trans-unit id="AreNotEqualDeltaFailMsg">
-        <source>Expected a difference greater than &lt;{3}&gt; between expected value &lt;{1}&gt; and actual value &lt;{2}&gt;. {0}</source>
-        <target state="translated">예상 값 &lt;{1}&gt;과(와) 실제 값 &lt;{2}&gt;의 차이가 &lt;{3}&gt;보다 커야 합니다. {0}</target>
-        <note></note>
-      </trans-unit>
-      <trans-unit id="AreSameGivenValues">
-        <source>Do not pass value types to AreSame(). Values converted to Object will never be the same. Consider using AreEqual(). {0}</source>
-        <target state="translated">AreSame()에 값 형식을 전달하면 안 됩니다. Object로 변환된 값은 동일한 값으로 간주되지 않습니다. AreEqual()을 사용해 보세요. {0}</target>
-        <note></note>
-      </trans-unit>
-      <trans-unit id="BothCollectionsEmpty">
-        <source>Both collections are empty. {0}</source>
-        <target state="translated">두 컬렉션이 모두 비어 있습니다. {0}</target>
-        <note></note>
-      </trans-unit>
-      <trans-unit id="BothCollectionsSameElements">
-        <source>Both collection contain same elements.</source>
-        <target state="translated">두 컬렉션에 같은 요소가 포함되어 있습니다.</target>
-        <note></note>
-      </trans-unit>
-      <trans-unit id="BothCollectionsSameReference">
-        <source>Both collection references point to the same collection object. {0}</source>
-        <target state="translated">두 컬렉션 참조가 동일한 컬렉션 개체를 가리킵니다. {0}</target>
-        <note></note>
-      </trans-unit>
-      <trans-unit id="BothSameElements">
-        <source>Both collections contain the same elements. {0}</source>
-        <target state="translated">두 컬렉션에 같은 요소가 포함되어 있습니다. {0}</target>
-        <note></note>
-      </trans-unit>
-      <trans-unit id="CollectionEqualReason">
-        <source>{0}({1})</source>
-        <target state="translated">{0}({1})</target>
-        <note></note>
-      </trans-unit>
-      <trans-unit id="ContainsFail">
-        <source>String '{0}' does not contain string '{1}'. {2}.</source>
-        <target state="translated">'{0}' 문자열이 '{1}' 문자열을 포함하지 않습니다. {2}</target>
-        <note></note>
-      </trans-unit>
-      <trans-unit id="DataRowDisplayNameMethod">
-        <source>Method {0} must match the expected signature: public static {1} {0}({2}).</source>
-        <target state="new">Method {0} must match the expected signature: public static {1} {0}({2}).</target>
-        <note />
-      </trans-unit>
-      <trans-unit id="ElementNumbersDontMatch">
-        <source>The number of elements in the collections do not match. Expected:&lt;{1}&gt;. Actual:&lt;{2}&gt;.{0}</source>
-        <target state="translated">컬렉션의 요소 수가 일치하지 않습니다. 예상 값: &lt;{1}&gt;. 실제 값: &lt;{2}&gt;.{0}</target>
-        <note></note>
-      </trans-unit>
-      <trans-unit id="ElementsAtIndexDontMatch">
-        <source>Element at index {0} do not match.</source>
-        <target state="translated">인덱스 {0}에 있는 요소가 일치하지 않습니다.</target>
-        <note></note>
-      </trans-unit>
-      <trans-unit id="ElementTypesAtIndexDontMatch">
-        <source>Element at index {1} is not of expected type. Expected type:&lt;{2}&gt;. Actual type:&lt;{3}&gt;.{0}</source>
-        <target state="translated">인덱스 {1}에 있는 요소가 필요한 형식이 아닙니다. 필요한 형식: &lt;{2}&gt;, 실제 형식: &lt;{3}&gt;.{0}</target>
-        <note></note>
-      </trans-unit>
-      <trans-unit id="ElementTypesAtIndexDontMatch2">
-        <source>Element at index {1} is (null). Expected type:&lt;{2}&gt;.{0}</source>
-        <target state="translated">인덱스 {1}에 있는 요소가 (null)입니다. 필요한 형식: &lt;{2}&gt;.{0}</target>
-        <note></note>
-      </trans-unit>
-      <trans-unit id="EndsWithFail">
-        <source>String '{0}' does not end with string '{1}'. {2}.</source>
-        <target state="translated">'{0}' 문자열이 '{1}' 문자열로 끝나지 않습니다. {2}</target>
-        <note></note>
-      </trans-unit>
-      <trans-unit id="EqualsTesterInvalidArgs">
-        <source>Invalid argument- EqualsTester can't use nulls.</source>
-        <target state="translated">잘못된 인수 - EqualsTester에는 null을 사용할 수 없습니다.</target>
-        <note></note>
-      </trans-unit>
-      <trans-unit id="ErrorInvalidCast">
-        <source>Cannot convert object of type {0} to {1}.</source>
-        <target state="translated">{0} 형식의 개체를 {1}(으)로 변환할 수 없습니다.</target>
-        <note></note>
-      </trans-unit>
-      <trans-unit id="AssertionFailed">
-        <source>{0} failed. {1}</source>
-        <target state="translated">{0}이(가) 실패했습니다. {1}</target>
-        <note></note>
-      </trans-unit>
-      <trans-unit id="InternalObjectNotValid">
-        <source>The internal object referenced is no longer valid.</source>
-        <target state="translated">참조된 내부 개체가 더 이상 유효하지 않습니다.</target>
-        <note></note>
-      </trans-unit>
-      <trans-unit id="InvalidParameterToAssert">
-        <source>The parameter '{0}' is invalid. {1}.</source>
-        <target state="translated">'{0}' 매개 변수가 잘못되었습니다. {1}</target>
-        <note></note>
-      </trans-unit>
-      <trans-unit id="IsInstanceOfFailMsg">
-        <source>{0} Expected type:&lt;{1}&gt;. Actual type:&lt;{2}&gt;.</source>
-        <target state="translated">{0} 예상 형식: &lt;{1}&gt;, 실제 형식: &lt;{2}&gt;.</target>
-        <note></note>
-      </trans-unit>
-      <trans-unit id="IsMatchFail">
-        <source>String '{0}' does not match pattern '{1}'. {2}.</source>
-        <target state="translated">'{0}' 문자열이 '{1}' 패턴과 일치하지 않습니다. {2}</target>
-        <note></note>
-      </trans-unit>
-      <trans-unit id="IsNotInstanceOfFailMsg">
-        <source>Wrong Type:&lt;{1}&gt;. Actual type:&lt;{2}&gt;. {0}</source>
-        <target state="translated">잘못된 형식: &lt;{1}&gt;, 실제 형식: &lt;{2}&gt;. {0}</target>
-        <note></note>
-      </trans-unit>
-      <trans-unit id="IsNotMatchFail">
-        <source>String '{0}' matches pattern '{1}'. {2}.</source>
-        <target state="translated">'{0}' 문자열이 '{1}' 패턴과 일치합니다. {2}</target>
-        <note></note>
-      </trans-unit>
-      <trans-unit id="DoNotUseAssertEquals">
-        <source>Assert.Equals should not be used for Assertions. Please use Assert.AreEqual &amp; overloads instead.</source>
-        <target state="translated">어설션에 Assert.Equals를 사용할 수 없습니다. 대신 Assert.AreEqual 및 오버로드를 사용하세요.</target>
-        <note></note>
-      </trans-unit>
-      <trans-unit id="PrivateAccessorMemberNotFound">
-        <source>
-      The member specified ({0}) could not be found. You might need to regenerate your private accessor,
-      or the member may be private and defined on a base class. If the latter is true, you need to pass the type
-      that defines the member into PrivateObject's constructor.
-    </source>
-        <target state="translated">
-      지정한 멤버({0})를 찾을 수 없습니다. 프라이빗 접근자를 다시 생성해야 할 수 있습니다.
-      또는 멤버가 기본 클래스에 정의된 프라이빗 멤버일 수 있습니다. 기본 클래스에 정의된 전용 멤버인 경우에는 이 멤버를 정의하는 형식을
-      PrivateObject의 생성자에 전달해야 합니다.
-    </target>
-        <note></note>
-      </trans-unit>
-      <trans-unit id="PrivateAccessorConstructorNotFound">
-        <source>
-      The constructor with the specified signature could not be found. You might need to regenerate your private accessor,
-      or the member may be private and defined on a base class. If the latter is true, you need to pass the type
-      that defines the member into PrivateObject's constructor.
-    </source>
-        <target state="translated">
-      지정한 서명을 가진 생성자를 찾을 수 없습니다. 프라이빗 접근자를 다시 생성해야 할 수 있습니다.
-      또는 멤버가 기본 클래스에 정의된 프라이빗 멤버일 수 있습니다. 기본 클래스에 정의된 전용 멤버인 경우에는 이 멤버를 정의하는 형식을
-      PrivateObject의 생성자에 전달해야 합니다.
-    </target>
-        <note></note>
-      </trans-unit>
-      <trans-unit id="NullParameterToAssert">
-        <source>The parameter '{0}' is invalid. The value cannot be null. {1}.</source>
-        <target state="translated">'{0}' 매개 변수가 잘못되었습니다. 이 값은 null일 수 없습니다. {1}.</target>
-        <note></note>
-      </trans-unit>
-      <trans-unit id="NumberOfElementsDiff">
-        <source>Different number of elements.</source>
-        <target state="translated">요소 수가 다릅니다.</target>
-        <note></note>
-      </trans-unit>
-      <trans-unit id="StartsWithFail">
-        <source>String '{0}' does not start with string '{1}'. {2}.</source>
-        <target state="translated">'{0}' 문자열이 '{1}' 문자열로 시작되지 않습니다. {2}</target>
-        <note></note>
-      </trans-unit>
-      <trans-unit id="InvalidPropertyType">
-        <source>The property {0} has type {1}; expected type {2}.</source>
-        <target state="translated">{0} 속성의 형식은 {2}이어야 하는데 실제로는 {1}입니다.</target>
-        <note></note>
-      </trans-unit>
-      <trans-unit id="Common_NullInMessages">
-        <source>(null)</source>
-        <target state="translated">(null)</target>
-        <note></note>
-      </trans-unit>
-      <trans-unit id="Common_ObjectString">
-        <source>(object)</source>
-        <target state="translated">(개체)</target>
-        <note></note>
-      </trans-unit>
-      <trans-unit id="UTF_ExpectedExceptionTypeMustDeriveFromException">
-        <source>The expected exception type must be System.Exception or a type derived from System.Exception.</source>
-        <target state="translated">예상 예외 형식은 System.Exception이거나 System.Exception에서 파생된 형식이어야 합니다.</target>
-        <note></note>
-      </trans-unit>
-      <trans-unit id="UTF_TestMethodNoExceptionDefault">
-        <source>Test method did not throw an exception. An exception was expected by attribute {0} defined on the test method.</source>
-        <target state="translated">테스트 메서드에서 예외를 throw하지 않았습니다. 예외는 테스트 메서드에 정의된 {0} 특성에 의해 예상되었습니다.</target>
-        <note></note>
-      </trans-unit>
-      <trans-unit id="UTF_TestMethodNoException">
-        <source>Test method did not throw expected exception {0}. {1}</source>
-        <target state="translated">테스트 메서드에서 예상 예외 {0}을(를) throw하지 않았습니다. {1}</target>
-        <note></note>
-      </trans-unit>
-      <trans-unit id="UTF_TestMethodWrongException">
-        <source>Test method threw exception {0}, but exception {1} was expected. Exception message: {2}</source>
-        <target state="translated">테스트 메서드에서 {0} 예외를 throw했지만 {1} 예외를 예상했습니다. 예외 메시지: {2}</target>
-        <note></note>
-      </trans-unit>
-      <trans-unit id="UTF_TestMethodWrongExceptionDerivedAllowed">
-        <source>Test method threw exception {0}, but exception {1} or a type derived from it was expected. Exception message: {2}</source>
-        <target state="translated">테스트 메서드에서 {0} 예외를 throw했지만 {1} 예외 또는 해당 예외에서 파생된 형식을 예상했습니다. 예외 메시지: {2}</target>
-        <note></note>
-      </trans-unit>
-      <trans-unit id="UTF_FailedToGetExceptionMessage">
-        <source>(Failed to get the message for an exception of type {0} due to an exception.)</source>
-        <target state="translated">(예외로 인해 {0} 형식의 예외에 대한 메시지를 가져오지 못했습니다.)</target>
-        <note></note>
-      </trans-unit>
-      <trans-unit id="NoExceptionThrown">
-        <source>No exception thrown. {1} exception was expected. {0}</source>
-        <target state="translated">{1} 예외를 예상했지만 예외가 throw되지 않았습니다. {0}</target>
-        <note></note>
-      </trans-unit>
-      <trans-unit id="WrongExceptionThrown">
-        <source>Threw exception {2}, but exception {1} was expected. {0}
-Exception Message: {3}
-Stack Trace: {4}</source>
-        <target state="translated">{1} 예외를 예상했지만 {2} 예외를 throw했습니다. {0}
-예외 메시지: {3}
-스택 추적: {4}</target>
-        <note></note>
-      </trans-unit>
-      <trans-unit id="NoDataRow">
-        <source>No test data source specified. Atleast one TestDataSource is required with DataTestMethodAttribute.</source>
-        <target state="translated">테스트 데이터 소스가 지정되지 않았습니다. DataTestMethodAttribute에는 하나 이상의 TestDataSource가 필요합니다.</target>
-        <note></note>
-      </trans-unit>
-      <trans-unit id="DataDrivenResultDisplayName">
-        <source>{0} ({1})</source>
-        <target state="translated">{0}({1})</target>
-        <note></note>
-      </trans-unit>
-      <trans-unit id="AsyncUITestMethodNotSupported">
-        <source>async TestMethod with UITestMethodAttribute are not supported. Either remove async or use TestMethodAttribute.</source>
-        <target state="translated">async TestMethod with UITestMethodAttribute는 지원되지 않습니다. async를 제거하거나 TestMethodAttribute를 사용하세요.</target>
-        <note></note>
-      </trans-unit>
-      <trans-unit id="DynamicDataIEnumerableNull">
-        <source>Property or method {0} on {1} does not return IEnumerable&lt;object[]&gt;.</source>
-        <target state="translated">{1}의 속성 또는 메서드 {0}이(가) IEnumerable&lt;object[]&gt;를 반환하지 않습니다.</target>
-        <note></note>
-      </trans-unit>
-      <trans-unit id="DynamicDataValueNull">
-        <source>Value returned by property or method {0} shouldn't be null.</source>
-        <target state="translated">속성 또는 메서드 {0}에 의해 반환된 값은 null일 수 없습니다.</target>
-        <note></note>
-      </trans-unit>
-      <trans-unit id="DynamicDataDisplayName">
-        <source>Method {0} must match the expected signature: public static {1} {0}({2}).</source>
-        <target state="translated">메서드 {0}은(는) 다음 예상 시그니처와 일치해야 합니다. 공용 정적 {1} {0}({2}).</target>
-        <note></note>
-      </trans-unit>
-      <trans-unit id="DynamicDataIEnumerableEmpty">
-        <source>Property or method {0} on {1} returns empty IEnumerable&lt;object[]&gt;.</source>
-        <target state="translated">{1}의 속성 또는 메서드 {0}이(가) 빈 IEnumerable&lt;object[]&gt;를 반환합니다.</target>
-        <note></note>
-      </trans-unit>
-      <trans-unit id="AsyncUITestMethodWithNoDispatcherQueue">
-        <source>UITestMethodAttribute.DispatcherQueue should not be null. To use UITestMethodAttribute within a WinUI Desktop App, remember to set the static UITestMethodAttribute.DispatcherQueue during the test initialization.</source>
-        <target state="translated">UITestMethodAttribute.DispatcherQueue는 null이 아니어야 합니다. WinUI 데스크톱 앱 내에서 UITestMethodAttribute를 사용하려면 테스트 초기화 중에 정적 UITestMethodAttribute.DispatcherQueue를 설정해야 합니다.</target>
-        <note></note>
-      </trans-unit>
-      <trans-unit id="ArgumentXMustDeriveFromClassY">
-        <source>Type '{0}' is not assignable to '{1}'.</source>
-        <target state="translated">'{0}' 형식은 '{1}'에 할당할 수 없습니다.</target>
-        <note>
-      - {0} argument name like "applicationType"
-      - {1} fully qualified class name like "Microsoft.UI.Xaml.Application"
-    </note>
-      </trans-unit>
-    </body>
-  </file>
-=======
-﻿<?xml version="1.0" encoding="utf-8"?>
-<xliff xmlns="urn:oasis:names:tc:xliff:document:1.2" xmlns:xsi="http://www.w3.org/2001/XMLSchema-instance" version="1.2" xsi:schemaLocation="urn:oasis:names:tc:xliff:document:1.2 xliff-core-1.2-transitional.xsd">
-  <file datatype="xml" source-language="en" original="../FrameworkMessages.resx" target-language="ko">
-    <body>
-      <trans-unit id="AccessStringInvalidSyntax">
-        <source>Access string has invalid syntax.</source>
-        <target state="new">Access string has invalid syntax.</target>
-        <note></note>
-      </trans-unit>
-      <trans-unit id="ActualHasMismatchedElements">
-        <source>The expected collection contains {1} occurrence(s) of &lt;{2}&gt;. The actual collection contains {3} occurrence(s). {0}</source>
-        <target state="new">The expected collection contains {1} occurrence(s) of &lt;{2}&gt;. The actual collection contains {3} occurrence(s). {0}</target>
-        <note></note>
-      </trans-unit>
-      <trans-unit id="AllItemsAreUniqueFailMsg">
-        <source>Duplicate item found:&lt;{1}&gt;. {0}</source>
-        <target state="new">Duplicate item found:&lt;{1}&gt;. {0}</target>
-        <note></note>
-      </trans-unit>
-      <trans-unit id="AreEqualFailMsg">
-        <source>Expected:&lt;{1}&gt;. Actual:&lt;{2}&gt;. {0}</source>
-        <target state="new">Expected:&lt;{1}&gt;. Actual:&lt;{2}&gt;. {0}</target>
-        <note></note>
-      </trans-unit>
-      <trans-unit id="AreEqualDeltaFailMsg">
-        <source>Expected a difference no greater than &lt;{3}&gt; between expected value &lt;{1}&gt; and actual value &lt;{2}&gt;. {0}</source>
-        <target state="new">Expected a difference no greater than &lt;{3}&gt; between expected value &lt;{1}&gt; and actual value &lt;{2}&gt;. {0}</target>
-        <note></note>
-      </trans-unit>
-      <trans-unit id="AreEqualCaseFailMsg">
-        <source>Expected:&lt;{1}&gt;. Case is different for actual value:&lt;{2}&gt;. {0}</source>
-        <target state="new">Expected:&lt;{1}&gt;. Case is different for actual value:&lt;{2}&gt;. {0}</target>
-        <note></note>
-      </trans-unit>
-      <trans-unit id="AreEqualDifferentTypesFailMsg">
-        <source>Expected:&lt;{1} ({2})&gt;. Actual:&lt;{3} ({4})&gt;. {0}</source>
-        <target state="new">Expected:&lt;{1} ({2})&gt;. Actual:&lt;{3} ({4})&gt;. {0}</target>
-        <note></note>
-      </trans-unit>
-      <trans-unit id="AreNotEqualFailMsg">
-        <source>Expected any value except:&lt;{1}&gt;. Actual:&lt;{2}&gt;. {0}</source>
-        <target state="new">Expected any value except:&lt;{1}&gt;. Actual:&lt;{2}&gt;. {0}</target>
-        <note></note>
-      </trans-unit>
-      <trans-unit id="AreNotEqualDeltaFailMsg">
-        <source>Expected a difference greater than &lt;{3}&gt; between expected value &lt;{1}&gt; and actual value &lt;{2}&gt;. {0}</source>
-        <target state="new">Expected a difference greater than &lt;{3}&gt; between expected value &lt;{1}&gt; and actual value &lt;{2}&gt;. {0}</target>
-        <note></note>
-      </trans-unit>
-      <trans-unit id="AreSameGivenValues">
-        <source>Do not pass value types to AreSame(). Values converted to Object will never be the same. Consider using AreEqual(). {0}</source>
-        <target state="new">Do not pass value types to AreSame(). Values converted to Object will never be the same. Consider using AreEqual(). {0}</target>
-        <note></note>
-      </trans-unit>
-      <trans-unit id="BothCollectionsEmpty">
-        <source>Both collections are empty. {0}</source>
-        <target state="new">Both collections are empty. {0}</target>
-        <note></note>
-      </trans-unit>
-      <trans-unit id="BothCollectionsSameElements">
-        <source>Both collection contain same elements.</source>
-        <target state="new">Both collection contain same elements.</target>
-        <note></note>
-      </trans-unit>
-      <trans-unit id="BothCollectionsSameReference">
-        <source>Both collection references point to the same collection object. {0}</source>
-        <target state="new">Both collection references point to the same collection object. {0}</target>
-        <note></note>
-      </trans-unit>
-      <trans-unit id="BothSameElements">
-        <source>Both collections contain the same elements. {0}</source>
-        <target state="new">Both collections contain the same elements. {0}</target>
-        <note></note>
-      </trans-unit>
-      <trans-unit id="CollectionEqualReason">
-        <source>{0}({1})</source>
-        <target state="new">{0}({1})</target>
-        <note></note>
-      </trans-unit>
-      <trans-unit id="ContainsFail">
-        <source>String '{0}' does not contain string '{1}'. {2}.</source>
-        <target state="new">String '{0}' does not contain string '{1}'. {2}.</target>
-        <note></note>
-      </trans-unit>
-      <trans-unit id="ElementNumbersDontMatch">
-        <source>The number of elements in the collections do not match. Expected:&lt;{1}&gt;. Actual:&lt;{2}&gt;.{0}</source>
-        <target state="new">The number of elements in the collections do not match. Expected:&lt;{1}&gt;. Actual:&lt;{2}&gt;.{0}</target>
-        <note></note>
-      </trans-unit>
-      <trans-unit id="ElementsAtIndexDontMatch">
-        <source>Element at index {0} do not match.</source>
-        <target state="new">Element at index {0} do not match.</target>
-        <note></note>
-      </trans-unit>
-      <trans-unit id="ElementTypesAtIndexDontMatch">
-        <source>Element at index {1} is not of expected type. Expected type:&lt;{2}&gt;. Actual type:&lt;{3}&gt;.{0}</source>
-        <target state="new">Element at index {1} is not of expected type. Expected type:&lt;{2}&gt;. Actual type:&lt;{3}&gt;.{0}</target>
-        <note></note>
-      </trans-unit>
-      <trans-unit id="ElementTypesAtIndexDontMatch2">
-        <source>Element at index {1} is (null). Expected type:&lt;{2}&gt;.{0}</source>
-        <target state="new">Element at index {1} is (null). Expected type:&lt;{2}&gt;.{0}</target>
-        <note></note>
-      </trans-unit>
-      <trans-unit id="EndsWithFail">
-        <source>String '{0}' does not end with string '{1}'. {2}.</source>
-        <target state="new">String '{0}' does not end with string '{1}'. {2}.</target>
-        <note></note>
-      </trans-unit>
-      <trans-unit id="EqualsTesterInvalidArgs">
-        <source>Invalid argument- EqualsTester can't use nulls.</source>
-        <target state="new">Invalid argument- EqualsTester can't use nulls.</target>
-        <note></note>
-      </trans-unit>
-      <trans-unit id="ErrorInvalidCast">
-        <source>Cannot convert object of type {0} to {1}.</source>
-        <target state="new">Cannot convert object of type {0} to {1}.</target>
-        <note></note>
-      </trans-unit>
-      <trans-unit id="AssertionFailed">
-        <source>{0} failed. {1}</source>
-        <target state="new">{0} failed. {1}</target>
-        <note></note>
-      </trans-unit>
-      <trans-unit id="InternalObjectNotValid">
-        <source>The internal object referenced is no longer valid.</source>
-        <target state="new">The internal object referenced is no longer valid.</target>
-        <note></note>
-      </trans-unit>
-      <trans-unit id="InvalidParameterToAssert">
-        <source>The parameter '{0}' is invalid. {1}.</source>
-        <target state="new">The parameter '{0}' is invalid. {1}.</target>
-        <note></note>
-      </trans-unit>
-      <trans-unit id="IsInstanceOfFailMsg">
-        <source>{0} Expected type:&lt;{1}&gt;. Actual type:&lt;{2}&gt;.</source>
-        <target state="new">{0} Expected type:&lt;{1}&gt;. Actual type:&lt;{2}&gt;.</target>
-        <note></note>
-      </trans-unit>
-      <trans-unit id="IsMatchFail">
-        <source>String '{0}' does not match pattern '{1}'. {2}.</source>
-        <target state="new">String '{0}' does not match pattern '{1}'. {2}.</target>
-        <note></note>
-      </trans-unit>
-      <trans-unit id="IsNotInstanceOfFailMsg">
-        <source>Wrong Type:&lt;{1}&gt;. Actual type:&lt;{2}&gt;. {0}</source>
-        <target state="new">Wrong Type:&lt;{1}&gt;. Actual type:&lt;{2}&gt;. {0}</target>
-        <note></note>
-      </trans-unit>
-      <trans-unit id="IsNotMatchFail">
-        <source>String '{0}' matches pattern '{1}'. {2}.</source>
-        <target state="new">String '{0}' matches pattern '{1}'. {2}.</target>
-        <note></note>
-      </trans-unit>
-      <trans-unit id="DoNotUseAssertEquals">
-        <source>Assert.Equals should not be used for Assertions. Please use Assert.AreEqual &amp; overloads instead.</source>
-        <target state="new">Assert.Equals should not be used for Assertions. Please use Assert.AreEqual &amp; overloads instead.</target>
-        <note></note>
-      </trans-unit>
-      <trans-unit id="PrivateAccessorMemberNotFound">
-        <source>
-      The member specified ({0}) could not be found. You might need to regenerate your private accessor,
-      or the member may be private and defined on a base class. If the latter is true, you need to pass the type
-      that defines the member into PrivateObject's constructor.
-    </source>
-        <target state="new">
-      The member specified ({0}) could not be found. You might need to regenerate your private accessor,
-      or the member may be private and defined on a base class. If the latter is true, you need to pass the type
-      that defines the member into PrivateObject's constructor.
-    </target>
-        <note></note>
-      </trans-unit>
-      <trans-unit id="PrivateAccessorConstructorNotFound">
-        <source>
-      The constructor with the specified signature could not be found. You might need to regenerate your private accessor,
-      or the member may be private and defined on a base class. If the latter is true, you need to pass the type
-      that defines the member into PrivateObject's constructor.
-    </source>
-        <target state="new">
-      The constructor with the specified signature could not be found. You might need to regenerate your private accessor,
-      or the member may be private and defined on a base class. If the latter is true, you need to pass the type
-      that defines the member into PrivateObject's constructor.
-    </target>
-        <note></note>
-      </trans-unit>
-      <trans-unit id="NullParameterToAssert">
-        <source>The parameter '{0}' is invalid. The value cannot be null. {1}.</source>
-        <target state="new">The parameter '{0}' is invalid. The value cannot be null. {1}.</target>
-        <note></note>
-      </trans-unit>
-      <trans-unit id="NumberOfElementsDiff">
-        <source>Different number of elements.</source>
-        <target state="new">Different number of elements.</target>
-        <note></note>
-      </trans-unit>
-      <trans-unit id="StartsWithFail">
-        <source>String '{0}' does not start with string '{1}'. {2}.</source>
-        <target state="new">String '{0}' does not start with string '{1}'. {2}.</target>
-        <note></note>
-      </trans-unit>
-      <trans-unit id="InvalidPropertyType">
-        <source>The property {0} has type {1}; expected type {2}.</source>
-        <target state="new">The property {0} has type {1}; expected type {2}.</target>
-        <note></note>
-      </trans-unit>
-      <trans-unit id="Common_NullInMessages">
-        <source>(null)</source>
-        <target state="new">(null)</target>
-        <note></note>
-      </trans-unit>
-      <trans-unit id="Common_ObjectString">
-        <source>(object)</source>
-        <target state="new">(object)</target>
-        <note></note>
-      </trans-unit>
-      <trans-unit id="UTF_ExpectedExceptionTypeMustDeriveFromException">
-        <source>The expected exception type must be System.Exception or a type derived from System.Exception.</source>
-        <target state="new">The expected exception type must be System.Exception or a type derived from System.Exception.</target>
-        <note></note>
-      </trans-unit>
-      <trans-unit id="UTF_TestMethodNoExceptionDefault">
-        <source>Test method did not throw an exception. An exception was expected by attribute {0} defined on the test method.</source>
-        <target state="new">Test method did not throw an exception. An exception was expected by attribute {0} defined on the test method.</target>
-        <note></note>
-      </trans-unit>
-      <trans-unit id="UTF_TestMethodNoException">
-        <source>Test method did not throw expected exception {0}. {1}</source>
-        <target state="new">Test method did not throw expected exception {0}. {1}</target>
-        <note></note>
-      </trans-unit>
-      <trans-unit id="UTF_TestMethodWrongException">
-        <source>Test method threw exception {0}, but exception {1} was expected. Exception message: {2}</source>
-        <target state="new">Test method threw exception {0}, but exception {1} was expected. Exception message: {2}</target>
-        <note></note>
-      </trans-unit>
-      <trans-unit id="UTF_TestMethodWrongExceptionDerivedAllowed">
-        <source>Test method threw exception {0}, but exception {1} or a type derived from it was expected. Exception message: {2}</source>
-        <target state="new">Test method threw exception {0}, but exception {1} or a type derived from it was expected. Exception message: {2}</target>
-        <note></note>
-      </trans-unit>
-      <trans-unit id="UTF_FailedToGetExceptionMessage">
-        <source>(Failed to get the message for an exception of type {0} due to an exception.)</source>
-        <target state="new">(Failed to get the message for an exception of type {0} due to an exception.)</target>
-        <note></note>
-      </trans-unit>
-      <trans-unit id="NoExceptionThrown">
-        <source>No exception thrown. {1} exception was expected. {0}</source>
-        <target state="new">No exception thrown. {1} exception was expected. {0}</target>
-        <note></note>
-      </trans-unit>
-      <trans-unit id="WrongExceptionThrown">
-        <source>Threw exception {2}, but exception {1} was expected. {0}
-Exception Message: {3}
-Stack Trace: {4}</source>
-        <target state="new">Threw exception {2}, but exception {1} was expected. {0}
-Exception Message: {3}
-Stack Trace: {4}</target>
-        <note></note>
-      </trans-unit>
-      <trans-unit id="NoDataRow">
-        <source>No test data source specified. Atleast one TestDataSource is required with DataTestMethodAttribute.</source>
-        <target state="new">No test data source specified. Atleast one TestDataSource is required with DataTestMethodAttribute.</target>
-        <note></note>
-      </trans-unit>
-      <trans-unit id="DataDrivenResultDisplayName">
-        <source>{0} ({1})</source>
-        <target state="new">{0} ({1})</target>
-        <note></note>
-      </trans-unit>
-      <trans-unit id="AsyncUITestMethodNotSupported">
-        <source>async TestMethod with UITestMethodAttribute are not supported. Either remove async or use TestMethodAttribute.</source>
-        <target state="new">async TestMethod with UITestMethodAttribute are not supported. Either remove async or use TestMethodAttribute.</target>
-        <note></note>
-      </trans-unit>
-      <trans-unit id="DynamicDataIEnumerableNull">
-        <source>Property or method {0} on {1} does not return IEnumerable&lt;object[]&gt;.</source>
-        <target state="new">Property or method {0} on {1} does not return IEnumerable&lt;object[]&gt;.</target>
-        <note></note>
-      </trans-unit>
-      <trans-unit id="DynamicDataValueNull">
-        <source>Value returned by property or method {0} shouldn't be null.</source>
-        <target state="new">Value returned by property or method {0} shouldn't be null.</target>
-        <note></note>
-      </trans-unit>
-      <trans-unit id="DynamicDataDisplayName">
-        <source>Method {0} must match the expected signature: public static {1} {0}({2}).</source>
-        <target state="new">Method {0} must match the expected signature: public static {1} {0}({2}).</target>
-        <note></note>
-      </trans-unit>
-      <trans-unit id="DynamicDataIEnumerableEmpty">
-        <source>Property or method {0} on {1} returns empty IEnumerable&lt;object[]&gt;.</source>
-        <target state="new">Property or method {0} on {1} returns empty IEnumerable&lt;object[]&gt;.</target>
-        <note></note>
-      </trans-unit>
-      <trans-unit id="AsyncUITestMethodWithNoDispatcherQueue">
-        <source>UITestMethodAttribute.DispatcherQueue should not be null. To use UITestMethodAttribute within a WinUI Desktop App, remember to set the static UITestMethodAttribute.DispatcherQueue during the test initialization.</source>
-        <target state="new">UITestMethodAttribute.DispatcherQueue should not be null. To use UITestMethodAttribute within a WinUI Desktop App, remember to set the static UITestMethodAttribute.DispatcherQueue during the test initialization.</target>
-        <note></note>
-      </trans-unit>
-      <trans-unit id="ArgumentXMustDeriveFromClassY">
-        <source>Type '{0}' is not assignable to '{1}'.</source>
-        <target state="new">Type '{0}' is not assignable to '{1}'.</target>
-        <note>
-      - {0} argument name like "applicationType"
-      - {1} fully qualified class name like "Microsoft.UI.Xaml.Application"
-    </note>
-      </trans-unit>
-    </body>
-  </file>
->>>>>>> d3726f4d
+﻿<?xml version="1.0" encoding="utf-8"?>
+<xliff xmlns="urn:oasis:names:tc:xliff:document:1.2" xmlns:xsi="http://www.w3.org/2001/XMLSchema-instance" version="1.2" xsi:schemaLocation="urn:oasis:names:tc:xliff:document:1.2 xliff-core-1.2-transitional.xsd">
+  <file datatype="xml" source-language="en" original="../FrameworkMessages.resx" target-language="ko">
+    <body>
+      <trans-unit id="AccessStringInvalidSyntax">
+        <source>Access string has invalid syntax.</source>
+        <target state="new">Access string has invalid syntax.</target>
+        <note></note>
+      </trans-unit>
+      <trans-unit id="ActualHasMismatchedElements">
+        <source>The expected collection contains {1} occurrence(s) of &lt;{2}&gt;. The actual collection contains {3} occurrence(s). {0}</source>
+        <target state="new">The expected collection contains {1} occurrence(s) of &lt;{2}&gt;. The actual collection contains {3} occurrence(s). {0}</target>
+        <note></note>
+      </trans-unit>
+      <trans-unit id="AllItemsAreUniqueFailMsg">
+        <source>Duplicate item found:&lt;{1}&gt;. {0}</source>
+        <target state="new">Duplicate item found:&lt;{1}&gt;. {0}</target>
+        <note></note>
+      </trans-unit>
+      <trans-unit id="AreEqualFailMsg">
+        <source>Expected:&lt;{1}&gt;. Actual:&lt;{2}&gt;. {0}</source>
+        <target state="new">Expected:&lt;{1}&gt;. Actual:&lt;{2}&gt;. {0}</target>
+        <note></note>
+      </trans-unit>
+      <trans-unit id="AreEqualDeltaFailMsg">
+        <source>Expected a difference no greater than &lt;{3}&gt; between expected value &lt;{1}&gt; and actual value &lt;{2}&gt;. {0}</source>
+        <target state="new">Expected a difference no greater than &lt;{3}&gt; between expected value &lt;{1}&gt; and actual value &lt;{2}&gt;. {0}</target>
+        <note></note>
+      </trans-unit>
+      <trans-unit id="AreEqualCaseFailMsg">
+        <source>Expected:&lt;{1}&gt;. Case is different for actual value:&lt;{2}&gt;. {0}</source>
+        <target state="new">Expected:&lt;{1}&gt;. Case is different for actual value:&lt;{2}&gt;. {0}</target>
+        <note></note>
+      </trans-unit>
+      <trans-unit id="AreEqualDifferentTypesFailMsg">
+        <source>Expected:&lt;{1} ({2})&gt;. Actual:&lt;{3} ({4})&gt;. {0}</source>
+        <target state="new">Expected:&lt;{1} ({2})&gt;. Actual:&lt;{3} ({4})&gt;. {0}</target>
+        <note></note>
+      </trans-unit>
+      <trans-unit id="AreNotEqualFailMsg">
+        <source>Expected any value except:&lt;{1}&gt;. Actual:&lt;{2}&gt;. {0}</source>
+        <target state="new">Expected any value except:&lt;{1}&gt;. Actual:&lt;{2}&gt;. {0}</target>
+        <note></note>
+      </trans-unit>
+      <trans-unit id="AreNotEqualDeltaFailMsg">
+        <source>Expected a difference greater than &lt;{3}&gt; between expected value &lt;{1}&gt; and actual value &lt;{2}&gt;. {0}</source>
+        <target state="new">Expected a difference greater than &lt;{3}&gt; between expected value &lt;{1}&gt; and actual value &lt;{2}&gt;. {0}</target>
+        <note></note>
+      </trans-unit>
+      <trans-unit id="AreSameGivenValues">
+        <source>Do not pass value types to AreSame(). Values converted to Object will never be the same. Consider using AreEqual(). {0}</source>
+        <target state="new">Do not pass value types to AreSame(). Values converted to Object will never be the same. Consider using AreEqual(). {0}</target>
+        <note></note>
+      </trans-unit>
+      <trans-unit id="BothCollectionsEmpty">
+        <source>Both collections are empty. {0}</source>
+        <target state="new">Both collections are empty. {0}</target>
+        <note></note>
+      </trans-unit>
+      <trans-unit id="BothCollectionsSameElements">
+        <source>Both collection contain same elements.</source>
+        <target state="new">Both collection contain same elements.</target>
+        <note></note>
+      </trans-unit>
+      <trans-unit id="BothCollectionsSameReference">
+        <source>Both collection references point to the same collection object. {0}</source>
+        <target state="new">Both collection references point to the same collection object. {0}</target>
+        <note></note>
+      </trans-unit>
+      <trans-unit id="BothSameElements">
+        <source>Both collections contain the same elements. {0}</source>
+        <target state="new">Both collections contain the same elements. {0}</target>
+        <note></note>
+      </trans-unit>
+      <trans-unit id="CollectionEqualReason">
+        <source>{0}({1})</source>
+        <target state="new">{0}({1})</target>
+        <note></note>
+      </trans-unit>
+      <trans-unit id="ContainsFail">
+        <source>String '{0}' does not contain string '{1}'. {2}.</source>
+        <target state="new">String '{0}' does not contain string '{1}'. {2}.</target>
+        <note></note>
+      </trans-unit>
+      <trans-unit id="ElementNumbersDontMatch">
+        <source>The number of elements in the collections do not match. Expected:&lt;{1}&gt;. Actual:&lt;{2}&gt;.{0}</source>
+        <target state="new">The number of elements in the collections do not match. Expected:&lt;{1}&gt;. Actual:&lt;{2}&gt;.{0}</target>
+        <note></note>
+      </trans-unit>
+      <trans-unit id="ElementsAtIndexDontMatch">
+        <source>Element at index {0} do not match.</source>
+        <target state="new">Element at index {0} do not match.</target>
+        <note></note>
+      </trans-unit>
+      <trans-unit id="ElementTypesAtIndexDontMatch">
+        <source>Element at index {1} is not of expected type. Expected type:&lt;{2}&gt;. Actual type:&lt;{3}&gt;.{0}</source>
+        <target state="new">Element at index {1} is not of expected type. Expected type:&lt;{2}&gt;. Actual type:&lt;{3}&gt;.{0}</target>
+        <note></note>
+      </trans-unit>
+      <trans-unit id="ElementTypesAtIndexDontMatch2">
+        <source>Element at index {1} is (null). Expected type:&lt;{2}&gt;.{0}</source>
+        <target state="new">Element at index {1} is (null). Expected type:&lt;{2}&gt;.{0}</target>
+        <note></note>
+      </trans-unit>
+      <trans-unit id="EndsWithFail">
+        <source>String '{0}' does not end with string '{1}'. {2}.</source>
+        <target state="new">String '{0}' does not end with string '{1}'. {2}.</target>
+        <note></note>
+      </trans-unit>
+      <trans-unit id="EqualsTesterInvalidArgs">
+        <source>Invalid argument- EqualsTester can't use nulls.</source>
+        <target state="new">Invalid argument- EqualsTester can't use nulls.</target>
+        <note></note>
+      </trans-unit>
+      <trans-unit id="ErrorInvalidCast">
+        <source>Cannot convert object of type {0} to {1}.</source>
+        <target state="new">Cannot convert object of type {0} to {1}.</target>
+        <note></note>
+      </trans-unit>
+      <trans-unit id="AssertionFailed">
+        <source>{0} failed. {1}</source>
+        <target state="new">{0} failed. {1}</target>
+        <note></note>
+      </trans-unit>
+      <trans-unit id="InternalObjectNotValid">
+        <source>The internal object referenced is no longer valid.</source>
+        <target state="new">The internal object referenced is no longer valid.</target>
+        <note></note>
+      </trans-unit>
+      <trans-unit id="InvalidParameterToAssert">
+        <source>The parameter '{0}' is invalid. {1}.</source>
+        <target state="new">The parameter '{0}' is invalid. {1}.</target>
+        <note></note>
+      </trans-unit>
+      <trans-unit id="IsInstanceOfFailMsg">
+        <source>{0} Expected type:&lt;{1}&gt;. Actual type:&lt;{2}&gt;.</source>
+        <target state="new">{0} Expected type:&lt;{1}&gt;. Actual type:&lt;{2}&gt;.</target>
+        <note></note>
+      </trans-unit>
+      <trans-unit id="IsMatchFail">
+        <source>String '{0}' does not match pattern '{1}'. {2}.</source>
+        <target state="new">String '{0}' does not match pattern '{1}'. {2}.</target>
+        <note></note>
+      </trans-unit>
+      <trans-unit id="IsNotInstanceOfFailMsg">
+        <source>Wrong Type:&lt;{1}&gt;. Actual type:&lt;{2}&gt;. {0}</source>
+        <target state="new">Wrong Type:&lt;{1}&gt;. Actual type:&lt;{2}&gt;. {0}</target>
+        <note></note>
+      </trans-unit>
+      <trans-unit id="IsNotMatchFail">
+        <source>String '{0}' matches pattern '{1}'. {2}.</source>
+        <target state="new">String '{0}' matches pattern '{1}'. {2}.</target>
+        <note></note>
+      </trans-unit>
+      <trans-unit id="DoNotUseAssertEquals">
+        <source>Assert.Equals should not be used for Assertions. Please use Assert.AreEqual &amp; overloads instead.</source>
+        <target state="new">Assert.Equals should not be used for Assertions. Please use Assert.AreEqual &amp; overloads instead.</target>
+        <note></note>
+      </trans-unit>
+      <trans-unit id="PrivateAccessorMemberNotFound">
+        <source>
+      The member specified ({0}) could not be found. You might need to regenerate your private accessor,
+      or the member may be private and defined on a base class. If the latter is true, you need to pass the type
+      that defines the member into PrivateObject's constructor.
+    </source>
+        <target state="new">
+      The member specified ({0}) could not be found. You might need to regenerate your private accessor,
+      or the member may be private and defined on a base class. If the latter is true, you need to pass the type
+      that defines the member into PrivateObject's constructor.
+    </target>
+        <note></note>
+      </trans-unit>
+      <trans-unit id="PrivateAccessorConstructorNotFound">
+        <source>
+      The constructor with the specified signature could not be found. You might need to regenerate your private accessor,
+      or the member may be private and defined on a base class. If the latter is true, you need to pass the type
+      that defines the member into PrivateObject's constructor.
+    </source>
+        <target state="new">
+      The constructor with the specified signature could not be found. You might need to regenerate your private accessor,
+      or the member may be private and defined on a base class. If the latter is true, you need to pass the type
+      that defines the member into PrivateObject's constructor.
+    </target>
+        <note></note>
+      </trans-unit>
+      <trans-unit id="NullParameterToAssert">
+        <source>The parameter '{0}' is invalid. The value cannot be null. {1}.</source>
+        <target state="new">The parameter '{0}' is invalid. The value cannot be null. {1}.</target>
+        <note></note>
+      </trans-unit>
+      <trans-unit id="NumberOfElementsDiff">
+        <source>Different number of elements.</source>
+        <target state="new">Different number of elements.</target>
+        <note></note>
+      </trans-unit>
+      <trans-unit id="StartsWithFail">
+        <source>String '{0}' does not start with string '{1}'. {2}.</source>
+        <target state="new">String '{0}' does not start with string '{1}'. {2}.</target>
+        <note></note>
+      </trans-unit>
+      <trans-unit id="InvalidPropertyType">
+        <source>The property {0} has type {1}; expected type {2}.</source>
+        <target state="new">The property {0} has type {1}; expected type {2}.</target>
+        <note></note>
+      </trans-unit>
+      <trans-unit id="Common_NullInMessages">
+        <source>(null)</source>
+        <target state="new">(null)</target>
+        <note></note>
+      </trans-unit>
+      <trans-unit id="Common_ObjectString">
+        <source>(object)</source>
+        <target state="new">(object)</target>
+        <note></note>
+      </trans-unit>
+      <trans-unit id="UTF_ExpectedExceptionTypeMustDeriveFromException">
+        <source>The expected exception type must be System.Exception or a type derived from System.Exception.</source>
+        <target state="new">The expected exception type must be System.Exception or a type derived from System.Exception.</target>
+        <note></note>
+      </trans-unit>
+      <trans-unit id="UTF_TestMethodNoExceptionDefault">
+        <source>Test method did not throw an exception. An exception was expected by attribute {0} defined on the test method.</source>
+        <target state="new">Test method did not throw an exception. An exception was expected by attribute {0} defined on the test method.</target>
+        <note></note>
+      </trans-unit>
+      <trans-unit id="UTF_TestMethodNoException">
+        <source>Test method did not throw expected exception {0}. {1}</source>
+        <target state="new">Test method did not throw expected exception {0}. {1}</target>
+        <note></note>
+      </trans-unit>
+      <trans-unit id="UTF_TestMethodWrongException">
+        <source>Test method threw exception {0}, but exception {1} was expected. Exception message: {2}</source>
+        <target state="new">Test method threw exception {0}, but exception {1} was expected. Exception message: {2}</target>
+        <note></note>
+      </trans-unit>
+      <trans-unit id="UTF_TestMethodWrongExceptionDerivedAllowed">
+        <source>Test method threw exception {0}, but exception {1} or a type derived from it was expected. Exception message: {2}</source>
+        <target state="new">Test method threw exception {0}, but exception {1} or a type derived from it was expected. Exception message: {2}</target>
+        <note></note>
+      </trans-unit>
+      <trans-unit id="UTF_FailedToGetExceptionMessage">
+        <source>(Failed to get the message for an exception of type {0} due to an exception.)</source>
+        <target state="new">(Failed to get the message for an exception of type {0} due to an exception.)</target>
+        <note></note>
+      </trans-unit>
+      <trans-unit id="NoExceptionThrown">
+        <source>No exception thrown. {1} exception was expected. {0}</source>
+        <target state="new">No exception thrown. {1} exception was expected. {0}</target>
+        <note></note>
+      </trans-unit>
+      <trans-unit id="WrongExceptionThrown">
+        <source>Threw exception {2}, but exception {1} was expected. {0}
+Exception Message: {3}
+Stack Trace: {4}</source>
+        <target state="new">Threw exception {2}, but exception {1} was expected. {0}
+Exception Message: {3}
+Stack Trace: {4}</target>
+        <note></note>
+      </trans-unit>
+      <trans-unit id="NoDataRow">
+        <source>No test data source specified. Atleast one TestDataSource is required with DataTestMethodAttribute.</source>
+        <target state="new">No test data source specified. Atleast one TestDataSource is required with DataTestMethodAttribute.</target>
+        <note></note>
+      </trans-unit>
+      <trans-unit id="DataDrivenResultDisplayName">
+        <source>{0} ({1})</source>
+        <target state="new">{0} ({1})</target>
+        <note></note>
+      </trans-unit>
+      <trans-unit id="AsyncUITestMethodNotSupported">
+        <source>async TestMethod with UITestMethodAttribute are not supported. Either remove async or use TestMethodAttribute.</source>
+        <target state="new">async TestMethod with UITestMethodAttribute are not supported. Either remove async or use TestMethodAttribute.</target>
+        <note></note>
+      </trans-unit>
+      <trans-unit id="DynamicDataIEnumerableNull">
+        <source>Property or method {0} on {1} does not return IEnumerable&lt;object[]&gt;.</source>
+        <target state="new">Property or method {0} on {1} does not return IEnumerable&lt;object[]&gt;.</target>
+        <note></note>
+      </trans-unit>
+      <trans-unit id="DynamicDataValueNull">
+        <source>Value returned by property or method {0} shouldn't be null.</source>
+        <target state="new">Value returned by property or method {0} shouldn't be null.</target>
+        <note></note>
+      </trans-unit>
+      <trans-unit id="DynamicDataDisplayName">
+        <source>Method {0} must match the expected signature: public static {1} {0}({2}).</source>
+        <target state="new">Method {0} must match the expected signature: public static {1} {0}({2}).</target>
+        <note></note>
+      </trans-unit>
+      <trans-unit id="DynamicDataIEnumerableEmpty">
+        <source>Property or method {0} on {1} returns empty IEnumerable&lt;object[]&gt;.</source>
+        <target state="new">Property or method {0} on {1} returns empty IEnumerable&lt;object[]&gt;.</target>
+        <note></note>
+      </trans-unit>
+      <trans-unit id="AsyncUITestMethodWithNoDispatcherQueue">
+        <source>UITestMethodAttribute.DispatcherQueue should not be null. To use UITestMethodAttribute within a WinUI Desktop App, remember to set the static UITestMethodAttribute.DispatcherQueue during the test initialization.</source>
+        <target state="new">UITestMethodAttribute.DispatcherQueue should not be null. To use UITestMethodAttribute within a WinUI Desktop App, remember to set the static UITestMethodAttribute.DispatcherQueue during the test initialization.</target>
+        <note></note>
+      </trans-unit>
+      <trans-unit id="ArgumentXMustDeriveFromClassY">
+        <source>Type '{0}' is not assignable to '{1}'.</source>
+        <target state="new">Type '{0}' is not assignable to '{1}'.</target>
+        <note>
+      - {0} argument name like "applicationType"
+      - {1} fully qualified class name like "Microsoft.UI.Xaml.Application"
+    </note>
+      </trans-unit>
+    </body>
+  </file>
 </xliff>