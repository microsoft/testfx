--- conflicted
+++ resolved
@@ -1,627 +1,310 @@
-<<<<<<< HEAD
-﻿<?xml version="1.0" encoding="utf-8"?>
-<xliff xmlns="urn:oasis:names:tc:xliff:document:1.2" xmlns:xsi="http://www.w3.org/2001/XMLSchema-instance" version="1.2" xsi:schemaLocation="urn:oasis:names:tc:xliff:document:1.2 xliff-core-1.2-transitional.xsd">
-  <file datatype="xml" source-language="en" original="../FrameworkMessages.resx" target-language="pl">
-    <body>
-      <trans-unit id="AccessStringInvalidSyntax">
-        <source>Access string has invalid syntax.</source>
-        <target state="translated">Ciąg dostępu ma nieprawidłową składnię.</target>
-        <note></note>
-      </trans-unit>
-      <trans-unit id="ActualHasMismatchedElements">
-        <source>The expected collection contains {1} occurrence(s) of &lt;{2}&gt;. The actual collection contains {3} occurrence(s). {0}</source>
-        <target state="translated">Oczekiwana kolekcja zawiera {1} wystąpień &lt;{2}&gt;. Bieżąca kolekcja zawiera {3} wystąpień. {0}</target>
-        <note></note>
-      </trans-unit>
-      <trans-unit id="AllItemsAreUniqueFailMsg">
-        <source>Duplicate item found:&lt;{1}&gt;. {0}</source>
-        <target state="translated">Znaleziono duplikat:&lt;{1}&gt;. {0}</target>
-        <note></note>
-      </trans-unit>
-      <trans-unit id="AreEqualFailMsg">
-        <source>Expected:&lt;{1}&gt;. Actual:&lt;{2}&gt;. {0}</source>
-        <target state="translated">Oczekiwana:&lt;{1}&gt;. Rzeczywista:&lt;{2}&gt;. {0}</target>
-        <note></note>
-      </trans-unit>
-      <trans-unit id="AreEqualDeltaFailMsg">
-        <source>Expected a difference no greater than &lt;{3}&gt; between expected value &lt;{1}&gt; and actual value &lt;{2}&gt;. {0}</source>
-        <target state="translated">Oczekiwano różnicy nie większej niż &lt;{3}&gt; pomiędzy oczekiwaną wartością &lt;{1}&gt; a rzeczywistą wartością &lt;{2}&gt;. {0}</target>
-        <note></note>
-      </trans-unit>
-      <trans-unit id="AreEqualCaseFailMsg">
-        <source>Expected:&lt;{1}&gt;. Case is different for actual value:&lt;{2}&gt;. {0}</source>
-        <target state="translated">Oczekiwano:&lt;{1}&gt;. Przypadek różni się od rzeczywistej wartości:&lt;{2}&gt;. {0}</target>
-        <note></note>
-      </trans-unit>
-      <trans-unit id="AreEqualDifferentTypesFailMsg">
-        <source>Expected:&lt;{1} ({2})&gt;. Actual:&lt;{3} ({4})&gt;. {0}</source>
-        <target state="translated">Oczekiwana:&lt;{1} ({2})&gt;. Rzeczywista:&lt;{3} ({4})&gt;. {0}</target>
-        <note></note>
-      </trans-unit>
-      <trans-unit id="AreNotEqualFailMsg">
-        <source>Expected any value except:&lt;{1}&gt;. Actual:&lt;{2}&gt;. {0}</source>
-        <target state="translated">Oczekiwano dowolnej wartości za wyjątkiem:&lt;{1}&gt;. Rzeczywista:&lt;{2}&gt;. {0}</target>
-        <note></note>
-      </trans-unit>
-      <trans-unit id="AreNotEqualDeltaFailMsg">
-        <source>Expected a difference greater than &lt;{3}&gt; between expected value &lt;{1}&gt; and actual value &lt;{2}&gt;. {0}</source>
-        <target state="translated">Oczekiwano różnicy większej niż &lt;{3}&gt; pomiędzy oczekiwaną wartością &lt;{1}&gt; a rzeczywistą wartością &lt;{2}&gt;. {0}</target>
-        <note></note>
-      </trans-unit>
-      <trans-unit id="AreSameGivenValues">
-        <source>Do not pass value types to AreSame(). Values converted to Object will never be the same. Consider using AreEqual(). {0}</source>
-        <target state="translated">Nie przekazuj typów wartości do metody AreSame(). Wartości przekonwertowane na typ Object nigdy nie będą takie same. Rozważ użycie metody AreEqual(). {0}</target>
-        <note></note>
-      </trans-unit>
-      <trans-unit id="BothCollectionsEmpty">
-        <source>Both collections are empty. {0}</source>
-        <target state="translated">Obie kolekcje są puste. {0}</target>
-        <note></note>
-      </trans-unit>
-      <trans-unit id="BothCollectionsSameElements">
-        <source>Both collection contain same elements.</source>
-        <target state="translated">Obie kolekcje zawierają te same elementy.</target>
-        <note></note>
-      </trans-unit>
-      <trans-unit id="BothCollectionsSameReference">
-        <source>Both collection references point to the same collection object. {0}</source>
-        <target state="translated">Odwołania do obu kolekcji wskazują ten sam obiekt kolekcji. {0}</target>
-        <note></note>
-      </trans-unit>
-      <trans-unit id="BothSameElements">
-        <source>Both collections contain the same elements. {0}</source>
-        <target state="translated">Obie kolekcje zawierają te same elementy. {0}</target>
-        <note></note>
-      </trans-unit>
-      <trans-unit id="CollectionEqualReason">
-        <source>{0}({1})</source>
-        <target state="translated">{0}({1})</target>
-        <note></note>
-      </trans-unit>
-      <trans-unit id="ContainsFail">
-        <source>String '{0}' does not contain string '{1}'. {2}.</source>
-        <target state="translated">Ciąg „{0}” nie zawiera ciągu „{1}”. {2}.</target>
-        <note></note>
-      </trans-unit>
-      <trans-unit id="DataRowDisplayNameMethod">
-        <source>Method {0} must match the expected signature: public static {1} {0}({2}).</source>
-        <target state="new">Method {0} must match the expected signature: public static {1} {0}({2}).</target>
-        <note />
-      </trans-unit>
-      <trans-unit id="ElementNumbersDontMatch">
-        <source>The number of elements in the collections do not match. Expected:&lt;{1}&gt;. Actual:&lt;{2}&gt;.{0}</source>
-        <target state="translated">Nie zgadza się liczba elementów w kolekcji. Oczekiwana:&lt;{1}&gt;. Rzeczywista:&lt;{2}&gt;.{0}</target>
-        <note></note>
-      </trans-unit>
-      <trans-unit id="ElementsAtIndexDontMatch">
-        <source>Element at index {0} do not match.</source>
-        <target state="translated">Element w indeksie {0} nie jest zgodny.</target>
-        <note></note>
-      </trans-unit>
-      <trans-unit id="ElementTypesAtIndexDontMatch">
-        <source>Element at index {1} is not of expected type. Expected type:&lt;{2}&gt;. Actual type:&lt;{3}&gt;.{0}</source>
-        <target state="translated">Element o indeksie {1} jest innego typu niż oczekiwano. Oczekiwany typ:&lt;{2}&gt;. Rzeczywisty typ:&lt;{3}&gt;.{0}</target>
-        <note></note>
-      </trans-unit>
-      <trans-unit id="ElementTypesAtIndexDontMatch2">
-        <source>Element at index {1} is (null). Expected type:&lt;{2}&gt;.{0}</source>
-        <target state="translated">Element o indeksie {1} jest zerowy (null). Oczekiwany typ: &lt;{2}&gt;.{0}</target>
-        <note></note>
-      </trans-unit>
-      <trans-unit id="EndsWithFail">
-        <source>String '{0}' does not end with string '{1}'. {2}.</source>
-        <target state="translated">Ciąg „{0}” nie kończy się ciągiem „{1}”. {2}.</target>
-        <note></note>
-      </trans-unit>
-      <trans-unit id="EqualsTesterInvalidArgs">
-        <source>Invalid argument- EqualsTester can't use nulls.</source>
-        <target state="translated">Nieprawidłowy argument. Element EqualsTester nie może używać wartości null.</target>
-        <note></note>
-      </trans-unit>
-      <trans-unit id="ErrorInvalidCast">
-        <source>Cannot convert object of type {0} to {1}.</source>
-        <target state="translated">Nie można przekonwertować obiektu typu {0} na typ {1}.</target>
-        <note></note>
-      </trans-unit>
-      <trans-unit id="AssertionFailed">
-        <source>{0} failed. {1}</source>
-        <target state="translated">{0} — niepowodzenie. {1}</target>
-        <note></note>
-      </trans-unit>
-      <trans-unit id="InternalObjectNotValid">
-        <source>The internal object referenced is no longer valid.</source>
-        <target state="translated">Przywoływany obiekt wewnętrzny nie jest już prawidłowy.</target>
-        <note></note>
-      </trans-unit>
-      <trans-unit id="InvalidParameterToAssert">
-        <source>The parameter '{0}' is invalid. {1}.</source>
-        <target state="translated">Parametr „{0}” jest nieprawidłowy. {1}.</target>
-        <note></note>
-      </trans-unit>
-      <trans-unit id="IsInstanceOfFailMsg">
-        <source>{0} Expected type:&lt;{1}&gt;. Actual type:&lt;{2}&gt;.</source>
-        <target state="translated">{0} Oczekiwany typ:&lt;{1}&gt;. Rzeczywisty typ:&lt;{2}&gt;.</target>
-        <note></note>
-      </trans-unit>
-      <trans-unit id="IsMatchFail">
-        <source>String '{0}' does not match pattern '{1}'. {2}.</source>
-        <target state="translated">Ciąg „{0}” nie jest zgodny ze wzorcem „{1}”. {2}.</target>
-        <note></note>
-      </trans-unit>
-      <trans-unit id="IsNotInstanceOfFailMsg">
-        <source>Wrong Type:&lt;{1}&gt;. Actual type:&lt;{2}&gt;. {0}</source>
-        <target state="translated">Zły typ:&lt;{1}&gt;. Rzeczywisty typ:&lt;{2}&gt;. {0}</target>
-        <note></note>
-      </trans-unit>
-      <trans-unit id="IsNotMatchFail">
-        <source>String '{0}' matches pattern '{1}'. {2}.</source>
-        <target state="translated">Ciąg „{0}” jest zgodny ze wzorcem „{1}”. {2}.</target>
-        <note></note>
-      </trans-unit>
-      <trans-unit id="DoNotUseAssertEquals">
-        <source>Assert.Equals should not be used for Assertions. Please use Assert.AreEqual &amp; overloads instead.</source>
-        <target state="translated">Assert.Equals nie powinno być używane do potwierdzania. Zamiast tego użyj Assert.AreEqual i przeciążeń.</target>
-        <note></note>
-      </trans-unit>
-      <trans-unit id="PrivateAccessorMemberNotFound">
-        <source>
-      The member specified ({0}) could not be found. You might need to regenerate your private accessor,
-      or the member may be private and defined on a base class. If the latter is true, you need to pass the type
-      that defines the member into PrivateObject's constructor.
-    </source>
-        <target state="translated">
-      Nie można odnaleźć określonej składowej ({0}). Może być konieczne ponowne wygenerowanie prywatnej metody dostępu
-      lub składowa może być zdefiniowana jako prywatna w klasie bazowej. W drugim przypadku należy przekazać typ,
-      który definiuje składową w konstruktorze obiektu PrivateObject.
-    </target>
-        <note></note>
-      </trans-unit>
-      <trans-unit id="PrivateAccessorConstructorNotFound">
-        <source>
-      The constructor with the specified signature could not be found. You might need to regenerate your private accessor,
-      or the member may be private and defined on a base class. If the latter is true, you need to pass the type
-      that defines the member into PrivateObject's constructor.
-    </source>
-        <target state="translated">
-      Nie można odnaleźć konstruktora z określoną sygnaturą. Może być konieczne ponowne wygenerowanie prywatnej metody dostępu
-      lub składowa może być zdefiniowana jako prywatna w klasie bazowej. W drugim przypadku należy przekazać typ,
-      który definiuje składową w konstruktorze obiektu PrivateObject.
-    </target>
-        <note></note>
-      </trans-unit>
-      <trans-unit id="NullParameterToAssert">
-        <source>The parameter '{0}' is invalid. The value cannot be null. {1}.</source>
-        <target state="translated">Parametr „{0}” jest nieprawidłowy. Wartość nie może być równa null. {1}.</target>
-        <note></note>
-      </trans-unit>
-      <trans-unit id="NumberOfElementsDiff">
-        <source>Different number of elements.</source>
-        <target state="translated">Inna liczba elementów.</target>
-        <note></note>
-      </trans-unit>
-      <trans-unit id="StartsWithFail">
-        <source>String '{0}' does not start with string '{1}'. {2}.</source>
-        <target state="translated">Ciąg „{0}” nie rozpoczyna się od ciągu „{1}”. {2}.</target>
-        <note></note>
-      </trans-unit>
-      <trans-unit id="InvalidPropertyType">
-        <source>The property {0} has type {1}; expected type {2}.</source>
-        <target state="translated">Właściwość {0} jest typu {1}; oczekiwano typu {2}.</target>
-        <note></note>
-      </trans-unit>
-      <trans-unit id="Common_NullInMessages">
-        <source>(null)</source>
-        <target state="translated">(null)</target>
-        <note></note>
-      </trans-unit>
-      <trans-unit id="Common_ObjectString">
-        <source>(object)</source>
-        <target state="translated">(obiekt)</target>
-        <note></note>
-      </trans-unit>
-      <trans-unit id="UTF_ExpectedExceptionTypeMustDeriveFromException">
-        <source>The expected exception type must be System.Exception or a type derived from System.Exception.</source>
-        <target state="translated">Oczekiwanym typem wyjątku musi być typ System.Exception lub typ pochodzący od typu System.Exception.</target>
-        <note></note>
-      </trans-unit>
-      <trans-unit id="UTF_TestMethodNoExceptionDefault">
-        <source>Test method did not throw an exception. An exception was expected by attribute {0} defined on the test method.</source>
-        <target state="translated">Metoda testowa nie zgłosiła wyjątku. Oczekiwano zgłoszenia wyjątku przez atrybut {0} zdefiniowany dla metody testowej.</target>
-        <note></note>
-      </trans-unit>
-      <trans-unit id="UTF_TestMethodNoException">
-        <source>Test method did not throw expected exception {0}. {1}</source>
-        <target state="translated">Metoda testowa nie zgłosiła oczekiwanego wyjątku {0}. {1}</target>
-        <note></note>
-      </trans-unit>
-      <trans-unit id="UTF_TestMethodWrongException">
-        <source>Test method threw exception {0}, but exception {1} was expected. Exception message: {2}</source>
-        <target state="translated">Metoda testowa zgłosiła wyjątek {0}, lecz oczekiwano wyjątku {1}. Komunikat wyjątku: {2}</target>
-        <note></note>
-      </trans-unit>
-      <trans-unit id="UTF_TestMethodWrongExceptionDerivedAllowed">
-        <source>Test method threw exception {0}, but exception {1} or a type derived from it was expected. Exception message: {2}</source>
-        <target state="translated">Metoda testowa zgłosiła wyjątek {0}, lecz oczekiwano wyjątku typu {1} lub jego typu pochodnego. Komunikat wyjątku: {2}</target>
-        <note></note>
-      </trans-unit>
-      <trans-unit id="UTF_FailedToGetExceptionMessage">
-        <source>(Failed to get the message for an exception of type {0} due to an exception.)</source>
-        <target state="translated">(Nie można pobrać komunikatu dotyczącego wyjątku typu {0} z powodu wyjątku).</target>
-        <note></note>
-      </trans-unit>
-      <trans-unit id="NoExceptionThrown">
-        <source>No exception thrown. {1} exception was expected. {0}</source>
-        <target state="translated">Nie zgłoszono wyjątku. Oczekiwany wyjątek: {1}. {0}</target>
-        <note></note>
-      </trans-unit>
-      <trans-unit id="WrongExceptionThrown">
-        <source>Threw exception {2}, but exception {1} was expected. {0}
-Exception Message: {3}
-Stack Trace: {4}</source>
-        <target state="translated">Zgłoszono wyjątek {2}, ale oczekiwano wyjątku {1}. {0}
-Komunikat o wyjątku: {3}
-Ślad stosu: {4}</target>
-        <note></note>
-      </trans-unit>
-      <trans-unit id="NoDataRow">
-        <source>No test data source specified. Atleast one TestDataSource is required with DataTestMethodAttribute.</source>
-        <target state="translated">Nie określono testowego źródła danych. Atrybut DataTestMethodAttribute wymaga co najmniej jednego atrybutu TestDataSource.</target>
-        <note></note>
-      </trans-unit>
-      <trans-unit id="DataDrivenResultDisplayName">
-        <source>{0} ({1})</source>
-        <target state="translated">{0} ({1})</target>
-        <note></note>
-      </trans-unit>
-      <trans-unit id="AsyncUITestMethodNotSupported">
-        <source>async TestMethod with UITestMethodAttribute are not supported. Either remove async or use TestMethodAttribute.</source>
-        <target state="translated">asynchroniczna metoda TestMethod z elementem UITestMethodAttribute nie są obsługiwane. Usuń element asynchroniczny lub użyj elementu TestMethodAttribute.</target>
-        <note></note>
-      </trans-unit>
-      <trans-unit id="DynamicDataIEnumerableNull">
-        <source>Property or method {0} on {1} does not return IEnumerable&lt;object[]&gt;.</source>
-        <target state="translated">Właściwość lub metoda {0} w elemencie {1} nie zwraca obiektu IEnumerable&lt;object[]&gt;.</target>
-        <note></note>
-      </trans-unit>
-      <trans-unit id="DynamicDataValueNull">
-        <source>Value returned by property or method {0} shouldn't be null.</source>
-        <target state="translated">Wartość zwracana przez właściwość lub metodę {0} nie powinna być równa null.</target>
-        <note></note>
-      </trans-unit>
-      <trans-unit id="DynamicDataDisplayName">
-        <source>Method {0} must match the expected signature: public static {1} {0}({2}).</source>
-        <target state="translated">Metoda {0} musi być zgodna z oczekiwaną sygnaturą: public static {1} {0}({2}).</target>
-        <note></note>
-      </trans-unit>
-      <trans-unit id="DynamicDataIEnumerableEmpty">
-        <source>Property or method {0} on {1} returns empty IEnumerable&lt;object[]&gt;.</source>
-        <target state="translated">Właściwość lub metoda {0} w elemencie {1} zwraca pusty interfejs IEnumerable&lt;object[]&gt;.</target>
-        <note></note>
-      </trans-unit>
-      <trans-unit id="AsyncUITestMethodWithNoDispatcherQueue">
-        <source>UITestMethodAttribute.DispatcherQueue should not be null. To use UITestMethodAttribute within a WinUI Desktop App, remember to set the static UITestMethodAttribute.DispatcherQueue during the test initialization.</source>
-        <target state="translated">Element UITestMethodAttribute.DispatcherQueue nie powinien mieć wartości null. Aby użyć atrybutu UITestMethodAttribute w aplikacji klasycznej WinUI, pamiętaj o ustawieniu statycznego atrybutu UITestMethodAttribute.DispatcherQueue podczas inicjowania testu.</target>
-        <note></note>
-      </trans-unit>
-      <trans-unit id="ArgumentXMustDeriveFromClassY">
-        <source>Type '{0}' is not assignable to '{1}'.</source>
-        <target state="translated">Typu „{0}” nie można przypisać do typu „{1}”.</target>
-        <note>
-      - {0} argument name like "applicationType"
-      - {1} fully qualified class name like "Microsoft.UI.Xaml.Application"
-    </note>
-      </trans-unit>
-    </body>
-  </file>
-=======
-﻿<?xml version="1.0" encoding="utf-8"?>
-<xliff xmlns="urn:oasis:names:tc:xliff:document:1.2" xmlns:xsi="http://www.w3.org/2001/XMLSchema-instance" version="1.2" xsi:schemaLocation="urn:oasis:names:tc:xliff:document:1.2 xliff-core-1.2-transitional.xsd">
-  <file datatype="xml" source-language="en" original="../FrameworkMessages.resx" target-language="pl">
-    <body>
-      <trans-unit id="AccessStringInvalidSyntax">
-        <source>Access string has invalid syntax.</source>
-        <target state="new">Access string has invalid syntax.</target>
-        <note></note>
-      </trans-unit>
-      <trans-unit id="ActualHasMismatchedElements">
-        <source>The expected collection contains {1} occurrence(s) of &lt;{2}&gt;. The actual collection contains {3} occurrence(s). {0}</source>
-        <target state="new">The expected collection contains {1} occurrence(s) of &lt;{2}&gt;. The actual collection contains {3} occurrence(s). {0}</target>
-        <note></note>
-      </trans-unit>
-      <trans-unit id="AllItemsAreUniqueFailMsg">
-        <source>Duplicate item found:&lt;{1}&gt;. {0}</source>
-        <target state="new">Duplicate item found:&lt;{1}&gt;. {0}</target>
-        <note></note>
-      </trans-unit>
-      <trans-unit id="AreEqualFailMsg">
-        <source>Expected:&lt;{1}&gt;. Actual:&lt;{2}&gt;. {0}</source>
-        <target state="new">Expected:&lt;{1}&gt;. Actual:&lt;{2}&gt;. {0}</target>
-        <note></note>
-      </trans-unit>
-      <trans-unit id="AreEqualDeltaFailMsg">
-        <source>Expected a difference no greater than &lt;{3}&gt; between expected value &lt;{1}&gt; and actual value &lt;{2}&gt;. {0}</source>
-        <target state="new">Expected a difference no greater than &lt;{3}&gt; between expected value &lt;{1}&gt; and actual value &lt;{2}&gt;. {0}</target>
-        <note></note>
-      </trans-unit>
-      <trans-unit id="AreEqualCaseFailMsg">
-        <source>Expected:&lt;{1}&gt;. Case is different for actual value:&lt;{2}&gt;. {0}</source>
-        <target state="new">Expected:&lt;{1}&gt;. Case is different for actual value:&lt;{2}&gt;. {0}</target>
-        <note></note>
-      </trans-unit>
-      <trans-unit id="AreEqualDifferentTypesFailMsg">
-        <source>Expected:&lt;{1} ({2})&gt;. Actual:&lt;{3} ({4})&gt;. {0}</source>
-        <target state="new">Expected:&lt;{1} ({2})&gt;. Actual:&lt;{3} ({4})&gt;. {0}</target>
-        <note></note>
-      </trans-unit>
-      <trans-unit id="AreNotEqualFailMsg">
-        <source>Expected any value except:&lt;{1}&gt;. Actual:&lt;{2}&gt;. {0}</source>
-        <target state="new">Expected any value except:&lt;{1}&gt;. Actual:&lt;{2}&gt;. {0}</target>
-        <note></note>
-      </trans-unit>
-      <trans-unit id="AreNotEqualDeltaFailMsg">
-        <source>Expected a difference greater than &lt;{3}&gt; between expected value &lt;{1}&gt; and actual value &lt;{2}&gt;. {0}</source>
-        <target state="new">Expected a difference greater than &lt;{3}&gt; between expected value &lt;{1}&gt; and actual value &lt;{2}&gt;. {0}</target>
-        <note></note>
-      </trans-unit>
-      <trans-unit id="AreSameGivenValues">
-        <source>Do not pass value types to AreSame(). Values converted to Object will never be the same. Consider using AreEqual(). {0}</source>
-        <target state="new">Do not pass value types to AreSame(). Values converted to Object will never be the same. Consider using AreEqual(). {0}</target>
-        <note></note>
-      </trans-unit>
-      <trans-unit id="BothCollectionsEmpty">
-        <source>Both collections are empty. {0}</source>
-        <target state="new">Both collections are empty. {0}</target>
-        <note></note>
-      </trans-unit>
-      <trans-unit id="BothCollectionsSameElements">
-        <source>Both collection contain same elements.</source>
-        <target state="new">Both collection contain same elements.</target>
-        <note></note>
-      </trans-unit>
-      <trans-unit id="BothCollectionsSameReference">
-        <source>Both collection references point to the same collection object. {0}</source>
-        <target state="new">Both collection references point to the same collection object. {0}</target>
-        <note></note>
-      </trans-unit>
-      <trans-unit id="BothSameElements">
-        <source>Both collections contain the same elements. {0}</source>
-        <target state="new">Both collections contain the same elements. {0}</target>
-        <note></note>
-      </trans-unit>
-      <trans-unit id="CollectionEqualReason">
-        <source>{0}({1})</source>
-        <target state="new">{0}({1})</target>
-        <note></note>
-      </trans-unit>
-      <trans-unit id="ContainsFail">
-        <source>String '{0}' does not contain string '{1}'. {2}.</source>
-        <target state="new">String '{0}' does not contain string '{1}'. {2}.</target>
-        <note></note>
-      </trans-unit>
-      <trans-unit id="ElementNumbersDontMatch">
-        <source>The number of elements in the collections do not match. Expected:&lt;{1}&gt;. Actual:&lt;{2}&gt;.{0}</source>
-        <target state="new">The number of elements in the collections do not match. Expected:&lt;{1}&gt;. Actual:&lt;{2}&gt;.{0}</target>
-        <note></note>
-      </trans-unit>
-      <trans-unit id="ElementsAtIndexDontMatch">
-        <source>Element at index {0} do not match.</source>
-        <target state="new">Element at index {0} do not match.</target>
-        <note></note>
-      </trans-unit>
-      <trans-unit id="ElementTypesAtIndexDontMatch">
-        <source>Element at index {1} is not of expected type. Expected type:&lt;{2}&gt;. Actual type:&lt;{3}&gt;.{0}</source>
-        <target state="new">Element at index {1} is not of expected type. Expected type:&lt;{2}&gt;. Actual type:&lt;{3}&gt;.{0}</target>
-        <note></note>
-      </trans-unit>
-      <trans-unit id="ElementTypesAtIndexDontMatch2">
-        <source>Element at index {1} is (null). Expected type:&lt;{2}&gt;.{0}</source>
-        <target state="new">Element at index {1} is (null). Expected type:&lt;{2}&gt;.{0}</target>
-        <note></note>
-      </trans-unit>
-      <trans-unit id="EndsWithFail">
-        <source>String '{0}' does not end with string '{1}'. {2}.</source>
-        <target state="new">String '{0}' does not end with string '{1}'. {2}.</target>
-        <note></note>
-      </trans-unit>
-      <trans-unit id="EqualsTesterInvalidArgs">
-        <source>Invalid argument- EqualsTester can't use nulls.</source>
-        <target state="new">Invalid argument- EqualsTester can't use nulls.</target>
-        <note></note>
-      </trans-unit>
-      <trans-unit id="ErrorInvalidCast">
-        <source>Cannot convert object of type {0} to {1}.</source>
-        <target state="new">Cannot convert object of type {0} to {1}.</target>
-        <note></note>
-      </trans-unit>
-      <trans-unit id="AssertionFailed">
-        <source>{0} failed. {1}</source>
-        <target state="new">{0} failed. {1}</target>
-        <note></note>
-      </trans-unit>
-      <trans-unit id="InternalObjectNotValid">
-        <source>The internal object referenced is no longer valid.</source>
-        <target state="new">The internal object referenced is no longer valid.</target>
-        <note></note>
-      </trans-unit>
-      <trans-unit id="InvalidParameterToAssert">
-        <source>The parameter '{0}' is invalid. {1}.</source>
-        <target state="new">The parameter '{0}' is invalid. {1}.</target>
-        <note></note>
-      </trans-unit>
-      <trans-unit id="IsInstanceOfFailMsg">
-        <source>{0} Expected type:&lt;{1}&gt;. Actual type:&lt;{2}&gt;.</source>
-        <target state="new">{0} Expected type:&lt;{1}&gt;. Actual type:&lt;{2}&gt;.</target>
-        <note></note>
-      </trans-unit>
-      <trans-unit id="IsMatchFail">
-        <source>String '{0}' does not match pattern '{1}'. {2}.</source>
-        <target state="new">String '{0}' does not match pattern '{1}'. {2}.</target>
-        <note></note>
-      </trans-unit>
-      <trans-unit id="IsNotInstanceOfFailMsg">
-        <source>Wrong Type:&lt;{1}&gt;. Actual type:&lt;{2}&gt;. {0}</source>
-        <target state="new">Wrong Type:&lt;{1}&gt;. Actual type:&lt;{2}&gt;. {0}</target>
-        <note></note>
-      </trans-unit>
-      <trans-unit id="IsNotMatchFail">
-        <source>String '{0}' matches pattern '{1}'. {2}.</source>
-        <target state="new">String '{0}' matches pattern '{1}'. {2}.</target>
-        <note></note>
-      </trans-unit>
-      <trans-unit id="DoNotUseAssertEquals">
-        <source>Assert.Equals should not be used for Assertions. Please use Assert.AreEqual &amp; overloads instead.</source>
-        <target state="new">Assert.Equals should not be used for Assertions. Please use Assert.AreEqual &amp; overloads instead.</target>
-        <note></note>
-      </trans-unit>
-      <trans-unit id="PrivateAccessorMemberNotFound">
-        <source>
-      The member specified ({0}) could not be found. You might need to regenerate your private accessor,
-      or the member may be private and defined on a base class. If the latter is true, you need to pass the type
-      that defines the member into PrivateObject's constructor.
-    </source>
-        <target state="new">
-      The member specified ({0}) could not be found. You might need to regenerate your private accessor,
-      or the member may be private and defined on a base class. If the latter is true, you need to pass the type
-      that defines the member into PrivateObject's constructor.
-    </target>
-        <note></note>
-      </trans-unit>
-      <trans-unit id="PrivateAccessorConstructorNotFound">
-        <source>
-      The constructor with the specified signature could not be found. You might need to regenerate your private accessor,
-      or the member may be private and defined on a base class. If the latter is true, you need to pass the type
-      that defines the member into PrivateObject's constructor.
-    </source>
-        <target state="new">
-      The constructor with the specified signature could not be found. You might need to regenerate your private accessor,
-      or the member may be private and defined on a base class. If the latter is true, you need to pass the type
-      that defines the member into PrivateObject's constructor.
-    </target>
-        <note></note>
-      </trans-unit>
-      <trans-unit id="NullParameterToAssert">
-        <source>The parameter '{0}' is invalid. The value cannot be null. {1}.</source>
-        <target state="new">The parameter '{0}' is invalid. The value cannot be null. {1}.</target>
-        <note></note>
-      </trans-unit>
-      <trans-unit id="NumberOfElementsDiff">
-        <source>Different number of elements.</source>
-        <target state="new">Different number of elements.</target>
-        <note></note>
-      </trans-unit>
-      <trans-unit id="StartsWithFail">
-        <source>String '{0}' does not start with string '{1}'. {2}.</source>
-        <target state="new">String '{0}' does not start with string '{1}'. {2}.</target>
-        <note></note>
-      </trans-unit>
-      <trans-unit id="InvalidPropertyType">
-        <source>The property {0} has type {1}; expected type {2}.</source>
-        <target state="new">The property {0} has type {1}; expected type {2}.</target>
-        <note></note>
-      </trans-unit>
-      <trans-unit id="Common_NullInMessages">
-        <source>(null)</source>
-        <target state="new">(null)</target>
-        <note></note>
-      </trans-unit>
-      <trans-unit id="Common_ObjectString">
-        <source>(object)</source>
-        <target state="new">(object)</target>
-        <note></note>
-      </trans-unit>
-      <trans-unit id="UTF_ExpectedExceptionTypeMustDeriveFromException">
-        <source>The expected exception type must be System.Exception or a type derived from System.Exception.</source>
-        <target state="new">The expected exception type must be System.Exception or a type derived from System.Exception.</target>
-        <note></note>
-      </trans-unit>
-      <trans-unit id="UTF_TestMethodNoExceptionDefault">
-        <source>Test method did not throw an exception. An exception was expected by attribute {0} defined on the test method.</source>
-        <target state="new">Test method did not throw an exception. An exception was expected by attribute {0} defined on the test method.</target>
-        <note></note>
-      </trans-unit>
-      <trans-unit id="UTF_TestMethodNoException">
-        <source>Test method did not throw expected exception {0}. {1}</source>
-        <target state="new">Test method did not throw expected exception {0}. {1}</target>
-        <note></note>
-      </trans-unit>
-      <trans-unit id="UTF_TestMethodWrongException">
-        <source>Test method threw exception {0}, but exception {1} was expected. Exception message: {2}</source>
-        <target state="new">Test method threw exception {0}, but exception {1} was expected. Exception message: {2}</target>
-        <note></note>
-      </trans-unit>
-      <trans-unit id="UTF_TestMethodWrongExceptionDerivedAllowed">
-        <source>Test method threw exception {0}, but exception {1} or a type derived from it was expected. Exception message: {2}</source>
-        <target state="new">Test method threw exception {0}, but exception {1} or a type derived from it was expected. Exception message: {2}</target>
-        <note></note>
-      </trans-unit>
-      <trans-unit id="UTF_FailedToGetExceptionMessage">
-        <source>(Failed to get the message for an exception of type {0} due to an exception.)</source>
-        <target state="new">(Failed to get the message for an exception of type {0} due to an exception.)</target>
-        <note></note>
-      </trans-unit>
-      <trans-unit id="NoExceptionThrown">
-        <source>No exception thrown. {1} exception was expected. {0}</source>
-        <target state="new">No exception thrown. {1} exception was expected. {0}</target>
-        <note></note>
-      </trans-unit>
-      <trans-unit id="WrongExceptionThrown">
-        <source>Threw exception {2}, but exception {1} was expected. {0}
-Exception Message: {3}
-Stack Trace: {4}</source>
-        <target state="new">Threw exception {2}, but exception {1} was expected. {0}
-Exception Message: {3}
-Stack Trace: {4}</target>
-        <note></note>
-      </trans-unit>
-      <trans-unit id="NoDataRow">
-        <source>No test data source specified. Atleast one TestDataSource is required with DataTestMethodAttribute.</source>
-        <target state="new">No test data source specified. Atleast one TestDataSource is required with DataTestMethodAttribute.</target>
-        <note></note>
-      </trans-unit>
-      <trans-unit id="DataDrivenResultDisplayName">
-        <source>{0} ({1})</source>
-        <target state="new">{0} ({1})</target>
-        <note></note>
-      </trans-unit>
-      <trans-unit id="AsyncUITestMethodNotSupported">
-        <source>async TestMethod with UITestMethodAttribute are not supported. Either remove async or use TestMethodAttribute.</source>
-        <target state="new">async TestMethod with UITestMethodAttribute are not supported. Either remove async or use TestMethodAttribute.</target>
-        <note></note>
-      </trans-unit>
-      <trans-unit id="DynamicDataIEnumerableNull">
-        <source>Property or method {0} on {1} does not return IEnumerable&lt;object[]&gt;.</source>
-        <target state="new">Property or method {0} on {1} does not return IEnumerable&lt;object[]&gt;.</target>
-        <note></note>
-      </trans-unit>
-      <trans-unit id="DynamicDataValueNull">
-        <source>Value returned by property or method {0} shouldn't be null.</source>
-        <target state="new">Value returned by property or method {0} shouldn't be null.</target>
-        <note></note>
-      </trans-unit>
-      <trans-unit id="DynamicDataDisplayName">
-        <source>Method {0} must match the expected signature: public static {1} {0}({2}).</source>
-        <target state="new">Method {0} must match the expected signature: public static {1} {0}({2}).</target>
-        <note></note>
-      </trans-unit>
-      <trans-unit id="DynamicDataIEnumerableEmpty">
-        <source>Property or method {0} on {1} returns empty IEnumerable&lt;object[]&gt;.</source>
-        <target state="new">Property or method {0} on {1} returns empty IEnumerable&lt;object[]&gt;.</target>
-        <note></note>
-      </trans-unit>
-      <trans-unit id="AsyncUITestMethodWithNoDispatcherQueue">
-        <source>UITestMethodAttribute.DispatcherQueue should not be null. To use UITestMethodAttribute within a WinUI Desktop App, remember to set the static UITestMethodAttribute.DispatcherQueue during the test initialization.</source>
-        <target state="new">UITestMethodAttribute.DispatcherQueue should not be null. To use UITestMethodAttribute within a WinUI Desktop App, remember to set the static UITestMethodAttribute.DispatcherQueue during the test initialization.</target>
-        <note></note>
-      </trans-unit>
-      <trans-unit id="ArgumentXMustDeriveFromClassY">
-        <source>Type '{0}' is not assignable to '{1}'.</source>
-        <target state="new">Type '{0}' is not assignable to '{1}'.</target>
-        <note>
-      - {0} argument name like "applicationType"
-      - {1} fully qualified class name like "Microsoft.UI.Xaml.Application"
-    </note>
-      </trans-unit>
-    </body>
-  </file>
->>>>>>> d3726f4d
+﻿<?xml version="1.0" encoding="utf-8"?>
+<xliff xmlns="urn:oasis:names:tc:xliff:document:1.2" xmlns:xsi="http://www.w3.org/2001/XMLSchema-instance" version="1.2" xsi:schemaLocation="urn:oasis:names:tc:xliff:document:1.2 xliff-core-1.2-transitional.xsd">
+  <file datatype="xml" source-language="en" original="../FrameworkMessages.resx" target-language="pl">
+    <body>
+      <trans-unit id="AccessStringInvalidSyntax">
+        <source>Access string has invalid syntax.</source>
+        <target state="new">Access string has invalid syntax.</target>
+        <note></note>
+      </trans-unit>
+      <trans-unit id="ActualHasMismatchedElements">
+        <source>The expected collection contains {1} occurrence(s) of &lt;{2}&gt;. The actual collection contains {3} occurrence(s). {0}</source>
+        <target state="new">The expected collection contains {1} occurrence(s) of &lt;{2}&gt;. The actual collection contains {3} occurrence(s). {0}</target>
+        <note></note>
+      </trans-unit>
+      <trans-unit id="AllItemsAreUniqueFailMsg">
+        <source>Duplicate item found:&lt;{1}&gt;. {0}</source>
+        <target state="new">Duplicate item found:&lt;{1}&gt;. {0}</target>
+        <note></note>
+      </trans-unit>
+      <trans-unit id="AreEqualFailMsg">
+        <source>Expected:&lt;{1}&gt;. Actual:&lt;{2}&gt;. {0}</source>
+        <target state="new">Expected:&lt;{1}&gt;. Actual:&lt;{2}&gt;. {0}</target>
+        <note></note>
+      </trans-unit>
+      <trans-unit id="AreEqualDeltaFailMsg">
+        <source>Expected a difference no greater than &lt;{3}&gt; between expected value &lt;{1}&gt; and actual value &lt;{2}&gt;. {0}</source>
+        <target state="new">Expected a difference no greater than &lt;{3}&gt; between expected value &lt;{1}&gt; and actual value &lt;{2}&gt;. {0}</target>
+        <note></note>
+      </trans-unit>
+      <trans-unit id="AreEqualCaseFailMsg">
+        <source>Expected:&lt;{1}&gt;. Case is different for actual value:&lt;{2}&gt;. {0}</source>
+        <target state="new">Expected:&lt;{1}&gt;. Case is different for actual value:&lt;{2}&gt;. {0}</target>
+        <note></note>
+      </trans-unit>
+      <trans-unit id="AreEqualDifferentTypesFailMsg">
+        <source>Expected:&lt;{1} ({2})&gt;. Actual:&lt;{3} ({4})&gt;. {0}</source>
+        <target state="new">Expected:&lt;{1} ({2})&gt;. Actual:&lt;{3} ({4})&gt;. {0}</target>
+        <note></note>
+      </trans-unit>
+      <trans-unit id="AreNotEqualFailMsg">
+        <source>Expected any value except:&lt;{1}&gt;. Actual:&lt;{2}&gt;. {0}</source>
+        <target state="new">Expected any value except:&lt;{1}&gt;. Actual:&lt;{2}&gt;. {0}</target>
+        <note></note>
+      </trans-unit>
+      <trans-unit id="AreNotEqualDeltaFailMsg">
+        <source>Expected a difference greater than &lt;{3}&gt; between expected value &lt;{1}&gt; and actual value &lt;{2}&gt;. {0}</source>
+        <target state="new">Expected a difference greater than &lt;{3}&gt; between expected value &lt;{1}&gt; and actual value &lt;{2}&gt;. {0}</target>
+        <note></note>
+      </trans-unit>
+      <trans-unit id="AreSameGivenValues">
+        <source>Do not pass value types to AreSame(). Values converted to Object will never be the same. Consider using AreEqual(). {0}</source>
+        <target state="new">Do not pass value types to AreSame(). Values converted to Object will never be the same. Consider using AreEqual(). {0}</target>
+        <note></note>
+      </trans-unit>
+      <trans-unit id="BothCollectionsEmpty">
+        <source>Both collections are empty. {0}</source>
+        <target state="new">Both collections are empty. {0}</target>
+        <note></note>
+      </trans-unit>
+      <trans-unit id="BothCollectionsSameElements">
+        <source>Both collection contain same elements.</source>
+        <target state="new">Both collection contain same elements.</target>
+        <note></note>
+      </trans-unit>
+      <trans-unit id="BothCollectionsSameReference">
+        <source>Both collection references point to the same collection object. {0}</source>
+        <target state="new">Both collection references point to the same collection object. {0}</target>
+        <note></note>
+      </trans-unit>
+      <trans-unit id="BothSameElements">
+        <source>Both collections contain the same elements. {0}</source>
+        <target state="new">Both collections contain the same elements. {0}</target>
+        <note></note>
+      </trans-unit>
+      <trans-unit id="CollectionEqualReason">
+        <source>{0}({1})</source>
+        <target state="new">{0}({1})</target>
+        <note></note>
+      </trans-unit>
+      <trans-unit id="ContainsFail">
+        <source>String '{0}' does not contain string '{1}'. {2}.</source>
+        <target state="new">String '{0}' does not contain string '{1}'. {2}.</target>
+        <note></note>
+      </trans-unit>
+      <trans-unit id="ElementNumbersDontMatch">
+        <source>The number of elements in the collections do not match. Expected:&lt;{1}&gt;. Actual:&lt;{2}&gt;.{0}</source>
+        <target state="new">The number of elements in the collections do not match. Expected:&lt;{1}&gt;. Actual:&lt;{2}&gt;.{0}</target>
+        <note></note>
+      </trans-unit>
+      <trans-unit id="ElementsAtIndexDontMatch">
+        <source>Element at index {0} do not match.</source>
+        <target state="new">Element at index {0} do not match.</target>
+        <note></note>
+      </trans-unit>
+      <trans-unit id="ElementTypesAtIndexDontMatch">
+        <source>Element at index {1} is not of expected type. Expected type:&lt;{2}&gt;. Actual type:&lt;{3}&gt;.{0}</source>
+        <target state="new">Element at index {1} is not of expected type. Expected type:&lt;{2}&gt;. Actual type:&lt;{3}&gt;.{0}</target>
+        <note></note>
+      </trans-unit>
+      <trans-unit id="ElementTypesAtIndexDontMatch2">
+        <source>Element at index {1} is (null). Expected type:&lt;{2}&gt;.{0}</source>
+        <target state="new">Element at index {1} is (null). Expected type:&lt;{2}&gt;.{0}</target>
+        <note></note>
+      </trans-unit>
+      <trans-unit id="EndsWithFail">
+        <source>String '{0}' does not end with string '{1}'. {2}.</source>
+        <target state="new">String '{0}' does not end with string '{1}'. {2}.</target>
+        <note></note>
+      </trans-unit>
+      <trans-unit id="EqualsTesterInvalidArgs">
+        <source>Invalid argument- EqualsTester can't use nulls.</source>
+        <target state="new">Invalid argument- EqualsTester can't use nulls.</target>
+        <note></note>
+      </trans-unit>
+      <trans-unit id="ErrorInvalidCast">
+        <source>Cannot convert object of type {0} to {1}.</source>
+        <target state="new">Cannot convert object of type {0} to {1}.</target>
+        <note></note>
+      </trans-unit>
+      <trans-unit id="AssertionFailed">
+        <source>{0} failed. {1}</source>
+        <target state="new">{0} failed. {1}</target>
+        <note></note>
+      </trans-unit>
+      <trans-unit id="InternalObjectNotValid">
+        <source>The internal object referenced is no longer valid.</source>
+        <target state="new">The internal object referenced is no longer valid.</target>
+        <note></note>
+      </trans-unit>
+      <trans-unit id="InvalidParameterToAssert">
+        <source>The parameter '{0}' is invalid. {1}.</source>
+        <target state="new">The parameter '{0}' is invalid. {1}.</target>
+        <note></note>
+      </trans-unit>
+      <trans-unit id="IsInstanceOfFailMsg">
+        <source>{0} Expected type:&lt;{1}&gt;. Actual type:&lt;{2}&gt;.</source>
+        <target state="new">{0} Expected type:&lt;{1}&gt;. Actual type:&lt;{2}&gt;.</target>
+        <note></note>
+      </trans-unit>
+      <trans-unit id="IsMatchFail">
+        <source>String '{0}' does not match pattern '{1}'. {2}.</source>
+        <target state="new">String '{0}' does not match pattern '{1}'. {2}.</target>
+        <note></note>
+      </trans-unit>
+      <trans-unit id="IsNotInstanceOfFailMsg">
+        <source>Wrong Type:&lt;{1}&gt;. Actual type:&lt;{2}&gt;. {0}</source>
+        <target state="new">Wrong Type:&lt;{1}&gt;. Actual type:&lt;{2}&gt;. {0}</target>
+        <note></note>
+      </trans-unit>
+      <trans-unit id="IsNotMatchFail">
+        <source>String '{0}' matches pattern '{1}'. {2}.</source>
+        <target state="new">String '{0}' matches pattern '{1}'. {2}.</target>
+        <note></note>
+      </trans-unit>
+      <trans-unit id="DoNotUseAssertEquals">
+        <source>Assert.Equals should not be used for Assertions. Please use Assert.AreEqual &amp; overloads instead.</source>
+        <target state="new">Assert.Equals should not be used for Assertions. Please use Assert.AreEqual &amp; overloads instead.</target>
+        <note></note>
+      </trans-unit>
+      <trans-unit id="PrivateAccessorMemberNotFound">
+        <source>
+      The member specified ({0}) could not be found. You might need to regenerate your private accessor,
+      or the member may be private and defined on a base class. If the latter is true, you need to pass the type
+      that defines the member into PrivateObject's constructor.
+    </source>
+        <target state="new">
+      The member specified ({0}) could not be found. You might need to regenerate your private accessor,
+      or the member may be private and defined on a base class. If the latter is true, you need to pass the type
+      that defines the member into PrivateObject's constructor.
+    </target>
+        <note></note>
+      </trans-unit>
+      <trans-unit id="PrivateAccessorConstructorNotFound">
+        <source>
+      The constructor with the specified signature could not be found. You might need to regenerate your private accessor,
+      or the member may be private and defined on a base class. If the latter is true, you need to pass the type
+      that defines the member into PrivateObject's constructor.
+    </source>
+        <target state="new">
+      The constructor with the specified signature could not be found. You might need to regenerate your private accessor,
+      or the member may be private and defined on a base class. If the latter is true, you need to pass the type
+      that defines the member into PrivateObject's constructor.
+    </target>
+        <note></note>
+      </trans-unit>
+      <trans-unit id="NullParameterToAssert">
+        <source>The parameter '{0}' is invalid. The value cannot be null. {1}.</source>
+        <target state="new">The parameter '{0}' is invalid. The value cannot be null. {1}.</target>
+        <note></note>
+      </trans-unit>
+      <trans-unit id="NumberOfElementsDiff">
+        <source>Different number of elements.</source>
+        <target state="new">Different number of elements.</target>
+        <note></note>
+      </trans-unit>
+      <trans-unit id="StartsWithFail">
+        <source>String '{0}' does not start with string '{1}'. {2}.</source>
+        <target state="new">String '{0}' does not start with string '{1}'. {2}.</target>
+        <note></note>
+      </trans-unit>
+      <trans-unit id="InvalidPropertyType">
+        <source>The property {0} has type {1}; expected type {2}.</source>
+        <target state="new">The property {0} has type {1}; expected type {2}.</target>
+        <note></note>
+      </trans-unit>
+      <trans-unit id="Common_NullInMessages">
+        <source>(null)</source>
+        <target state="new">(null)</target>
+        <note></note>
+      </trans-unit>
+      <trans-unit id="Common_ObjectString">
+        <source>(object)</source>
+        <target state="new">(object)</target>
+        <note></note>
+      </trans-unit>
+      <trans-unit id="UTF_ExpectedExceptionTypeMustDeriveFromException">
+        <source>The expected exception type must be System.Exception or a type derived from System.Exception.</source>
+        <target state="new">The expected exception type must be System.Exception or a type derived from System.Exception.</target>
+        <note></note>
+      </trans-unit>
+      <trans-unit id="UTF_TestMethodNoExceptionDefault">
+        <source>Test method did not throw an exception. An exception was expected by attribute {0} defined on the test method.</source>
+        <target state="new">Test method did not throw an exception. An exception was expected by attribute {0} defined on the test method.</target>
+        <note></note>
+      </trans-unit>
+      <trans-unit id="UTF_TestMethodNoException">
+        <source>Test method did not throw expected exception {0}. {1}</source>
+        <target state="new">Test method did not throw expected exception {0}. {1}</target>
+        <note></note>
+      </trans-unit>
+      <trans-unit id="UTF_TestMethodWrongException">
+        <source>Test method threw exception {0}, but exception {1} was expected. Exception message: {2}</source>
+        <target state="new">Test method threw exception {0}, but exception {1} was expected. Exception message: {2}</target>
+        <note></note>
+      </trans-unit>
+      <trans-unit id="UTF_TestMethodWrongExceptionDerivedAllowed">
+        <source>Test method threw exception {0}, but exception {1} or a type derived from it was expected. Exception message: {2}</source>
+        <target state="new">Test method threw exception {0}, but exception {1} or a type derived from it was expected. Exception message: {2}</target>
+        <note></note>
+      </trans-unit>
+      <trans-unit id="UTF_FailedToGetExceptionMessage">
+        <source>(Failed to get the message for an exception of type {0} due to an exception.)</source>
+        <target state="new">(Failed to get the message for an exception of type {0} due to an exception.)</target>
+        <note></note>
+      </trans-unit>
+      <trans-unit id="NoExceptionThrown">
+        <source>No exception thrown. {1} exception was expected. {0}</source>
+        <target state="new">No exception thrown. {1} exception was expected. {0}</target>
+        <note></note>
+      </trans-unit>
+      <trans-unit id="WrongExceptionThrown">
+        <source>Threw exception {2}, but exception {1} was expected. {0}
+Exception Message: {3}
+Stack Trace: {4}</source>
+        <target state="new">Threw exception {2}, but exception {1} was expected. {0}
+Exception Message: {3}
+Stack Trace: {4}</target>
+        <note></note>
+      </trans-unit>
+      <trans-unit id="NoDataRow">
+        <source>No test data source specified. Atleast one TestDataSource is required with DataTestMethodAttribute.</source>
+        <target state="new">No test data source specified. Atleast one TestDataSource is required with DataTestMethodAttribute.</target>
+        <note></note>
+      </trans-unit>
+      <trans-unit id="DataDrivenResultDisplayName">
+        <source>{0} ({1})</source>
+        <target state="new">{0} ({1})</target>
+        <note></note>
+      </trans-unit>
+      <trans-unit id="AsyncUITestMethodNotSupported">
+        <source>async TestMethod with UITestMethodAttribute are not supported. Either remove async or use TestMethodAttribute.</source>
+        <target state="new">async TestMethod with UITestMethodAttribute are not supported. Either remove async or use TestMethodAttribute.</target>
+        <note></note>
+      </trans-unit>
+      <trans-unit id="DynamicDataIEnumerableNull">
+        <source>Property or method {0} on {1} does not return IEnumerable&lt;object[]&gt;.</source>
+        <target state="new">Property or method {0} on {1} does not return IEnumerable&lt;object[]&gt;.</target>
+        <note></note>
+      </trans-unit>
+      <trans-unit id="DynamicDataValueNull">
+        <source>Value returned by property or method {0} shouldn't be null.</source>
+        <target state="new">Value returned by property or method {0} shouldn't be null.</target>
+        <note></note>
+      </trans-unit>
+      <trans-unit id="DynamicDataDisplayName">
+        <source>Method {0} must match the expected signature: public static {1} {0}({2}).</source>
+        <target state="new">Method {0} must match the expected signature: public static {1} {0}({2}).</target>
+        <note></note>
+      </trans-unit>
+      <trans-unit id="DynamicDataIEnumerableEmpty">
+        <source>Property or method {0} on {1} returns empty IEnumerable&lt;object[]&gt;.</source>
+        <target state="new">Property or method {0} on {1} returns empty IEnumerable&lt;object[]&gt;.</target>
+        <note></note>
+      </trans-unit>
+      <trans-unit id="AsyncUITestMethodWithNoDispatcherQueue">
+        <source>UITestMethodAttribute.DispatcherQueue should not be null. To use UITestMethodAttribute within a WinUI Desktop App, remember to set the static UITestMethodAttribute.DispatcherQueue during the test initialization.</source>
+        <target state="new">UITestMethodAttribute.DispatcherQueue should not be null. To use UITestMethodAttribute within a WinUI Desktop App, remember to set the static UITestMethodAttribute.DispatcherQueue during the test initialization.</target>
+        <note></note>
+      </trans-unit>
+      <trans-unit id="ArgumentXMustDeriveFromClassY">
+        <source>Type '{0}' is not assignable to '{1}'.</source>
+        <target state="new">Type '{0}' is not assignable to '{1}'.</target>
+        <note>
+      - {0} argument name like "applicationType"
+      - {1} fully qualified class name like "Microsoft.UI.Xaml.Application"
+    </note>
+      </trans-unit>
+    </body>
+  </file>
 </xliff>