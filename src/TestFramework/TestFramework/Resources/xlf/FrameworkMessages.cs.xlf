--- conflicted
+++ resolved
@@ -1,627 +1,310 @@
-<<<<<<< HEAD
-﻿<?xml version="1.0" encoding="utf-8"?>
-<xliff xmlns="urn:oasis:names:tc:xliff:document:1.2" xmlns:xsi="http://www.w3.org/2001/XMLSchema-instance" version="1.2" xsi:schemaLocation="urn:oasis:names:tc:xliff:document:1.2 xliff-core-1.2-transitional.xsd">
-  <file datatype="xml" source-language="en" original="../FrameworkMessages.resx" target-language="cs">
-    <body>
-      <trans-unit id="AccessStringInvalidSyntax">
-        <source>Access string has invalid syntax.</source>
-        <target state="translated">Přístupový řetězec má neplatnou syntaxi.</target>
-        <note></note>
-      </trans-unit>
-      <trans-unit id="ActualHasMismatchedElements">
-        <source>The expected collection contains {1} occurrence(s) of &lt;{2}&gt;. The actual collection contains {3} occurrence(s). {0}</source>
-        <target state="translated">Očekávaná kolekce obsahuje {1} výskyt(ů) &lt;{2}&gt;. Aktuální kolekce obsahuje {3} výskyt(ů). {0}</target>
-        <note></note>
-      </trans-unit>
-      <trans-unit id="AllItemsAreUniqueFailMsg">
-        <source>Duplicate item found:&lt;{1}&gt;. {0}</source>
-        <target state="translated">Byla nalezena duplicitní položka:&lt;{1}&gt;. {0}</target>
-        <note></note>
-      </trans-unit>
-      <trans-unit id="AreEqualFailMsg">
-        <source>Expected:&lt;{1}&gt;. Actual:&lt;{2}&gt;. {0}</source>
-        <target state="translated">Očekáváno:&lt;{1}&gt;. Aktuálně:&lt;{2}&gt;. {0}</target>
-        <note></note>
-      </trans-unit>
-      <trans-unit id="AreEqualDeltaFailMsg">
-        <source>Expected a difference no greater than &lt;{3}&gt; between expected value &lt;{1}&gt; and actual value &lt;{2}&gt;. {0}</source>
-        <target state="translated">Očekáván rozdíl, který není větší jak &lt;{3}&gt; mezi očekávanou hodnotou &lt;{1}&gt; a aktuální hodnotou &lt;{2}&gt;. {0}</target>
-        <note></note>
-      </trans-unit>
-      <trans-unit id="AreEqualCaseFailMsg">
-        <source>Expected:&lt;{1}&gt;. Case is different for actual value:&lt;{2}&gt;. {0}</source>
-        <target state="translated">Očekáváno:&lt;{1}&gt;. Případ je rozdílný pro aktuální hodnotu:&lt;{2}&gt;. {0}</target>
-        <note></note>
-      </trans-unit>
-      <trans-unit id="AreEqualDifferentTypesFailMsg">
-        <source>Expected:&lt;{1} ({2})&gt;. Actual:&lt;{3} ({4})&gt;. {0}</source>
-        <target state="translated">Očekáváno:&lt;{1} ({2})&gt;. Aktuálně:&lt;{3} ({4})&gt;. {0}</target>
-        <note></note>
-      </trans-unit>
-      <trans-unit id="AreNotEqualFailMsg">
-        <source>Expected any value except:&lt;{1}&gt;. Actual:&lt;{2}&gt;. {0}</source>
-        <target state="translated">Nebyla očekávána žádná hodnota kromě:&lt;{1}&gt;. Aktuálně:&lt;{2}&gt;. {0}</target>
-        <note></note>
-      </trans-unit>
-      <trans-unit id="AreNotEqualDeltaFailMsg">
-        <source>Expected a difference greater than &lt;{3}&gt; between expected value &lt;{1}&gt; and actual value &lt;{2}&gt;. {0}</source>
-        <target state="translated">Očekáván rozdíl, který je větší jak &lt;{3}&gt; mezi očekávanou hodnotou &lt;{1}&gt; a aktuální hodnotou &lt;{2}&gt;. {0}</target>
-        <note></note>
-      </trans-unit>
-      <trans-unit id="AreSameGivenValues">
-        <source>Do not pass value types to AreSame(). Values converted to Object will never be the same. Consider using AreEqual(). {0}</source>
-        <target state="translated">Nevkládejte hodnotu typů do AreSame(). Hodnoty převedené do typu Object už nebudou nikdy stejné. Zvažte použití AreEqual(). {0}</target>
-        <note></note>
-      </trans-unit>
-      <trans-unit id="BothCollectionsEmpty">
-        <source>Both collections are empty. {0}</source>
-        <target state="translated">Obě kolekce jsou prázdné. {0}</target>
-        <note></note>
-      </trans-unit>
-      <trans-unit id="BothCollectionsSameElements">
-        <source>Both collection contain same elements.</source>
-        <target state="translated">Obě kolekce obsahují stejné elementy.</target>
-        <note></note>
-      </trans-unit>
-      <trans-unit id="BothCollectionsSameReference">
-        <source>Both collection references point to the same collection object. {0}</source>
-        <target state="translated">Obě reference na kolekci odkazují na stejný objekt kolekce. {0}</target>
-        <note></note>
-      </trans-unit>
-      <trans-unit id="BothSameElements">
-        <source>Both collections contain the same elements. {0}</source>
-        <target state="translated">Obě kolekce obsahují stejné elementy. {0}</target>
-        <note></note>
-      </trans-unit>
-      <trans-unit id="CollectionEqualReason">
-        <source>{0}({1})</source>
-        <target state="translated">{0}({1})</target>
-        <note></note>
-      </trans-unit>
-      <trans-unit id="ContainsFail">
-        <source>String '{0}' does not contain string '{1}'. {2}.</source>
-        <target state="translated">Řetězec '{0}' neobsahuje řetězec '{1}'. {2}.</target>
-        <note></note>
-      </trans-unit>
-      <trans-unit id="DataRowDisplayNameMethod">
-        <source>Method {0} must match the expected signature: public static {1} {0}({2}).</source>
-        <target state="new">Method {0} must match the expected signature: public static {1} {0}({2}).</target>
-        <note />
-      </trans-unit>
-      <trans-unit id="ElementNumbersDontMatch">
-        <source>The number of elements in the collections do not match. Expected:&lt;{1}&gt;. Actual:&lt;{2}&gt;.{0}</source>
-        <target state="translated">Počet elementů v kolekcích nesouhlasí. Očekáváno:&lt;{1}&gt;. Aktuálně:&lt;{2}&gt;.{0}</target>
-        <note></note>
-      </trans-unit>
-      <trans-unit id="ElementsAtIndexDontMatch">
-        <source>Element at index {0} do not match.</source>
-        <target state="translated">Element na indexu {0} nesouhlasí.</target>
-        <note></note>
-      </trans-unit>
-      <trans-unit id="ElementTypesAtIndexDontMatch">
-        <source>Element at index {1} is not of expected type. Expected type:&lt;{2}&gt;. Actual type:&lt;{3}&gt;.{0}</source>
-        <target state="translated">Element na indexu {1} není očekávaného typu. Očekávaný typ:&lt;{2}&gt;. Aktuální typ:&lt;{3}&gt;.{0}</target>
-        <note></note>
-      </trans-unit>
-      <trans-unit id="ElementTypesAtIndexDontMatch2">
-        <source>Element at index {1} is (null). Expected type:&lt;{2}&gt;.{0}</source>
-        <target state="translated">Element na indexu {1} je (null). Předpokládaný typ:&lt;{2}&gt;.{0}</target>
-        <note></note>
-      </trans-unit>
-      <trans-unit id="EndsWithFail">
-        <source>String '{0}' does not end with string '{1}'. {2}.</source>
-        <target state="translated">Řetězec '{0}' nekončí řetězcem '{1}'. {2}.</target>
-        <note></note>
-      </trans-unit>
-      <trans-unit id="EqualsTesterInvalidArgs">
-        <source>Invalid argument- EqualsTester can't use nulls.</source>
-        <target state="translated">Neplatný argument- v EqualsTester nelze použít hodnotu null.</target>
-        <note></note>
-      </trans-unit>
-      <trans-unit id="ErrorInvalidCast">
-        <source>Cannot convert object of type {0} to {1}.</source>
-        <target state="translated">Nelze převést objekt typu {0} na {1}.</target>
-        <note></note>
-      </trans-unit>
-      <trans-unit id="AssertionFailed">
-        <source>{0} failed. {1}</source>
-        <target state="translated">{0} selhalo. {1}</target>
-        <note></note>
-      </trans-unit>
-      <trans-unit id="InternalObjectNotValid">
-        <source>The internal object referenced is no longer valid.</source>
-        <target state="translated">Odkaz na vnitřní objekt už není platný.</target>
-        <note></note>
-      </trans-unit>
-      <trans-unit id="InvalidParameterToAssert">
-        <source>The parameter '{0}' is invalid. {1}.</source>
-        <target state="translated">Parametr '{0}' je neplatný. {1}.</target>
-        <note></note>
-      </trans-unit>
-      <trans-unit id="IsInstanceOfFailMsg">
-        <source>{0} Expected type:&lt;{1}&gt;. Actual type:&lt;{2}&gt;.</source>
-        <target state="translated">{0} Očekávaný typ:&lt;{1}&gt;. Aktuální typ:&lt;{2}&gt;.</target>
-        <note></note>
-      </trans-unit>
-      <trans-unit id="IsMatchFail">
-        <source>String '{0}' does not match pattern '{1}'. {2}.</source>
-        <target state="translated">Řetězec '{0}' neodpovídá vzoru '{1}'. {2}.</target>
-        <note></note>
-      </trans-unit>
-      <trans-unit id="IsNotInstanceOfFailMsg">
-        <source>Wrong Type:&lt;{1}&gt;. Actual type:&lt;{2}&gt;. {0}</source>
-        <target state="translated">Špatný typ:&lt;{1}&gt;. Aktuální typ:&lt;{2}&gt;. {0}</target>
-        <note></note>
-      </trans-unit>
-      <trans-unit id="IsNotMatchFail">
-        <source>String '{0}' matches pattern '{1}'. {2}.</source>
-        <target state="translated">Řetězec '{0}' odpovídá vzoru '{1}'. {2}.</target>
-        <note></note>
-      </trans-unit>
-      <trans-unit id="DoNotUseAssertEquals">
-        <source>Assert.Equals should not be used for Assertions. Please use Assert.AreEqual &amp; overloads instead.</source>
-        <target state="translated">Assert.Equals by neměla být pro kontrolní výrazy používána. Použijte prosím místo toho Assert.AreEqual a její přetížení.</target>
-        <note></note>
-      </trans-unit>
-      <trans-unit id="PrivateAccessorMemberNotFound">
-        <source>
-      The member specified ({0}) could not be found. You might need to regenerate your private accessor,
-      or the member may be private and defined on a base class. If the latter is true, you need to pass the type
-      that defines the member into PrivateObject's constructor.
-    </source>
-        <target state="translated">
-      Zadaný člen ({0}) nemohl být nalezen. Je možné, že bude zapotřebí obnovit soukromý přístupový objekt,
- nebo může být člen soukromý a definovaný v základní třídě. Pokud je tvrzení pravdivé, bude zapotřebí předat typ
-      , který definuje člena do konstruktoru PrivateObject.
-    </target>
-        <note></note>
-      </trans-unit>
-      <trans-unit id="PrivateAccessorConstructorNotFound">
-        <source>
-      The constructor with the specified signature could not be found. You might need to regenerate your private accessor,
-      or the member may be private and defined on a base class. If the latter is true, you need to pass the type
-      that defines the member into PrivateObject's constructor.
-    </source>
-        <target state="translated">
-      Konstruktor se zadaným podpisem se nepovedlo najít. Je možné, že bude zapotřebí obnovit soukromý přistupující objekt,
- nebo může být člen soukromý a definovaný v základní třídě. Pokud je tvrzení pravdivé, bude zapotřebí předat typ
-      , který definuje člena do konstruktoru PrivateObject.
-    </target>
-        <note></note>
-      </trans-unit>
-      <trans-unit id="NullParameterToAssert">
-        <source>The parameter '{0}' is invalid. The value cannot be null. {1}.</source>
-        <target state="translated">Parametr '{0}' je neplatný. Hodnota nemůže být null. {1}.</target>
-        <note></note>
-      </trans-unit>
-      <trans-unit id="NumberOfElementsDiff">
-        <source>Different number of elements.</source>
-        <target state="translated">Rozdílný počet elementů.</target>
-        <note></note>
-      </trans-unit>
-      <trans-unit id="StartsWithFail">
-        <source>String '{0}' does not start with string '{1}'. {2}.</source>
-        <target state="translated">Řetězec '{0}' nezačíná řetězcem '{1}'. {2}.</target>
-        <note></note>
-      </trans-unit>
-      <trans-unit id="InvalidPropertyType">
-        <source>The property {0} has type {1}; expected type {2}.</source>
-        <target state="translated">Vlastnost {0} je typu {1}; očekávaný typ {2}.</target>
-        <note></note>
-      </trans-unit>
-      <trans-unit id="Common_NullInMessages">
-        <source>(null)</source>
-        <target state="translated">(null)</target>
-        <note></note>
-      </trans-unit>
-      <trans-unit id="Common_ObjectString">
-        <source>(object)</source>
-        <target state="translated">(objekt)</target>
-        <note></note>
-      </trans-unit>
-      <trans-unit id="UTF_ExpectedExceptionTypeMustDeriveFromException">
-        <source>The expected exception type must be System.Exception or a type derived from System.Exception.</source>
-        <target state="translated">Typ očekávané výjimky musí být typu System.Exception nebo z něj odvozený.</target>
-        <note></note>
-      </trans-unit>
-      <trans-unit id="UTF_TestMethodNoExceptionDefault">
-        <source>Test method did not throw an exception. An exception was expected by attribute {0} defined on the test method.</source>
-        <target state="translated">Testovací metoda nevyvolala výjimku. Atribut {0} definovaný u testovací metody výjimku očekával.</target>
-        <note></note>
-      </trans-unit>
-      <trans-unit id="UTF_TestMethodNoException">
-        <source>Test method did not throw expected exception {0}. {1}</source>
-        <target state="translated">Testovací metoda nevyvolala očekávanou výjimku {0}. {1}</target>
-        <note></note>
-      </trans-unit>
-      <trans-unit id="UTF_TestMethodWrongException">
-        <source>Test method threw exception {0}, but exception {1} was expected. Exception message: {2}</source>
-        <target state="translated">Testovací metoda vyvolala výjimku {0}, ale očekávala se výjimka {1}. Zpráva o výjimce: {2}</target>
-        <note></note>
-      </trans-unit>
-      <trans-unit id="UTF_TestMethodWrongExceptionDerivedAllowed">
-        <source>Test method threw exception {0}, but exception {1} or a type derived from it was expected. Exception message: {2}</source>
-        <target state="translated">Testovací metoda vyvolala výjimku {0}, ale očekávala se výjimka {1} nebo od ní odvozený typ. Zpráva o výjimce: {2}</target>
-        <note></note>
-      </trans-unit>
-      <trans-unit id="UTF_FailedToGetExceptionMessage">
-        <source>(Failed to get the message for an exception of type {0} due to an exception.)</source>
-        <target state="translated">(Z důvodu výjimky se nepodařilo získat zprávu o výjimce typu {0}.)</target>
-        <note></note>
-      </trans-unit>
-      <trans-unit id="NoExceptionThrown">
-        <source>No exception thrown. {1} exception was expected. {0}</source>
-        <target state="translated">Nebyla vyvolána žádná výjimka. Byla očekávaná {1} výjimka. {0}</target>
-        <note></note>
-      </trans-unit>
-      <trans-unit id="WrongExceptionThrown">
-        <source>Threw exception {2}, but exception {1} was expected. {0}
-Exception Message: {3}
-Stack Trace: {4}</source>
-        <target state="translated">Způsobil výjimku {2}, ale výjimka {1} byla očekávaná. {0}
-Zpráva výjimky: {3}
-Trasování zásobníku: {4}</target>
-        <note></note>
-      </trans-unit>
-      <trans-unit id="NoDataRow">
-        <source>No test data source specified. Atleast one TestDataSource is required with DataTestMethodAttribute.</source>
-        <target state="translated">Nebyl zadán žádný zdroj testovacích dat. Při použití atributu DataTestMethodAttribute je požadován alespoň jeden atribut TestDataSource.</target>
-        <note></note>
-      </trans-unit>
-      <trans-unit id="DataDrivenResultDisplayName">
-        <source>{0} ({1})</source>
-        <target state="translated">{0} ({1})</target>
-        <note></note>
-      </trans-unit>
-      <trans-unit id="AsyncUITestMethodNotSupported">
-        <source>async TestMethod with UITestMethodAttribute are not supported. Either remove async or use TestMethodAttribute.</source>
-        <target state="translated">async TestMethod s atributem UITestMethodAttribute se nepodporují. Buď odeberte async, nebo použijte TestMethodAttribute.</target>
-        <note></note>
-      </trans-unit>
-      <trans-unit id="DynamicDataIEnumerableNull">
-        <source>Property or method {0} on {1} does not return IEnumerable&lt;object[]&gt;.</source>
-        <target state="translated">Vlastnost nebo metoda {0} v {1} nevrací IEnumerable&lt;object[]&gt;.</target>
-        <note></note>
-      </trans-unit>
-      <trans-unit id="DynamicDataValueNull">
-        <source>Value returned by property or method {0} shouldn't be null.</source>
-        <target state="translated">Hodnota vrácená vlastností nebo metodou {0} by neměla být null.</target>
-        <note></note>
-      </trans-unit>
-      <trans-unit id="DynamicDataDisplayName">
-        <source>Method {0} must match the expected signature: public static {1} {0}({2}).</source>
-        <target state="translated">Metoda {0} musí odpovídat očekávanému podpisu: public static {1} {0}({2}).</target>
-        <note></note>
-      </trans-unit>
-      <trans-unit id="DynamicDataIEnumerableEmpty">
-        <source>Property or method {0} on {1} returns empty IEnumerable&lt;object[]&gt;.</source>
-        <target state="translated">Vlastnost nebo metoda {0} ve třídě {1} vrací prázdné IEnumerable&lt;object[]&gt;.</target>
-        <note></note>
-      </trans-unit>
-      <trans-unit id="AsyncUITestMethodWithNoDispatcherQueue">
-        <source>UITestMethodAttribute.DispatcherQueue should not be null. To use UITestMethodAttribute within a WinUI Desktop App, remember to set the static UITestMethodAttribute.DispatcherQueue during the test initialization.</source>
-        <target state="translated">UITestMethodAttribute.DispatcherQueue nesmí mít hodnotu null. Pokud chcete použít UITestMethodAttribute v desktopové aplikaci WinUI, nezapomeňte během inicializace testu nastavit statický UITestMethodAttribute.DispatcherQueue.</target>
-        <note></note>
-      </trans-unit>
-      <trans-unit id="ArgumentXMustDeriveFromClassY">
-        <source>Type '{0}' is not assignable to '{1}'.</source>
-        <target state="translated">Typ „{0}“ nelze přiřadit k „{1}“.</target>
-        <note>
-      - {0} argument name like "applicationType"
-      - {1} fully qualified class name like "Microsoft.UI.Xaml.Application"
-    </note>
-      </trans-unit>
-    </body>
-  </file>
-=======
-﻿<?xml version="1.0" encoding="utf-8"?>
-<xliff xmlns="urn:oasis:names:tc:xliff:document:1.2" xmlns:xsi="http://www.w3.org/2001/XMLSchema-instance" version="1.2" xsi:schemaLocation="urn:oasis:names:tc:xliff:document:1.2 xliff-core-1.2-transitional.xsd">
-  <file datatype="xml" source-language="en" original="../FrameworkMessages.resx" target-language="cs">
-    <body>
-      <trans-unit id="AccessStringInvalidSyntax">
-        <source>Access string has invalid syntax.</source>
-        <target state="new">Access string has invalid syntax.</target>
-        <note></note>
-      </trans-unit>
-      <trans-unit id="ActualHasMismatchedElements">
-        <source>The expected collection contains {1} occurrence(s) of &lt;{2}&gt;. The actual collection contains {3} occurrence(s). {0}</source>
-        <target state="new">The expected collection contains {1} occurrence(s) of &lt;{2}&gt;. The actual collection contains {3} occurrence(s). {0}</target>
-        <note></note>
-      </trans-unit>
-      <trans-unit id="AllItemsAreUniqueFailMsg">
-        <source>Duplicate item found:&lt;{1}&gt;. {0}</source>
-        <target state="new">Duplicate item found:&lt;{1}&gt;. {0}</target>
-        <note></note>
-      </trans-unit>
-      <trans-unit id="AreEqualFailMsg">
-        <source>Expected:&lt;{1}&gt;. Actual:&lt;{2}&gt;. {0}</source>
-        <target state="new">Expected:&lt;{1}&gt;. Actual:&lt;{2}&gt;. {0}</target>
-        <note></note>
-      </trans-unit>
-      <trans-unit id="AreEqualDeltaFailMsg">
-        <source>Expected a difference no greater than &lt;{3}&gt; between expected value &lt;{1}&gt; and actual value &lt;{2}&gt;. {0}</source>
-        <target state="new">Expected a difference no greater than &lt;{3}&gt; between expected value &lt;{1}&gt; and actual value &lt;{2}&gt;. {0}</target>
-        <note></note>
-      </trans-unit>
-      <trans-unit id="AreEqualCaseFailMsg">
-        <source>Expected:&lt;{1}&gt;. Case is different for actual value:&lt;{2}&gt;. {0}</source>
-        <target state="new">Expected:&lt;{1}&gt;. Case is different for actual value:&lt;{2}&gt;. {0}</target>
-        <note></note>
-      </trans-unit>
-      <trans-unit id="AreEqualDifferentTypesFailMsg">
-        <source>Expected:&lt;{1} ({2})&gt;. Actual:&lt;{3} ({4})&gt;. {0}</source>
-        <target state="new">Expected:&lt;{1} ({2})&gt;. Actual:&lt;{3} ({4})&gt;. {0}</target>
-        <note></note>
-      </trans-unit>
-      <trans-unit id="AreNotEqualFailMsg">
-        <source>Expected any value except:&lt;{1}&gt;. Actual:&lt;{2}&gt;. {0}</source>
-        <target state="new">Expected any value except:&lt;{1}&gt;. Actual:&lt;{2}&gt;. {0}</target>
-        <note></note>
-      </trans-unit>
-      <trans-unit id="AreNotEqualDeltaFailMsg">
-        <source>Expected a difference greater than &lt;{3}&gt; between expected value &lt;{1}&gt; and actual value &lt;{2}&gt;. {0}</source>
-        <target state="new">Expected a difference greater than &lt;{3}&gt; between expected value &lt;{1}&gt; and actual value &lt;{2}&gt;. {0}</target>
-        <note></note>
-      </trans-unit>
-      <trans-unit id="AreSameGivenValues">
-        <source>Do not pass value types to AreSame(). Values converted to Object will never be the same. Consider using AreEqual(). {0}</source>
-        <target state="new">Do not pass value types to AreSame(). Values converted to Object will never be the same. Consider using AreEqual(). {0}</target>
-        <note></note>
-      </trans-unit>
-      <trans-unit id="BothCollectionsEmpty">
-        <source>Both collections are empty. {0}</source>
-        <target state="new">Both collections are empty. {0}</target>
-        <note></note>
-      </trans-unit>
-      <trans-unit id="BothCollectionsSameElements">
-        <source>Both collection contain same elements.</source>
-        <target state="new">Both collection contain same elements.</target>
-        <note></note>
-      </trans-unit>
-      <trans-unit id="BothCollectionsSameReference">
-        <source>Both collection references point to the same collection object. {0}</source>
-        <target state="new">Both collection references point to the same collection object. {0}</target>
-        <note></note>
-      </trans-unit>
-      <trans-unit id="BothSameElements">
-        <source>Both collections contain the same elements. {0}</source>
-        <target state="new">Both collections contain the same elements. {0}</target>
-        <note></note>
-      </trans-unit>
-      <trans-unit id="CollectionEqualReason">
-        <source>{0}({1})</source>
-        <target state="new">{0}({1})</target>
-        <note></note>
-      </trans-unit>
-      <trans-unit id="ContainsFail">
-        <source>String '{0}' does not contain string '{1}'. {2}.</source>
-        <target state="new">String '{0}' does not contain string '{1}'. {2}.</target>
-        <note></note>
-      </trans-unit>
-      <trans-unit id="ElementNumbersDontMatch">
-        <source>The number of elements in the collections do not match. Expected:&lt;{1}&gt;. Actual:&lt;{2}&gt;.{0}</source>
-        <target state="new">The number of elements in the collections do not match. Expected:&lt;{1}&gt;. Actual:&lt;{2}&gt;.{0}</target>
-        <note></note>
-      </trans-unit>
-      <trans-unit id="ElementsAtIndexDontMatch">
-        <source>Element at index {0} do not match.</source>
-        <target state="new">Element at index {0} do not match.</target>
-        <note></note>
-      </trans-unit>
-      <trans-unit id="ElementTypesAtIndexDontMatch">
-        <source>Element at index {1} is not of expected type. Expected type:&lt;{2}&gt;. Actual type:&lt;{3}&gt;.{0}</source>
-        <target state="new">Element at index {1} is not of expected type. Expected type:&lt;{2}&gt;. Actual type:&lt;{3}&gt;.{0}</target>
-        <note></note>
-      </trans-unit>
-      <trans-unit id="ElementTypesAtIndexDontMatch2">
-        <source>Element at index {1} is (null). Expected type:&lt;{2}&gt;.{0}</source>
-        <target state="new">Element at index {1} is (null). Expected type:&lt;{2}&gt;.{0}</target>
-        <note></note>
-      </trans-unit>
-      <trans-unit id="EndsWithFail">
-        <source>String '{0}' does not end with string '{1}'. {2}.</source>
-        <target state="new">String '{0}' does not end with string '{1}'. {2}.</target>
-        <note></note>
-      </trans-unit>
-      <trans-unit id="EqualsTesterInvalidArgs">
-        <source>Invalid argument- EqualsTester can't use nulls.</source>
-        <target state="new">Invalid argument- EqualsTester can't use nulls.</target>
-        <note></note>
-      </trans-unit>
-      <trans-unit id="ErrorInvalidCast">
-        <source>Cannot convert object of type {0} to {1}.</source>
-        <target state="new">Cannot convert object of type {0} to {1}.</target>
-        <note></note>
-      </trans-unit>
-      <trans-unit id="AssertionFailed">
-        <source>{0} failed. {1}</source>
-        <target state="new">{0} failed. {1}</target>
-        <note></note>
-      </trans-unit>
-      <trans-unit id="InternalObjectNotValid">
-        <source>The internal object referenced is no longer valid.</source>
-        <target state="new">The internal object referenced is no longer valid.</target>
-        <note></note>
-      </trans-unit>
-      <trans-unit id="InvalidParameterToAssert">
-        <source>The parameter '{0}' is invalid. {1}.</source>
-        <target state="new">The parameter '{0}' is invalid. {1}.</target>
-        <note></note>
-      </trans-unit>
-      <trans-unit id="IsInstanceOfFailMsg">
-        <source>{0} Expected type:&lt;{1}&gt;. Actual type:&lt;{2}&gt;.</source>
-        <target state="new">{0} Expected type:&lt;{1}&gt;. Actual type:&lt;{2}&gt;.</target>
-        <note></note>
-      </trans-unit>
-      <trans-unit id="IsMatchFail">
-        <source>String '{0}' does not match pattern '{1}'. {2}.</source>
-        <target state="new">String '{0}' does not match pattern '{1}'. {2}.</target>
-        <note></note>
-      </trans-unit>
-      <trans-unit id="IsNotInstanceOfFailMsg">
-        <source>Wrong Type:&lt;{1}&gt;. Actual type:&lt;{2}&gt;. {0}</source>
-        <target state="new">Wrong Type:&lt;{1}&gt;. Actual type:&lt;{2}&gt;. {0}</target>
-        <note></note>
-      </trans-unit>
-      <trans-unit id="IsNotMatchFail">
-        <source>String '{0}' matches pattern '{1}'. {2}.</source>
-        <target state="new">String '{0}' matches pattern '{1}'. {2}.</target>
-        <note></note>
-      </trans-unit>
-      <trans-unit id="DoNotUseAssertEquals">
-        <source>Assert.Equals should not be used for Assertions. Please use Assert.AreEqual &amp; overloads instead.</source>
-        <target state="new">Assert.Equals should not be used for Assertions. Please use Assert.AreEqual &amp; overloads instead.</target>
-        <note></note>
-      </trans-unit>
-      <trans-unit id="PrivateAccessorMemberNotFound">
-        <source>
-      The member specified ({0}) could not be found. You might need to regenerate your private accessor,
-      or the member may be private and defined on a base class. If the latter is true, you need to pass the type
-      that defines the member into PrivateObject's constructor.
-    </source>
-        <target state="new">
-      The member specified ({0}) could not be found. You might need to regenerate your private accessor,
-      or the member may be private and defined on a base class. If the latter is true, you need to pass the type
-      that defines the member into PrivateObject's constructor.
-    </target>
-        <note></note>
-      </trans-unit>
-      <trans-unit id="PrivateAccessorConstructorNotFound">
-        <source>
-      The constructor with the specified signature could not be found. You might need to regenerate your private accessor,
-      or the member may be private and defined on a base class. If the latter is true, you need to pass the type
-      that defines the member into PrivateObject's constructor.
-    </source>
-        <target state="new">
-      The constructor with the specified signature could not be found. You might need to regenerate your private accessor,
-      or the member may be private and defined on a base class. If the latter is true, you need to pass the type
-      that defines the member into PrivateObject's constructor.
-    </target>
-        <note></note>
-      </trans-unit>
-      <trans-unit id="NullParameterToAssert">
-        <source>The parameter '{0}' is invalid. The value cannot be null. {1}.</source>
-        <target state="new">The parameter '{0}' is invalid. The value cannot be null. {1}.</target>
-        <note></note>
-      </trans-unit>
-      <trans-unit id="NumberOfElementsDiff">
-        <source>Different number of elements.</source>
-        <target state="new">Different number of elements.</target>
-        <note></note>
-      </trans-unit>
-      <trans-unit id="StartsWithFail">
-        <source>String '{0}' does not start with string '{1}'. {2}.</source>
-        <target state="new">String '{0}' does not start with string '{1}'. {2}.</target>
-        <note></note>
-      </trans-unit>
-      <trans-unit id="InvalidPropertyType">
-        <source>The property {0} has type {1}; expected type {2}.</source>
-        <target state="new">The property {0} has type {1}; expected type {2}.</target>
-        <note></note>
-      </trans-unit>
-      <trans-unit id="Common_NullInMessages">
-        <source>(null)</source>
-        <target state="new">(null)</target>
-        <note></note>
-      </trans-unit>
-      <trans-unit id="Common_ObjectString">
-        <source>(object)</source>
-        <target state="new">(object)</target>
-        <note></note>
-      </trans-unit>
-      <trans-unit id="UTF_ExpectedExceptionTypeMustDeriveFromException">
-        <source>The expected exception type must be System.Exception or a type derived from System.Exception.</source>
-        <target state="new">The expected exception type must be System.Exception or a type derived from System.Exception.</target>
-        <note></note>
-      </trans-unit>
-      <trans-unit id="UTF_TestMethodNoExceptionDefault">
-        <source>Test method did not throw an exception. An exception was expected by attribute {0} defined on the test method.</source>
-        <target state="new">Test method did not throw an exception. An exception was expected by attribute {0} defined on the test method.</target>
-        <note></note>
-      </trans-unit>
-      <trans-unit id="UTF_TestMethodNoException">
-        <source>Test method did not throw expected exception {0}. {1}</source>
-        <target state="new">Test method did not throw expected exception {0}. {1}</target>
-        <note></note>
-      </trans-unit>
-      <trans-unit id="UTF_TestMethodWrongException">
-        <source>Test method threw exception {0}, but exception {1} was expected. Exception message: {2}</source>
-        <target state="new">Test method threw exception {0}, but exception {1} was expected. Exception message: {2}</target>
-        <note></note>
-      </trans-unit>
-      <trans-unit id="UTF_TestMethodWrongExceptionDerivedAllowed">
-        <source>Test method threw exception {0}, but exception {1} or a type derived from it was expected. Exception message: {2}</source>
-        <target state="new">Test method threw exception {0}, but exception {1} or a type derived from it was expected. Exception message: {2}</target>
-        <note></note>
-      </trans-unit>
-      <trans-unit id="UTF_FailedToGetExceptionMessage">
-        <source>(Failed to get the message for an exception of type {0} due to an exception.)</source>
-        <target state="new">(Failed to get the message for an exception of type {0} due to an exception.)</target>
-        <note></note>
-      </trans-unit>
-      <trans-unit id="NoExceptionThrown">
-        <source>No exception thrown. {1} exception was expected. {0}</source>
-        <target state="new">No exception thrown. {1} exception was expected. {0}</target>
-        <note></note>
-      </trans-unit>
-      <trans-unit id="WrongExceptionThrown">
-        <source>Threw exception {2}, but exception {1} was expected. {0}
-Exception Message: {3}
-Stack Trace: {4}</source>
-        <target state="new">Threw exception {2}, but exception {1} was expected. {0}
-Exception Message: {3}
-Stack Trace: {4}</target>
-        <note></note>
-      </trans-unit>
-      <trans-unit id="NoDataRow">
-        <source>No test data source specified. Atleast one TestDataSource is required with DataTestMethodAttribute.</source>
-        <target state="new">No test data source specified. Atleast one TestDataSource is required with DataTestMethodAttribute.</target>
-        <note></note>
-      </trans-unit>
-      <trans-unit id="DataDrivenResultDisplayName">
-        <source>{0} ({1})</source>
-        <target state="new">{0} ({1})</target>
-        <note></note>
-      </trans-unit>
-      <trans-unit id="AsyncUITestMethodNotSupported">
-        <source>async TestMethod with UITestMethodAttribute are not supported. Either remove async or use TestMethodAttribute.</source>
-        <target state="new">async TestMethod with UITestMethodAttribute are not supported. Either remove async or use TestMethodAttribute.</target>
-        <note></note>
-      </trans-unit>
-      <trans-unit id="DynamicDataIEnumerableNull">
-        <source>Property or method {0} on {1} does not return IEnumerable&lt;object[]&gt;.</source>
-        <target state="new">Property or method {0} on {1} does not return IEnumerable&lt;object[]&gt;.</target>
-        <note></note>
-      </trans-unit>
-      <trans-unit id="DynamicDataValueNull">
-        <source>Value returned by property or method {0} shouldn't be null.</source>
-        <target state="new">Value returned by property or method {0} shouldn't be null.</target>
-        <note></note>
-      </trans-unit>
-      <trans-unit id="DynamicDataDisplayName">
-        <source>Method {0} must match the expected signature: public static {1} {0}({2}).</source>
-        <target state="new">Method {0} must match the expected signature: public static {1} {0}({2}).</target>
-        <note></note>
-      </trans-unit>
-      <trans-unit id="DynamicDataIEnumerableEmpty">
-        <source>Property or method {0} on {1} returns empty IEnumerable&lt;object[]&gt;.</source>
-        <target state="new">Property or method {0} on {1} returns empty IEnumerable&lt;object[]&gt;.</target>
-        <note></note>
-      </trans-unit>
-      <trans-unit id="AsyncUITestMethodWithNoDispatcherQueue">
-        <source>UITestMethodAttribute.DispatcherQueue should not be null. To use UITestMethodAttribute within a WinUI Desktop App, remember to set the static UITestMethodAttribute.DispatcherQueue during the test initialization.</source>
-        <target state="new">UITestMethodAttribute.DispatcherQueue should not be null. To use UITestMethodAttribute within a WinUI Desktop App, remember to set the static UITestMethodAttribute.DispatcherQueue during the test initialization.</target>
-        <note></note>
-      </trans-unit>
-      <trans-unit id="ArgumentXMustDeriveFromClassY">
-        <source>Type '{0}' is not assignable to '{1}'.</source>
-        <target state="new">Type '{0}' is not assignable to '{1}'.</target>
-        <note>
-      - {0} argument name like "applicationType"
-      - {1} fully qualified class name like "Microsoft.UI.Xaml.Application"
-    </note>
-      </trans-unit>
-    </body>
-  </file>
->>>>>>> d3726f4d
+﻿<?xml version="1.0" encoding="utf-8"?>
+<xliff xmlns="urn:oasis:names:tc:xliff:document:1.2" xmlns:xsi="http://www.w3.org/2001/XMLSchema-instance" version="1.2" xsi:schemaLocation="urn:oasis:names:tc:xliff:document:1.2 xliff-core-1.2-transitional.xsd">
+  <file datatype="xml" source-language="en" original="../FrameworkMessages.resx" target-language="cs">
+    <body>
+      <trans-unit id="AccessStringInvalidSyntax">
+        <source>Access string has invalid syntax.</source>
+        <target state="new">Access string has invalid syntax.</target>
+        <note></note>
+      </trans-unit>
+      <trans-unit id="ActualHasMismatchedElements">
+        <source>The expected collection contains {1} occurrence(s) of &lt;{2}&gt;. The actual collection contains {3} occurrence(s). {0}</source>
+        <target state="new">The expected collection contains {1} occurrence(s) of &lt;{2}&gt;. The actual collection contains {3} occurrence(s). {0}</target>
+        <note></note>
+      </trans-unit>
+      <trans-unit id="AllItemsAreUniqueFailMsg">
+        <source>Duplicate item found:&lt;{1}&gt;. {0}</source>
+        <target state="new">Duplicate item found:&lt;{1}&gt;. {0}</target>
+        <note></note>
+      </trans-unit>
+      <trans-unit id="AreEqualFailMsg">
+        <source>Expected:&lt;{1}&gt;. Actual:&lt;{2}&gt;. {0}</source>
+        <target state="new">Expected:&lt;{1}&gt;. Actual:&lt;{2}&gt;. {0}</target>
+        <note></note>
+      </trans-unit>
+      <trans-unit id="AreEqualDeltaFailMsg">
+        <source>Expected a difference no greater than &lt;{3}&gt; between expected value &lt;{1}&gt; and actual value &lt;{2}&gt;. {0}</source>
+        <target state="new">Expected a difference no greater than &lt;{3}&gt; between expected value &lt;{1}&gt; and actual value &lt;{2}&gt;. {0}</target>
+        <note></note>
+      </trans-unit>
+      <trans-unit id="AreEqualCaseFailMsg">
+        <source>Expected:&lt;{1}&gt;. Case is different for actual value:&lt;{2}&gt;. {0}</source>
+        <target state="new">Expected:&lt;{1}&gt;. Case is different for actual value:&lt;{2}&gt;. {0}</target>
+        <note></note>
+      </trans-unit>
+      <trans-unit id="AreEqualDifferentTypesFailMsg">
+        <source>Expected:&lt;{1} ({2})&gt;. Actual:&lt;{3} ({4})&gt;. {0}</source>
+        <target state="new">Expected:&lt;{1} ({2})&gt;. Actual:&lt;{3} ({4})&gt;. {0}</target>
+        <note></note>
+      </trans-unit>
+      <trans-unit id="AreNotEqualFailMsg">
+        <source>Expected any value except:&lt;{1}&gt;. Actual:&lt;{2}&gt;. {0}</source>
+        <target state="new">Expected any value except:&lt;{1}&gt;. Actual:&lt;{2}&gt;. {0}</target>
+        <note></note>
+      </trans-unit>
+      <trans-unit id="AreNotEqualDeltaFailMsg">
+        <source>Expected a difference greater than &lt;{3}&gt; between expected value &lt;{1}&gt; and actual value &lt;{2}&gt;. {0}</source>
+        <target state="new">Expected a difference greater than &lt;{3}&gt; between expected value &lt;{1}&gt; and actual value &lt;{2}&gt;. {0}</target>
+        <note></note>
+      </trans-unit>
+      <trans-unit id="AreSameGivenValues">
+        <source>Do not pass value types to AreSame(). Values converted to Object will never be the same. Consider using AreEqual(). {0}</source>
+        <target state="new">Do not pass value types to AreSame(). Values converted to Object will never be the same. Consider using AreEqual(). {0}</target>
+        <note></note>
+      </trans-unit>
+      <trans-unit id="BothCollectionsEmpty">
+        <source>Both collections are empty. {0}</source>
+        <target state="new">Both collections are empty. {0}</target>
+        <note></note>
+      </trans-unit>
+      <trans-unit id="BothCollectionsSameElements">
+        <source>Both collection contain same elements.</source>
+        <target state="new">Both collection contain same elements.</target>
+        <note></note>
+      </trans-unit>
+      <trans-unit id="BothCollectionsSameReference">
+        <source>Both collection references point to the same collection object. {0}</source>
+        <target state="new">Both collection references point to the same collection object. {0}</target>
+        <note></note>
+      </trans-unit>
+      <trans-unit id="BothSameElements">
+        <source>Both collections contain the same elements. {0}</source>
+        <target state="new">Both collections contain the same elements. {0}</target>
+        <note></note>
+      </trans-unit>
+      <trans-unit id="CollectionEqualReason">
+        <source>{0}({1})</source>
+        <target state="new">{0}({1})</target>
+        <note></note>
+      </trans-unit>
+      <trans-unit id="ContainsFail">
+        <source>String '{0}' does not contain string '{1}'. {2}.</source>
+        <target state="new">String '{0}' does not contain string '{1}'. {2}.</target>
+        <note></note>
+      </trans-unit>
+      <trans-unit id="ElementNumbersDontMatch">
+        <source>The number of elements in the collections do not match. Expected:&lt;{1}&gt;. Actual:&lt;{2}&gt;.{0}</source>
+        <target state="new">The number of elements in the collections do not match. Expected:&lt;{1}&gt;. Actual:&lt;{2}&gt;.{0}</target>
+        <note></note>
+      </trans-unit>
+      <trans-unit id="ElementsAtIndexDontMatch">
+        <source>Element at index {0} do not match.</source>
+        <target state="new">Element at index {0} do not match.</target>
+        <note></note>
+      </trans-unit>
+      <trans-unit id="ElementTypesAtIndexDontMatch">
+        <source>Element at index {1} is not of expected type. Expected type:&lt;{2}&gt;. Actual type:&lt;{3}&gt;.{0}</source>
+        <target state="new">Element at index {1} is not of expected type. Expected type:&lt;{2}&gt;. Actual type:&lt;{3}&gt;.{0}</target>
+        <note></note>
+      </trans-unit>
+      <trans-unit id="ElementTypesAtIndexDontMatch2">
+        <source>Element at index {1} is (null). Expected type:&lt;{2}&gt;.{0}</source>
+        <target state="new">Element at index {1} is (null). Expected type:&lt;{2}&gt;.{0}</target>
+        <note></note>
+      </trans-unit>
+      <trans-unit id="EndsWithFail">
+        <source>String '{0}' does not end with string '{1}'. {2}.</source>
+        <target state="new">String '{0}' does not end with string '{1}'. {2}.</target>
+        <note></note>
+      </trans-unit>
+      <trans-unit id="EqualsTesterInvalidArgs">
+        <source>Invalid argument- EqualsTester can't use nulls.</source>
+        <target state="new">Invalid argument- EqualsTester can't use nulls.</target>
+        <note></note>
+      </trans-unit>
+      <trans-unit id="ErrorInvalidCast">
+        <source>Cannot convert object of type {0} to {1}.</source>
+        <target state="new">Cannot convert object of type {0} to {1}.</target>
+        <note></note>
+      </trans-unit>
+      <trans-unit id="AssertionFailed">
+        <source>{0} failed. {1}</source>
+        <target state="new">{0} failed. {1}</target>
+        <note></note>
+      </trans-unit>
+      <trans-unit id="InternalObjectNotValid">
+        <source>The internal object referenced is no longer valid.</source>
+        <target state="new">The internal object referenced is no longer valid.</target>
+        <note></note>
+      </trans-unit>
+      <trans-unit id="InvalidParameterToAssert">
+        <source>The parameter '{0}' is invalid. {1}.</source>
+        <target state="new">The parameter '{0}' is invalid. {1}.</target>
+        <note></note>
+      </trans-unit>
+      <trans-unit id="IsInstanceOfFailMsg">
+        <source>{0} Expected type:&lt;{1}&gt;. Actual type:&lt;{2}&gt;.</source>
+        <target state="new">{0} Expected type:&lt;{1}&gt;. Actual type:&lt;{2}&gt;.</target>
+        <note></note>
+      </trans-unit>
+      <trans-unit id="IsMatchFail">
+        <source>String '{0}' does not match pattern '{1}'. {2}.</source>
+        <target state="new">String '{0}' does not match pattern '{1}'. {2}.</target>
+        <note></note>
+      </trans-unit>
+      <trans-unit id="IsNotInstanceOfFailMsg">
+        <source>Wrong Type:&lt;{1}&gt;. Actual type:&lt;{2}&gt;. {0}</source>
+        <target state="new">Wrong Type:&lt;{1}&gt;. Actual type:&lt;{2}&gt;. {0}</target>
+        <note></note>
+      </trans-unit>
+      <trans-unit id="IsNotMatchFail">
+        <source>String '{0}' matches pattern '{1}'. {2}.</source>
+        <target state="new">String '{0}' matches pattern '{1}'. {2}.</target>
+        <note></note>
+      </trans-unit>
+      <trans-unit id="DoNotUseAssertEquals">
+        <source>Assert.Equals should not be used for Assertions. Please use Assert.AreEqual &amp; overloads instead.</source>
+        <target state="new">Assert.Equals should not be used for Assertions. Please use Assert.AreEqual &amp; overloads instead.</target>
+        <note></note>
+      </trans-unit>
+      <trans-unit id="PrivateAccessorMemberNotFound">
+        <source>
+      The member specified ({0}) could not be found. You might need to regenerate your private accessor,
+      or the member may be private and defined on a base class. If the latter is true, you need to pass the type
+      that defines the member into PrivateObject's constructor.
+    </source>
+        <target state="new">
+      The member specified ({0}) could not be found. You might need to regenerate your private accessor,
+      or the member may be private and defined on a base class. If the latter is true, you need to pass the type
+      that defines the member into PrivateObject's constructor.
+    </target>
+        <note></note>
+      </trans-unit>
+      <trans-unit id="PrivateAccessorConstructorNotFound">
+        <source>
+      The constructor with the specified signature could not be found. You might need to regenerate your private accessor,
+      or the member may be private and defined on a base class. If the latter is true, you need to pass the type
+      that defines the member into PrivateObject's constructor.
+    </source>
+        <target state="new">
+      The constructor with the specified signature could not be found. You might need to regenerate your private accessor,
+      or the member may be private and defined on a base class. If the latter is true, you need to pass the type
+      that defines the member into PrivateObject's constructor.
+    </target>
+        <note></note>
+      </trans-unit>
+      <trans-unit id="NullParameterToAssert">
+        <source>The parameter '{0}' is invalid. The value cannot be null. {1}.</source>
+        <target state="new">The parameter '{0}' is invalid. The value cannot be null. {1}.</target>
+        <note></note>
+      </trans-unit>
+      <trans-unit id="NumberOfElementsDiff">
+        <source>Different number of elements.</source>
+        <target state="new">Different number of elements.</target>
+        <note></note>
+      </trans-unit>
+      <trans-unit id="StartsWithFail">
+        <source>String '{0}' does not start with string '{1}'. {2}.</source>
+        <target state="new">String '{0}' does not start with string '{1}'. {2}.</target>
+        <note></note>
+      </trans-unit>
+      <trans-unit id="InvalidPropertyType">
+        <source>The property {0} has type {1}; expected type {2}.</source>
+        <target state="new">The property {0} has type {1}; expected type {2}.</target>
+        <note></note>
+      </trans-unit>
+      <trans-unit id="Common_NullInMessages">
+        <source>(null)</source>
+        <target state="new">(null)</target>
+        <note></note>
+      </trans-unit>
+      <trans-unit id="Common_ObjectString">
+        <source>(object)</source>
+        <target state="new">(object)</target>
+        <note></note>
+      </trans-unit>
+      <trans-unit id="UTF_ExpectedExceptionTypeMustDeriveFromException">
+        <source>The expected exception type must be System.Exception or a type derived from System.Exception.</source>
+        <target state="new">The expected exception type must be System.Exception or a type derived from System.Exception.</target>
+        <note></note>
+      </trans-unit>
+      <trans-unit id="UTF_TestMethodNoExceptionDefault">
+        <source>Test method did not throw an exception. An exception was expected by attribute {0} defined on the test method.</source>
+        <target state="new">Test method did not throw an exception. An exception was expected by attribute {0} defined on the test method.</target>
+        <note></note>
+      </trans-unit>
+      <trans-unit id="UTF_TestMethodNoException">
+        <source>Test method did not throw expected exception {0}. {1}</source>
+        <target state="new">Test method did not throw expected exception {0}. {1}</target>
+        <note></note>
+      </trans-unit>
+      <trans-unit id="UTF_TestMethodWrongException">
+        <source>Test method threw exception {0}, but exception {1} was expected. Exception message: {2}</source>
+        <target state="new">Test method threw exception {0}, but exception {1} was expected. Exception message: {2}</target>
+        <note></note>
+      </trans-unit>
+      <trans-unit id="UTF_TestMethodWrongExceptionDerivedAllowed">
+        <source>Test method threw exception {0}, but exception {1} or a type derived from it was expected. Exception message: {2}</source>
+        <target state="new">Test method threw exception {0}, but exception {1} or a type derived from it was expected. Exception message: {2}</target>
+        <note></note>
+      </trans-unit>
+      <trans-unit id="UTF_FailedToGetExceptionMessage">
+        <source>(Failed to get the message for an exception of type {0} due to an exception.)</source>
+        <target state="new">(Failed to get the message for an exception of type {0} due to an exception.)</target>
+        <note></note>
+      </trans-unit>
+      <trans-unit id="NoExceptionThrown">
+        <source>No exception thrown. {1} exception was expected. {0}</source>
+        <target state="new">No exception thrown. {1} exception was expected. {0}</target>
+        <note></note>
+      </trans-unit>
+      <trans-unit id="WrongExceptionThrown">
+        <source>Threw exception {2}, but exception {1} was expected. {0}
+Exception Message: {3}
+Stack Trace: {4}</source>
+        <target state="new">Threw exception {2}, but exception {1} was expected. {0}
+Exception Message: {3}
+Stack Trace: {4}</target>
+        <note></note>
+      </trans-unit>
+      <trans-unit id="NoDataRow">
+        <source>No test data source specified. Atleast one TestDataSource is required with DataTestMethodAttribute.</source>
+        <target state="new">No test data source specified. Atleast one TestDataSource is required with DataTestMethodAttribute.</target>
+        <note></note>
+      </trans-unit>
+      <trans-unit id="DataDrivenResultDisplayName">
+        <source>{0} ({1})</source>
+        <target state="new">{0} ({1})</target>
+        <note></note>
+      </trans-unit>
+      <trans-unit id="AsyncUITestMethodNotSupported">
+        <source>async TestMethod with UITestMethodAttribute are not supported. Either remove async or use TestMethodAttribute.</source>
+        <target state="new">async TestMethod with UITestMethodAttribute are not supported. Either remove async or use TestMethodAttribute.</target>
+        <note></note>
+      </trans-unit>
+      <trans-unit id="DynamicDataIEnumerableNull">
+        <source>Property or method {0} on {1} does not return IEnumerable&lt;object[]&gt;.</source>
+        <target state="new">Property or method {0} on {1} does not return IEnumerable&lt;object[]&gt;.</target>
+        <note></note>
+      </trans-unit>
+      <trans-unit id="DynamicDataValueNull">
+        <source>Value returned by property or method {0} shouldn't be null.</source>
+        <target state="new">Value returned by property or method {0} shouldn't be null.</target>
+        <note></note>
+      </trans-unit>
+      <trans-unit id="DynamicDataDisplayName">
+        <source>Method {0} must match the expected signature: public static {1} {0}({2}).</source>
+        <target state="new">Method {0} must match the expected signature: public static {1} {0}({2}).</target>
+        <note></note>
+      </trans-unit>
+      <trans-unit id="DynamicDataIEnumerableEmpty">
+        <source>Property or method {0} on {1} returns empty IEnumerable&lt;object[]&gt;.</source>
+        <target state="new">Property or method {0} on {1} returns empty IEnumerable&lt;object[]&gt;.</target>
+        <note></note>
+      </trans-unit>
+      <trans-unit id="AsyncUITestMethodWithNoDispatcherQueue">
+        <source>UITestMethodAttribute.DispatcherQueue should not be null. To use UITestMethodAttribute within a WinUI Desktop App, remember to set the static UITestMethodAttribute.DispatcherQueue during the test initialization.</source>
+        <target state="new">UITestMethodAttribute.DispatcherQueue should not be null. To use UITestMethodAttribute within a WinUI Desktop App, remember to set the static UITestMethodAttribute.DispatcherQueue during the test initialization.</target>
+        <note></note>
+      </trans-unit>
+      <trans-unit id="ArgumentXMustDeriveFromClassY">
+        <source>Type '{0}' is not assignable to '{1}'.</source>
+        <target state="new">Type '{0}' is not assignable to '{1}'.</target>
+        <note>
+      - {0} argument name like "applicationType"
+      - {1} fully qualified class name like "Microsoft.UI.Xaml.Application"
+    </note>
+      </trans-unit>
+    </body>
+  </file>
 </xliff>