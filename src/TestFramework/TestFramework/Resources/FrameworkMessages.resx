--- conflicted
+++ resolved
@@ -305,30 +305,27 @@
   <data name="DoesNotContainFail" xml:space="preserve">
     <value>String '{0}' does contain string '{1}'. {2}.</value>
   </data>
-<<<<<<< HEAD
+  <data name="IsGreaterThanFailMsg" xml:space="preserve">
+    <value>Actual value &lt;{2}&gt; is not greater than expected value &lt;{1}&gt;. {0}</value>
+  </data>
+  <data name="IsGreaterThanOrEqualToFailMsg" xml:space="preserve">
+    <value>Actual value &lt;{2}&gt; is not greater than or equal to expected value &lt;{1}&gt;. {0}</value>
+  </data>
+  <data name="IsLessThanFailMsg" xml:space="preserve">
+    <value>Actual value &lt;{2}&gt; is not less than expected value &lt;{1}&gt;. {0}</value>
+  </data>
+  <data name="IsLessThanOrEqualToFailMsg" xml:space="preserve">
+    <value>Actual value &lt;{2}&gt; is not less than or equal to expected value &lt;{1}&gt;. {0}</value>
+  </data>
+  <data name="IsPositiveFailMsg" xml:space="preserve">
+    <value>Expected value &lt;{1}&gt; to be positive. {0}</value>
+  </data>
+  <data name="IsNegativeFailMsg" xml:space="preserve">
+    <value>Expected value &lt;{1}&gt; to be negative. {0}</value>
   <data name="DoesNotEndWithFail" xml:space="preserve">
     <value>String '{0}' ends with string '{1}'. {2}</value>
   </data>
   <data name="DoesNotStartWithFail" xml:space="preserve">
     <value>String '{0}' starts with string '{1}'. {2}</value>
-=======
-  <data name="IsGreaterThanFailMsg" xml:space="preserve">
-    <value>Actual value &lt;{2}&gt; is not greater than expected value &lt;{1}&gt;. {0}</value>
-  </data>
-  <data name="IsGreaterThanOrEqualToFailMsg" xml:space="preserve">
-    <value>Actual value &lt;{2}&gt; is not greater than or equal to expected value &lt;{1}&gt;. {0}</value>
-  </data>
-  <data name="IsLessThanFailMsg" xml:space="preserve">
-    <value>Actual value &lt;{2}&gt; is not less than expected value &lt;{1}&gt;. {0}</value>
-  </data>
-  <data name="IsLessThanOrEqualToFailMsg" xml:space="preserve">
-    <value>Actual value &lt;{2}&gt; is not less than or equal to expected value &lt;{1}&gt;. {0}</value>
-  </data>
-  <data name="IsPositiveFailMsg" xml:space="preserve">
-    <value>Expected value &lt;{1}&gt; to be positive. {0}</value>
-  </data>
-  <data name="IsNegativeFailMsg" xml:space="preserve">
-    <value>Expected value &lt;{1}&gt; to be negative. {0}</value>
->>>>>>> 8100b08d
   </data>
 </root>