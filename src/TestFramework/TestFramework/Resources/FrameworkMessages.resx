<?xml version="1.0" encoding="utf-8"?>
<root>
  <!--
    Microsoft ResX Schema

    Version 2.0

    The primary goals of this format is to allow a simple XML format
    that is mostly human readable. The generation and parsing of the
    various data types are done through the TypeConverter classes
    associated with the data types.

    Example:

    ... ado.net/XML headers & schema ...
    <resheader name="resmimetype">text/microsoft-resx</resheader>
    <resheader name="version">2.0</resheader>
    <resheader name="reader">System.Resources.ResXResourceReader, System.Windows.Forms, ...</resheader>
    <resheader name="writer">System.Resources.ResXResourceWriter, System.Windows.Forms, ...</resheader>
    <data name="Name1"><value>this is my long string</value><comment>this is a comment</comment></data>
    <data name="Color1" type="System.Drawing.Color, System.Drawing">Blue</data>
    <data name="Bitmap1" mimetype="application/x-microsoft.net.object.binary.base64">
        <value>[base64 mime encoded serialized .NET Framework object]</value>
    </data>
    <data name="Icon1" type="System.Drawing.Icon, System.Drawing" mimetype="application/x-microsoft.net.object.bytearray.base64">
        <value>[base64 mime encoded string representing a byte array form of the .NET Framework object]</value>
        <comment>This is a comment</comment>
    </data>

    There are any number of "resheader" rows that contain simple
    name/value pairs.

    Each data row contains a name, and value. The row also contains a
    type or mimetype. Type corresponds to a .NET class that support
    text/value conversion through the TypeConverter architecture.
    Classes that don't support this are serialized and stored with the
    mimetype set.

    The mimetype is used for serialized objects, and tells the
    ResXResourceReader how to depersist the object. This is currently not
    extensible. For a given mimetype the value must be set accordingly:

    Note - application/x-microsoft.net.object.binary.base64 is the format
    that the ResXResourceWriter will generate, however the reader can
    read any of the formats listed below.

    mimetype: application/x-microsoft.net.object.binary.base64
    value   : The object must be serialized with
            : System.Runtime.Serialization.Formatters.Binary.BinaryFormatter
            : and then encoded with base64 encoding.

    mimetype: application/x-microsoft.net.object.soap.base64
    value   : The object must be serialized with
            : System.Runtime.Serialization.Formatters.Soap.SoapFormatter
            : and then encoded with base64 encoding.

    mimetype: application/x-microsoft.net.object.bytearray.base64
    value   : The object must be serialized into a byte array
            : using a System.ComponentModel.TypeConverter
            : and then encoded with base64 encoding.
    -->
  <xsd:schema id="root" xmlns="" xmlns:xsd="http://www.w3.org/2001/XMLSchema" xmlns:msdata="urn:schemas-microsoft-com:xml-msdata">
    <xsd:import namespace="http://www.w3.org/XML/1998/namespace" />
    <xsd:element name="root" msdata:IsDataSet="true">
      <xsd:complexType>
        <xsd:choice maxOccurs="unbounded">
          <xsd:element name="metadata">
            <xsd:complexType>
              <xsd:sequence>
                <xsd:element name="value" type="xsd:string" minOccurs="0" />
              </xsd:sequence>
              <xsd:attribute name="name" use="required" type="xsd:string" />
              <xsd:attribute name="type" type="xsd:string" />
              <xsd:attribute name="mimetype" type="xsd:string" />
              <xsd:attribute ref="xml:space" />
            </xsd:complexType>
          </xsd:element>
          <xsd:element name="assembly">
            <xsd:complexType>
              <xsd:attribute name="alias" type="xsd:string" />
              <xsd:attribute name="name" type="xsd:string" />
            </xsd:complexType>
          </xsd:element>
          <xsd:element name="data">
            <xsd:complexType>
              <xsd:sequence>
                <xsd:element name="value" type="xsd:string" minOccurs="0" msdata:Ordinal="1" />
                <xsd:element name="comment" type="xsd:string" minOccurs="0" msdata:Ordinal="2" />
              </xsd:sequence>
              <xsd:attribute name="name" type="xsd:string" use="required" msdata:Ordinal="1" />
              <xsd:attribute name="type" type="xsd:string" msdata:Ordinal="3" />
              <xsd:attribute name="mimetype" type="xsd:string" msdata:Ordinal="4" />
              <xsd:attribute ref="xml:space" />
            </xsd:complexType>
          </xsd:element>
          <xsd:element name="resheader">
            <xsd:complexType>
              <xsd:sequence>
                <xsd:element name="value" type="xsd:string" minOccurs="0" msdata:Ordinal="1" />
              </xsd:sequence>
              <xsd:attribute name="name" type="xsd:string" use="required" />
            </xsd:complexType>
          </xsd:element>
        </xsd:choice>
      </xsd:complexType>
    </xsd:element>
  </xsd:schema>
  <resheader name="resmimetype">
    <value>text/microsoft-resx</value>
  </resheader>
  <resheader name="version">
    <value>2.0</value>
  </resheader>
  <resheader name="reader">
    <value>System.Resources.ResXResourceReader, System.Windows.Forms, Version=4.0.0.0, Culture=neutral, PublicKeyToken=b77a5c561934e089</value>
  </resheader>
  <resheader name="writer">
    <value>System.Resources.ResXResourceWriter, System.Windows.Forms, Version=4.0.0.0, Culture=neutral, PublicKeyToken=b77a5c561934e089</value>
  </resheader>
  <data name="AccessStringInvalidSyntax" xml:space="preserve">
    <value>Access string has invalid syntax.</value>
  </data>
  <data name="ActualHasMismatchedElements" xml:space="preserve">
    <value>The expected collection contains {1} occurrence(s) of &lt;{2}&gt;. The actual collection contains {3} occurrence(s). {0}</value>
  </data>
  <data name="AllItemsAreUniqueFailMsg" xml:space="preserve">
    <value>Duplicate item found:&lt;{1}&gt;. {0}</value>
  </data>
  <data name="AreEqualFailMsg" xml:space="preserve">
    <value>Expected:&lt;{1}&gt;. Actual:&lt;{2}&gt;. {0}</value>
  </data>
  <data name="AreEqualDeltaFailMsg" xml:space="preserve">
    <value>Expected a difference no greater than &lt;{3}&gt; between expected value &lt;{1}&gt; and actual value &lt;{2}&gt;. {0}</value>
  </data>
  <data name="AreEqualCaseFailMsg" xml:space="preserve">
    <value>Expected:&lt;{1}&gt;. Case is different for actual value:&lt;{2}&gt;. {0}</value>
  </data>
  <data name="AreEqualDifferentTypesFailMsg" xml:space="preserve">
    <value>Expected:&lt;{1} ({2})&gt;. Actual:&lt;{3} ({4})&gt;. {0}</value>
  </data>
  <data name="AreEqualStringDiffFailMsg" xml:space="preserve">
    <value>{0}{1}
{2}
{3}
{4}</value>
  </data>
  <data name="AreEqualStringDiffExpectedPrefix" xml:space="preserve">
    <value>Expected: </value>
  </data>
  <data name="AreEqualStringDiffActualPrefix" xml:space="preserve">
    <value>But was:  </value>
  </data>
  <data name="AreEqualStringDiffLengthBothMsg" xml:space="preserve">
    <value>String lengths are both {0} but differ at index {1}.</value>
  </data>
  <data name="AreEqualStringDiffLengthDifferentMsg" xml:space="preserve">
    <value>Expected string length {0} but was {1}.</value>
  </data>
  <data name="AreNotEqualFailMsg" xml:space="preserve">
    <value>Expected any value except:&lt;{1}&gt;. Actual:&lt;{2}&gt;. {0}</value>
  </data>
  <data name="AreNotEqualDeltaFailMsg" xml:space="preserve">
    <value>Expected a difference greater than &lt;{3}&gt; between expected value &lt;{1}&gt; and actual value &lt;{2}&gt;. {0}</value>
  </data>
  <data name="AreSameGivenValues" xml:space="preserve">
    <value>Do not pass value types to AreSame(). Values converted to Object will never be the same. Consider using AreEqual(). {0}</value>
  </data>
  <data name="BothCollectionsEmpty" xml:space="preserve">
    <value>Both collections are empty. {0}</value>
  </data>
  <data name="BothCollectionsSameElements" xml:space="preserve">
    <value>Both collection contain same elements.</value>
  </data>
  <data name="BothCollectionsSameReference" xml:space="preserve">
    <value>Both collection references point to the same collection object. {0}</value>
  </data>
  <data name="BothSameElements" xml:space="preserve">
    <value>Both collections contain the same elements. {0}</value>
  </data>
  <data name="CollectionEqualReason" xml:space="preserve">
    <value>{0}. {1}</value>
  </data>
  <data name="ContainsFail" xml:space="preserve">
    <value>String '{0}' does not contain string '{1}'. {2}.</value>
  </data>
  <data name="IsInRangeFail" xml:space="preserve">
    <value>Value '{0}' is not within the expected range [{1}..{2}]. {3}</value>
  </data>
  <data name="ElementNumbersDontMatch" xml:space="preserve">
    <value>The number of elements in the collections do not match. Expected:&lt;{1}&gt;. Actual:&lt;{2}&gt;.{0}</value>
  </data>
  <data name="ElementsAtIndexDontMatch" xml:space="preserve">
    <value>Element at index {0} do not match.
Expected: {1}
Actual: {2}</value>
  </data>
  <data name="ElementTypesAtIndexDontMatch" xml:space="preserve">
    <value>Element at index {1} is not of expected type. Expected type:&lt;{2}&gt;. Actual type:&lt;{3}&gt;.{0}</value>
  </data>
  <data name="EndsWithFail" xml:space="preserve">
    <value>String '{0}' does not end with string '{1}'. {2}</value>
  </data>
  <data name="AssertionFailed" xml:space="preserve">
    <value>{0} failed. {1}</value>
  </data>
  <data name="IsInstanceOfFailMsg" xml:space="preserve">
    <value>{0} Expected type:&lt;{1}&gt;. Actual type:&lt;{2}&gt;.</value>
  </data>
  <data name="IsMatchFail" xml:space="preserve">
    <value>String '{0}' does not match pattern '{1}'. {2}</value>
  </data>
  <data name="IsNotInstanceOfFailMsg" xml:space="preserve">
    <value>Wrong Type:&lt;{1}&gt;. Actual type:&lt;{2}&gt;. {0}</value>
  </data>
  <data name="IsNotMatchFail" xml:space="preserve">
    <value>String '{0}' matches pattern '{1}'. {2}</value>
  </data>
  <data name="PrivateAccessorMemberNotFound" xml:space="preserve">
    <value>
      The member specified ({0}) could not be found. You might need to regenerate your private accessor,
      or the member may be private and defined on a base class. If the latter is true, you need to pass the type
      that defines the member into PrivateObject's constructor.
    </value>
  </data>
  <data name="PrivateAccessorConstructorNotFound" xml:space="preserve">
    <value>
      The constructor with the specified signature could not be found. You might need to regenerate your private accessor,
      or the member may be private and defined on a base class. If the latter is true, you need to pass the type
      that defines the member into PrivateObject's constructor.
    </value>
  </data>
  <data name="NullParameterToAssert" xml:space="preserve">
    <value>The parameter '{0}' is invalid. The value cannot be null. {1}.</value>
  </data>
  <data name="NumberOfElementsDiff" xml:space="preserve">
    <value>Different number of elements.</value>
  </data>
  <data name="StartsWithFail" xml:space="preserve">
    <value>String '{0}' does not start with string '{1}'. {2}</value>
  </data>
  <data name="InvalidPropertyType" xml:space="preserve">
    <value>The property {0} has type {1}; expected type {2}.</value>
  </data>
  <data name="Common_NullInMessages" xml:space="preserve">
    <value>(null)</value>
  </data>
  <data name="Common_ObjectString" xml:space="preserve">
    <value>(object)</value>
  </data>
  <data name="UTF_FailedToGetExceptionMessage" xml:space="preserve">
    <value>(Failed to get the message for an exception of type {0} due to an exception.)</value>
  </data>
  <data name="NoExceptionThrown" xml:space="preserve">
    <value>Expected exception type:&lt;{1}&gt; but no exception was thrown. {0}</value>
  </data>
  <data name="WrongExceptionThrown" xml:space="preserve">
    <value>Expected exception type:&lt;{1}&gt;. Actual exception type:&lt;{2}&gt;. {0}</value>
  </data>
  <data name="DataDrivenResultDisplayName" xml:space="preserve">
    <value>{0} ({1})</value>
  </data>
  <data name="DynamicDataIEnumerableNull" xml:space="preserve">
    <value>Property or method {0} on {1} return type is not assignable to 'IEnumerable'.</value>
  </data>
  <data name="DynamicDataValueNull" xml:space="preserve">
    <value>Value returned by property or method {0} shouldn't be null.</value>
  </data>
  <data name="DynamicDataDisplayName" xml:space="preserve">
    <value>Method {0} must match the expected signature: public static {1} {0}({2}).</value>
  </data>
  <data name="DynamicDataIEnumerableEmpty" xml:space="preserve">
    <value>Property or method {0} on {1} returns empty IEnumerable&lt;object[]&gt;.</value>
  </data>
  <data name="DynamicDataInvalidMethodLayout" xml:space="preserve">
    <value>Dynamic data method '{0}' should be static, non-generic, and cannot have 'params' parameter.</value>
  </data>
  <data name="DynamicDataInvalidPropertyLayout" xml:space="preserve">
    <value>Dynamic data property '{0}' should be static and have a getter.</value>
  </data>
  <data name="DynamicDataInvalidFieldLayout" xml:space="preserve">
    <value>Dynamic data field '{0}' should be static.</value>
  </data>
  <data name="DynamicDataSourceShouldExistAndBeValid" xml:space="preserve">
    <value>The dynamic data source '{0}' in type '{1}' should exist and be a property, a method, or a field.</value>
  </data>
  <data name="HasCountFailMsg" xml:space="preserve">
    <value>Expected collection of size {1}. Actual: {2}. {0}</value>
  </data>
  <data name="ContainsSingleMatchFailMsg" xml:space="preserve">
    <value>Expected exactly one item to match the predicate but found {1} item(s). {0}</value>
  </data>
  <data name="ContainsSingleFailMsg" xml:space="preserve">
    <value>Expected collection to contain exactly one element but found {1} element(s). {0}</value>
  </data>
  <data name="ContainsItemFailMsg" xml:space="preserve">
    <value>Expected collection to contain the specified item. {0}</value>
  </data>
  <data name="ContainsPredicateFailMsg" xml:space="preserve">
    <value>Expected at least one item to match the predicate. {0}</value>
  </data>
  <data name="DoesNotContainItemFailMsg" xml:space="preserve">
    <value>Expected collection to not contain the specified item. {0}</value>
  </data>
  <data name="DoesNotContainPredicateFailMsg" xml:space="preserve">
    <value>Expected no items to match the predicate. {0}</value>
  </data>
  <data name="IsNotEmptyFailMsg" xml:space="preserve">
    <value>Expected collection to contain any item but it is empty. {0}</value>
  </data>
  <data name="InvalidGitHubUrl" xml:space="preserve">
    <value>Invalid GitHub ticket URL</value>
  </data>
  <data name="DoesNotContainFail" xml:space="preserve">
    <value>String '{0}' does contain string '{1}'. {2}.</value>
  </data>
  <data name="IsGreaterThanFailMsg" xml:space="preserve">
    <value>Actual value &lt;{2}&gt; is not greater than expected value &lt;{1}&gt;. {0}</value>
  </data>
  <data name="IsGreaterThanOrEqualToFailMsg" xml:space="preserve">
    <value>Actual value &lt;{2}&gt; is not greater than or equal to expected value &lt;{1}&gt;. {0}</value>
  </data>
  <data name="IsLessThanFailMsg" xml:space="preserve">
    <value>Actual value &lt;{2}&gt; is not less than expected value &lt;{1}&gt;. {0}</value>
  </data>
  <data name="IsLessThanOrEqualToFailMsg" xml:space="preserve">
    <value>Actual value &lt;{2}&gt; is not less than or equal to expected value &lt;{1}&gt;. {0}</value>
  </data>
  <data name="IsPositiveFailMsg" xml:space="preserve">
    <value>Expected value &lt;{1}&gt; to be positive. {0}</value>
  </data>
  <data name="IsNegativeFailMsg" xml:space="preserve">
    <value>Expected value &lt;{1}&gt; to be negative. {0}</value>
  </data>
  <data name="DoesNotEndWithFail" xml:space="preserve">
    <value>String '{0}' ends with string '{1}'. {2}</value>
  </data>
  <data name="DoesNotStartWithFail" xml:space="preserve">
    <value>String '{0}' starts with string '{1}'. {2}</value>
  </data>
  <data name="DoNotUseAssertEquals" xml:space="preserve">
    <value>Assert.Equals should not be used for Assertions. Please use Assert.AreEqual &amp; overloads instead.</value>
  </data>
  <data name="DoNotUseAssertReferenceEquals" xml:space="preserve">
    <value>Assert.ReferenceEquals should not be used for Assertions. Please use Assert.AreSame &amp; overloads instead.</value>
  </data>
  <data name="DoNotUseStringAssertEquals" xml:space="preserve">
    <value>StringAssert.Equals should not be used for Assertions. Please use StringAssert methods or Assert.AreEqual &amp; overloads instead.</value>
  </data>
  <data name="DoNotUseStringAssertReferenceEquals" xml:space="preserve">
    <value>StringAssert.ReferenceEquals should not be used for Assertions. Please use StringAssert methods or Assert.AreSame &amp; overloads instead.</value>
  </data>
  <data name="DoNotUseCollectionAssertEquals" xml:space="preserve">
    <value>CollectionAssert.Equals should not be used for Assertions. Please use CollectionAssert.AreEqual &amp; overloads instead.</value>
  </data>
  <data name="DoNotUseCollectionAssertReferenceEquals" xml:space="preserve">
    <value>CollectionAssert.ReferenceEquals should not be used for Assertions. Please use CollectionAssert methods or Assert.AreSame &amp; overloads instead.</value>
  </data>
  <data name="InvalidAccessToTestContextProperty" xml:space="preserve">
    <value>The property 'TestContext.{0}' is related to current test is not available during assembly or class fixtures.</value>
  </data>
  <data name="CallerArgumentExpressionSingleParameterMessage" xml:space="preserve">
    <value>'{0}' expression: '{1}'.</value>
    <comment>Example: "'value' expression: 'new object()'", where 'value' is the parameter name of an assertion method, and 'new object()' is the expression the user passed to the assert method.</comment>
  </data>
  <data name="AssertThatFailedFormat" xml:space="preserve">
    <value>Assert.That({0}) failed.</value>
    <comment>{0} is the user code expression</comment>
  </data>
  <data name="AssertThatMessageFormat" xml:space="preserve">
    <value>Message: {0}</value>
    <comment>{0} user provided message</comment>
  </data>
  <data name="AssertThatDetailsPrefix" xml:space="preserve">
    <value>Details:</value>
  </data>
  <data name="CallerArgumentExpressionTwoParametersMessage" xml:space="preserve">
    <value>'{0}' expression: '{1}', '{2}' expression: '{3}'.</value>
    <comment>Example: "'minValue' expression: 'userCode1', 'maxValue' expression: 'userCode2', 'value' expression: 'userCode3'", where 'minValue', 'maxValue', and 'value' are the parameter names of an assertion method, and 'userCode's are the expressions the user passed to the assert method.</comment>
  </data>
  <data name="CallerArgumentExpressionThreeParametersMessage" xml:space="preserve">
    <value>'{0}' expression: '{1}', '{2}' expression: '{3}', '{4}' expression: '{5}'.</value>
    <comment>Example: "'substring' expression: 'userCode1', 'value' expression: 'userCode2'", where 'substring' and 'value' are the parameter names of an assertion method, and 'userCode's are the expressions the user passed to the assert method.</comment>
  </data>
  <data name="ReturnedSubsetValueMessage" xml:space="preserve">
    <value>Element(s) &lt;{0}&gt; is/are not present in the collection.</value>
  </data>
<<<<<<< HEAD
  <data name="AssertThatFailedToEvaluate" xml:space="preserve">
    <value>&lt;Failed to evaluate&gt;</value>
=======
  <data name="IsInRangeMaxValueMustBeGreaterThanOrEqualMinValue" xml:space="preserve">
    <value>The maximum value must be greater than or equal to the minimum value.</value>
>>>>>>> 838c4cd6
  </data>
</root><|MERGE_RESOLUTION|>--- conflicted
+++ resolved
@@ -384,12 +384,10 @@
   <data name="ReturnedSubsetValueMessage" xml:space="preserve">
     <value>Element(s) &lt;{0}&gt; is/are not present in the collection.</value>
   </data>
-<<<<<<< HEAD
+  <data name="IsInRangeMaxValueMustBeGreaterThanOrEqualMinValue" xml:space="preserve">
+    <value>The maximum value must be greater than or equal to the minimum value.</value>
+  </data>
   <data name="AssertThatFailedToEvaluate" xml:space="preserve">
     <value>&lt;Failed to evaluate&gt;</value>
-=======
-  <data name="IsInRangeMaxValueMustBeGreaterThanOrEqualMinValue" xml:space="preserve">
-    <value>The maximum value must be greater than or equal to the minimum value.</value>
->>>>>>> 838c4cd6
   </data>
 </root>