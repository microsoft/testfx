<?xml version="1.0" encoding="utf-8"?>
<Dependencies>
  <ToolsetDependencies>
    <Dependency Name="Microsoft.DotNet.Arcade.Sdk" Version="10.0.0-beta.25412.1">
      <Uri>https://github.com/dotnet/arcade</Uri>
      <Sha>0a1768a159fc30f6b1a790710eba5fb4469d543e</Sha>
    </Dependency>
    <Dependency Name="Microsoft.DotNet.Build.Tasks.Templating" Version="10.0.0-beta.25412.1">
      <Uri>https://github.com/dotnet/arcade</Uri>
      <Sha>0a1768a159fc30f6b1a790710eba5fb4469d543e</Sha>
    </Dependency>
    <Dependency Name="Microsoft.DotNet.XliffTasks" Version="10.0.0-beta.25412.1">
      <Uri>https://github.com/dotnet/arcade</Uri>
      <Sha>0a1768a159fc30f6b1a790710eba5fb4469d543e</Sha>
    </Dependency>
<<<<<<< HEAD
    <Dependency Name="Microsoft.Testing.Extensions.CodeCoverage" Version="18.1.0-preview.25412.3">
      <Uri>https://dev.azure.com/devdiv/DevDiv/_git/vs-code-coverage</Uri>
      <Sha>6894f3b83a4b8bc97abc2a5ef66be8f2a6ed6fad</Sha>
=======
    <Dependency Name="Microsoft.Testing.Extensions.CodeCoverage" Version="18.0.0-preview.25412.4">
      <Uri>https://dev.azure.com/devdiv/DevDiv/_git/vs-code-coverage</Uri>
      <Sha>956834fab85544c87b8a781d8f95e283698e6bab</Sha>
>>>>>>> 4f5cbf16
    </Dependency>
    <Dependency Name="MSTest" Version="3.11.0-preview.25412.3">
      <Uri>https://github.com/microsoft/testfx</Uri>
      <Sha>d64da42485ebcccfa5191c543c91a35f22f070d0</Sha>
    </Dependency>
    <Dependency Name="Microsoft.Testing.Platform" Version="1.9.0-preview.25412.3">
      <Uri>https://github.com/microsoft/testfx</Uri>
      <Sha>d64da42485ebcccfa5191c543c91a35f22f070d0</Sha>
    </Dependency>
  </ToolsetDependencies>
</Dependencies><|MERGE_RESOLUTION|>--- conflicted
+++ resolved
@@ -13,15 +13,9 @@
       <Uri>https://github.com/dotnet/arcade</Uri>
       <Sha>0a1768a159fc30f6b1a790710eba5fb4469d543e</Sha>
     </Dependency>
-<<<<<<< HEAD
     <Dependency Name="Microsoft.Testing.Extensions.CodeCoverage" Version="18.1.0-preview.25412.3">
       <Uri>https://dev.azure.com/devdiv/DevDiv/_git/vs-code-coverage</Uri>
       <Sha>6894f3b83a4b8bc97abc2a5ef66be8f2a6ed6fad</Sha>
-=======
-    <Dependency Name="Microsoft.Testing.Extensions.CodeCoverage" Version="18.0.0-preview.25412.4">
-      <Uri>https://dev.azure.com/devdiv/DevDiv/_git/vs-code-coverage</Uri>
-      <Sha>956834fab85544c87b8a781d8f95e283698e6bab</Sha>
->>>>>>> 4f5cbf16
     </Dependency>
     <Dependency Name="MSTest" Version="3.11.0-preview.25412.3">
       <Uri>https://github.com/microsoft/testfx</Uri>
