<?xml version="1.0" encoding="utf-8"?>
<Dependencies>
  <ProductDependencies>
    <Dependency Name="Microsoft.SymbolUploader.Build.Task" Version="1.1.156702">
      <Uri>https://dev.azure.com/dnceng/internal/_git/dotnet-symuploader</Uri>
      <Sha>861806bc0dc685441cb3e8f6bd1ce5ed31e6b32b</Sha>
    </Dependency>
    <Dependency Name="Microsoft.SymbolUploader" Version="1.1.152002">
      <Uri>https://dev.azure.com/dnceng/internal/_git/dotnet-symuploader</Uri>
      <Sha>165896e7efeecb70f01bd011257ead0f56d32c95</Sha>
    </Dependency>
<<<<<<< HEAD
    <Dependency Name="Microsoft.NET.Test.Sdk" Version="17.1.0-preview-20211118-01">
=======
    <Dependency Name="Microsoft.NET.Test.Sdk" Version="17.0.0">
>>>>>>> 502ec9e0
      <Uri>https://github.com/microsoft/vstest</Uri>
      <Sha>68bd10d3aee862a9fbb0bac8b3d474bc323024f3</Sha>
    </Dependency>
  </ProductDependencies>
  <ToolsetDependencies>
    <Dependency Name="Microsoft.DotNet.Arcade.Sdk" Version="7.0.0-beta.21553.3">
      <Uri>https://github.com/dotnet/arcade</Uri>
      <Sha>0c6a8fa272455f7f363d986d4077455353e5fe7c</Sha>
    </Dependency>
    <Dependency Name="Microsoft.DotNet.Build.Tasks.Feed" Version="7.0.0-beta.21553.3">
      <Uri>https://github.com/dotnet/arcade</Uri>
      <Sha>0c6a8fa272455f7f363d986d4077455353e5fe7c</Sha>
    </Dependency>
    <Dependency Name="Microsoft.DotNet.SignTool" Version="7.0.0-beta.21553.3">
      <Uri>https://github.com/dotnet/arcade</Uri>
      <Sha>0c6a8fa272455f7f363d986d4077455353e5fe7c</Sha>
    </Dependency>
    <Dependency Name="Microsoft.DotNet.Helix.Sdk" Version="7.0.0-beta.21553.3">
      <Uri>https://github.com/dotnet/arcade</Uri>
      <Sha>0c6a8fa272455f7f363d986d4077455353e5fe7c</Sha>
    </Dependency>
    <Dependency Name="Microsoft.DotNet.SwaggerGenerator.MSBuild" Version="7.0.0-beta.21553.3">
      <Uri>https://github.com/dotnet/arcade</Uri>
      <Sha>0c6a8fa272455f7f363d986d4077455353e5fe7c</Sha>
    </Dependency>
    <Dependency Name="Microsoft.DotNet.Maestro.Client" Version="1.1.0-beta.20258.6">
      <Uri>https://github.com/dotnet/arcade-services</Uri>
      <Sha>869869342f1ec338de96adcea6e003b61f195256</Sha>
    </Dependency>
    <Dependency Name="Microsoft.DotNet.Maestro.Tasks" Version="1.1.0-beta.20570.1">
      <Uri>https://github.com/dotnet/arcade-services</Uri>
      <Sha>cac955fe259cb611f6a29d09209bd717deb69037</Sha>
    </Dependency>
    <Dependency Name="Microsoft.DotNet.XHarness.CLI" Version="1.0.0-prerelease.21264.3">
      <Uri>https://github.com/dotnet/xharness</Uri>
      <Sha>2eef520188beb49e31460d0a7dbe040294428ff1</Sha>
    </Dependency>
    <Dependency Name="Microsoft.Net.Compilers.Toolset" Version="4.0.0-1.21270.4">
      <Uri>https://github.com/dotnet/roslyn</Uri>
      <Sha>1e347d3e229cf388249d342c72a1222bff0b5fdd</Sha>
    </Dependency>
    <Dependency Name="Microsoft.NET.ILLink.Tasks" Version="6.0.100-preview.5.21268.2">
      <Uri>https://github.com/mono/linker</Uri>
      <Sha>30f2498c2a3de1f7e236d5793f5f1aca6e5ba456</Sha>
    </Dependency>
    <Dependency Name="Microsoft.SourceLink.GitHub" Version="1.1.0-beta-21228-01">
      <Uri>https://github.com/dotnet/sourcelink</Uri>
      <Sha>4b584dbc392bb1aad49c2eb1ab84d8b489b6dccc</Sha>
      <SourceBuild RepoName="sourcelink" ManagedOnly="true" />
    </Dependency>
    <Dependency Name="Microsoft.SourceLink.AzureRepos.Git" Version="1.1.0-beta-21228-01">
      <Uri>https://github.com/dotnet/sourcelink</Uri>
      <Sha>4b584dbc392bb1aad49c2eb1ab84d8b489b6dccc</Sha>
    </Dependency>
    <Dependency Name="Microsoft.DiaSymReader.Pdb2Pdb" Version="1.1.0-beta2-19575-01">
      <Uri>https://github.com/dotnet/symreader-converter</Uri>
      <Sha>c5ba7c88f92e2dde156c324a8c8edc04d9fa4fe0</Sha>
    </Dependency>
    <Dependency Name="Microsoft.DiaSymReader.Converter" Version="1.1.0-beta2-19575-01">
      <Uri>https://github.com/dotnet/symreader-converter</Uri>
      <Sha>c5ba7c88f92e2dde156c324a8c8edc04d9fa4fe0</Sha>
    </Dependency>
    <Dependency Name="XliffTasks" Version="1.0.0-beta.21265.1">
      <Uri>https://github.com/dotnet/xliff-tasks</Uri>
      <Sha>f4bfde77fb60daf52d8fec738d96d1d54e37dd88</Sha>
    </Dependency>
  </ToolsetDependencies>
</Dependencies><|MERGE_RESOLUTION|>--- conflicted
+++ resolved
@@ -9,11 +9,7 @@
       <Uri>https://dev.azure.com/dnceng/internal/_git/dotnet-symuploader</Uri>
       <Sha>165896e7efeecb70f01bd011257ead0f56d32c95</Sha>
     </Dependency>
-<<<<<<< HEAD
     <Dependency Name="Microsoft.NET.Test.Sdk" Version="17.1.0-preview-20211118-01">
-=======
-    <Dependency Name="Microsoft.NET.Test.Sdk" Version="17.0.0">
->>>>>>> 502ec9e0
       <Uri>https://github.com/microsoft/vstest</Uri>
       <Sha>68bd10d3aee862a9fbb0bac8b3d474bc323024f3</Sha>
     </Dependency>
