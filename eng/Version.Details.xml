--- conflicted
+++ resolved
@@ -17,11 +17,7 @@
       <Uri>https://dev.azure.com/devdiv/DevDiv/_git/vs-code-coverage</Uri>
       <Sha>eb105201ff904a7d5c6fac39de838a4bb6966a93</Sha>
     </Dependency>
-<<<<<<< HEAD
     <Dependency Name="Microsoft.Testing.Extensions.Retry" Version="1.5.0-preview.24611.2">
-=======
-    <Dependency Name="Microsoft.Testing.Extensions.Retry" Version="1.5.0-preview.24608.1">
->>>>>>> 33f94f8e
       <Uri>https://github.com/microsoft/testanywhere</Uri>
       <Sha>fae2f77f311fda34ed2628fd7393d99f72e5f732</Sha>
     </Dependency>
