<?xml version="1.0" encoding="utf-8"?>
<Dependencies>
  <ToolsetDependencies>
    <Dependency Name="Microsoft.DotNet.Arcade.Sdk" Version="9.0.0-beta.23607.2">
      <Uri>https://github.com/dotnet/arcade</Uri>
      <Sha>3faeb9817f465151aa4bbcdb315f0a6170206760</Sha>
    </Dependency>
    <Dependency Name="Microsoft.DotNet.XliffTasks" Version="9.0.0-beta.23607.2">
      <Uri>https://github.com/dotnet/arcade</Uri>
      <Sha>3faeb9817f465151aa4bbcdb315f0a6170206760</Sha>
    </Dependency>
<<<<<<< HEAD
    <Dependency Name="Microsoft.Testing.Platform" Version="3.2.0-preview.23611.12">
      <Uri>https://github.com/microsoft/testfx</Uri>
      <Sha>4e6c781befc4e4252df4a8718613b12a25e94a7e</Sha>
=======
    <Dependency Name="Microsoft.Testing.Platform" Version="1.0.0-alpha.23611.3">
      <Uri>https://github.com/microsoft/testanywhere</Uri>
      <Sha>b43c19c178af36718c7be89411f10f826dc7a0c9</Sha>
>>>>>>> 533df24a
    </Dependency>
    <Dependency Name="Microsoft.DotNet.Build.Tasks.Templating" Version="9.0.0-beta.23607.2">
      <Uri>https://github.com/dotnet/arcade</Uri>
      <Sha>3faeb9817f465151aa4bbcdb315f0a6170206760</Sha>
    </Dependency>
    <Dependency Name="MSTest" Version="3.2.0-preview.23611.12">
      <Uri>https://github.com/microsoft/testfx</Uri>
      <Sha>4e6c781befc4e4252df4a8718613b12a25e94a7e</Sha>
    </Dependency>
  </ToolsetDependencies>
</Dependencies><|MERGE_RESOLUTION|>--- conflicted
+++ resolved
@@ -9,15 +9,9 @@
       <Uri>https://github.com/dotnet/arcade</Uri>
       <Sha>3faeb9817f465151aa4bbcdb315f0a6170206760</Sha>
     </Dependency>
-<<<<<<< HEAD
-    <Dependency Name="Microsoft.Testing.Platform" Version="3.2.0-preview.23611.12">
-      <Uri>https://github.com/microsoft/testfx</Uri>
-      <Sha>4e6c781befc4e4252df4a8718613b12a25e94a7e</Sha>
-=======
     <Dependency Name="Microsoft.Testing.Platform" Version="1.0.0-alpha.23611.3">
       <Uri>https://github.com/microsoft/testanywhere</Uri>
       <Sha>b43c19c178af36718c7be89411f10f826dc7a0c9</Sha>
->>>>>>> 533df24a
     </Dependency>
     <Dependency Name="Microsoft.DotNet.Build.Tasks.Templating" Version="9.0.0-beta.23607.2">
       <Uri>https://github.com/dotnet/arcade</Uri>
