<?xml version="1.0" encoding="utf-8"?>
<Dependencies>
  <ToolsetDependencies>
    <Dependency Name="Microsoft.DotNet.Arcade.Sdk" Version="10.0.0-beta.25367.4">
      <Uri>https://github.com/dotnet/arcade</Uri>
      <Sha>d0d479e8a393acf349e860fe728bdbcd3e44b2d7</Sha>
    </Dependency>
    <Dependency Name="Microsoft.DotNet.Build.Tasks.Templating" Version="10.0.0-beta.25367.4">
      <Uri>https://github.com/dotnet/arcade</Uri>
      <Sha>d0d479e8a393acf349e860fe728bdbcd3e44b2d7</Sha>
    </Dependency>
    <Dependency Name="Microsoft.DotNet.XliffTasks" Version="10.0.0-beta.25367.4">
      <Uri>https://github.com/dotnet/arcade</Uri>
      <Sha>d0d479e8a393acf349e860fe728bdbcd3e44b2d7</Sha>
    </Dependency>
<<<<<<< HEAD
    <Dependency Name="Microsoft.Testing.Extensions.CodeCoverage" Version="17.14.2">
      <Uri>https://dev.azure.com/devdiv/DevDiv/_git/vs-code-coverage</Uri>
      <Sha>005149fac82d93baa64fa87c3bae1004c9cd11e1</Sha>
=======
    <Dependency Name="Microsoft.Testing.Extensions.CodeCoverage" Version="18.0.0-preview.25367.1">
      <Uri>https://dev.azure.com/devdiv/DevDiv/_git/vs-code-coverage</Uri>
      <Sha>b14b5e956e64fc7de907695a64adba376a48279c</Sha>
>>>>>>> add74a4d
    </Dependency>
    <Dependency Name="MSTest" Version="3.10.0-preview.25367.8">
      <Uri>https://github.com/microsoft/testfx</Uri>
      <Sha>62a0339db2a558ec8bb67f9f17fe6491ccd56c5b</Sha>
    </Dependency>
    <Dependency Name="Microsoft.Testing.Platform" Version="1.8.0-preview.25367.8">
      <Uri>https://github.com/microsoft/testfx</Uri>
      <Sha>62a0339db2a558ec8bb67f9f17fe6491ccd56c5b</Sha>
    </Dependency>
  </ToolsetDependencies>
</Dependencies><|MERGE_RESOLUTION|>--- conflicted
+++ resolved
@@ -13,15 +13,9 @@
       <Uri>https://github.com/dotnet/arcade</Uri>
       <Sha>d0d479e8a393acf349e860fe728bdbcd3e44b2d7</Sha>
     </Dependency>
-<<<<<<< HEAD
     <Dependency Name="Microsoft.Testing.Extensions.CodeCoverage" Version="17.14.2">
       <Uri>https://dev.azure.com/devdiv/DevDiv/_git/vs-code-coverage</Uri>
       <Sha>005149fac82d93baa64fa87c3bae1004c9cd11e1</Sha>
-=======
-    <Dependency Name="Microsoft.Testing.Extensions.CodeCoverage" Version="18.0.0-preview.25367.1">
-      <Uri>https://dev.azure.com/devdiv/DevDiv/_git/vs-code-coverage</Uri>
-      <Sha>b14b5e956e64fc7de907695a64adba376a48279c</Sha>
->>>>>>> add74a4d
     </Dependency>
     <Dependency Name="MSTest" Version="3.10.0-preview.25367.8">
       <Uri>https://github.com/microsoft/testfx</Uri>
