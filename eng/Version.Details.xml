<?xml version="1.0" encoding="utf-8"?>
<Dependencies>
  <ToolsetDependencies>
    <Dependency Name="Microsoft.DotNet.Arcade.Sdk" Version="10.0.0-beta.25358.3">
      <Uri>https://github.com/dotnet/arcade</Uri>
      <Sha>4e526204e83e615efe8eb5743be7fbccfa4e492a</Sha>
    </Dependency>
    <Dependency Name="Microsoft.DotNet.Build.Tasks.Templating" Version="10.0.0-beta.25358.3">
      <Uri>https://github.com/dotnet/arcade</Uri>
      <Sha>4e526204e83e615efe8eb5743be7fbccfa4e492a</Sha>
    </Dependency>
    <Dependency Name="Microsoft.DotNet.XliffTasks" Version="10.0.0-beta.25358.3">
      <Uri>https://github.com/dotnet/arcade</Uri>
      <Sha>4e526204e83e615efe8eb5743be7fbccfa4e492a</Sha>
    </Dependency>
<<<<<<< HEAD
    <Dependency Name="Microsoft.Testing.Extensions.CodeCoverage" Version="17.14.2">
      <Uri>https://dev.azure.com/devdiv/DevDiv/_git/vs-code-coverage</Uri>
      <Sha>005149fac82d93baa64fa87c3bae1004c9cd11e1</Sha>
=======
    <Dependency Name="Microsoft.Testing.Extensions.CodeCoverage" Version="18.0.0-preview.25365.3">
      <Uri>https://dev.azure.com/devdiv/DevDiv/_git/vs-code-coverage</Uri>
      <Sha>06325faa0d16bac193af8d51026f03208034880d</Sha>
    </Dependency>
    <Dependency Name="MSTest" Version="3.10.0-preview.25366.1">
      <Uri>https://github.com/microsoft/testfx</Uri>
      <Sha>6dd364574cebb0440fb6e1b84943d841e7e3cbba</Sha>
    </Dependency>
    <Dependency Name="Microsoft.Testing.Platform" Version="1.8.0-preview.25366.1">
      <Uri>https://github.com/microsoft/testfx</Uri>
      <Sha>6dd364574cebb0440fb6e1b84943d841e7e3cbba</Sha>
>>>>>>> ddcb4dba
    </Dependency>
  </ToolsetDependencies>
</Dependencies><|MERGE_RESOLUTION|>--- conflicted
+++ resolved
@@ -13,14 +13,9 @@
       <Uri>https://github.com/dotnet/arcade</Uri>
       <Sha>4e526204e83e615efe8eb5743be7fbccfa4e492a</Sha>
     </Dependency>
-<<<<<<< HEAD
     <Dependency Name="Microsoft.Testing.Extensions.CodeCoverage" Version="17.14.2">
       <Uri>https://dev.azure.com/devdiv/DevDiv/_git/vs-code-coverage</Uri>
       <Sha>005149fac82d93baa64fa87c3bae1004c9cd11e1</Sha>
-=======
-    <Dependency Name="Microsoft.Testing.Extensions.CodeCoverage" Version="18.0.0-preview.25365.3">
-      <Uri>https://dev.azure.com/devdiv/DevDiv/_git/vs-code-coverage</Uri>
-      <Sha>06325faa0d16bac193af8d51026f03208034880d</Sha>
     </Dependency>
     <Dependency Name="MSTest" Version="3.10.0-preview.25366.1">
       <Uri>https://github.com/microsoft/testfx</Uri>
@@ -29,7 +24,6 @@
     <Dependency Name="Microsoft.Testing.Platform" Version="1.8.0-preview.25366.1">
       <Uri>https://github.com/microsoft/testfx</Uri>
       <Sha>6dd364574cebb0440fb6e1b84943d841e7e3cbba</Sha>
->>>>>>> ddcb4dba
     </Dependency>
   </ToolsetDependencies>
 </Dependencies>