--- conflicted
+++ resolved
@@ -13,15 +13,9 @@
       <Uri>https://github.com/dotnet/arcade</Uri>
       <Sha>ee3cae9ed3ef1990505e891831163ef34220d4e0</Sha>
     </Dependency>
-<<<<<<< HEAD
     <Dependency Name="Microsoft.Testing.Extensions.CodeCoverage" Version="18.1.0-preview.25412.3">
       <Uri>https://dev.azure.com/devdiv/DevDiv/_git/vs-code-coverage</Uri>
       <Sha>6894f3b83a4b8bc97abc2a5ef66be8f2a6ed6fad</Sha>
-=======
-    <Dependency Name="Microsoft.Testing.Extensions.CodeCoverage" Version="18.0.0-preview.25427.2">
-      <Uri>https://dev.azure.com/devdiv/DevDiv/_git/vs-code-coverage</Uri>
-      <Sha>39b5945d998f10b47be7dd8652ddc3261b695a64</Sha>
->>>>>>> 368e8bf7
     </Dependency>
     <Dependency Name="MSTest" Version="3.11.0-preview.25429.7">
       <Uri>https://github.com/microsoft/testfx</Uri>
