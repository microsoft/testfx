--- conflicted
+++ resolved
@@ -1,23 +1,6 @@
 <?xml version="1.0" encoding="utf-8"?>
 <Dependencies>
   <ToolsetDependencies>
-<<<<<<< HEAD
-    <Dependency Name="Microsoft.DotNet.Arcade.Sdk" Version="10.0.0-beta.25177.3">
-      <Uri>https://github.com/dotnet/arcade</Uri>
-      <Sha>d66a7cfe1bad9e444b94b8a2a2676f60be07173c</Sha>
-    </Dependency>
-    <Dependency Name="Microsoft.DotNet.Build.Tasks.Templating" Version="10.0.0-beta.25177.3">
-      <Uri>https://github.com/dotnet/arcade</Uri>
-      <Sha>d66a7cfe1bad9e444b94b8a2a2676f60be07173c</Sha>
-    </Dependency>
-    <Dependency Name="Microsoft.DotNet.XliffTasks" Version="10.0.0-beta.25177.3">
-      <Uri>https://github.com/dotnet/arcade</Uri>
-      <Sha>d66a7cfe1bad9e444b94b8a2a2676f60be07173c</Sha>
-    </Dependency>
-    <Dependency Name="Microsoft.Testing.Extensions.CodeCoverage" Version="17.15.0-preview.25177.3">
-      <Uri>https://dev.azure.com/devdiv/DevDiv/_git/vs-code-coverage</Uri>
-      <Sha>a3fe70c8a6528e581c5dc4f0b733e1904230ccf3</Sha>
-=======
     <Dependency Name="Microsoft.DotNet.Arcade.Sdk" Version="10.0.0-beta.25206.1">
       <Uri>https://github.com/dotnet/arcade</Uri>
       <Sha>37f732fbfa006386f89a16be417278ea4fee375e</Sha>
@@ -33,7 +16,6 @@
     <Dependency Name="Microsoft.Testing.Extensions.CodeCoverage" Version="17.15.0-preview.25204.2">
       <Uri>https://dev.azure.com/devdiv/DevDiv/_git/vs-code-coverage</Uri>
       <Sha>4df05093b4aea75bf2cf0656ae47ae70e0f900f3</Sha>
->>>>>>> b66a5e19
     </Dependency>
   </ToolsetDependencies>
 </Dependencies>