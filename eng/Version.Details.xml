--- conflicted
+++ resolved
@@ -23,15 +23,11 @@
       <Uri>https://github.com/dotnet/arcade</Uri>
       <Sha>6e533ee7a479018586f2314295ad113f6ba1d5b1</Sha>
     </Dependency>
-<<<<<<< HEAD
     <Dependency Name="Microsoft.DotNet.Build.Tasks.Packaging" Version="7.0.0-beta.22225.6">
       <Uri>https://github.com/dotnet/arcade</Uri>
       <Sha>5145e86df0c491e082b589aa31d69eea300adc02</Sha>
     </Dependency>
-    <Dependency Name="Microsoft.DotNet.SignTool" Version="7.0.0-beta.22225.6">
-=======
     <Dependency Name="Microsoft.DotNet.SignTool" Version="7.0.0-beta.22259.5">
->>>>>>> 2004e703
       <Uri>https://github.com/dotnet/arcade</Uri>
       <Sha>6e533ee7a479018586f2314295ad113f6ba1d5b1</Sha>
     </Dependency>
