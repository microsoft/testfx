<?xml version="1.0" encoding="utf-8"?>
<Dependencies>
  <ToolsetDependencies>
    <Dependency Name="Microsoft.DotNet.Arcade.Sdk" Version="11.0.0-beta.25459.1">
      <Uri>https://github.com/dotnet/arcade</Uri>
      <Sha>4bb350073ab630245b80473c78b8c9d14d8236c8</Sha>
    </Dependency>
    <Dependency Name="Microsoft.DotNet.Build.Tasks.Templating" Version="11.0.0-beta.25459.1">
      <Uri>https://github.com/dotnet/arcade</Uri>
      <Sha>4bb350073ab630245b80473c78b8c9d14d8236c8</Sha>
    </Dependency>
    <Dependency Name="Microsoft.DotNet.XliffTasks" Version="11.0.0-beta.25459.1">
      <Uri>https://github.com/dotnet/arcade</Uri>
      <Sha>4bb350073ab630245b80473c78b8c9d14d8236c8</Sha>
    </Dependency>
<<<<<<< HEAD
    <Dependency Name="Microsoft.Testing.Extensions.CodeCoverage" Version="18.1.0-preview.25412.3">
      <Uri>https://dev.azure.com/devdiv/DevDiv/_git/vs-code-coverage</Uri>
      <Sha>6894f3b83a4b8bc97abc2a5ef66be8f2a6ed6fad</Sha>
=======
    <Dependency Name="Microsoft.Testing.Extensions.CodeCoverage" Version="18.0.0-preview.25459.1">
      <Uri>https://dev.azure.com/devdiv/DevDiv/_git/vs-code-coverage</Uri>
      <Sha>d71460dce5bbe5fce378c510bddeec7cd50d865f</Sha>
>>>>>>> a7990cad
    </Dependency>
    <Dependency Name="MSTest" Version="3.11.0-preview.25459.2">
      <Uri>https://github.com/microsoft/testfx</Uri>
      <Sha>bc9e0f634673e28205bc777027a78af065bed5c2</Sha>
    </Dependency>
    <Dependency Name="Microsoft.Testing.Platform" Version="1.9.0-preview.25459.2">
      <Uri>https://github.com/microsoft/testfx</Uri>
      <Sha>bc9e0f634673e28205bc777027a78af065bed5c2</Sha>
    </Dependency>
  </ToolsetDependencies>
</Dependencies><|MERGE_RESOLUTION|>--- conflicted
+++ resolved
@@ -13,15 +13,9 @@
       <Uri>https://github.com/dotnet/arcade</Uri>
       <Sha>4bb350073ab630245b80473c78b8c9d14d8236c8</Sha>
     </Dependency>
-<<<<<<< HEAD
     <Dependency Name="Microsoft.Testing.Extensions.CodeCoverage" Version="18.1.0-preview.25412.3">
       <Uri>https://dev.azure.com/devdiv/DevDiv/_git/vs-code-coverage</Uri>
       <Sha>6894f3b83a4b8bc97abc2a5ef66be8f2a6ed6fad</Sha>
-=======
-    <Dependency Name="Microsoft.Testing.Extensions.CodeCoverage" Version="18.0.0-preview.25459.1">
-      <Uri>https://dev.azure.com/devdiv/DevDiv/_git/vs-code-coverage</Uri>
-      <Sha>d71460dce5bbe5fce378c510bddeec7cd50d865f</Sha>
->>>>>>> a7990cad
     </Dependency>
     <Dependency Name="MSTest" Version="3.11.0-preview.25459.2">
       <Uri>https://github.com/microsoft/testfx</Uri>
