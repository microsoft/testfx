--- conflicted
+++ resolved
@@ -13,15 +13,9 @@
       <Uri>https://github.com/dotnet/arcade</Uri>
       <Sha>86b53945e6b6b239d68fa465e62fcf4323ff3b7b</Sha>
     </Dependency>
-<<<<<<< HEAD
     <Dependency Name="Microsoft.Testing.Extensions.CodeCoverage" Version="18.1.0-preview.25412.3">
       <Uri>https://dev.azure.com/devdiv/DevDiv/_git/vs-code-coverage</Uri>
       <Sha>6894f3b83a4b8bc97abc2a5ef66be8f2a6ed6fad</Sha>
-=======
-    <Dependency Name="Microsoft.Testing.Extensions.CodeCoverage" Version="18.0.0-preview.25421.1">
-      <Uri>https://dev.azure.com/devdiv/DevDiv/_git/vs-code-coverage</Uri>
-      <Sha>ad8260f1662c4c5e3099cb3ee5b96f38b01a6c6e</Sha>
->>>>>>> f05f838a
     </Dependency>
     <Dependency Name="MSTest" Version="3.11.0-preview.25423.1">
       <Uri>https://github.com/microsoft/testfx</Uri>
