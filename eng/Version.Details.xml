<?xml version="1.0" encoding="utf-8"?>
<Dependencies>
  <ToolsetDependencies>
    <Dependency Name="Microsoft.DotNet.Arcade.Sdk" Version="10.0.0-beta.25374.4">
      <Uri>https://github.com/dotnet/arcade</Uri>
      <Sha>e2fed65f9c524d12c64876194ae4ce177b935bb3</Sha>
    </Dependency>
    <Dependency Name="Microsoft.DotNet.Build.Tasks.Templating" Version="10.0.0-beta.25374.4">
      <Uri>https://github.com/dotnet/arcade</Uri>
      <Sha>e2fed65f9c524d12c64876194ae4ce177b935bb3</Sha>
    </Dependency>
    <Dependency Name="Microsoft.DotNet.XliffTasks" Version="10.0.0-beta.25374.4">
      <Uri>https://github.com/dotnet/arcade</Uri>
      <Sha>e2fed65f9c524d12c64876194ae4ce177b935bb3</Sha>
    </Dependency>
<<<<<<< HEAD
    <Dependency Name="Microsoft.Testing.Extensions.CodeCoverage" Version="17.14.2">
      <Uri>https://dev.azure.com/devdiv/DevDiv/_git/vs-code-coverage</Uri>
      <Sha>005149fac82d93baa64fa87c3bae1004c9cd11e1</Sha>
=======
    <Dependency Name="Microsoft.Testing.Extensions.CodeCoverage" Version="18.0.0-preview.25375.2">
      <Uri>https://dev.azure.com/devdiv/DevDiv/_git/vs-code-coverage</Uri>
      <Sha>ce4ee3b08227666176a26a37ff3be1f93a7bc25e</Sha>
>>>>>>> 0667d906
    </Dependency>
    <Dependency Name="MSTest" Version="3.10.0-preview.25374.11">
      <Uri>https://github.com/microsoft/testfx</Uri>
      <Sha>f1ea405d3997a828d15f68be2c239e9053ccb038</Sha>
    </Dependency>
    <Dependency Name="Microsoft.Testing.Platform" Version="1.8.0-preview.25374.11">
      <Uri>https://github.com/microsoft/testfx</Uri>
      <Sha>f1ea405d3997a828d15f68be2c239e9053ccb038</Sha>
    </Dependency>
  </ToolsetDependencies>
</Dependencies><|MERGE_RESOLUTION|>--- conflicted
+++ resolved
@@ -13,15 +13,9 @@
       <Uri>https://github.com/dotnet/arcade</Uri>
       <Sha>e2fed65f9c524d12c64876194ae4ce177b935bb3</Sha>
     </Dependency>
-<<<<<<< HEAD
     <Dependency Name="Microsoft.Testing.Extensions.CodeCoverage" Version="17.14.2">
       <Uri>https://dev.azure.com/devdiv/DevDiv/_git/vs-code-coverage</Uri>
       <Sha>005149fac82d93baa64fa87c3bae1004c9cd11e1</Sha>
-=======
-    <Dependency Name="Microsoft.Testing.Extensions.CodeCoverage" Version="18.0.0-preview.25375.2">
-      <Uri>https://dev.azure.com/devdiv/DevDiv/_git/vs-code-coverage</Uri>
-      <Sha>ce4ee3b08227666176a26a37ff3be1f93a7bc25e</Sha>
->>>>>>> 0667d906
     </Dependency>
     <Dependency Name="MSTest" Version="3.10.0-preview.25374.11">
       <Uri>https://github.com/microsoft/testfx</Uri>
