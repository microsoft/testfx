<?xml version="1.0" encoding="utf-8"?>
<Dependencies>
  <ToolsetDependencies>
    <Dependency Name="Microsoft.DotNet.Arcade.Sdk" Version="10.0.0-beta.25419.2">
      <Uri>https://github.com/dotnet/arcade</Uri>
      <Sha>86b53945e6b6b239d68fa465e62fcf4323ff3b7b</Sha>
    </Dependency>
    <Dependency Name="Microsoft.DotNet.Build.Tasks.Templating" Version="10.0.0-beta.25419.2">
      <Uri>https://github.com/dotnet/arcade</Uri>
      <Sha>86b53945e6b6b239d68fa465e62fcf4323ff3b7b</Sha>
    </Dependency>
    <Dependency Name="Microsoft.DotNet.XliffTasks" Version="10.0.0-beta.25419.2">
      <Uri>https://github.com/dotnet/arcade</Uri>
      <Sha>86b53945e6b6b239d68fa465e62fcf4323ff3b7b</Sha>
    </Dependency>
<<<<<<< HEAD
    <Dependency Name="Microsoft.Testing.Extensions.CodeCoverage" Version="18.1.0-preview.25412.3">
      <Uri>https://dev.azure.com/devdiv/DevDiv/_git/vs-code-coverage</Uri>
      <Sha>6894f3b83a4b8bc97abc2a5ef66be8f2a6ed6fad</Sha>
=======
    <Dependency Name="Microsoft.Testing.Extensions.CodeCoverage" Version="18.0.0-preview.25420.1">
      <Uri>https://dev.azure.com/devdiv/DevDiv/_git/vs-code-coverage</Uri>
      <Sha>c2d3c3f2103d9116f778f6d2ad6ec0f0f5b5b586</Sha>
>>>>>>> 56a66445
    </Dependency>
    <Dependency Name="MSTest" Version="3.11.0-preview.25415.14">
      <Uri>https://github.com/microsoft/testfx</Uri>
      <Sha>4fff5964ffc55cda6384546c29a1c44fb0b37a8a</Sha>
    </Dependency>
    <Dependency Name="Microsoft.Testing.Platform" Version="1.9.0-preview.25415.14">
      <Uri>https://github.com/microsoft/testfx</Uri>
      <Sha>4fff5964ffc55cda6384546c29a1c44fb0b37a8a</Sha>
    </Dependency>
  </ToolsetDependencies>
</Dependencies><|MERGE_RESOLUTION|>--- conflicted
+++ resolved
@@ -13,15 +13,9 @@
       <Uri>https://github.com/dotnet/arcade</Uri>
       <Sha>86b53945e6b6b239d68fa465e62fcf4323ff3b7b</Sha>
     </Dependency>
-<<<<<<< HEAD
     <Dependency Name="Microsoft.Testing.Extensions.CodeCoverage" Version="18.1.0-preview.25412.3">
       <Uri>https://dev.azure.com/devdiv/DevDiv/_git/vs-code-coverage</Uri>
       <Sha>6894f3b83a4b8bc97abc2a5ef66be8f2a6ed6fad</Sha>
-=======
-    <Dependency Name="Microsoft.Testing.Extensions.CodeCoverage" Version="18.0.0-preview.25420.1">
-      <Uri>https://dev.azure.com/devdiv/DevDiv/_git/vs-code-coverage</Uri>
-      <Sha>c2d3c3f2103d9116f778f6d2ad6ec0f0f5b5b586</Sha>
->>>>>>> 56a66445
     </Dependency>
     <Dependency Name="MSTest" Version="3.11.0-preview.25415.14">
       <Uri>https://github.com/microsoft/testfx</Uri>
