--- conflicted
+++ resolved
@@ -1,13 +1,8 @@
 <Project>
 
   <!-- When building all products on windows OS -->
-<<<<<<< HEAD
   <ItemGroup Condition=" '$(OS)' == 'Windows_NT' ">
-    <ProjectToBuild  Include="$(RepoRoot)TestFx.sln" />
-=======
-  <ItemGroup Condition=" '$(ProductsToBuild)' == 'all' AND '$(OS)' == 'Windows_NT' ">
     <ProjectToBuild  Include="$(RepoRoot)TestFx.slnx" />
->>>>>>> 1b90ee5c
   </ItemGroup>
 
   <!-- When building all products on non-windows OSes -->
