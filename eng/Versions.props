--- conflicted
+++ resolved
@@ -1,15 +1,9 @@
 <Project>
   <PropertyGroup Label="Version settings">
     <!-- MSTest version -->
-<<<<<<< HEAD
     <VersionPrefix>3.7.0</VersionPrefix>
     <!-- Testing Platform version -->
     <TestingPlatformVersionPrefix>1.5.0</TestingPlatformVersionPrefix>
-=======
-    <VersionPrefix>3.6.0</VersionPrefix>
-    <!-- Testing Platform version -->
-    <TestingPlatformVersionPrefix>1.4.0</TestingPlatformVersionPrefix>
->>>>>>> d8dd4d9c
     <PreReleaseVersionLabel>preview</PreReleaseVersionLabel>
   </PropertyGroup>
   <PropertyGroup Label="MSTest prod dependencies - darc updated">
