--- conflicted
+++ resolved
@@ -1,24 +1,14 @@
 <Project>
   <PropertyGroup Label="Version settings">
     <!-- MSTest version -->
-<<<<<<< HEAD
     <VersionPrefix>4.0.0</VersionPrefix>
     <!-- Testing Platform version -->
     <TestingPlatformVersionPrefix>2.0.0</TestingPlatformVersionPrefix>
-=======
-    <VersionPrefix>3.11.0</VersionPrefix>
-    <!-- Testing Platform version -->
-    <TestingPlatformVersionPrefix>1.9.0</TestingPlatformVersionPrefix>
->>>>>>> 8ce85d64
     <PreReleaseVersionLabel>preview</PreReleaseVersionLabel>
   </PropertyGroup>
   <PropertyGroup Label="MSTest prod dependencies - darc updated">
     <MicrosoftDotNetBuildTasksTemplatingPackageVersion>10.0.0-beta.25374.4</MicrosoftDotNetBuildTasksTemplatingPackageVersion>
-<<<<<<< HEAD
     <MicrosoftTestingExtensionsCodeCoverageVersion>17.14.2</MicrosoftTestingExtensionsCodeCoverageVersion>
-=======
-    <MicrosoftTestingExtensionsCodeCoverageVersion>18.0.0-preview.25378.1</MicrosoftTestingExtensionsCodeCoverageVersion>
->>>>>>> 8ce85d64
     <!-- empty line to avoid merge conflicts for darc PRs to update CC and MSTest+MTP -->
     <MSTestVersion>3.10.0-preview.25378.9</MSTestVersion>
     <MicrosoftTestingPlatformVersion>1.8.0-preview.25378.9</MicrosoftTestingPlatformVersion>
