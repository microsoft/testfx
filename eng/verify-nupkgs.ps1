[CmdletBinding()]
Param(
    [Parameter(Mandatory = $true)]
    [System.String] $configuration
)

Add-Type -AssemblyName System.IO.Compression.FileSystem

$ErrorActionPreference = 'Stop'

function Unzip {
    param([string]$zipfile, [string]$outpath)

    Write-Verbose "Unzipping '$zipfile' to '$outpath'."

    [System.IO.Compression.ZipFile]::ExtractToDirectory($zipfile, $outpath)
}

function Confirm-NugetPackages {
    Write-Verbose "Starting Confirm-NugetPackages."
    $expectedNumOfFiles = @{
<<<<<<< HEAD
        "MSTest.Sdk"                                  = 15
        "MSTest.Internal.TestFx.Documentation"        = 10
        "MSTest.TestFramework"                        = 148
        "MSTest.TestAdapter"                          = 74
        "MSTest"                                      = 6
        "MSTest.Analyzers"                            = 50
        "Microsoft.Testing.Platform.DotNetTestClient" = 7
=======
        "MSTest.Sdk"                            = 15;
        "MSTest.Internal.TestFx.Documentation"  = 10;
        "MSTest.TestFramework"                  = 148;
        "MSTest.TestAdapter"                    = 75;
        "MSTest"                                = 6;
        "MSTest.Analyzers"                      = 50;
>>>>>>> afc61d9e
    }

    $packageDirectory = Resolve-Path "$PSScriptRoot/../artifacts/packages/$configuration"
    $tmpDirectory = Resolve-Path "$PSScriptRoot/../artifacts/tmp/$configuration"
    $nugetPackages = Get-ChildItem -Filter "*.nupkg" $packageDirectory -Recurse -Exclude "*.symbols.nupkg" | ForEach-Object { $_.FullName }

    Write-Verbose "Unzipping NuGet packages."
    $unzipNugetPackageDirs = @()
    foreach ($nugetPackage in $nugetPackages) {
        $unzipNugetPackageDir = $(Join-Path $tmpDirectory (Get-Item $nugetPackage).BaseName)
        $unzipNugetPackageDirs += $unzipNugetPackageDir

        if (Test-Path -Path $unzipNugetPackageDir) {
            Remove-Item -Force -Recurse $unzipNugetPackageDir
        }

        Unzip $nugetPackage $unzipNugetPackageDir
    }

    $versionPropsXml = [xml](Get-Content $PSScriptRoot\Versions.props)
    $version = $versionPropsXml.Project.PropertyGroup.VersionPrefix | Where-Object { $null -ne $_ } | Select-Object -First 1
    if ($null -eq $version) {
        throw "version is null"
    }

    Write-Verbose "Package version is '$version'."

    Write-Verbose "Verifying NuGet packages files."
    $errors = @()
    foreach ($unzipNugetPackageDir in $unzipNugetPackageDirs) {
        try {
            $packageName = (Get-Item $unzipNugetPackageDir).BaseName
            $versionIndex = $packageName.LastIndexOf($version)
            if ($versionIndex -lt 0) {
                continue
            }

            $packageKey = $packageName.Substring(0, $versionIndex - 1) # Remove last dot
            Write-Verbose "Verifying package '$packageKey'."

            $actualNumOfFiles = (Get-ChildItem -Recurse -File -Path $unzipNugetPackageDir).Count
            if ($expectedNumOfFiles[$packageKey] -ne $actualNumOfFiles) {
                $errors += "Number of files are not equal for '$packageKey', expected: $($expectedNumOfFiles[$packageKey]) actual: $actualNumOfFiles"
            }
        }
        finally {
            if (Test-Path $unzipNugetPackageDir) {
                Remove-Item -Force -Recurse $unzipNugetPackageDir | Out-Null
            }
        }
    }

    if ($errors) {
        Write-Error "Validation of NuGet packages failed with $($errors.Count) errors:`n$($errors -join "`n")"
    }
    else {
        Write-Host "Successfully validated content of NuGet packages"
    }
}

Confirm-NugetPackages<|MERGE_RESOLUTION|>--- conflicted
+++ resolved
@@ -19,22 +19,13 @@
 function Confirm-NugetPackages {
     Write-Verbose "Starting Confirm-NugetPackages."
     $expectedNumOfFiles = @{
-<<<<<<< HEAD
         "MSTest.Sdk"                                  = 15
         "MSTest.Internal.TestFx.Documentation"        = 10
         "MSTest.TestFramework"                        = 148
-        "MSTest.TestAdapter"                          = 74
+        "MSTest.TestAdapter"                          = 75
         "MSTest"                                      = 6
         "MSTest.Analyzers"                            = 50
         "Microsoft.Testing.Platform.DotNetTestClient" = 7
-=======
-        "MSTest.Sdk"                            = 15;
-        "MSTest.Internal.TestFx.Documentation"  = 10;
-        "MSTest.TestFramework"                  = 148;
-        "MSTest.TestAdapter"                    = 75;
-        "MSTest"                                = 6;
-        "MSTest.Analyzers"                      = 50;
->>>>>>> afc61d9e
     }
 
     $packageDirectory = Resolve-Path "$PSScriptRoot/../artifacts/packages/$configuration"
