--- conflicted
+++ resolved
@@ -19,20 +19,12 @@
 function Confirm-NugetPackages {
     Write-Verbose "Starting Confirm-NugetPackages."
     $expectedNumOfFiles = @{
-<<<<<<< HEAD
-        "MSTest.Sdk"                            = 15;
-        "MSTest.Internal.TestFx.Documentation"  = 10;
-        "MSTest.TestFramework"                  = 150;
-        "MSTest.TestAdapter"                    = 79;
-        "MSTest"                                = 6;
-        "MSTest.Analyzers"                      = 50;
-=======
+        "MSTest.Internal.TestFx.Documentation"        = 10
         "MSTest.Sdk"                                  = 15
-        "MSTest.TestFramework"                        = 148
-        "MSTest.TestAdapter"                          = 75
+        "MSTest.TestFramework"                        = 150
+        "MSTest.TestAdapter"                          = 79
         "MSTest"                                      = 6
         "MSTest.Analyzers"                            = 56
->>>>>>> ee172c3c
     }
 
     $packageDirectory = Resolve-Path "$PSScriptRoot/../artifacts/packages/$configuration"
