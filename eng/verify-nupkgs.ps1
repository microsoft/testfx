[CmdletBinding()]
Param(
    [Parameter(Mandatory=$true)]
    [System.String] $configuration
)

Add-Type -AssemblyName System.IO.Compression.FileSystem

$ErrorActionPreference = 'Stop'

function Unzip {
    param([string]$zipfile, [string]$outpath)

    Write-Verbose "Unzipping '$zipfile' to '$outpath'."

    [System.IO.Compression.ZipFile]::ExtractToDirectory($zipfile, $outpath)
}

function Confirm-NugetPackages {
    Write-Verbose "Starting Confirm-NugetPackages."
    $expectedNumOfFiles = @{
        "MSTest.Sdk"                                  = 15
<<<<<<< HEAD
        "MSTest.TestFramework"                        = 150
        "MSTest.TestAdapter"                          = 77
        "MSTest"                                      = 6
=======
        "MSTest.TestFramework"                        = 148
        "MSTest.TestAdapter"                          = 75
        "MSTest"                                      = 14
>>>>>>> 19881b05
        "MSTest.Analyzers"                            = 56
    }

    $packageDirectory = Resolve-Path "$PSScriptRoot/../artifacts/packages/$configuration"
    $tmpDirectory = Resolve-Path "$PSScriptRoot/../artifacts/tmp/$configuration"
    $nugetPackages = Get-ChildItem -Filter "*.nupkg" $packageDirectory -Recurse -Exclude "*.symbols.nupkg" | ForEach-Object { $_.FullName }

    Write-Verbose "Unzipping NuGet packages."
    $unzipNugetPackageDirs = @()
    foreach ($nugetPackage in $nugetPackages) {
        $unzipNugetPackageDir = $(Join-Path $tmpDirectory (Get-Item $nugetPackage).BaseName)
        $unzipNugetPackageDirs += $unzipNugetPackageDir

        if (Test-Path -Path $unzipNugetPackageDir) {
            Remove-Item -Force -Recurse $unzipNugetPackageDir
        }

        Unzip $nugetPackage $unzipNugetPackageDir
    }

    $versionPropsXml = [xml](Get-Content $PSScriptRoot\Versions.props)
    $version = $versionPropsXml.Project.PropertyGroup.VersionPrefix | Where-Object { $null -ne $_ } | Select-Object -First 1
    if ($null -eq $version) {
        throw "version is null"
    }

    Write-Verbose "Package version is '$version'."

    Write-Verbose "Verifying NuGet packages files."
    $errors = @()
    foreach ($unzipNugetPackageDir in $unzipNugetPackageDirs) {
        try {
            $packageName = (Get-Item $unzipNugetPackageDir).BaseName
            $versionIndex = $packageName.LastIndexOf($version)
            if ($versionIndex -lt 0) {
                continue
            }

            $packageKey = $packageName.Substring(0, $versionIndex - 1) # Remove last dot
            Write-Verbose "Verifying package '$packageKey'."

            $actualNumOfFiles = (Get-ChildItem -Recurse -File -Path $unzipNugetPackageDir).Count
            if ($expectedNumOfFiles[$packageKey] -ne $actualNumOfFiles) {
                $errors += "Number of files are not equal for '$packageKey', expected: $($expectedNumOfFiles[$packageKey]) actual: $actualNumOfFiles"
            }
        }
        finally {
            if (Test-Path $unzipNugetPackageDir) {
                Remove-Item -Force -Recurse $unzipNugetPackageDir | Out-Null
            }
        }
    }

    if ($errors) {
        Write-Error "Validation of NuGet packages failed with $($errors.Count) errors:`n$($errors -join "`n")"
    } else {
        Write-Host "Successfully validated content of NuGet packages"
    }
}

Confirm-NugetPackages<|MERGE_RESOLUTION|>--- conflicted
+++ resolved
@@ -20,15 +20,9 @@
     Write-Verbose "Starting Confirm-NugetPackages."
     $expectedNumOfFiles = @{
         "MSTest.Sdk"                                  = 15
-<<<<<<< HEAD
         "MSTest.TestFramework"                        = 150
         "MSTest.TestAdapter"                          = 77
-        "MSTest"                                      = 6
-=======
-        "MSTest.TestFramework"                        = 148
-        "MSTest.TestAdapter"                          = 75
         "MSTest"                                      = 14
->>>>>>> 19881b05
         "MSTest.Analyzers"                            = 56
     }
 
