--- conflicted
+++ resolved
@@ -13,16 +13,13 @@
 using MSTest.Acceptance.IntegrationTests.Messages.V100;
 
 #endif
-<<<<<<< HEAD
-
-using Microsoft.Testing.Extensions;
-using Microsoft.Testing.Platform.Services;
-=======
 using Microsoft.Extensions.AI;
 using Microsoft.Testing.Extensions.AzureFoundry;
 using Microsoft.Testing.Platform.AI;
 using Microsoft.Testing.Platform.Capabilities.TestFramework;
->>>>>>> 894edb43
+
+using Microsoft.Testing.Extensions;
+using Microsoft.Testing.Platform.Services;
 using Microsoft.Testing.Platform.TestHost;
 
 using Microsoft.VisualStudio.TestTools.UnitTesting;
@@ -58,7 +55,7 @@
             // testApplicationBuilder.RegisterTestFramework(_ => new TestFrameworkCapabilities(), (_, s) => new DummyAdapter(s));
 
             // Custom test host controller extension
-            testApplicationBuilder.TestHostControllers.AddProcessLifetimeHandler(s => new OutOfProc(s.GetMessageBus()));
+            // testApplicationBuilder.TestHostControllers.AddProcessLifetimeHandler(s => new OutOfProc(s.GetMessageBus()));
 
             // Enable Trx
             // testApplicationBuilder.AddTrxReportProvider();
@@ -67,17 +64,17 @@
             // testApplicationBuilder.AddAppInsightsTelemetryProvider();
 
             // Enable OTel
-            testApplicationBuilder.AddOpenTelemetryProvider(
-                tracing =>
-                {
-                    tracing.AddTestingPlatformInstrumentation();
-                    tracing.AddOtlpExporter();
-                },
-                metrics =>
-                {
-                    metrics.AddTestingPlatformInstrumentation();
-                    metrics.AddOtlpExporter();
-                });
+            // testApplicationBuilder.AddOpenTelemetryProvider(
+            //     tracing =>
+            //     {
+            //         tracing.AddTestingPlatformInstrumentation();
+            //         tracing.AddOtlpExporter();
+            //     },
+            //     metrics =>
+            //     {
+            //         metrics.AddTestingPlatformInstrumentation();
+            //         metrics.AddOtlpExporter();
+            //     });
 
             using ITestApplication testApplication = await testApplicationBuilder.BuildAsync();
             return await testApplication.RunAsync();
