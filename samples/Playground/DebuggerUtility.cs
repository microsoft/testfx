﻿// Copyright (c) Microsoft Corporation. All rights reserved.
// Licensed under the MIT license. See LICENSE file in the project root for full license information.

#if NETCOREAPP
#pragma warning disable CA1837 // Use 'Environment.ProcessId'
#pragma warning disable CA1416 // Validate platform compatibility

using System.Runtime.InteropServices.ComTypes;

namespace Microsoft.Testing.TestInfrastructure;

public class DebuggerUtility
{
    public static bool AttachCurrentProcessToParentVSProcess(bool enableLog = false) => AttachVSToProcess(Process.GetCurrentProcess().Id, null, enableLog);

    public static bool AttachCurrentProcessToVSProcessPID(int vsProcessPid, bool enableLog = false) => AttachVSToProcess(Process.GetCurrentProcess().Id, vsProcessPid, enableLog);

    private static bool AttachVSToProcess(int? pid, int? vsPid, bool enableLog = false)
    {
        try
        {
            if (pid == null)
            {
                Trace("FAIL: Pid is null.", enabled: enableLog);
                return false;
            }

            using var process = Process.GetProcessById(pid.Value);
            Trace($"Starting with pid '{pid}({process.ProcessName})', and vsPid '{vsPid}'", enabled: enableLog);
            Trace($"Using pid: {pid} to get parent VS.", enabled: enableLog);
            Process? vs = GetVsFromPid(Process.GetProcessById(vsPid ?? process.Id));

            if (vs != null)
            {
                Trace($"Parent VS is {vs.ProcessName} ({vs.Id}).", enabled: enableLog);
                AttachTo(process, vs);
                return true;
            }

            Trace("Parent VS not found, finding the first VS that started.", enabled: enableLog);
            Process? firstVsProcess = GetFirstVsProcess();

            if (firstVsProcess != null)
            {
                Trace($"Found VS {firstVsProcess.Id}", enabled: enableLog);
                AttachTo(process, firstVsProcess);
                return true;
            }

            Trace("Could not find any started VS.", enabled: enableLog);
        }
        catch (Exception ex)
        {
            Trace($"ERROR: {ex}, {ex.StackTrace}", enabled: enableLog);
        }

        return false;
    }

    private static Process? GetFirstVsProcess()
    {
        Process[] processes = Process.GetProcesses();
        Process? result = null;
        foreach (Process process in processes
                     .OrderBy(_ => _.StartTime))
        {
            if (process.ProcessName != "devenv")
            {
                continue;
            }

            try
            {
                if (process.HasExited)
                {
                    continue;
                }
            }
            catch
            {
                continue;
            }

            result = process;
        }

        foreach (Process process in processes)
        {
            if (process != result)
            {
                process.Dispose();
            }
        }

        return result;
    }

    private static void AttachTo(Process process, Process vs, bool enableLog = false)
    {
        bool attached = AttachVs(vs, process.Id);
        if (attached)
        {
            // You won't see this in DebugView++ because at this point VS is already attached and all the output goes into Debug window in VS.
            Trace($"SUCCESS: Attached process: {process.ProcessName} ({process.Id})", enabled: enableLog);
        }
        else
        {
            Trace($"FAIL: Could not attach process: {process.ProcessName} ({process.Id})", enabled: enableLog);
        }
    }

    private static bool AttachVs(Process vs, int pid, bool enableLog = false)
    {
        IBindCtx? bindCtx = null;
        IRunningObjectTable? runningObjectTable = null;
        IEnumMoniker? enumMoniker = null;
        try
        {
#pragma warning disable IL2050
            int r = CreateBindCtx(0, out bindCtx);
#pragma warning restore IL2050
            Marshal.ThrowExceptionForHR(r);
            if (bindCtx == null)
            {
                Trace("BindCtx is null. Cannot attach VS.", enabled: enableLog);
                return false;
            }

            bindCtx.GetRunningObjectTable(out runningObjectTable);
            if (runningObjectTable == null)
            {
                Trace("RunningObjectTable is null. Cannot attach VS.", enabled: enableLog);
                return false;
            }

            runningObjectTable.EnumRunning(out enumMoniker);
            if (enumMoniker == null)
            {
                Trace("EnumMoniker is null. Cannot attach VS.", enabled: enableLog);
                return false;
            }

            string dteSuffix = ":" + vs.Id;

            var moniker = new IMoniker[1];
            while (enumMoniker.Next(1, moniker, IntPtr.Zero) == 0 && moniker[0] != null)
            {
                moniker[0].GetDisplayName(bindCtx, null, out string dn);

                if (dn.StartsWith("!VisualStudio.DTE.", StringComparison.Ordinal) && dn.EndsWith(dteSuffix, StringComparison.Ordinal))
                {
                    runningObjectTable.GetObject(moniker[0], out object dte);

                    // The COM object can be busy, we retry few times, hoping that it won't be busy next time.
                    for (int i = 0; i < 10; i++)
                    {
                        try
                        {
<<<<<<< HEAD
                            dbg = dte.GetType().InvokeMember("Debugger", BindingFlags.GetProperty, null, dte, null, CultureInfo.InvariantCulture)!;
                            lps = dbg.GetType().InvokeMember("LocalProcesses", BindingFlags.GetProperty, null, dbg, null, CultureInfo.InvariantCulture)!;
                            var lpn = (IEnumerator)lps.GetType().InvokeMember("GetEnumerator", BindingFlags.InvokeMethod, null, lps, null, CultureInfo.InvariantCulture)!;
=======
                            object dbg = dte.GetType().InvokeMember("Debugger", BindingFlags.GetProperty, null, dte, null, CultureInfo.InvariantCulture)!;
                            object lps = dbg.GetType().InvokeMember("LocalProcesses", BindingFlags.GetProperty, null, dbg, null, CultureInfo.InvariantCulture)!;
                            var lpn = (System.Collections.IEnumerator)lps.GetType().InvokeMember("GetEnumerator", BindingFlags.InvokeMethod, null, lps, null, CultureInfo.InvariantCulture)!;
>>>>>>> 0bc91437

                            while (lpn.MoveNext())
                            {
                                int pn = Convert.ToInt32(lpn.Current.GetType().InvokeMember("ProcessID", BindingFlags.GetProperty, null, lpn.Current, null, CultureInfo.InvariantCulture), CultureInfo.InvariantCulture);

                                if (pn == pid)
                                {
                                    lpn.Current.GetType().InvokeMember("Attach", BindingFlags.InvokeMethod, null, lpn.Current, null, CultureInfo.InvariantCulture);
                                    return true;
                                }
                            }
                        }

                        // Catch the exception if it is COMException coming directly, or coming from methodInvocation, otherwise just let it be.
                        catch (Exception ex) when (ex is COMException or TargetInvocationException { InnerException: COMException })
                        {
                            Trace($"ComException: Retrying in 250ms.\n{ex}", enabled: enableLog);
                            Thread.Sleep(250);
                        }
                    }

                    Marshal.ReleaseComObject(moniker[0]);

                    break;
                }

                Marshal.ReleaseComObject(moniker[0]);
            }

            return false;
        }
        finally
        {
            if (enumMoniker != null)
            {
                try
                {
                    Marshal.ReleaseComObject(enumMoniker);
                }
                catch
                {
                }
            }

            if (runningObjectTable != null)
            {
                try
                {
                    Marshal.ReleaseComObject(runningObjectTable);
                }
                catch
                {
                }
            }

            if (bindCtx != null)
            {
                try
                {
                    Marshal.ReleaseComObject(bindCtx);
                }
                catch
                {
                }
            }
        }
    }

    private static Process? GetVsFromPid(Process process)
    {
        Process? parent = process;
        while (!IsVsOrNull(parent))
        {
            using Process toDispose = parent;
            parent = GetParentProcess(parent);
        }

        return parent;
    }

    private static bool IsVsOrNull([NotNullWhen(false)] Process? process, bool enableLog = false)
    {
        if (process == null)
        {
            Trace("Parent process is null..", enabled: enableLog);
            return true;
        }

        bool isVs = process.ProcessName.Equals("devenv", StringComparison.OrdinalIgnoreCase);
        if (isVs)
        {
            Trace($"Process {process.ProcessName} ({process.Id}) is VS.", enabled: enableLog);
        }
        else
        {
            Trace($"Process {process.ProcessName} ({process.Id}) is not VS.", enabled: enableLog);
        }

        return isVs;
    }

    private static bool IsCorrectParent(Process currentProcess, Process parent, bool enableLog = false)
    {
        try
        {
            // Parent needs to start before the child, otherwise it might be a different process
            // that is just reusing the same PID.
            if (parent.StartTime <= currentProcess.StartTime)
            {
                return true;
            }

            Trace($"Process {parent.ProcessName} ({parent.Id}) is not a valid parent because it started after the current process.", enabled: enableLog);
        }
        catch
        {
            // Access denied or process exited while we were holding the Process object.
        }

        return false;
    }

    private static Process? GetParentProcess(Process process)
    {
        int id = GetParentProcessId(process);
        if (id != -1)
        {
            try
            {
                var parent = Process.GetProcessById(id);
                if (IsCorrectParent(process, parent))
                {
                    return parent;
                }
            }
            catch
            {
                // throws when parent no longer runs
            }
        }

        return null;

        static int GetParentProcessId(Process process)
        {
            try
            {
                IntPtr handle = process.Handle;
                int res = NtQueryInformationProcess(handle, 0, out PROCESS_BASIC_INFORMATION pbi, Marshal.SizeOf<PROCESS_BASIC_INFORMATION>(), out int size);

                int p = res != 0 ? -1 : pbi.InheritedFromUniqueProcessId.ToInt32();

                return p;
            }
            catch
            {
                return -1;
            }
        }
    }

    private static void Trace(string message, [CallerMemberName] string? methodName = null, bool enabled = false)
    {
        if (enabled)
        {
            Console.WriteLine($"[AttachVS]{methodName}: {message}");
        }
    }

    [StructLayout(LayoutKind.Sequential)]
    private struct PROCESS_BASIC_INFORMATION
    {
        public readonly IntPtr ExitStatus;
        public readonly IntPtr PebBaseAddress;
        public readonly IntPtr AffinityMask;
        public readonly IntPtr BasePriority;
        public readonly IntPtr UniqueProcessId;
        public IntPtr InheritedFromUniqueProcessId;
    }

    [DllImport("ntdll.dll", SetLastError = true)]
    private static extern int NtQueryInformationProcess(
        IntPtr processHandle,
        int processInformationClass,
        out PROCESS_BASIC_INFORMATION processInformation,
        int processInformationLength,
        out int returnLength);

    [DllImport("ole32.dll")]
    private static extern int CreateBindCtx(uint reserved, out IBindCtx? ppbc);
}

#endif<|MERGE_RESOLUTION|>--- conflicted
+++ resolved
@@ -156,15 +156,9 @@
                     {
                         try
                         {
-<<<<<<< HEAD
-                            dbg = dte.GetType().InvokeMember("Debugger", BindingFlags.GetProperty, null, dte, null, CultureInfo.InvariantCulture)!;
-                            lps = dbg.GetType().InvokeMember("LocalProcesses", BindingFlags.GetProperty, null, dbg, null, CultureInfo.InvariantCulture)!;
-                            var lpn = (IEnumerator)lps.GetType().InvokeMember("GetEnumerator", BindingFlags.InvokeMethod, null, lps, null, CultureInfo.InvariantCulture)!;
-=======
                             object dbg = dte.GetType().InvokeMember("Debugger", BindingFlags.GetProperty, null, dte, null, CultureInfo.InvariantCulture)!;
                             object lps = dbg.GetType().InvokeMember("LocalProcesses", BindingFlags.GetProperty, null, dbg, null, CultureInfo.InvariantCulture)!;
                             var lpn = (System.Collections.IEnumerator)lps.GetType().InvokeMember("GetEnumerator", BindingFlags.InvokeMethod, null, lps, null, CultureInfo.InvariantCulture)!;
->>>>>>> 0bc91437
 
                             while (lpn.MoveNext())
                             {
