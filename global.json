--- conflicted
+++ resolved
@@ -1,10 +1,6 @@
 {
   "tools": {
-<<<<<<< HEAD
-    "dotnet": "10.0.100-preview.4.25172.1",
-=======
     "dotnet": "10.0.100-preview.4.25206.7",
->>>>>>> b66a5e19
     "runtimes": {
       "dotnet": [
         "3.1.32",
@@ -27,20 +23,12 @@
     }
   },
   "sdk": {
-<<<<<<< HEAD
-    "version": "10.0.100-preview.4.25172.1",
-=======
     "version": "10.0.100-preview.4.25206.7",
->>>>>>> b66a5e19
     "allowPrerelease": true,
     "rollForward": "latestFeature"
   },
   "msbuild-sdks": {
-<<<<<<< HEAD
-    "Microsoft.DotNet.Arcade.Sdk": "10.0.0-beta.25177.3",
-=======
     "Microsoft.DotNet.Arcade.Sdk": "10.0.0-beta.25206.1",
->>>>>>> b66a5e19
     "MSBuild.Sdk.Extras": "3.0.44"
   }
 }