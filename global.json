--- conflicted
+++ resolved
@@ -23,13 +23,9 @@
     }
   },
   "sdk": {
-<<<<<<< HEAD
-    "version": "10.0.100-preview.6.25304.106",
+    "version": "10.0.100-preview.6.25309.101",
     "paths": [ ".dotnet", "$host$" ],
     "errorMessage": "The .NET SDK could not be found, please run ./build.cmd on Windows or ./build.sh on Linux and macOS.",
-=======
-    "version": "10.0.100-preview.6.25309.101",
->>>>>>> 9f028f38
     "allowPrerelease": true,
     "rollForward": "latestFeature"
   },
