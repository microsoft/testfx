--- conflicted
+++ resolved
@@ -116,11 +116,7 @@
         ImmutableArray<TestResult> testResults = await RunTestsAsync(testCases);
 
         // Assert
-<<<<<<< HEAD
-        Verify(testCases.Length == 4);
-=======
-        Assert.HasCount(6, testCases);
->>>>>>> 2be942bf
+        Assert.HasCount(4, testCases);
 
         VerifyE2E.TestsPassed(
             testResults,
