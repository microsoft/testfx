--- conflicted
+++ resolved
@@ -44,23 +44,14 @@
             "UserDynamicDataTestMethod DynamicDataTest_SourceProperty_CustomDisplayNameOtherType with 2 parameters",
             "DynamicDataTest_SourceMethod (\"John;Doe\",LibProjectReferencedByDataSourceTest.User)",
             "Custom DynamicDataTestMethod DynamicDataTest_SourcePropertyOtherType_CustomDisplayName with 2 parameters",
-<<<<<<< HEAD
             "UserDynamicDataTestMethod DynamicDataTest_SourceMethodOtherType_CustomDisplayNameOtherType with 2 parameters",
             "DynamicDataTest_SourceProperty (\"Jane;Doe\",LibProjectReferencedByDataSourceTest.User)",
             "DynamicDataTest_SourcePropertyOtherType (\"Jane;Doe\",LibProjectReferencedByDataSourceTest.User)",
-            "Custom DynamicDataTestMethod DynamicDataTest_SourceMethod_CustomDisplayName with 2 parameters");
-=======
-            "Custom DynamicDataTestMethod DynamicDataTest_SourcePropertyOtherType_CustomDisplayName with 2 parameters",
-            "UserDynamicDataTestMethod DynamicDataTest_SourcePropertyOtherType_CustomDisplayNameOtherType with 2 parameters",
-            "UserDynamicDataTestMethod DynamicDataTest_SourcePropertyOtherType_CustomDisplayNameOtherType with 2 parameters",
-            "DynamicDataTestWithTestCategory (John;Doe,LibProjectReferencedByDataSourceTest.User)",
-            "DynamicDataTestWithTestCategory (Jane;Doe,LibProjectReferencedByDataSourceTest.User)",
-            "StackOverflowException_Example (DataSourceTestProject.DynamicDataTests+ExampleTestCase)",
-            "MethodWithOverload (1,1)",
-            "MethodWithOverload (2,1)",
-            "MethodWithOverload (1,0)",
-            "MethodWithOverload (2,2)");
->>>>>>> f380939a
+            "Custom DynamicDataTestMethod DynamicDataTest_SourceMethod_CustomDisplayName with 2 parameters",
+            "MethodWithOverload (\"1\",1)",
+            "MethodWithOverload (\"2\",1)",
+            "MethodWithOverload (1,\"0\")",
+            "MethodWithOverload (2,\"2\")");
 
         VerifyE2E.FailedTestCount(testResults, 0);
     }
