--- conflicted
+++ resolved
@@ -1,12 +1,6 @@
 ﻿// Copyright (c) Microsoft Corporation. All rights reserved.
 // Licensed under the MIT license. See LICENSE file in the project root for full license information.
 
-<<<<<<< HEAD
-using FluentAssertions;
-
-=======
-using Microsoft.VisualStudio.TestPlatform.MSTest.TestAdapter;
->>>>>>> 2be942bf
 using Microsoft.VisualStudio.TestPlatform.ObjectModel;
 
 using TestResult = Microsoft.VisualStudio.TestPlatform.ObjectModel.TestResult;
@@ -64,28 +58,6 @@
     }
 
     private static void ContainsExpectedTestsWithOutcome(IEnumerable<TestResult> tests, TestOutcome expectedOutcome,
-<<<<<<< HEAD
-=======
-        IEnumerable<string> expectedTests, bool matchCount = false)
-    {
-        if (matchCount)
-        {
-            int expectedCount = expectedTests.Count();
-            AssertOutcomeCount(tests, expectedOutcome, expectedCount);
-        }
-
-        foreach (string test in expectedTests)
-        {
-            Assert.Contains(
-                p => test.Equals(p.TestCase.FullyQualifiedName, StringComparison.Ordinal)
-                     || test.Equals(p.DisplayName, StringComparison.Ordinal)
-                     || test.Equals(p.TestCase.DisplayName, StringComparison.Ordinal),
-                tests);
-        }
-    }
-
-    private static void ContainsExpectedTestsWithOutcome(IEnumerable<TestResult> tests, TestOutcome expectedOutcome,
->>>>>>> 2be942bf
         string[] expectedTests, bool matchCount = false)
     {
         if (matchCount)
