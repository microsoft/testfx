﻿// Copyright (c) Microsoft Corporation. All rights reserved.
// Licensed under the MIT license. See LICENSE file in the project root for full license information.

using Microsoft.Testing.Platform.Acceptance.IntegrationTests.Helpers;

namespace Microsoft.Testing.Platform.Acceptance.IntegrationTests;

[TestGroup]
public class MSTestRunnerTests : AcceptanceTestBase
{
<<<<<<< HEAD
    private readonly AcceptanceFixture _acceptanceFixture;
    private static readonly SemaphoreSlim Lock = new(1);
=======
>>>>>>> c969b471
    private const string AssetName = "MSTestProject";
    private readonly AcceptanceFixture _acceptanceFixture;

    public MSTestRunnerTests(ITestExecutionContext testExecutionContext, AcceptanceFixture acceptanceFixture)
        : base(testExecutionContext)
    {
        _acceptanceFixture = acceptanceFixture;
    }

    [ArgumentsProvider(nameof(GetBuildMatrixTfmBuildVerbConfiguration))]
    public async Task EnableMSTestRunner_True_Will_Run_Standalone(string tfm, BuildConfiguration buildConfiguration, Verb verb)
    {
        await Lock.WaitAsync();
        try
        {
            using TestAsset generator = await TestAsset.GenerateAssetAsync(
                AssetName,
                CurrentMSTestSourceCode
                .PatchCodeWithReplace("$TargetFramework$", $"<TargetFramework>{tfm}</TargetFramework>")
                .PatchCodeWithReplace("$MicrosoftNETTestSdkVersion$", MicrosoftNETTestSdkVersion)
                .PatchCodeWithReplace("$MSTestVersion$", MSTestVersion)
                .PatchCodeWithReplace("$EnableMSTestRunner$", "<EnableMSTestRunner>true</EnableMSTestRunner>")
                .PatchCodeWithReplace("$OutputType$", "<OutputType>Exe</OutputType>")
                .PatchCodeWithReplace("$Extra$", string.Empty),
                addPublicFeeds: true);
            string binlogFile = Path.Combine(generator.TargetAssetPath, "msbuild.binlog");
            var compilationResult = await DotnetCli.RunAsync($"restore -nodeReuse:false {generator.TargetAssetPath} -r {RID}", _acceptanceFixture.NuGetGlobalPackagesFolder.Path);
            compilationResult = await DotnetCli.RunAsync(
                $"{verb} -nodeReuse:false {generator.TargetAssetPath} -c {buildConfiguration} -bl:{binlogFile} -r {RID}",
                _acceptanceFixture.NuGetGlobalPackagesFolder.Path);
            var testHost = TestInfrastructure.TestHost.LocateFrom(generator.TargetAssetPath, AssetName, tfm, buildConfiguration: buildConfiguration, verb: verb);
            var testHostResult = await testHost.ExecuteAsync();
            testHostResult.AssertOutputContains("Passed! - Failed: 0, Passed: 1, Skipped: 0, Total: 1");
        }
        finally
        {
            Lock.Release();
        }
    }

    [ArgumentsProvider(nameof(GetBuildMatrixTfmBuildVerbConfiguration))]
    public async Task EnableMSTestRunner_True_WithCustomEntryPoint_Will_Run_Standalone(string tfm, BuildConfiguration buildConfiguration, Verb verb)
    {
        await Lock.WaitAsync();
        try
        {
            using TestAsset generator = await TestAsset.GenerateAssetAsync(
            AssetName,
            (CurrentMSTestSourceCode + """
#file Program.cs

using Microsoft.Testing.Platform.Builder;
using Microsoft.VisualStudio.TestTools.UnitTesting;

ITestApplicationBuilder builder = await TestApplication.CreateBuilderAsync(args);
builder.AddMSTest(() => new[] { typeof(Program).Assembly });
using ITestApplication app = await builder.BuildAsync();
return await app.RunAsync();
""")
            .PatchCodeWithReplace("$TargetFramework$", $"<TargetFramework>{tfm}</TargetFramework>")
            .PatchCodeWithReplace("$MicrosoftNETTestSdkVersion$", MicrosoftNETTestSdkVersion)
            .PatchCodeWithReplace("$MSTestVersion$", MSTestVersion)
            .PatchCodeWithReplace("$EnableMSTestRunner$", "<EnableMSTestRunner>true</EnableMSTestRunner>")
            .PatchCodeWithReplace("$OutputType$", "<OutputType>Exe</OutputType>")
            .PatchCodeWithReplace("$Extra$", """
<GenerateTestingPlatformEntryPoint>False</GenerateTestingPlatformEntryPoint>
<LangVersion>preview</LangVersion>
"""),
            addPublicFeeds: true);
            string binlogFile = Path.Combine(generator.TargetAssetPath, "msbuild.binlog");
            var compilationResult = await DotnetCli.RunAsync($"restore -nodeReuse:false {generator.TargetAssetPath} -r {RID}", _acceptanceFixture.NuGetGlobalPackagesFolder.Path);
            compilationResult = await DotnetCli.RunAsync(
                $"{verb} -nodeReuse:false {generator.TargetAssetPath} -c {buildConfiguration} -bl:{binlogFile} -r {RID}",
                _acceptanceFixture.NuGetGlobalPackagesFolder.Path);
            var testHost = TestInfrastructure.TestHost.LocateFrom(generator.TargetAssetPath, AssetName, tfm, buildConfiguration: buildConfiguration, verb: verb);
            var testHostResult = await testHost.ExecuteAsync();
            testHostResult.AssertOutputContains("Passed! - Failed: 0, Passed: 1, Skipped: 0, Total: 1");
        }
        finally
        {
            Lock.Release();
        }
    }

    [ArgumentsProvider(nameof(GetBuildMatrixTfmBuildVerbConfiguration))]
    public async Task EnableMSTestRunner_False_Will_Run_Empty_Program_EntryPoint_From_Tpv2_SDK(string tfm, BuildConfiguration buildConfiguration, Verb verb)
    {
        await Lock.WaitAsync();
        try
        {
            using TestAsset generator = await TestAsset.GenerateAssetAsync(
        AssetName,
        CurrentMSTestSourceCode
        .PatchCodeWithReplace("$TargetFramework$", $"<TargetFramework>{tfm}</TargetFramework>")
        .PatchCodeWithReplace("$MicrosoftNETTestSdkVersion$", MicrosoftNETTestSdkVersion)
        .PatchCodeWithReplace("$MSTestVersion$", MSTestVersion)
        .PatchCodeWithReplace("$EnableMSTestRunner$", "<EnableMSTestRunner>false</EnableMSTestRunner>")
        .PatchCodeWithReplace("$OutputType$", "<OutputType>Exe</OutputType>")
        .PatchCodeWithReplace("$Extra$", string.Empty),
        addPublicFeeds: true);
            string binlogFile = Path.Combine(generator.TargetAssetPath, "msbuild.binlog");
            var compilationResult = await DotnetCli.RunAsync($"restore -nodeReuse:false {generator.TargetAssetPath} -r {RID}", _acceptanceFixture.NuGetGlobalPackagesFolder.Path);
            try
            {
                compilationResult = await DotnetCli.RunAsync($"{verb} -nodeReuse:false {generator.TargetAssetPath} -c {buildConfiguration} -bl:{binlogFile} -r {RID}", _acceptanceFixture.NuGetGlobalPackagesFolder.Path);
                var testHost = TestInfrastructure.TestHost.LocateFrom(generator.TargetAssetPath, AssetName, tfm, buildConfiguration: buildConfiguration, verb: verb);
                var testHostResult = await testHost.ExecuteAsync();
                Assert.AreEqual(string.Empty, testHostResult.StandardOutput);
            }
            catch (Exception ex)
            {
                if (TargetFrameworks.NetFramework.Any(x => x.Arguments == tfm))
                {
                    Assert.IsTrue(ex.Message.Contains("Program does not contain a static 'Main' method suitable for an entry point"), ex.Message);

                    // .NET Framework does not insert the entry point for empty program.
                    return;
                }
            }
        }
        finally
        {
            Lock.Release();
        }
    }
}<|MERGE_RESOLUTION|>--- conflicted
+++ resolved
@@ -8,11 +8,8 @@
 [TestGroup]
 public class MSTestRunnerTests : AcceptanceTestBase
 {
-<<<<<<< HEAD
+    private static readonly SemaphoreSlim Lock = new(1);
     private readonly AcceptanceFixture _acceptanceFixture;
-    private static readonly SemaphoreSlim Lock = new(1);
-=======
->>>>>>> c969b471
     private const string AssetName = "MSTestProject";
     private readonly AcceptanceFixture _acceptanceFixture;
 
