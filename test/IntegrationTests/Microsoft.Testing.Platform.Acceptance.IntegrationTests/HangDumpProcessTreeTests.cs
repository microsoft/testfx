--- conflicted
+++ resolved
@@ -10,11 +10,8 @@
     [TestMethod]
     public async Task HangDump_DumpAllChildProcesses_CreateDump(string tfm)
     {
-<<<<<<< HEAD
-=======
         string globalProperties = DumpWorkaround.GetGlobalPropertiesWorkaround();
 
->>>>>>> 0f7c5727
         string resultDirectory = Path.Combine(AssetFixture.TargetAssetPath, Guid.NewGuid().ToString("N"), tfm);
         DotnetMuxerResult result = await DotnetCli.RunAsync(
             $"run -c Release --no-build --project {AssetFixture.TargetAssetPath} -f {tfm} {globalProperties} --hangdump --hangdump-timeout 8s --hangdump-type mini --results-directory {resultDirectory}",
@@ -53,16 +50,6 @@
   <PropertyGroup>
     <TargetFrameworks>$TargetFrameworks$</TargetFrameworks>
     <OutputType>Exe</OutputType>
-<<<<<<< HEAD
-
-    <!-- Workaround: createdump doesn't work correctly on the apphost on macOS. -->
-    <!-- But it works correctly on the dotnet process. -->
-    <!-- So, disable apphost on macOS for now. -->
-    <!-- Related: https://github.com/dotnet/runtime/issues/119945 -->
-    <UseAppHost Condition="'$(OS)' == 'OSX'">false</UseAppHost>
-
-=======
->>>>>>> 0f7c5727
     <Nullable>enable</Nullable>
     <LangVersion>preview</LangVersion>
   </PropertyGroup>
