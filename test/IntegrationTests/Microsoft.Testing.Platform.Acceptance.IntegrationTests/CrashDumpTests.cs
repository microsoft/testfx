--- conflicted
+++ resolved
@@ -10,11 +10,8 @@
     [TestMethod]
     public async Task CrashDump_DefaultSetting_CreateDump(string tfm)
     {
-<<<<<<< HEAD
-=======
         string globalProperties = DumpWorkaround.GetGlobalPropertiesWorkaround();
 
->>>>>>> 0f7c5727
         string resultDirectory = Path.Combine(AssetFixture.TargetAssetPath, Guid.NewGuid().ToString("N"));
         DotnetMuxerResult result = await DotnetCli.RunAsync(
             $"run -c Release --no-build --project {AssetFixture.TargetAssetPath} -f {tfm} {globalProperties} --crashdump --results-directory {resultDirectory}",
@@ -30,11 +27,8 @@
     [TestMethod]
     public async Task CrashDump_CustomDumpName_CreateDump()
     {
-<<<<<<< HEAD
-=======
         string globalProperties = DumpWorkaround.GetGlobalPropertiesWorkaround();
 
->>>>>>> 0f7c5727
         string resultDirectory = Path.Combine(AssetFixture.TargetAssetPath, Guid.NewGuid().ToString("N"));
         DotnetMuxerResult result = await DotnetCli.RunAsync(
             $"run -c Release --no-build --project {AssetFixture.TargetAssetPath} -f {TargetFrameworks.NetCurrent} {globalProperties} --crashdump --crashdump-filename customdumpname.dmp --results-directory {resultDirectory}",
@@ -53,11 +47,8 @@
     [TestMethod]
     public async Task CrashDump_Formats_CreateDump(string format)
     {
-<<<<<<< HEAD
-=======
         string globalProperties = DumpWorkaround.GetGlobalPropertiesWorkaround();
 
->>>>>>> 0f7c5727
         string resultDirectory = Path.Combine(AssetFixture.TargetAssetPath, Guid.NewGuid().ToString("N"));
         DotnetMuxerResult result = await DotnetCli.RunAsync(
             $"run -c Release --no-build --project {AssetFixture.TargetAssetPath} -f {TargetFrameworks.NetCurrent} {globalProperties} --crashdump --crashdump-type {format} --results-directory {resultDirectory}",
