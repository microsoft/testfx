﻿// Copyright (c) Microsoft Corporation. All rights reserved.
// Licensed under the MIT license. See LICENSE file in the project root for full license information.

namespace Microsoft.Testing.Platform.Acceptance.IntegrationTests;

public abstract class AcceptanceTestBase<TFixture>
    where TFixture : ITestAssetFixture, new()
{
    private const string NuGetPackageExtensionName = ".nupkg";

    protected const string CurrentMSTestSourceCode = """
#file MSTestProject.csproj
<Project Sdk="Microsoft.NET.Sdk">

  <PropertyGroup>
    <PlatformTarget>x64</PlatformTarget>
    <IsPackable>false</IsPackable>
    <IsTestProject>true</IsTestProject>
    $TargetFramework$
    $OutputType$
    $EnableMSTestRunner$
    $Extra$
    <NoWarn>$(NoWarn);NETSDK1201</NoWarn>
  </PropertyGroup>

  <ItemGroup>
    <PackageReference Include="Microsoft.NET.Test.Sdk" Version="$MicrosoftNETTestSdkVersion$" />
    <PackageReference Include="MSTest.TestAdapter" Version="$MSTestVersion$" />
    <PackageReference Include="MSTest.TestFramework" Version="$MSTestVersion$" />
  </ItemGroup>

</Project>

#file UnitTest1.cs
using Microsoft.VisualStudio.TestTools.UnitTesting;

[TestClass]
public class UnitTest1
{
    [TestMethod]
    public void TestMethod1()
    {
    }
}

#file dotnet.config
<<<<<<< HEAD
[dotnet.test:runner]
=======
[dotnet.test.runner]
>>>>>>> b66a5e19
name= "VSTest"
""";

    static AcceptanceTestBase()
    {
        var cpmPropFileDoc = XDocument.Load(Path.Combine(RootFinder.Find(), "Directory.Packages.props"));
        MicrosoftNETTestSdkVersion = cpmPropFileDoc.Descendants("MicrosoftNETTestSdkVersion").Single().Value;

        MSTestVersion = ExtractVersionFromPackage(Constants.ArtifactsPackagesShipping, "MSTest.TestFramework.");
        MicrosoftTestingPlatformVersion = ExtractVersionFromPackage(Constants.ArtifactsPackagesShipping, "Microsoft.Testing.Platform.");
        MSTestEngineVersion = ExtractVersionFromPackage(Constants.ArtifactsPackagesShipping, "MSTest.Engine.");
    }

    protected static TFixture AssetFixture { get; private set; } = default!;

    internal static string RID { get; }
        = RuntimeInformation.IsOSPlatform(OSPlatform.Windows)
            ? "win-x64"
            : RuntimeInformation.IsOSPlatform(OSPlatform.Linux)
                ? "linux-x64"
                : RuntimeInformation.IsOSPlatform(OSPlatform.OSX)
                    ? "osx-x64"
                    : throw new NotSupportedException("Current OS is not supported");

    public static string MSTestVersion { get; private set; }

    public static string MSTestEngineVersion { get; private set; }

    public static string MicrosoftNETTestSdkVersion { get; private set; }

    public static string MicrosoftTestingPlatformVersion { get; private set; }

    [ClassInitialize(InheritanceBehavior.BeforeEachDerivedClass)]
    [SuppressMessage("Design", "CA1000:Do not declare static members on generic types", Justification = "Fine in this context")]
    public static async Task ClassInitialize(TestContext testContext)
    {
        AssetFixture = new();
        await AssetFixture.InitializeAsync();
    }

    [ClassCleanup(InheritanceBehavior.BeforeEachDerivedClass)]
    [SuppressMessage("Design", "CA1000:Do not declare static members on generic types", Justification = "Fine in this context")]
    public static void ClassCleanup()
        => AssetFixture.Dispose();

    internal static IEnumerable<(string Tfm, BuildConfiguration BuildConfiguration, Verb Verb)> GetBuildMatrixTfmBuildVerbConfiguration()
    {
        foreach (string tfm in TargetFrameworks.All)
        {
            foreach (BuildConfiguration compilationMode in Enum.GetValues<BuildConfiguration>())
            {
                foreach (Verb verb in Enum.GetValues<Verb>())
                {
                    yield return new(tfm, compilationMode, verb);
                }
            }
        }
    }

    internal static IEnumerable<(string Tfm, BuildConfiguration BuildConfiguration)> GetBuildMatrixTfmBuildConfiguration()
    {
        foreach (string tfm in TargetFrameworks.All)
        {
            foreach (BuildConfiguration compilationMode in Enum.GetValues<BuildConfiguration>())
            {
                yield return new(tfm, compilationMode);
            }
        }
    }

    internal static IEnumerable<(string MultiTfm, BuildConfiguration BuildConfiguration)> GetBuildMatrixMultiTfmFoldedBuildConfiguration()
    {
        foreach (BuildConfiguration compilationMode in Enum.GetValues<BuildConfiguration>())
        {
            yield return new(TargetFrameworks.All.ToMSBuildTargetFrameworks(), compilationMode);
        }
    }

    internal static IEnumerable<(string MultiTfm, BuildConfiguration BuildConfiguration)> GetBuildMatrixMultiTfmBuildConfiguration()
    {
        foreach (BuildConfiguration compilationMode in Enum.GetValues<BuildConfiguration>())
        {
            yield return new(TargetFrameworks.All.ToMSBuildTargetFrameworks(), compilationMode);
        }
    }

    internal static IEnumerable<(string SingleTfmOrMultiTfm, BuildConfiguration BuildConfiguration, bool IsMultiTfm)> GetBuildMatrixSingleAndMultiTfmBuildConfiguration()
    {
        foreach ((string Tfm, BuildConfiguration BuildConfiguration) entry in GetBuildMatrixTfmBuildConfiguration())
        {
            yield return new(entry.Tfm, entry.BuildConfiguration, false);
        }

        foreach ((string MultiTfm, BuildConfiguration BuildConfiguration) entry in GetBuildMatrixMultiTfmBuildConfiguration())
        {
            yield return new(entry.MultiTfm, entry.BuildConfiguration, true);
        }
    }

    // https://github.com/NuGet/NuGet.Client/blob/c5934bdcbc578eec1e2921f49e6a5d53481c5099/test/NuGet.Core.FuncTests/Msbuild.Integration.Test/MsbuildIntegrationTestFixture.cs#L65-L94
    private protected static async Task<string> FindMsbuildWithVsWhereAsync()
    {
        string vswherePath = Path.Combine(Environment.GetFolderPath(Environment.SpecialFolder.ProgramFilesX86), "Microsoft Visual Studio", "Installer", "vswhere.exe");
        var commandLine = new TestInfrastructure.CommandLine();
        await commandLine.RunAsync($"\"{vswherePath}\" -latest -prerelease -requires Microsoft.Component.MSBuild -find MSBuild\\**\\Bin\\MSBuild.exe");

        string? path = null;
        using (var stringReader = new StringReader(commandLine.StandardOutput))
        {
            string? line;
            while ((line = await stringReader.ReadLineAsync()) != null)
            {
                if (path != null)
                {
                    throw new Exception("vswhere returned more than 1 line");
                }

                path = line;
            }
        }

        return path!;
    }

    private static string ExtractVersionFromPackage(string rootFolder, string packagePrefixName)
    {
        string[] matches = Directory.GetFiles(rootFolder, packagePrefixName + "*" + NuGetPackageExtensionName, SearchOption.TopDirectoryOnly);

        if (matches.Length > 1)
        {
            // For some packages the find pattern will match multiple packages, for example:
            // Microsoft.Testing.Platform.1.0.0.nupkg
            // Microsoft.Testing.Platform.Extensions.1.0.0.nupkg
            // So we need to find a package that contains a number after the prefix.
            // Ideally, we would want to do a full validation to check this is a nuget version number, but that's too much work for now.
            matches = matches
                // (full path, file name without prefix)
                .Select(path => (path, fileName: Path.GetFileName(path)[packagePrefixName.Length..]))
                // check if first character of file name without prefix is number
                .Where(tuple => int.TryParse(tuple.fileName[0].ToString(), CultureInfo.InvariantCulture, out _))
                // take the full path
                .Select(tuple => tuple.path)
                .ToArray();
        }

        if (matches.Length != 1)
        {
            throw new InvalidOperationException($"Was expecting to find a single NuGet package named '{packagePrefixName}' in '{rootFolder}', but found {matches.Length}: '{string.Join("', '", matches.Select(m => Path.GetFileName(m)))}'.");
        }

        string packageFullName = Path.GetFileName(matches[0]);
        return packageFullName.Substring(packagePrefixName.Length, packageFullName.Length - packagePrefixName.Length - NuGetPackageExtensionName.Length);
    }
}<|MERGE_RESOLUTION|>--- conflicted
+++ resolved
@@ -44,11 +44,7 @@
 }
 
 #file dotnet.config
-<<<<<<< HEAD
-[dotnet.test:runner]
-=======
 [dotnet.test.runner]
->>>>>>> b66a5e19
 name= "VSTest"
 """;
 
