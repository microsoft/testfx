--- conflicted
+++ resolved
@@ -119,7 +119,6 @@
             yield return new TestArgumentsEntry<(string MultiTfm, BuildConfiguration BuildConfiguration)>((TargetFrameworks.All.ToMSBuildTargetFrameworks(), compilationMode), $"{TargetFrameworks.All.ToMSBuildTargetFrameworks()},{compilationMode}");
         }
     }
-<<<<<<< HEAD
 
     private static string FindPackage(string packagePrefixName, string rootFolder)
     {
@@ -144,6 +143,4 @@
             ? throw new InvalidOperationException($"Was expecting to find a single entry for '{entryName}' but found {matches.Length}.")
             : matches[0].Value;
     }
-=======
->>>>>>> 01a1878a
 }