﻿// Copyright (c) Microsoft Corporation. All rights reserved.
// Licensed under the MIT license. See LICENSE file in the project root for full license information.

using Microsoft.MSTestV2.CLIAutomation;

namespace MSTest.VstestConsoleWrapper.IntegrationTests;

[TestClass]
public class DeploymentTests : CLITestBase
{
    private const string TestAssetNever = "DeploymentTestProject.Never";
    private const string TestAssetPreserveNewest = "DeploymentTestProject.PreserveNewest";
    private const string RunSetting =
        """
        <RunSettings>
          <MSTestV2>
            <DeployTestSourceDependencies>false</DeployTestSourceDependencies>
          </MSTestV2>
        </RunSettings>
        """;

<<<<<<< HEAD
    public void ValidateTestSourceDependencyDeployment_net462()
        => ValidateTestSourceDependencyDeployment("net462");

    public void ValidateTestSourceDependencyDeployment_net8()
        => ValidateTestSourceDependencyDeployment("net8.0");

    private void ValidateTestSourceDependencyDeployment(string targetFramework)
=======
    [TestMethod]
    [DataRow("net462")]
    [DataRow("netcoreapp3.1")]
    public void ValidateTestSourceDependencyDeployment(string targetFramework)
>>>>>>> 2be942bf
    {
        InvokeVsTestForExecution([TestAssetNever], targetFramework: targetFramework);
        ValidatePassedTestsContain("DeploymentTestProject.DeploymentTestProject.FailIfFilePresent", "DeploymentTestProject.DeploymentTestProject.PassIfDeclaredFilesPresent");
        ValidateFailedTestsContain(true, "DeploymentTestProject.DeploymentTestProject.PassIfFilePresent");
    }

<<<<<<< HEAD
    public void ValidateTestSourceLocationDeployment_net462()
        => ValidateTestSourceLocationDeployment("net462");

    [SuppressMessage("CodeQuality", "IDE0051:Remove unused private members", Justification = "This is currently ignored and that's why we marked it as private")]
    private void ValidateTestSourceLocationDeployment_net8()
        => ValidateTestSourceLocationDeployment("net8.0");

=======
    [TestMethod]
    [DataRow("net462")]
    [DataRow("netcoreapp3.1", IgnoreMessage = "This is currently ignored and that's why we marked it as private")]
>>>>>>> 2be942bf
    public void ValidateTestSourceLocationDeployment(string targetFramework)
    {
        InvokeVsTestForExecution([TestAssetPreserveNewest], RunSetting, "DeploymentTestProject", targetFramework: targetFramework);
        ValidatePassedTestsContain("DeploymentTestProject.DeploymentTestProject.PassIfFilePresent", "DeploymentTestProject.DeploymentTestProject.PassIfDeclaredFilesPresent");
        ValidateFailedTestsContain(true, "DeploymentTestProject.DeploymentTestProject.FailIfFilePresent");
    }

<<<<<<< HEAD
    public void ValidateDirectoryDeployment_net462()
        => ValidateDirectoryDeployment("net462");

    public void ValidateDirectoryDeployment_net8()
        => ValidateDirectoryDeployment("net8.0");

=======
    [TestMethod]
    [DataRow("net462")]
    [DataRow("netcoreapp3.1")]
>>>>>>> 2be942bf
    public void ValidateDirectoryDeployment(string targetFramework)
    {
        InvokeVsTestForExecution([TestAssetPreserveNewest], testCaseFilter: "DirectoryDeploymentTests", targetFramework: targetFramework);
        ValidatePassedTestsContain("DeploymentTestProject.PreserveNewest.DirectoryDeploymentTests.DirectoryWithForwardSlash", "DeploymentTestProject.PreserveNewest.DirectoryDeploymentTests.DirectoryWithBackSlash");
    }

<<<<<<< HEAD
    public void ValidateFileDeployment_net462()
        => ValidateFileDeployment("net462");

    public void ValidateFileDeployment_net8()
        => ValidateFileDeployment("net8.0");

=======
    [TestMethod]
    [DataRow("net462")]
    [DataRow("netcoreapp3.1")]
>>>>>>> 2be942bf
    public void ValidateFileDeployment(string targetFramework)
    {
        InvokeVsTestForExecution([TestAssetPreserveNewest], testCaseFilter: "FileDeploymentTests", targetFramework: targetFramework);
        ValidatePassedTestsContain("DeploymentTestProject.PreserveNewest.FileDeploymentTests.FileWithForwardSlash", "DeploymentTestProject.PreserveNewest.FileDeploymentTests.FileWithBackSlash");
    }
}<|MERGE_RESOLUTION|>--- conflicted
+++ resolved
@@ -19,39 +19,19 @@
         </RunSettings>
         """;
 
-<<<<<<< HEAD
-    public void ValidateTestSourceDependencyDeployment_net462()
-        => ValidateTestSourceDependencyDeployment("net462");
-
-    public void ValidateTestSourceDependencyDeployment_net8()
-        => ValidateTestSourceDependencyDeployment("net8.0");
-
-    private void ValidateTestSourceDependencyDeployment(string targetFramework)
-=======
     [TestMethod]
     [DataRow("net462")]
-    [DataRow("netcoreapp3.1")]
+    [DataRow("net8.0")]
     public void ValidateTestSourceDependencyDeployment(string targetFramework)
->>>>>>> 2be942bf
     {
         InvokeVsTestForExecution([TestAssetNever], targetFramework: targetFramework);
         ValidatePassedTestsContain("DeploymentTestProject.DeploymentTestProject.FailIfFilePresent", "DeploymentTestProject.DeploymentTestProject.PassIfDeclaredFilesPresent");
         ValidateFailedTestsContain(true, "DeploymentTestProject.DeploymentTestProject.PassIfFilePresent");
     }
 
-<<<<<<< HEAD
-    public void ValidateTestSourceLocationDeployment_net462()
-        => ValidateTestSourceLocationDeployment("net462");
-
-    [SuppressMessage("CodeQuality", "IDE0051:Remove unused private members", Justification = "This is currently ignored and that's why we marked it as private")]
-    private void ValidateTestSourceLocationDeployment_net8()
-        => ValidateTestSourceLocationDeployment("net8.0");
-
-=======
     [TestMethod]
     [DataRow("net462")]
-    [DataRow("netcoreapp3.1", IgnoreMessage = "This is currently ignored and that's why we marked it as private")]
->>>>>>> 2be942bf
+    [DataRow("net8.0", IgnoreMessage = "This is currently ignored and that's why we marked it as private")]
     public void ValidateTestSourceLocationDeployment(string targetFramework)
     {
         InvokeVsTestForExecution([TestAssetPreserveNewest], RunSetting, "DeploymentTestProject", targetFramework: targetFramework);
@@ -59,36 +39,18 @@
         ValidateFailedTestsContain(true, "DeploymentTestProject.DeploymentTestProject.FailIfFilePresent");
     }
 
-<<<<<<< HEAD
-    public void ValidateDirectoryDeployment_net462()
-        => ValidateDirectoryDeployment("net462");
-
-    public void ValidateDirectoryDeployment_net8()
-        => ValidateDirectoryDeployment("net8.0");
-
-=======
     [TestMethod]
     [DataRow("net462")]
-    [DataRow("netcoreapp3.1")]
->>>>>>> 2be942bf
+    [DataRow("net8.0")]
     public void ValidateDirectoryDeployment(string targetFramework)
     {
         InvokeVsTestForExecution([TestAssetPreserveNewest], testCaseFilter: "DirectoryDeploymentTests", targetFramework: targetFramework);
         ValidatePassedTestsContain("DeploymentTestProject.PreserveNewest.DirectoryDeploymentTests.DirectoryWithForwardSlash", "DeploymentTestProject.PreserveNewest.DirectoryDeploymentTests.DirectoryWithBackSlash");
     }
 
-<<<<<<< HEAD
-    public void ValidateFileDeployment_net462()
-        => ValidateFileDeployment("net462");
-
-    public void ValidateFileDeployment_net8()
-        => ValidateFileDeployment("net8.0");
-
-=======
     [TestMethod]
     [DataRow("net462")]
-    [DataRow("netcoreapp3.1")]
->>>>>>> 2be942bf
+    [DataRow("net8.0")]
     public void ValidateFileDeployment(string targetFramework)
     {
         InvokeVsTestForExecution([TestAssetPreserveNewest], testCaseFilter: "FileDeploymentTests", targetFramework: targetFramework);
