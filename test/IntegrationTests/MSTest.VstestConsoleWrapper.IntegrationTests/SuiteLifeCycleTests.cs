﻿// Copyright (c) Microsoft Corporation. All rights reserved.
// Licensed under the MIT license. See LICENSE file in the project root for full license information.

using Microsoft.MSTestV2.CLIAutomation;
using Microsoft.VisualStudio.TestPlatform.ObjectModel;

using TestResult = Microsoft.VisualStudio.TestPlatform.ObjectModel.TestResult;

namespace MSTest.VstestConsoleWrapper.IntegrationTests;

[TestClass]
public class SuiteLifeCycleTests : CLITestBase
{
    private const string TestAssetName = "SuiteLifeCycleTestProject";
    private static readonly string[] WindowsLineReturn = ["\r\n"];

<<<<<<< HEAD
    public void ValidateTestRunLifecycle_net6() => ValidateTestRunLifecycle("net8.0");

    public void ValidateTestRunLifecycle_net462() => ValidateTestRunLifecycle("net462");

    public void ValidateInheritanceBehavior()
    {
        InvokeVsTestForExecution(
            [TestAssetName],
            testCaseFilter: "FullyQualifiedName~LifecycleInheritance",
            targetFramework: "net462");

        RunEventsHandler.PassedTests.Should().HaveCount(3);

        Microsoft.VisualStudio.TestPlatform.ObjectModel.TestResult testMethod1 = RunEventsHandler.PassedTests.Single(x => x.TestCase.FullyQualifiedName.EndsWith("TestClassDerived_EndOfClass.TestMethod", StringComparison.Ordinal));
        testMethod1.Messages[0].Text.Should().Be(
            """
            Console: AssemblyInit was called
            TestClassBaseEndOfClass: ClassInitialize
            TestClassDerived_EndOfClass: TestMethod
            TestClassBaseEndOfClass: ClassCleanup

            """);

        Microsoft.VisualStudio.TestPlatform.ObjectModel.TestResult testMethod2 = RunEventsHandler.PassedTests.Single(x => x.TestCase.FullyQualifiedName.EndsWith("TestClassDerivedEndOfClass_EndOfClassEndOfClass.TestMethod", StringComparison.Ordinal));
        testMethod2.Messages[0].Text.Should().Be(
            """
            TestClassBaseEndOfClass: ClassInitialize
            TestClassIntermediateEndOfClassBaseEndOfClass: ClassInitialize
            TestClassDerivedEndOfClass_EndOfClassEndOfClass: TestMethod
            TestClassDerivedEndOfClass_EndOfClassEndOfClass: ClassCleanup
            TestClassIntermediateEndOfClassBaseEndOfClass: ClassCleanup
            TestClassBaseEndOfClass: ClassCleanup

            """);

        Microsoft.VisualStudio.TestPlatform.ObjectModel.TestResult testMethod3 = RunEventsHandler.PassedTests.Single(x => x.TestCase.FullyQualifiedName.EndsWith("TestClassDerived_EndOfClassEndOfClass.TestMethod", StringComparison.Ordinal));
        testMethod3.Messages[0].Text.Should().Be(
            """
            TestClassBaseEndOfClass: ClassInitialize
            TestClassIntermediateEndOfClassBaseEndOfClass: ClassInitialize
            TestClassDerived_EndOfClassEndOfClass: TestMethod
            TestClassIntermediateEndOfClassBaseEndOfClass: ClassCleanup
            TestClassBaseEndOfClass: ClassCleanup
            Console: AssemblyCleanup was called
            
            """);
    }

    private void ValidateTestRunLifecycle(string targetFramework)
=======
    [TestMethod]
    [DataRow("net462")]
    [DataRow("net6.0")]
    public void ValidateTestRunLifecycle(string targetFramework)
>>>>>>> 2be942bf
    {
        InvokeVsTestForExecution(
            [TestAssetName],
            testCaseFilter: "FullyQualifiedName~SuiteLifeCycleTestProject",
            targetFramework: targetFramework);
<<<<<<< HEAD
        RunEventsHandler.PassedTests.Should().HaveCount(19);  // The inherit class tests are called twice.
=======
        Assert.HasCount(27, RunEventsHandler.PassedTests);  // The inherit class tests are called twice.

        TestResult caseClassCleanup = RunEventsHandler.PassedTests.Single(x => x.TestCase.FullyQualifiedName.Contains("LifeCycleClassCleanup.TestMethod"));
        Assert.AreEqual(TestOutcome.Passed, caseClassCleanup.Outcome);
        Assert.HasCount(3, caseClassCleanup.Messages);
        Assert.AreEqual(
            $"""
            Console: AssemblyInit was called
            Console: LifeCycleClassCleanup.ClassInitialize was called
            Console: LifeCycleClassCleanup.ctor was called
            Console: LifeCycleClassCleanup.TestInitialize was called
            Console: LifeCycleClassCleanup.TestMethod was called
            Console: LifeCycleClassCleanup.TestCleanup was called
            {(targetFramework == "net6.0"
                ? "Console: LifeCycleClassCleanup.DisposeAsync was called\r\nConsole: LifeCycleClassCleanup.Dispose was called"
                : "Console: LifeCycleClassCleanup.Dispose was called")}

            """,
            caseClassCleanup.Messages[0].Text);
        Assert.AreEqual(
            $"""


            Debug Trace:
            {GenerateTraceDebugPrefixedMessage("AssemblyInit was called")}
            {GenerateTraceDebugPrefixedMessage("LifeCycleClassCleanup.ClassInitialize was called")}
            {GenerateTraceDebugPrefixedMessage("LifeCycleClassCleanup.ctor was called")}
            {GenerateTraceDebugPrefixedMessage("LifeCycleClassCleanup.TestInitialize was called")}
            {GenerateTraceDebugPrefixedMessage("LifeCycleClassCleanup.TestMethod was called")}
            {GenerateTraceDebugPrefixedMessage("LifeCycleClassCleanup.TestCleanup was called")}
            {(targetFramework == "net6.0"
                ? GenerateTraceDebugPrefixedMessage("LifeCycleClassCleanup.DisposeAsync was called")
                    + "\r\n"
                    + GenerateTraceDebugPrefixedMessage("LifeCycleClassCleanup.Dispose was called")
                : GenerateTraceDebugPrefixedMessage("LifeCycleClassCleanup.Dispose was called"))}

            """,
            caseClassCleanup.Messages[1].Text);
        Assert.AreEqual(
            $"""


            TestContext Messages:
            AssemblyInit was called
            LifeCycleClassCleanup.ClassInitialize was called
            LifeCycleClassCleanup.ctor was called
            LifeCycleClassCleanup.TestInitialize was called
            LifeCycleClassCleanup.TestMethod was called
            LifeCycleClassCleanup.TestCleanup was called
            {(targetFramework == "net6.0"
                ? "LifeCycleClassCleanup.DisposeAsync was called\r\nLifeCycleClassCleanup.Dispose was called"
                : "LifeCycleClassCleanup.Dispose was called")}

            """,
            caseClassCleanup.Messages[2].Text);

        TestResult caseClassCleanupEndOfAssembly = RunEventsHandler.PassedTests.Single(x => x.TestCase.FullyQualifiedName.Contains("LifeCycleClassCleanupEndOfAssembly.TestMethod"));
        Assert.AreEqual(TestOutcome.Passed, caseClassCleanupEndOfAssembly.Outcome);

        // We don't see "LifeCycleClassCleanupEndOfAssembly.ClassCleanup was called" because it will be attached to the
        // latest test run.
        Assert.HasCount(3, caseClassCleanupEndOfAssembly.Messages);
        Assert.AreEqual(
            $"""
            Console: LifeCycleClassCleanupEndOfAssembly.ClassInitialize was called
            Console: LifeCycleClassCleanupEndOfAssembly.ctor was called
            Console: LifeCycleClassCleanupEndOfAssembly.TestInitialize was called
            Console: LifeCycleClassCleanupEndOfAssembly.TestMethod was called
            Console: LifeCycleClassCleanupEndOfAssembly.TestCleanup was called
            {(targetFramework == "net6.0"
                ? "Console: LifeCycleClassCleanupEndOfAssembly.DisposeAsync was called\r\nConsole: LifeCycleClassCleanupEndOfAssembly.Dispose was called"
                : "Console: LifeCycleClassCleanupEndOfAssembly.Dispose was called")}

            """,
            caseClassCleanupEndOfAssembly.Messages[0].Text);
        Assert.AreEqual(
            $"""


            Debug Trace:
            {GenerateTraceDebugPrefixedMessage("LifeCycleClassCleanupEndOfAssembly.ClassInitialize was called")}
            {GenerateTraceDebugPrefixedMessage("LifeCycleClassCleanupEndOfAssembly.ctor was called")}
            {GenerateTraceDebugPrefixedMessage("LifeCycleClassCleanupEndOfAssembly.TestInitialize was called")}
            {GenerateTraceDebugPrefixedMessage("LifeCycleClassCleanupEndOfAssembly.TestMethod was called")}
            {GenerateTraceDebugPrefixedMessage("LifeCycleClassCleanupEndOfAssembly.TestCleanup was called")}
            {(targetFramework == "net6.0"
                ? GenerateTraceDebugPrefixedMessage("LifeCycleClassCleanupEndOfAssembly.DisposeAsync was called")
                    + "\r\n"
                    + GenerateTraceDebugPrefixedMessage("LifeCycleClassCleanupEndOfAssembly.Dispose was called")
                : GenerateTraceDebugPrefixedMessage("LifeCycleClassCleanupEndOfAssembly.Dispose was called"))}

            """,
            caseClassCleanupEndOfAssembly.Messages[1].Text);
        Assert.AreEqual(
            $"""


            TestContext Messages:
            LifeCycleClassCleanupEndOfAssembly.ClassInitialize was called
            LifeCycleClassCleanupEndOfAssembly.ctor was called
            LifeCycleClassCleanupEndOfAssembly.TestInitialize was called
            LifeCycleClassCleanupEndOfAssembly.TestMethod was called
            LifeCycleClassCleanupEndOfAssembly.TestCleanup was called
            {(targetFramework == "net6.0"
                ? "LifeCycleClassCleanupEndOfAssembly.DisposeAsync was called\r\nLifeCycleClassCleanupEndOfAssembly.Dispose was called"
                : "LifeCycleClassCleanupEndOfAssembly.Dispose was called")}

            """,
            caseClassCleanupEndOfAssembly.Messages[2].Text);
>>>>>>> 2be942bf

        TestResult caseClassCleanupEndOfClass = RunEventsHandler.PassedTests.Single(x => x.TestCase.FullyQualifiedName.Contains("LifeCycleClassCleanupEndOfClass.TestMethod"));
        Assert.AreEqual(TestOutcome.Passed, caseClassCleanupEndOfClass.Outcome);
        Assert.HasCount(3, caseClassCleanupEndOfClass.Messages);
        Assert.AreEqual(
            $"""
            Console: AssemblyInit was called
            Console: LifeCycleClassCleanupEndOfClass.ClassInitialize was called
            Console: LifeCycleClassCleanupEndOfClass.ctor was called
            Console: LifeCycleClassCleanupEndOfClass.TestInitialize was called
            Console: LifeCycleClassCleanupEndOfClass.TestMethod was called
            Console: LifeCycleClassCleanupEndOfClass.TestCleanup was called
            {(targetFramework == "net8.0"
                ? "Console: LifeCycleClassCleanupEndOfClass.DisposeAsync was called\r\nConsole: LifeCycleClassCleanupEndOfClass.Dispose was called"
                : "Console: LifeCycleClassCleanupEndOfClass.Dispose was called")}
            Console: LifeCycleClassCleanupEndOfClass.ClassCleanup was called

            """,
            caseClassCleanupEndOfClass.Messages[0].Text);
        Assert.AreEqual(
            $"""


            Debug Trace:
            {GenerateTraceDebugPrefixedMessage("AssemblyInit was called")}
            {GenerateTraceDebugPrefixedMessage("LifeCycleClassCleanupEndOfClass.ClassInitialize was called")}
            {GenerateTraceDebugPrefixedMessage("LifeCycleClassCleanupEndOfClass.ctor was called")}
            {GenerateTraceDebugPrefixedMessage("LifeCycleClassCleanupEndOfClass.TestInitialize was called")}
            {GenerateTraceDebugPrefixedMessage("LifeCycleClassCleanupEndOfClass.TestMethod was called")}
            {GenerateTraceDebugPrefixedMessage("LifeCycleClassCleanupEndOfClass.TestCleanup was called")}
            {(targetFramework == "net8.0"
                ? GenerateTraceDebugPrefixedMessage("LifeCycleClassCleanupEndOfClass.DisposeAsync was called")
                    + "\r\n"
                    + GenerateTraceDebugPrefixedMessage("LifeCycleClassCleanupEndOfClass.Dispose was called")
                : GenerateTraceDebugPrefixedMessage("LifeCycleClassCleanupEndOfClass.Dispose was called"))}
            {GenerateTraceDebugPrefixedMessage("LifeCycleClassCleanupEndOfClass.ClassCleanup was called")}

            """,
            caseClassCleanupEndOfClass.Messages[1].Text);
        Assert.AreEqual(
            $"""


            TestContext Messages:
            AssemblyInit was called
            LifeCycleClassCleanupEndOfClass.ClassInitialize was called
            LifeCycleClassCleanupEndOfClass.ctor was called
            LifeCycleClassCleanupEndOfClass.TestInitialize was called
            LifeCycleClassCleanupEndOfClass.TestMethod was called
            LifeCycleClassCleanupEndOfClass.TestCleanup was called
            {(targetFramework == "net8.0"
                ? "LifeCycleClassCleanupEndOfClass.DisposeAsync was called\r\nLifeCycleClassCleanupEndOfClass.Dispose was called"
                : "LifeCycleClassCleanupEndOfClass.Dispose was called")}
            LifeCycleClassCleanupEndOfClass.ClassCleanup was called

            """,
            caseClassCleanupEndOfClass.Messages[2].Text);

        TestResult caseClassInitializeAndCleanupBeforeEachDerivedClass = RunEventsHandler.PassedTests.Single(x => x.TestCase.FullyQualifiedName.Contains("LifeCycleClassInitializeAndCleanupBeforeEachDerivedClass.TestMethod"));
        Assert.AreEqual(TestOutcome.Passed, caseClassInitializeAndCleanupBeforeEachDerivedClass.Outcome);
        Assert.HasCount(3, caseClassInitializeAndCleanupBeforeEachDerivedClass.Messages);
        Assert.AreEqual(
            $"""
            Console: LifeCycleClassInitializeAndCleanupBeforeEachDerivedClass.ClassInitialize was called
            Console: LifeCycleClassInitializeAndCleanupBeforeEachDerivedClass.ctor was called
            Console: LifeCycleClassInitializeAndCleanupBeforeEachDerivedClass.TestInitialize was called
            Console: LifeCycleClassInitializeAndCleanupBeforeEachDerivedClass.TestMethod was called
            Console: LifeCycleClassInitializeAndCleanupBeforeEachDerivedClass.TestCleanup was called
            {(targetFramework == "net8.0"
                ? "Console: LifeCycleClassInitializeAndCleanupBeforeEachDerivedClass.DisposeAsync was called\r\nConsole: LifeCycleClassInitializeAndCleanupBeforeEachDerivedClass.Dispose was called"
                : "Console: LifeCycleClassInitializeAndCleanupBeforeEachDerivedClass.Dispose was called")}
            Console: LifeCycleClassInitializeAndCleanupBeforeEachDerivedClass.ClassCleanup was called

            """,
            caseClassInitializeAndCleanupBeforeEachDerivedClass.Messages[0].Text);
        Assert.AreEqual(
            $"""


            Debug Trace:
            {GenerateTraceDebugPrefixedMessage("LifeCycleClassInitializeAndCleanupBeforeEachDerivedClass.ClassInitialize was called")}
            {GenerateTraceDebugPrefixedMessage("LifeCycleClassInitializeAndCleanupBeforeEachDerivedClass.ctor was called")}
            {GenerateTraceDebugPrefixedMessage("LifeCycleClassInitializeAndCleanupBeforeEachDerivedClass.TestInitialize was called")}
            {GenerateTraceDebugPrefixedMessage("LifeCycleClassInitializeAndCleanupBeforeEachDerivedClass.TestMethod was called")}
            {GenerateTraceDebugPrefixedMessage("LifeCycleClassInitializeAndCleanupBeforeEachDerivedClass.TestCleanup was called")}
            {(targetFramework == "net8.0"
                ? GenerateTraceDebugPrefixedMessage("LifeCycleClassInitializeAndCleanupBeforeEachDerivedClass.DisposeAsync was called")
                    + "\r\n"
                    + GenerateTraceDebugPrefixedMessage("LifeCycleClassInitializeAndCleanupBeforeEachDerivedClass.Dispose was called")
                : GenerateTraceDebugPrefixedMessage("LifeCycleClassInitializeAndCleanupBeforeEachDerivedClass.Dispose was called"))}
            {GenerateTraceDebugPrefixedMessage("LifeCycleClassInitializeAndCleanupBeforeEachDerivedClass.ClassCleanup was called")}

            """,
            caseClassInitializeAndCleanupBeforeEachDerivedClass.Messages[1].Text);
        Assert.AreEqual(
            $"""


            TestContext Messages:
            LifeCycleClassInitializeAndCleanupBeforeEachDerivedClass.ClassInitialize was called
            LifeCycleClassInitializeAndCleanupBeforeEachDerivedClass.ctor was called
            LifeCycleClassInitializeAndCleanupBeforeEachDerivedClass.TestInitialize was called
            LifeCycleClassInitializeAndCleanupBeforeEachDerivedClass.TestMethod was called
            LifeCycleClassInitializeAndCleanupBeforeEachDerivedClass.TestCleanup was called
            {(targetFramework == "net8.0"
                ? "LifeCycleClassInitializeAndCleanupBeforeEachDerivedClass.DisposeAsync was called\r\nLifeCycleClassInitializeAndCleanupBeforeEachDerivedClass.Dispose was called"
                : "LifeCycleClassInitializeAndCleanupBeforeEachDerivedClass.Dispose was called")}
            LifeCycleClassInitializeAndCleanupBeforeEachDerivedClass.ClassCleanup was called

            """,
            caseClassInitializeAndCleanupBeforeEachDerivedClass.Messages[2].Text);

        TestResult caseClassInitializeAndCleanupNone = RunEventsHandler.PassedTests.Single(x => x.TestCase.FullyQualifiedName.Contains("LifeCycleClassInitializeAndCleanupNone.TestMethod"));
        Assert.AreEqual(TestOutcome.Passed, caseClassInitializeAndCleanupNone.Outcome);
        Assert.HasCount(3, caseClassInitializeAndCleanupNone.Messages);
        Assert.AreEqual(
            $"""
            Console: LifeCycleClassInitializeAndCleanupNone.ClassInitialize was called
            Console: LifeCycleClassInitializeAndCleanupNone.ctor was called
            Console: LifeCycleClassInitializeAndCleanupNone.TestInitialize was called
            Console: LifeCycleClassInitializeAndCleanupNone.TestMethod was called
            Console: LifeCycleClassInitializeAndCleanupNone.TestCleanup was called
            {(targetFramework == "net8.0"
                ? "Console: LifeCycleClassInitializeAndCleanupNone.DisposeAsync was called\r\nConsole: LifeCycleClassInitializeAndCleanupNone.Dispose was called"
                : "Console: LifeCycleClassInitializeAndCleanupNone.Dispose was called")}
            Console: LifeCycleClassInitializeAndCleanupNone.ClassCleanup was called

            """,
            caseClassInitializeAndCleanupNone.Messages[0].Text);
        Assert.AreEqual(
            $"""


            Debug Trace:
            {GenerateTraceDebugPrefixedMessage("LifeCycleClassInitializeAndCleanupNone.ClassInitialize was called")}
            {GenerateTraceDebugPrefixedMessage("LifeCycleClassInitializeAndCleanupNone.ctor was called")}
            {GenerateTraceDebugPrefixedMessage("LifeCycleClassInitializeAndCleanupNone.TestInitialize was called")}
            {GenerateTraceDebugPrefixedMessage("LifeCycleClassInitializeAndCleanupNone.TestMethod was called")}
            {GenerateTraceDebugPrefixedMessage("LifeCycleClassInitializeAndCleanupNone.TestCleanup was called")}
            {(targetFramework == "net8.0"
                ? GenerateTraceDebugPrefixedMessage("LifeCycleClassInitializeAndCleanupNone.DisposeAsync was called")
                    + "\r\n"
                    + GenerateTraceDebugPrefixedMessage("LifeCycleClassInitializeAndCleanupNone.Dispose was called")
                : GenerateTraceDebugPrefixedMessage("LifeCycleClassInitializeAndCleanupNone.Dispose was called"))}
            {GenerateTraceDebugPrefixedMessage("LifeCycleClassInitializeAndCleanupNone.ClassCleanup was called")}

            """,
            caseClassInitializeAndCleanupNone.Messages[1].Text);
        Assert.AreEqual(
            $"""


            TestContext Messages:
            LifeCycleClassInitializeAndCleanupNone.ClassInitialize was called
            LifeCycleClassInitializeAndCleanupNone.ctor was called
            LifeCycleClassInitializeAndCleanupNone.TestInitialize was called
            LifeCycleClassInitializeAndCleanupNone.TestMethod was called
            LifeCycleClassInitializeAndCleanupNone.TestCleanup was called
            {(targetFramework == "net8.0"
                ? "LifeCycleClassInitializeAndCleanupNone.DisposeAsync was called\r\nLifeCycleClassInitializeAndCleanupNone.Dispose was called"
                : "LifeCycleClassInitializeAndCleanupNone.Dispose was called")}
            LifeCycleClassInitializeAndCleanupNone.ClassCleanup was called

            """,
            caseClassInitializeAndCleanupNone.Messages[2].Text);

        TestResult caseClassInitializeBeforeEachDerivedClassAndClassCleanupNone = RunEventsHandler.PassedTests.Single(x => x.TestCase.FullyQualifiedName.Contains("LifeCycleClassInitializeBeforeEachDerivedClassAndClassCleanupNone"));
        Assert.AreEqual(TestOutcome.Passed, caseClassInitializeBeforeEachDerivedClassAndClassCleanupNone.Outcome);
        Assert.HasCount(3, caseClassInitializeBeforeEachDerivedClassAndClassCleanupNone.Messages);
        Assert.AreEqual(
            $"""
            Console: LifeCycleClassInitializeBeforeEachDerivedClassAndClassCleanupNone.ClassInitialize was called
            Console: LifeCycleClassInitializeBeforeEachDerivedClassAndClassCleanupNone.ctor was called
            Console: LifeCycleClassInitializeBeforeEachDerivedClassAndClassCleanupNone.TestInitialize was called
            Console: LifeCycleClassInitializeBeforeEachDerivedClassAndClassCleanupNone.TestMethod was called
            Console: LifeCycleClassInitializeBeforeEachDerivedClassAndClassCleanupNone.TestCleanup was called
            {(targetFramework == "net8.0"
                ? "Console: LifeCycleClassInitializeBeforeEachDerivedClassAndClassCleanupNone.DisposeAsync was called\r\nConsole: LifeCycleClassInitializeBeforeEachDerivedClassAndClassCleanupNone.Dispose was called"
                : "Console: LifeCycleClassInitializeBeforeEachDerivedClassAndClassCleanupNone.Dispose was called")}
            Console: LifeCycleClassInitializeBeforeEachDerivedClassAndClassCleanupNone.ClassCleanup was called

            """,
            caseClassInitializeBeforeEachDerivedClassAndClassCleanupNone.Messages[0].Text);
        Assert.AreEqual(
            $"""


            Debug Trace:
            {GenerateTraceDebugPrefixedMessage("LifeCycleClassInitializeBeforeEachDerivedClassAndClassCleanupNone.ClassInitialize was called")}
            {GenerateTraceDebugPrefixedMessage("LifeCycleClassInitializeBeforeEachDerivedClassAndClassCleanupNone.ctor was called")}
            {GenerateTraceDebugPrefixedMessage("LifeCycleClassInitializeBeforeEachDerivedClassAndClassCleanupNone.TestInitialize was called")}
            {GenerateTraceDebugPrefixedMessage("LifeCycleClassInitializeBeforeEachDerivedClassAndClassCleanupNone.TestMethod was called")}
            {GenerateTraceDebugPrefixedMessage("LifeCycleClassInitializeBeforeEachDerivedClassAndClassCleanupNone.TestCleanup was called")}
            {(targetFramework == "net8.0"
                ? GenerateTraceDebugPrefixedMessage("LifeCycleClassInitializeBeforeEachDerivedClassAndClassCleanupNone.DisposeAsync was called")
                    + "\r\n"
                    + GenerateTraceDebugPrefixedMessage("LifeCycleClassInitializeBeforeEachDerivedClassAndClassCleanupNone.Dispose was called")
                : GenerateTraceDebugPrefixedMessage("LifeCycleClassInitializeBeforeEachDerivedClassAndClassCleanupNone.Dispose was called"))}
            {GenerateTraceDebugPrefixedMessage("LifeCycleClassInitializeBeforeEachDerivedClassAndClassCleanupNone.ClassCleanup was called")}

            """,
            caseClassInitializeBeforeEachDerivedClassAndClassCleanupNone.Messages[1].Text);
        Assert.AreEqual(
            $"""


            TestContext Messages:
            LifeCycleClassInitializeBeforeEachDerivedClassAndClassCleanupNone.ClassInitialize was called
            LifeCycleClassInitializeBeforeEachDerivedClassAndClassCleanupNone.ctor was called
            LifeCycleClassInitializeBeforeEachDerivedClassAndClassCleanupNone.TestInitialize was called
            LifeCycleClassInitializeBeforeEachDerivedClassAndClassCleanupNone.TestMethod was called
            LifeCycleClassInitializeBeforeEachDerivedClassAndClassCleanupNone.TestCleanup was called
            {(targetFramework == "net8.0"
                ? "LifeCycleClassInitializeBeforeEachDerivedClassAndClassCleanupNone.DisposeAsync was called\r\nLifeCycleClassInitializeBeforeEachDerivedClassAndClassCleanupNone.Dispose was called"
                : "LifeCycleClassInitializeBeforeEachDerivedClassAndClassCleanupNone.Dispose was called")}
            LifeCycleClassInitializeBeforeEachDerivedClassAndClassCleanupNone.ClassCleanup was called

            """,
            caseClassInitializeBeforeEachDerivedClassAndClassCleanupNone.Messages[2].Text);

        TestResult caseClassInitializeNoneAndClassCleanupBeforeEachDerivedClass = RunEventsHandler.PassedTests.Single(x => x.TestCase.FullyQualifiedName.Contains("LifeCycleClassInitializeNoneAndClassCleanupBeforeEachDerivedClass"));
        Assert.AreEqual(TestOutcome.Passed, caseClassInitializeNoneAndClassCleanupBeforeEachDerivedClass.Outcome);
        Assert.HasCount(3, caseClassInitializeNoneAndClassCleanupBeforeEachDerivedClass.Messages);
        Assert.AreEqual(
            $"""
            Console: LifeCycleClassInitializeNoneAndClassCleanupBeforeEachDerivedClass.ClassInitialize was called
            Console: LifeCycleClassInitializeNoneAndClassCleanupBeforeEachDerivedClass.ctor was called
            Console: LifeCycleClassInitializeNoneAndClassCleanupBeforeEachDerivedClass.TestInitialize was called
            Console: LifeCycleClassInitializeNoneAndClassCleanupBeforeEachDerivedClass.TestMethod was called
            Console: LifeCycleClassInitializeNoneAndClassCleanupBeforeEachDerivedClass.TestCleanup was called
            {(targetFramework == "net8.0"
                ? "Console: LifeCycleClassInitializeNoneAndClassCleanupBeforeEachDerivedClass.DisposeAsync was called\r\nConsole: LifeCycleClassInitializeNoneAndClassCleanupBeforeEachDerivedClass.Dispose was called"
                : "Console: LifeCycleClassInitializeNoneAndClassCleanupBeforeEachDerivedClass.Dispose was called")}
            Console: LifeCycleClassInitializeNoneAndClassCleanupBeforeEachDerivedClass.ClassCleanup was called

            """,
            caseClassInitializeNoneAndClassCleanupBeforeEachDerivedClass.Messages[0].Text);
        Assert.AreEqual(
            $"""


            Debug Trace:
            {GenerateTraceDebugPrefixedMessage("LifeCycleClassInitializeNoneAndClassCleanupBeforeEachDerivedClass.ClassInitialize was called")}
            {GenerateTraceDebugPrefixedMessage("LifeCycleClassInitializeNoneAndClassCleanupBeforeEachDerivedClass.ctor was called")}
            {GenerateTraceDebugPrefixedMessage("LifeCycleClassInitializeNoneAndClassCleanupBeforeEachDerivedClass.TestInitialize was called")}
            {GenerateTraceDebugPrefixedMessage("LifeCycleClassInitializeNoneAndClassCleanupBeforeEachDerivedClass.TestMethod was called")}
            {GenerateTraceDebugPrefixedMessage("LifeCycleClassInitializeNoneAndClassCleanupBeforeEachDerivedClass.TestCleanup was called")}
            {(targetFramework == "net8.0"
                ? GenerateTraceDebugPrefixedMessage("LifeCycleClassInitializeNoneAndClassCleanupBeforeEachDerivedClass.DisposeAsync was called")
                    + "\r\n"
                    + GenerateTraceDebugPrefixedMessage("LifeCycleClassInitializeNoneAndClassCleanupBeforeEachDerivedClass.Dispose was called")
                : GenerateTraceDebugPrefixedMessage("LifeCycleClassInitializeNoneAndClassCleanupBeforeEachDerivedClass.Dispose was called"))}
            {GenerateTraceDebugPrefixedMessage("LifeCycleClassInitializeNoneAndClassCleanupBeforeEachDerivedClass.ClassCleanup was called")}

            """,
            caseClassInitializeNoneAndClassCleanupBeforeEachDerivedClass.Messages[1].Text);
        Assert.AreEqual(
            $"""


            TestContext Messages:
            LifeCycleClassInitializeNoneAndClassCleanupBeforeEachDerivedClass.ClassInitialize was called
            LifeCycleClassInitializeNoneAndClassCleanupBeforeEachDerivedClass.ctor was called
            LifeCycleClassInitializeNoneAndClassCleanupBeforeEachDerivedClass.TestInitialize was called
            LifeCycleClassInitializeNoneAndClassCleanupBeforeEachDerivedClass.TestMethod was called
            LifeCycleClassInitializeNoneAndClassCleanupBeforeEachDerivedClass.TestCleanup was called
            {(targetFramework == "net8.0"
                ? "LifeCycleClassInitializeNoneAndClassCleanupBeforeEachDerivedClass.DisposeAsync was called\r\nLifeCycleClassInitializeNoneAndClassCleanupBeforeEachDerivedClass.Dispose was called"
                : "LifeCycleClassInitializeNoneAndClassCleanupBeforeEachDerivedClass.Dispose was called")}
            LifeCycleClassInitializeNoneAndClassCleanupBeforeEachDerivedClass.ClassCleanup was called

            """,
            caseClassInitializeNoneAndClassCleanupBeforeEachDerivedClass.Messages[2].Text);

        TestResult caseDerivedClassInitializeAndCleanupBeforeEachDerivedClass = RunEventsHandler.PassedTests.Single(x => x.TestCase.FullyQualifiedName.Contains("LifeCycleDerivedClassInitializeAndCleanupBeforeEachDerivedClass.DerivedClassTestMethod"));
        Assert.AreEqual(TestOutcome.Passed, caseDerivedClassInitializeAndCleanupBeforeEachDerivedClass.Outcome);
        Assert.HasCount(3, caseDerivedClassInitializeAndCleanupBeforeEachDerivedClass.Messages);
        Assert.AreEqual(
            $"""
            Console: LifeCycleClassInitializeAndCleanupBeforeEachDerivedClass.ClassInitialize was called
            Console: LifeCycleDerivedClassInitializeAndCleanupBeforeEachDerivedClass.ClassInitialize was called
            Console: LifeCycleClassInitializeAndCleanupBeforeEachDerivedClass.ctor was called
            Console: LifeCycleDerivedClassInitializeAndCleanupBeforeEachDerivedClass.ctor was called
            Console: LifeCycleClassInitializeAndCleanupBeforeEachDerivedClass.TestInitialize was called
            Console: LifeCycleDerivedClassInitializeAndCleanupBeforeEachDerivedClass.TestInitialize was called
            Console: LifeCycleDerivedClassInitializeAndCleanupBeforeEachDerivedClass.TestMethod was called
            Console: LifeCycleDerivedClassInitializeAndCleanupBeforeEachDerivedClass.TestCleanup was called
            Console: LifeCycleClassInitializeAndCleanupBeforeEachDerivedClass.TestCleanup was called
            {(targetFramework == "net8.0"
                ? "Console: LifeCycleClassInitializeAndCleanupBeforeEachDerivedClass.DisposeAsync was called\r\nConsole: LifeCycleClassInitializeAndCleanupBeforeEachDerivedClass.Dispose was called"
                : "Console: LifeCycleClassInitializeAndCleanupBeforeEachDerivedClass.Dispose was called")}

            """,
            caseDerivedClassInitializeAndCleanupBeforeEachDerivedClass.Messages[0].Text);
        Assert.AreEqual(
            $"""


            Debug Trace:
            {GenerateTraceDebugPrefixedMessage("LifeCycleClassInitializeAndCleanupBeforeEachDerivedClass.ClassInitialize was called")}
            {GenerateTraceDebugPrefixedMessage("LifeCycleDerivedClassInitializeAndCleanupBeforeEachDerivedClass.ClassInitialize was called")}
            {GenerateTraceDebugPrefixedMessage("LifeCycleClassInitializeAndCleanupBeforeEachDerivedClass.ctor was called")}
            {GenerateTraceDebugPrefixedMessage("LifeCycleDerivedClassInitializeAndCleanupBeforeEachDerivedClass.ctor was called")}
            {GenerateTraceDebugPrefixedMessage("LifeCycleClassInitializeAndCleanupBeforeEachDerivedClass.TestInitialize was called")}
            {GenerateTraceDebugPrefixedMessage("LifeCycleDerivedClassInitializeAndCleanupBeforeEachDerivedClass.TestInitialize was called")}
            {GenerateTraceDebugPrefixedMessage("LifeCycleDerivedClassInitializeAndCleanupBeforeEachDerivedClass.TestMethod was called")}
            {GenerateTraceDebugPrefixedMessage("LifeCycleDerivedClassInitializeAndCleanupBeforeEachDerivedClass.TestCleanup was called")}
            {GenerateTraceDebugPrefixedMessage("LifeCycleClassInitializeAndCleanupBeforeEachDerivedClass.TestCleanup was called")}
            {(targetFramework == "net8.0"
                ? GenerateTraceDebugPrefixedMessage("LifeCycleClassInitializeAndCleanupBeforeEachDerivedClass.DisposeAsync was called")
                    + "\r\n"
                    + GenerateTraceDebugPrefixedMessage("LifeCycleClassInitializeAndCleanupBeforeEachDerivedClass.Dispose was called")
                : GenerateTraceDebugPrefixedMessage("LifeCycleClassInitializeAndCleanupBeforeEachDerivedClass.Dispose was called"))}

            """,
            caseDerivedClassInitializeAndCleanupBeforeEachDerivedClass.Messages[1].Text);
        Assert.AreEqual(
            $"""


            TestContext Messages:
            LifeCycleClassInitializeAndCleanupBeforeEachDerivedClass.ClassInitialize was called
            LifeCycleDerivedClassInitializeAndCleanupBeforeEachDerivedClass.ClassInitialize was called
            LifeCycleClassInitializeAndCleanupBeforeEachDerivedClass.ctor was called
            LifeCycleDerivedClassInitializeAndCleanupBeforeEachDerivedClass.ctor was called
            LifeCycleClassInitializeAndCleanupBeforeEachDerivedClass.TestInitialize was called
            LifeCycleDerivedClassInitializeAndCleanupBeforeEachDerivedClass.TestInitialize was called
            LifeCycleDerivedClassInitializeAndCleanupBeforeEachDerivedClass.TestMethod was called
            LifeCycleDerivedClassInitializeAndCleanupBeforeEachDerivedClass.TestCleanup was called
            LifeCycleClassInitializeAndCleanupBeforeEachDerivedClass.TestCleanup was called
            {(targetFramework == "net8.0"
                ? "LifeCycleClassInitializeAndCleanupBeforeEachDerivedClass.DisposeAsync was called\r\nLifeCycleClassInitializeAndCleanupBeforeEachDerivedClass.Dispose was called"
                : "LifeCycleClassInitializeAndCleanupBeforeEachDerivedClass.Dispose was called")}

            """,
            caseDerivedClassInitializeAndCleanupBeforeEachDerivedClass.Messages[2].Text);

        // Test the parent test method.
        TestResult caseDerivedClassInitializeAndCleanupBeforeEachDerivedClassParentTestMethod = RunEventsHandler.PassedTests.Single(x => x.TestCase.FullyQualifiedName.Contains("LifeCycleDerivedClassInitializeAndCleanupBeforeEachDerivedClass.TestMethod"));
        Assert.AreEqual(TestOutcome.Passed, caseDerivedClassInitializeAndCleanupBeforeEachDerivedClassParentTestMethod.Outcome);
        Assert.HasCount(3, caseDerivedClassInitializeAndCleanupBeforeEachDerivedClassParentTestMethod.Messages);
        Assert.AreEqual(
            $"""
            Console: LifeCycleClassInitializeAndCleanupBeforeEachDerivedClass.ctor was called
            Console: LifeCycleDerivedClassInitializeAndCleanupBeforeEachDerivedClass.ctor was called
            Console: LifeCycleClassInitializeAndCleanupBeforeEachDerivedClass.TestInitialize was called
            Console: LifeCycleDerivedClassInitializeAndCleanupBeforeEachDerivedClass.TestInitialize was called
            Console: LifeCycleClassInitializeAndCleanupBeforeEachDerivedClass.TestMethod was called
            Console: LifeCycleDerivedClassInitializeAndCleanupBeforeEachDerivedClass.TestCleanup was called
            Console: LifeCycleClassInitializeAndCleanupBeforeEachDerivedClass.TestCleanup was called
            {(targetFramework == "net8.0"
                ? "Console: LifeCycleClassInitializeAndCleanupBeforeEachDerivedClass.DisposeAsync was called\r\nConsole: LifeCycleClassInitializeAndCleanupBeforeEachDerivedClass.Dispose was called"
                : "Console: LifeCycleClassInitializeAndCleanupBeforeEachDerivedClass.Dispose was called")}
            Console: LifeCycleDerivedClassInitializeAndCleanupBeforeEachDerivedClass.ClassCleanup was called
            Console: LifeCycleClassInitializeAndCleanupBeforeEachDerivedClass.ClassCleanup was called

            """,
            caseDerivedClassInitializeAndCleanupBeforeEachDerivedClassParentTestMethod.Messages[0].Text);
        Assert.AreEqual(
            $"""


            Debug Trace:
            {GenerateTraceDebugPrefixedMessage("LifeCycleClassInitializeAndCleanupBeforeEachDerivedClass.ctor was called")}
            {GenerateTraceDebugPrefixedMessage("LifeCycleDerivedClassInitializeAndCleanupBeforeEachDerivedClass.ctor was called")}
            {GenerateTraceDebugPrefixedMessage("LifeCycleClassInitializeAndCleanupBeforeEachDerivedClass.TestInitialize was called")}
            {GenerateTraceDebugPrefixedMessage("LifeCycleDerivedClassInitializeAndCleanupBeforeEachDerivedClass.TestInitialize was called")}
            {GenerateTraceDebugPrefixedMessage("LifeCycleClassInitializeAndCleanupBeforeEachDerivedClass.TestMethod was called")}
            {GenerateTraceDebugPrefixedMessage("LifeCycleDerivedClassInitializeAndCleanupBeforeEachDerivedClass.TestCleanup was called")}
            {GenerateTraceDebugPrefixedMessage("LifeCycleClassInitializeAndCleanupBeforeEachDerivedClass.TestCleanup was called")}
            {(targetFramework == "net8.0"
                ? GenerateTraceDebugPrefixedMessage("LifeCycleClassInitializeAndCleanupBeforeEachDerivedClass.DisposeAsync was called")
                    + "\r\n"
                    + GenerateTraceDebugPrefixedMessage("LifeCycleClassInitializeAndCleanupBeforeEachDerivedClass.Dispose was called")
                : GenerateTraceDebugPrefixedMessage("LifeCycleClassInitializeAndCleanupBeforeEachDerivedClass.Dispose was called"))}
            {GenerateTraceDebugPrefixedMessage("LifeCycleDerivedClassInitializeAndCleanupBeforeEachDerivedClass.ClassCleanup was called")}
            {GenerateTraceDebugPrefixedMessage("LifeCycleClassInitializeAndCleanupBeforeEachDerivedClass.ClassCleanup was called")}

            """,
            caseDerivedClassInitializeAndCleanupBeforeEachDerivedClassParentTestMethod.Messages[1].Text);
        Assert.AreEqual(
            $"""


            TestContext Messages:
            LifeCycleClassInitializeAndCleanupBeforeEachDerivedClass.ctor was called
            LifeCycleDerivedClassInitializeAndCleanupBeforeEachDerivedClass.ctor was called
            LifeCycleClassInitializeAndCleanupBeforeEachDerivedClass.TestInitialize was called
            LifeCycleDerivedClassInitializeAndCleanupBeforeEachDerivedClass.TestInitialize was called
            LifeCycleClassInitializeAndCleanupBeforeEachDerivedClass.TestMethod was called
            LifeCycleDerivedClassInitializeAndCleanupBeforeEachDerivedClass.TestCleanup was called
            LifeCycleClassInitializeAndCleanupBeforeEachDerivedClass.TestCleanup was called
            {(targetFramework == "net8.0"
                ? "LifeCycleClassInitializeAndCleanupBeforeEachDerivedClass.DisposeAsync was called\r\nLifeCycleClassInitializeAndCleanupBeforeEachDerivedClass.Dispose was called"
                : "LifeCycleClassInitializeAndCleanupBeforeEachDerivedClass.Dispose was called")}
            LifeCycleDerivedClassInitializeAndCleanupBeforeEachDerivedClass.ClassCleanup was called
            LifeCycleClassInitializeAndCleanupBeforeEachDerivedClass.ClassCleanup was called

            """,
            caseDerivedClassInitializeAndCleanupBeforeEachDerivedClassParentTestMethod.Messages[2].Text);

        TestResult caseDerivedClassInitializeAndCleanupNone = RunEventsHandler.PassedTests.Single(x => x.TestCase.FullyQualifiedName.Contains("LifeCycleDerivedClassInitializeAndCleanupNone.DerivedClassTestMethod"));
        Assert.AreEqual(TestOutcome.Passed, caseDerivedClassInitializeAndCleanupNone.Outcome);
        Assert.HasCount(3, caseDerivedClassInitializeAndCleanupNone.Messages);
        Assert.AreEqual(
            $"""
            Console: LifeCycleDerivedClassInitializeAndCleanupNone.ClassInitialize was called
            Console: LifeCycleClassInitializeAndCleanupNone.ctor was called
            Console: LifeCycleDerivedClassInitializeAndCleanupNone.ctor was called
            Console: LifeCycleClassInitializeAndCleanupNone.TestInitialize was called
            Console: LifeCycleDerivedClassInitializeAndCleanupNone.TestInitialize was called
            Console: LifeCycleDerivedClassInitializeAndCleanupNone.TestMethod was called
            Console: LifeCycleDerivedClassInitializeAndCleanupNone.TestCleanup was called
            Console: LifeCycleClassInitializeAndCleanupNone.TestCleanup was called
            {(targetFramework == "net8.0"
                ? "Console: LifeCycleClassInitializeAndCleanupNone.DisposeAsync was called\r\nConsole: LifeCycleClassInitializeAndCleanupNone.Dispose was called"
                : "Console: LifeCycleClassInitializeAndCleanupNone.Dispose was called")}

            """,
            caseDerivedClassInitializeAndCleanupNone.Messages[0].Text);
        Assert.AreEqual(
            $"""


            Debug Trace:
            {GenerateTraceDebugPrefixedMessage("LifeCycleDerivedClassInitializeAndCleanupNone.ClassInitialize was called")}
            {GenerateTraceDebugPrefixedMessage("LifeCycleClassInitializeAndCleanupNone.ctor was called")}
            {GenerateTraceDebugPrefixedMessage("LifeCycleDerivedClassInitializeAndCleanupNone.ctor was called")}
            {GenerateTraceDebugPrefixedMessage("LifeCycleClassInitializeAndCleanupNone.TestInitialize was called")}
            {GenerateTraceDebugPrefixedMessage("LifeCycleDerivedClassInitializeAndCleanupNone.TestInitialize was called")}
            {GenerateTraceDebugPrefixedMessage("LifeCycleDerivedClassInitializeAndCleanupNone.TestMethod was called")}
            {GenerateTraceDebugPrefixedMessage("LifeCycleDerivedClassInitializeAndCleanupNone.TestCleanup was called")}
            {GenerateTraceDebugPrefixedMessage("LifeCycleClassInitializeAndCleanupNone.TestCleanup was called")}
            {(targetFramework == "net8.0"
                ? GenerateTraceDebugPrefixedMessage("LifeCycleClassInitializeAndCleanupNone.DisposeAsync was called")
                    + "\r\n"
                    + GenerateTraceDebugPrefixedMessage("LifeCycleClassInitializeAndCleanupNone.Dispose was called")
                : GenerateTraceDebugPrefixedMessage("LifeCycleClassInitializeAndCleanupNone.Dispose was called"))}

            """,
            caseDerivedClassInitializeAndCleanupNone.Messages[1].Text);
        Assert.AreEqual(
            $"""


            TestContext Messages:
            LifeCycleDerivedClassInitializeAndCleanupNone.ClassInitialize was called
            LifeCycleClassInitializeAndCleanupNone.ctor was called
            LifeCycleDerivedClassInitializeAndCleanupNone.ctor was called
            LifeCycleClassInitializeAndCleanupNone.TestInitialize was called
            LifeCycleDerivedClassInitializeAndCleanupNone.TestInitialize was called
            LifeCycleDerivedClassInitializeAndCleanupNone.TestMethod was called
            LifeCycleDerivedClassInitializeAndCleanupNone.TestCleanup was called
            LifeCycleClassInitializeAndCleanupNone.TestCleanup was called
            {(targetFramework == "net8.0"
                ? "LifeCycleClassInitializeAndCleanupNone.DisposeAsync was called\r\nLifeCycleClassInitializeAndCleanupNone.Dispose was called"
                : "LifeCycleClassInitializeAndCleanupNone.Dispose was called")}

            """,
            caseDerivedClassInitializeAndCleanupNone.Messages[2].Text);

        // Test the parent test method.
        TestResult caseDerivedClassInitializeAndCleanupNoneParentTestMethod = RunEventsHandler.PassedTests.Single(x => x.TestCase.FullyQualifiedName.Contains("LifeCycleDerivedClassInitializeAndCleanupNone.TestMethod"));
        Assert.AreEqual(TestOutcome.Passed, caseDerivedClassInitializeAndCleanupNoneParentTestMethod.Outcome);
        Assert.HasCount(3, caseDerivedClassInitializeAndCleanupNoneParentTestMethod.Messages);
        Assert.AreEqual(
            $"""
            Console: LifeCycleClassInitializeAndCleanupNone.ctor was called
            Console: LifeCycleDerivedClassInitializeAndCleanupNone.ctor was called
            Console: LifeCycleClassInitializeAndCleanupNone.TestInitialize was called
            Console: LifeCycleDerivedClassInitializeAndCleanupNone.TestInitialize was called
            Console: LifeCycleClassInitializeAndCleanupNone.TestMethod was called
            Console: LifeCycleDerivedClassInitializeAndCleanupNone.TestCleanup was called
            Console: LifeCycleClassInitializeAndCleanupNone.TestCleanup was called
            {(targetFramework == "net8.0"
                ? "Console: LifeCycleClassInitializeAndCleanupNone.DisposeAsync was called\r\nConsole: LifeCycleClassInitializeAndCleanupNone.Dispose was called"
                : "Console: LifeCycleClassInitializeAndCleanupNone.Dispose was called")}
            Console: LifeCycleDerivedClassInitializeAndCleanupNone.ClassCleanup was called

            """,
            caseDerivedClassInitializeAndCleanupNoneParentTestMethod.Messages[0].Text);
        Assert.AreEqual(
            $"""


            Debug Trace:
            {GenerateTraceDebugPrefixedMessage("LifeCycleClassInitializeAndCleanupNone.ctor was called")}
            {GenerateTraceDebugPrefixedMessage("LifeCycleDerivedClassInitializeAndCleanupNone.ctor was called")}
            {GenerateTraceDebugPrefixedMessage("LifeCycleClassInitializeAndCleanupNone.TestInitialize was called")}
            {GenerateTraceDebugPrefixedMessage("LifeCycleDerivedClassInitializeAndCleanupNone.TestInitialize was called")}
            {GenerateTraceDebugPrefixedMessage("LifeCycleClassInitializeAndCleanupNone.TestMethod was called")}
            {GenerateTraceDebugPrefixedMessage("LifeCycleDerivedClassInitializeAndCleanupNone.TestCleanup was called")}
            {GenerateTraceDebugPrefixedMessage("LifeCycleClassInitializeAndCleanupNone.TestCleanup was called")}
            {(targetFramework == "net8.0"
                ? GenerateTraceDebugPrefixedMessage("LifeCycleClassInitializeAndCleanupNone.DisposeAsync was called")
                    + "\r\n"
                    + GenerateTraceDebugPrefixedMessage("LifeCycleClassInitializeAndCleanupNone.Dispose was called")
                : GenerateTraceDebugPrefixedMessage("LifeCycleClassInitializeAndCleanupNone.Dispose was called"))}
            {GenerateTraceDebugPrefixedMessage("LifeCycleDerivedClassInitializeAndCleanupNone.ClassCleanup was called")}

            """,
            caseDerivedClassInitializeAndCleanupNoneParentTestMethod.Messages[1].Text);
        Assert.AreEqual(
            $"""


            TestContext Messages:
            LifeCycleClassInitializeAndCleanupNone.ctor was called
            LifeCycleDerivedClassInitializeAndCleanupNone.ctor was called
            LifeCycleClassInitializeAndCleanupNone.TestInitialize was called
            LifeCycleDerivedClassInitializeAndCleanupNone.TestInitialize was called
            LifeCycleClassInitializeAndCleanupNone.TestMethod was called
            LifeCycleDerivedClassInitializeAndCleanupNone.TestCleanup was called
            LifeCycleClassInitializeAndCleanupNone.TestCleanup was called
            {(targetFramework == "net8.0"
                ? "LifeCycleClassInitializeAndCleanupNone.DisposeAsync was called\r\nLifeCycleClassInitializeAndCleanupNone.Dispose was called"
                : "LifeCycleClassInitializeAndCleanupNone.Dispose was called")}
            LifeCycleDerivedClassInitializeAndCleanupNone.ClassCleanup was called

            """,
            caseDerivedClassInitializeAndCleanupNoneParentTestMethod.Messages[2].Text);

        TestResult caseDerivedClassInitializeBeforeEachDerivedClassAndClassCleanupNone = RunEventsHandler.PassedTests.Single(x => x.TestCase.FullyQualifiedName.Contains("LifeCycleDerivedClassInitializeBeforeEachDerivedClassAndClassCleanupNone.DerivedClassTestMethod"));
        Assert.AreEqual(TestOutcome.Passed, caseDerivedClassInitializeBeforeEachDerivedClassAndClassCleanupNone.Outcome);
        Assert.HasCount(3, caseDerivedClassInitializeBeforeEachDerivedClassAndClassCleanupNone.Messages);
        Assert.AreEqual(
            $"""
            Console: LifeCycleClassInitializeBeforeEachDerivedClassAndClassCleanupNone.ClassInitialize was called
            Console: LifeCycleDerivedClassInitializeBeforeEachDerivedClassAndClassCleanupNone.ClassInitialize was called
            Console: LifeCycleClassInitializeBeforeEachDerivedClassAndClassCleanupNone.ctor was called
            Console: LifeCycleDerivedClassInitializeBeforeEachDerivedClassAndClassCleanupNone.ctor was called
            Console: LifeCycleClassInitializeBeforeEachDerivedClassAndClassCleanupNone.TestInitialize was called
            Console: LifeCycleDerivedClassInitializeBeforeEachDerivedClassAndClassCleanupNone.TestInitialize was called
            Console: LifeCycleDerivedClassInitializeBeforeEachDerivedClassAndClassCleanupNone.TestMethod was called
            Console: LifeCycleDerivedClassInitializeBeforeEachDerivedClassAndClassCleanupNone.TestCleanup was called
            Console: LifeCycleClassInitializeBeforeEachDerivedClassAndClassCleanupNone.TestCleanup was called
            {(targetFramework == "net8.0"
                ? "Console: LifeCycleClassInitializeBeforeEachDerivedClassAndClassCleanupNone.DisposeAsync was called\r\nConsole: LifeCycleClassInitializeBeforeEachDerivedClassAndClassCleanupNone.Dispose was called"
                : "Console: LifeCycleClassInitializeBeforeEachDerivedClassAndClassCleanupNone.Dispose was called")}

            """,
            caseDerivedClassInitializeBeforeEachDerivedClassAndClassCleanupNone.Messages[0].Text);
        Assert.AreEqual(
            $"""


            Debug Trace:
            {GenerateTraceDebugPrefixedMessage("LifeCycleClassInitializeBeforeEachDerivedClassAndClassCleanupNone.ClassInitialize was called")}
            {GenerateTraceDebugPrefixedMessage("LifeCycleDerivedClassInitializeBeforeEachDerivedClassAndClassCleanupNone.ClassInitialize was called")}
            {GenerateTraceDebugPrefixedMessage("LifeCycleClassInitializeBeforeEachDerivedClassAndClassCleanupNone.ctor was called")}
            {GenerateTraceDebugPrefixedMessage("LifeCycleDerivedClassInitializeBeforeEachDerivedClassAndClassCleanupNone.ctor was called")}
            {GenerateTraceDebugPrefixedMessage("LifeCycleClassInitializeBeforeEachDerivedClassAndClassCleanupNone.TestInitialize was called")}
            {GenerateTraceDebugPrefixedMessage("LifeCycleDerivedClassInitializeBeforeEachDerivedClassAndClassCleanupNone.TestInitialize was called")}
            {GenerateTraceDebugPrefixedMessage("LifeCycleDerivedClassInitializeBeforeEachDerivedClassAndClassCleanupNone.TestMethod was called")}
            {GenerateTraceDebugPrefixedMessage("LifeCycleDerivedClassInitializeBeforeEachDerivedClassAndClassCleanupNone.TestCleanup was called")}
            {GenerateTraceDebugPrefixedMessage("LifeCycleClassInitializeBeforeEachDerivedClassAndClassCleanupNone.TestCleanup was called")}
            {(targetFramework == "net8.0"
                ? GenerateTraceDebugPrefixedMessage("LifeCycleClassInitializeBeforeEachDerivedClassAndClassCleanupNone.DisposeAsync was called")
                    + "\r\n"
                    + GenerateTraceDebugPrefixedMessage("LifeCycleClassInitializeBeforeEachDerivedClassAndClassCleanupNone.Dispose was called")
                : GenerateTraceDebugPrefixedMessage("LifeCycleClassInitializeBeforeEachDerivedClassAndClassCleanupNone.Dispose was called"))}

            """,
            caseDerivedClassInitializeBeforeEachDerivedClassAndClassCleanupNone.Messages[1].Text);
        Assert.AreEqual(
            $"""


            TestContext Messages:
            LifeCycleClassInitializeBeforeEachDerivedClassAndClassCleanupNone.ClassInitialize was called
            LifeCycleDerivedClassInitializeBeforeEachDerivedClassAndClassCleanupNone.ClassInitialize was called
            LifeCycleClassInitializeBeforeEachDerivedClassAndClassCleanupNone.ctor was called
            LifeCycleDerivedClassInitializeBeforeEachDerivedClassAndClassCleanupNone.ctor was called
            LifeCycleClassInitializeBeforeEachDerivedClassAndClassCleanupNone.TestInitialize was called
            LifeCycleDerivedClassInitializeBeforeEachDerivedClassAndClassCleanupNone.TestInitialize was called
            LifeCycleDerivedClassInitializeBeforeEachDerivedClassAndClassCleanupNone.TestMethod was called
            LifeCycleDerivedClassInitializeBeforeEachDerivedClassAndClassCleanupNone.TestCleanup was called
            LifeCycleClassInitializeBeforeEachDerivedClassAndClassCleanupNone.TestCleanup was called
            {(targetFramework == "net8.0"
                ? "LifeCycleClassInitializeBeforeEachDerivedClassAndClassCleanupNone.DisposeAsync was called\r\nLifeCycleClassInitializeBeforeEachDerivedClassAndClassCleanupNone.Dispose was called"
                : "LifeCycleClassInitializeBeforeEachDerivedClassAndClassCleanupNone.Dispose was called")}

            """,
            caseDerivedClassInitializeBeforeEachDerivedClassAndClassCleanupNone.Messages[2].Text);

        // Test the parent test method.
        TestResult caseDerivedClassInitializeBeforeEachDerivedClassAndClassCleanupNoneParentTestMethod = RunEventsHandler.PassedTests.Single(x => x.TestCase.FullyQualifiedName.Contains("LifeCycleDerivedClassInitializeBeforeEachDerivedClassAndClassCleanupNone.TestMethod"));
        Assert.AreEqual(TestOutcome.Passed, caseDerivedClassInitializeBeforeEachDerivedClassAndClassCleanupNoneParentTestMethod.Outcome);
        Assert.HasCount(3, caseDerivedClassInitializeBeforeEachDerivedClassAndClassCleanupNoneParentTestMethod.Messages);
        Assert.AreEqual(
            $"""
            Console: LifeCycleClassInitializeBeforeEachDerivedClassAndClassCleanupNone.ctor was called
            Console: LifeCycleDerivedClassInitializeBeforeEachDerivedClassAndClassCleanupNone.ctor was called
            Console: LifeCycleClassInitializeBeforeEachDerivedClassAndClassCleanupNone.TestInitialize was called
            Console: LifeCycleDerivedClassInitializeBeforeEachDerivedClassAndClassCleanupNone.TestInitialize was called
            Console: LifeCycleClassInitializeBeforeEachDerivedClassAndClassCleanupNone.TestMethod was called
            Console: LifeCycleDerivedClassInitializeBeforeEachDerivedClassAndClassCleanupNone.TestCleanup was called
            Console: LifeCycleClassInitializeBeforeEachDerivedClassAndClassCleanupNone.TestCleanup was called
            {(targetFramework == "net8.0"
                ? "Console: LifeCycleClassInitializeBeforeEachDerivedClassAndClassCleanupNone.DisposeAsync was called\r\nConsole: LifeCycleClassInitializeBeforeEachDerivedClassAndClassCleanupNone.Dispose was called"
                : "Console: LifeCycleClassInitializeBeforeEachDerivedClassAndClassCleanupNone.Dispose was called")}
            Console: LifeCycleDerivedClassInitializeBeforeEachDerivedClassAndClassCleanupNone.ClassCleanup was called

            """,
            caseDerivedClassInitializeBeforeEachDerivedClassAndClassCleanupNoneParentTestMethod.Messages[0].Text);
        Assert.AreEqual(
            $"""


            Debug Trace:
            {GenerateTraceDebugPrefixedMessage("LifeCycleClassInitializeBeforeEachDerivedClassAndClassCleanupNone.ctor was called")}
            {GenerateTraceDebugPrefixedMessage("LifeCycleDerivedClassInitializeBeforeEachDerivedClassAndClassCleanupNone.ctor was called")}
            {GenerateTraceDebugPrefixedMessage("LifeCycleClassInitializeBeforeEachDerivedClassAndClassCleanupNone.TestInitialize was called")}
            {GenerateTraceDebugPrefixedMessage("LifeCycleDerivedClassInitializeBeforeEachDerivedClassAndClassCleanupNone.TestInitialize was called")}
            {GenerateTraceDebugPrefixedMessage("LifeCycleClassInitializeBeforeEachDerivedClassAndClassCleanupNone.TestMethod was called")}
            {GenerateTraceDebugPrefixedMessage("LifeCycleDerivedClassInitializeBeforeEachDerivedClassAndClassCleanupNone.TestCleanup was called")}
            {GenerateTraceDebugPrefixedMessage("LifeCycleClassInitializeBeforeEachDerivedClassAndClassCleanupNone.TestCleanup was called")}
            {(targetFramework == "net8.0"
                ? GenerateTraceDebugPrefixedMessage("LifeCycleClassInitializeBeforeEachDerivedClassAndClassCleanupNone.DisposeAsync was called")
                    + "\r\n"
                    + GenerateTraceDebugPrefixedMessage("LifeCycleClassInitializeBeforeEachDerivedClassAndClassCleanupNone.Dispose was called")
                : GenerateTraceDebugPrefixedMessage("LifeCycleClassInitializeBeforeEachDerivedClassAndClassCleanupNone.Dispose was called"))}
            {GenerateTraceDebugPrefixedMessage("LifeCycleDerivedClassInitializeBeforeEachDerivedClassAndClassCleanupNone.ClassCleanup was called")}

            """,
            caseDerivedClassInitializeBeforeEachDerivedClassAndClassCleanupNoneParentTestMethod.Messages[1].Text);
        Assert.AreEqual(
            $"""


            TestContext Messages:
            LifeCycleClassInitializeBeforeEachDerivedClassAndClassCleanupNone.ctor was called
            LifeCycleDerivedClassInitializeBeforeEachDerivedClassAndClassCleanupNone.ctor was called
            LifeCycleClassInitializeBeforeEachDerivedClassAndClassCleanupNone.TestInitialize was called
            LifeCycleDerivedClassInitializeBeforeEachDerivedClassAndClassCleanupNone.TestInitialize was called
            LifeCycleClassInitializeBeforeEachDerivedClassAndClassCleanupNone.TestMethod was called
            LifeCycleDerivedClassInitializeBeforeEachDerivedClassAndClassCleanupNone.TestCleanup was called
            LifeCycleClassInitializeBeforeEachDerivedClassAndClassCleanupNone.TestCleanup was called
            {(targetFramework == "net8.0"
                ? "LifeCycleClassInitializeBeforeEachDerivedClassAndClassCleanupNone.DisposeAsync was called\r\nLifeCycleClassInitializeBeforeEachDerivedClassAndClassCleanupNone.Dispose was called"
                : "LifeCycleClassInitializeBeforeEachDerivedClassAndClassCleanupNone.Dispose was called")}
            LifeCycleDerivedClassInitializeBeforeEachDerivedClassAndClassCleanupNone.ClassCleanup was called

            """,
            caseDerivedClassInitializeBeforeEachDerivedClassAndClassCleanupNoneParentTestMethod.Messages[2].Text);

        TestResult caseDerivedClassInitializeNoneAndClassCleanupBeforeEachDerivedClass = RunEventsHandler.PassedTests.Single(x => x.TestCase.FullyQualifiedName.Contains("LifeCycleDerivedClassInitializeNoneAndClassCleanupBeforeEachDerivedClass.DerivedClassTestMethod"));
        Assert.AreEqual(TestOutcome.Passed, caseDerivedClassInitializeNoneAndClassCleanupBeforeEachDerivedClass.Outcome);
        Assert.HasCount(3, caseDerivedClassInitializeNoneAndClassCleanupBeforeEachDerivedClass.Messages);
        Assert.AreEqual(
            $"""
            Console: LifeCycleDerivedClassInitializeNoneAndClassCleanupBeforeEachDerivedClass.ClassInitialize was called
            Console: LifeCycleClassInitializeNoneAndClassCleanupBeforeEachDerivedClass.ctor was called
            Console: LifeCycleDerivedClassInitializeNoneAndClassCleanupBeforeEachDerivedClass.ctor was called
            Console: LifeCycleClassInitializeNoneAndClassCleanupBeforeEachDerivedClass.TestInitialize was called
            Console: LifeCycleDerivedClassInitializeNoneAndClassCleanupBeforeEachDerivedClass.TestInitialize was called
            Console: LifeCycleDerivedClassInitializeNoneAndClassCleanupBeforeEachDerivedClass.TestMethod was called
            Console: LifeCycleDerivedClassInitializeNoneAndClassCleanupBeforeEachDerivedClass.TestCleanup was called
            Console: LifeCycleClassInitializeNoneAndClassCleanupBeforeEachDerivedClass.TestCleanup was called
            {(targetFramework == "net8.0"
                ? "Console: LifeCycleClassInitializeNoneAndClassCleanupBeforeEachDerivedClass.DisposeAsync was called\r\nConsole: LifeCycleClassInitializeNoneAndClassCleanupBeforeEachDerivedClass.Dispose was called"
                : "Console: LifeCycleClassInitializeNoneAndClassCleanupBeforeEachDerivedClass.Dispose was called")}

            """,
            caseDerivedClassInitializeNoneAndClassCleanupBeforeEachDerivedClass.Messages[0].Text);
        Assert.AreEqual(
            $"""


            Debug Trace:
            {GenerateTraceDebugPrefixedMessage("LifeCycleDerivedClassInitializeNoneAndClassCleanupBeforeEachDerivedClass.ClassInitialize was called")}
            {GenerateTraceDebugPrefixedMessage("LifeCycleClassInitializeNoneAndClassCleanupBeforeEachDerivedClass.ctor was called")}
            {GenerateTraceDebugPrefixedMessage("LifeCycleDerivedClassInitializeNoneAndClassCleanupBeforeEachDerivedClass.ctor was called")}
            {GenerateTraceDebugPrefixedMessage("LifeCycleClassInitializeNoneAndClassCleanupBeforeEachDerivedClass.TestInitialize was called")}
            {GenerateTraceDebugPrefixedMessage("LifeCycleDerivedClassInitializeNoneAndClassCleanupBeforeEachDerivedClass.TestInitialize was called")}
            {GenerateTraceDebugPrefixedMessage("LifeCycleDerivedClassInitializeNoneAndClassCleanupBeforeEachDerivedClass.TestMethod was called")}
            {GenerateTraceDebugPrefixedMessage("LifeCycleDerivedClassInitializeNoneAndClassCleanupBeforeEachDerivedClass.TestCleanup was called")}
            {GenerateTraceDebugPrefixedMessage("LifeCycleClassInitializeNoneAndClassCleanupBeforeEachDerivedClass.TestCleanup was called")}
            {(targetFramework == "net8.0"
                ? GenerateTraceDebugPrefixedMessage("LifeCycleClassInitializeNoneAndClassCleanupBeforeEachDerivedClass.DisposeAsync was called")
                    + "\r\n"
                    + GenerateTraceDebugPrefixedMessage("LifeCycleClassInitializeNoneAndClassCleanupBeforeEachDerivedClass.Dispose was called")
                : GenerateTraceDebugPrefixedMessage("LifeCycleClassInitializeNoneAndClassCleanupBeforeEachDerivedClass.Dispose was called"))}

            """,
            caseDerivedClassInitializeNoneAndClassCleanupBeforeEachDerivedClass.Messages[1].Text);
        Assert.AreEqual(
            $"""


            TestContext Messages:
            LifeCycleDerivedClassInitializeNoneAndClassCleanupBeforeEachDerivedClass.ClassInitialize was called
            LifeCycleClassInitializeNoneAndClassCleanupBeforeEachDerivedClass.ctor was called
            LifeCycleDerivedClassInitializeNoneAndClassCleanupBeforeEachDerivedClass.ctor was called
            LifeCycleClassInitializeNoneAndClassCleanupBeforeEachDerivedClass.TestInitialize was called
            LifeCycleDerivedClassInitializeNoneAndClassCleanupBeforeEachDerivedClass.TestInitialize was called
            LifeCycleDerivedClassInitializeNoneAndClassCleanupBeforeEachDerivedClass.TestMethod was called
            LifeCycleDerivedClassInitializeNoneAndClassCleanupBeforeEachDerivedClass.TestCleanup was called
            LifeCycleClassInitializeNoneAndClassCleanupBeforeEachDerivedClass.TestCleanup was called
            {(targetFramework == "net8.0"
                ? "LifeCycleClassInitializeNoneAndClassCleanupBeforeEachDerivedClass.DisposeAsync was called\r\nLifeCycleClassInitializeNoneAndClassCleanupBeforeEachDerivedClass.Dispose was called"
                : "LifeCycleClassInitializeNoneAndClassCleanupBeforeEachDerivedClass.Dispose was called")}

            """,
            caseDerivedClassInitializeNoneAndClassCleanupBeforeEachDerivedClass.Messages[2].Text);

<<<<<<< HEAD
        Microsoft.VisualStudio.TestPlatform.ObjectModel.TestResult caseClassCleanupEndOfClassAndBeforeEachDerivedClass = RunEventsHandler.PassedTests.Single(x => x.TestCase.FullyQualifiedName.Contains("LifeCycleClassCleanupEndOfClassAndBeforeEachDerivedClass.TestMethod"));
        caseClassCleanupEndOfClassAndBeforeEachDerivedClass.Outcome.Should().Be(Microsoft.VisualStudio.TestPlatform.ObjectModel.TestOutcome.Passed);
        caseClassCleanupEndOfClassAndBeforeEachDerivedClass.Messages.Should().HaveCount(3);
        caseClassCleanupEndOfClassAndBeforeEachDerivedClass.Messages[0].Text.Should().Be(
=======
        TestResult caseClassCleanupEndOfAssemblyAndBeforeEachDerivedClass = RunEventsHandler.PassedTests.Single(x => x.TestCase.FullyQualifiedName.Contains("LifeCycleClassCleanupEndOfAssemblyAndBeforeEachDerivedClass.TestMethod"));
        Assert.AreEqual(TestOutcome.Passed, caseClassCleanupEndOfAssemblyAndBeforeEachDerivedClass.Outcome);
        Assert.HasCount(3, caseClassCleanupEndOfAssemblyAndBeforeEachDerivedClass.Messages);
        Assert.AreEqual(
            $"""
            Console: LifeCycleClassCleanupEndOfAssemblyAndBeforeEachDerivedClass.ClassInitialize was called
            Console: LifeCycleClassCleanupEndOfAssemblyAndBeforeEachDerivedClass.ctor was called
            Console: LifeCycleClassCleanupEndOfAssemblyAndBeforeEachDerivedClass.TestInitialize was called
            Console: LifeCycleClassCleanupEndOfAssemblyAndBeforeEachDerivedClass.TestMethod was called
            Console: LifeCycleClassCleanupEndOfAssemblyAndBeforeEachDerivedClass.TestCleanup was called
            {(targetFramework == "net6.0"
                ? "Console: LifeCycleClassCleanupEndOfAssemblyAndBeforeEachDerivedClass.DisposeAsync was called\r\nConsole: LifeCycleClassCleanupEndOfAssemblyAndBeforeEachDerivedClass.Dispose was called"
                : "Console: LifeCycleClassCleanupEndOfAssemblyAndBeforeEachDerivedClass.Dispose was called")}

            """,
            caseClassCleanupEndOfAssemblyAndBeforeEachDerivedClass.Messages[0].Text);
        Assert.AreEqual(
            $"""


            Debug Trace:
            {GenerateTraceDebugPrefixedMessage("LifeCycleClassCleanupEndOfAssemblyAndBeforeEachDerivedClass.ClassInitialize was called")}
            {GenerateTraceDebugPrefixedMessage("LifeCycleClassCleanupEndOfAssemblyAndBeforeEachDerivedClass.ctor was called")}
            {GenerateTraceDebugPrefixedMessage("LifeCycleClassCleanupEndOfAssemblyAndBeforeEachDerivedClass.TestInitialize was called")}
            {GenerateTraceDebugPrefixedMessage("LifeCycleClassCleanupEndOfAssemblyAndBeforeEachDerivedClass.TestMethod was called")}
            {GenerateTraceDebugPrefixedMessage("LifeCycleClassCleanupEndOfAssemblyAndBeforeEachDerivedClass.TestCleanup was called")}
            {(targetFramework == "net6.0"
                ? GenerateTraceDebugPrefixedMessage("LifeCycleClassCleanupEndOfAssemblyAndBeforeEachDerivedClass.DisposeAsync was called")
                    + "\r\n"
                    + GenerateTraceDebugPrefixedMessage("LifeCycleClassCleanupEndOfAssemblyAndBeforeEachDerivedClass.Dispose was called")
                : GenerateTraceDebugPrefixedMessage("LifeCycleClassCleanupEndOfAssemblyAndBeforeEachDerivedClass.Dispose was called"))}

            """,
            caseClassCleanupEndOfAssemblyAndBeforeEachDerivedClass.Messages[1].Text);
        Assert.AreEqual(
            $"""


            TestContext Messages:
            LifeCycleClassCleanupEndOfAssemblyAndBeforeEachDerivedClass.ClassInitialize was called
            LifeCycleClassCleanupEndOfAssemblyAndBeforeEachDerivedClass.ctor was called
            LifeCycleClassCleanupEndOfAssemblyAndBeforeEachDerivedClass.TestInitialize was called
            LifeCycleClassCleanupEndOfAssemblyAndBeforeEachDerivedClass.TestMethod was called
            LifeCycleClassCleanupEndOfAssemblyAndBeforeEachDerivedClass.TestCleanup was called
            {(targetFramework == "net6.0"
                ? "LifeCycleClassCleanupEndOfAssemblyAndBeforeEachDerivedClass.DisposeAsync was called\r\nLifeCycleClassCleanupEndOfAssemblyAndBeforeEachDerivedClass.Dispose was called"
                : "LifeCycleClassCleanupEndOfAssemblyAndBeforeEachDerivedClass.Dispose was called")}

            """,
            caseClassCleanupEndOfAssemblyAndBeforeEachDerivedClass.Messages[2].Text);

        TestResult caseClassCleanupEndOfAssemblyAndNone = RunEventsHandler.PassedTests.Single(x => x.TestCase.FullyQualifiedName.Contains("LifeCycleClassCleanupEndOfAssemblyAndNone.TestMethod"));
        Assert.AreEqual(TestOutcome.Passed, caseClassCleanupEndOfAssemblyAndNone.Outcome);
        Assert.HasCount(3, caseClassCleanupEndOfAssemblyAndNone.Messages);
        Assert.AreEqual(
            $"""
            Console: LifeCycleClassCleanupEndOfAssemblyAndNone.ClassInitialize was called
            Console: LifeCycleClassCleanupEndOfAssemblyAndNone.ctor was called
            Console: LifeCycleClassCleanupEndOfAssemblyAndNone.TestInitialize was called
            Console: LifeCycleClassCleanupEndOfAssemblyAndNone.TestMethod was called
            Console: LifeCycleClassCleanupEndOfAssemblyAndNone.TestCleanup was called
            {(targetFramework == "net6.0"
                ? "Console: LifeCycleClassCleanupEndOfAssemblyAndNone.DisposeAsync was called\r\nConsole: LifeCycleClassCleanupEndOfAssemblyAndNone.Dispose was called"
                : "Console: LifeCycleClassCleanupEndOfAssemblyAndNone.Dispose was called")}

            """,
            caseClassCleanupEndOfAssemblyAndNone.Messages[0].Text);
        Assert.AreEqual(
            $"""


            Debug Trace:
            {GenerateTraceDebugPrefixedMessage("LifeCycleClassCleanupEndOfAssemblyAndNone.ClassInitialize was called")}
            {GenerateTraceDebugPrefixedMessage("LifeCycleClassCleanupEndOfAssemblyAndNone.ctor was called")}
            {GenerateTraceDebugPrefixedMessage("LifeCycleClassCleanupEndOfAssemblyAndNone.TestInitialize was called")}
            {GenerateTraceDebugPrefixedMessage("LifeCycleClassCleanupEndOfAssemblyAndNone.TestMethod was called")}
            {GenerateTraceDebugPrefixedMessage("LifeCycleClassCleanupEndOfAssemblyAndNone.TestCleanup was called")}
            {(targetFramework == "net6.0"
                ? GenerateTraceDebugPrefixedMessage("LifeCycleClassCleanupEndOfAssemblyAndNone.DisposeAsync was called")
                    + "\r\n"
                    + GenerateTraceDebugPrefixedMessage("LifeCycleClassCleanupEndOfAssemblyAndNone.Dispose was called")
                : GenerateTraceDebugPrefixedMessage("LifeCycleClassCleanupEndOfAssemblyAndNone.Dispose was called"))}

            """,
            caseClassCleanupEndOfAssemblyAndNone.Messages[1].Text);
        Assert.AreEqual(
            $"""


            TestContext Messages:
            LifeCycleClassCleanupEndOfAssemblyAndNone.ClassInitialize was called
            LifeCycleClassCleanupEndOfAssemblyAndNone.ctor was called
            LifeCycleClassCleanupEndOfAssemblyAndNone.TestInitialize was called
            LifeCycleClassCleanupEndOfAssemblyAndNone.TestMethod was called
            LifeCycleClassCleanupEndOfAssemblyAndNone.TestCleanup was called
            {(targetFramework == "net6.0"
                ? "LifeCycleClassCleanupEndOfAssemblyAndNone.DisposeAsync was called\r\nLifeCycleClassCleanupEndOfAssemblyAndNone.Dispose was called"
                : "LifeCycleClassCleanupEndOfAssemblyAndNone.Dispose was called")}

            """,
            caseClassCleanupEndOfAssemblyAndNone.Messages[2].Text);

        TestResult caseClassCleanupEndOfClassAndBeforeEachDerivedClass = RunEventsHandler.PassedTests.Single(x => x.TestCase.FullyQualifiedName.Contains("LifeCycleClassCleanupEndOfClassAndBeforeEachDerivedClass.TestMethod"));
        Assert.AreEqual(TestOutcome.Passed, caseClassCleanupEndOfClassAndBeforeEachDerivedClass.Outcome);
        Assert.HasCount(3, caseClassCleanupEndOfClassAndBeforeEachDerivedClass.Messages);
        Assert.AreEqual(
>>>>>>> 2be942bf
            $"""
            Console: LifeCycleClassCleanupEndOfClassAndBeforeEachDerivedClass.ClassInitialize was called
            Console: LifeCycleClassCleanupEndOfClassAndBeforeEachDerivedClass.ctor was called
            Console: LifeCycleClassCleanupEndOfClassAndBeforeEachDerivedClass.TestInitialize was called
            Console: LifeCycleClassCleanupEndOfClassAndBeforeEachDerivedClass.TestMethod was called
            Console: LifeCycleClassCleanupEndOfClassAndBeforeEachDerivedClass.TestCleanup was called
            {(targetFramework == "net8.0"
                ? "Console: LifeCycleClassCleanupEndOfClassAndBeforeEachDerivedClass.DisposeAsync was called\r\nConsole: LifeCycleClassCleanupEndOfClassAndBeforeEachDerivedClass.Dispose was called"
                : "Console: LifeCycleClassCleanupEndOfClassAndBeforeEachDerivedClass.Dispose was called")}
            Console: LifeCycleClassCleanupEndOfClassAndBeforeEachDerivedClass.ClassCleanup was called

            """,
            caseClassCleanupEndOfClassAndBeforeEachDerivedClass.Messages[0].Text);
        Assert.AreEqual(
            $"""


            Debug Trace:
            {GenerateTraceDebugPrefixedMessage("LifeCycleClassCleanupEndOfClassAndBeforeEachDerivedClass.ClassInitialize was called")}
            {GenerateTraceDebugPrefixedMessage("LifeCycleClassCleanupEndOfClassAndBeforeEachDerivedClass.ctor was called")}
            {GenerateTraceDebugPrefixedMessage("LifeCycleClassCleanupEndOfClassAndBeforeEachDerivedClass.TestInitialize was called")}
            {GenerateTraceDebugPrefixedMessage("LifeCycleClassCleanupEndOfClassAndBeforeEachDerivedClass.TestMethod was called")}
            {GenerateTraceDebugPrefixedMessage("LifeCycleClassCleanupEndOfClassAndBeforeEachDerivedClass.TestCleanup was called")}
            {(targetFramework == "net8.0"
                ? GenerateTraceDebugPrefixedMessage("LifeCycleClassCleanupEndOfClassAndBeforeEachDerivedClass.DisposeAsync was called")
                    + "\r\n"
                    + GenerateTraceDebugPrefixedMessage("LifeCycleClassCleanupEndOfClassAndBeforeEachDerivedClass.Dispose was called")
                : GenerateTraceDebugPrefixedMessage("LifeCycleClassCleanupEndOfClassAndBeforeEachDerivedClass.Dispose was called"))}
            {GenerateTraceDebugPrefixedMessage("LifeCycleClassCleanupEndOfClassAndBeforeEachDerivedClass.ClassCleanup was called")}

            """,
            caseClassCleanupEndOfClassAndBeforeEachDerivedClass.Messages[1].Text);
        Assert.AreEqual(
            $"""


            TestContext Messages:
            LifeCycleClassCleanupEndOfClassAndBeforeEachDerivedClass.ClassInitialize was called
            LifeCycleClassCleanupEndOfClassAndBeforeEachDerivedClass.ctor was called
            LifeCycleClassCleanupEndOfClassAndBeforeEachDerivedClass.TestInitialize was called
            LifeCycleClassCleanupEndOfClassAndBeforeEachDerivedClass.TestMethod was called
            LifeCycleClassCleanupEndOfClassAndBeforeEachDerivedClass.TestCleanup was called
            {(targetFramework == "net8.0"
                ? "LifeCycleClassCleanupEndOfClassAndBeforeEachDerivedClass.DisposeAsync was called\r\nLifeCycleClassCleanupEndOfClassAndBeforeEachDerivedClass.Dispose was called"
                : "LifeCycleClassCleanupEndOfClassAndBeforeEachDerivedClass.Dispose was called")}
            LifeCycleClassCleanupEndOfClassAndBeforeEachDerivedClass.ClassCleanup was called

            """,
            caseClassCleanupEndOfClassAndBeforeEachDerivedClass.Messages[2].Text);

        TestResult caseClassCleanupEndOfClassAndNone = RunEventsHandler.PassedTests.Single(x => x.TestCase.FullyQualifiedName.Contains("LifeCycleClassCleanupEndOfClassAndNone.TestMethod"));
        Assert.AreEqual(TestOutcome.Passed, caseClassCleanupEndOfClassAndNone.Outcome);
        Assert.HasCount(3, caseClassCleanupEndOfClassAndNone.Messages);
        Assert.AreEqual(
            $"""
            Console: LifeCycleClassCleanupEndOfClassAndNone.ClassInitialize was called
            Console: LifeCycleClassCleanupEndOfClassAndNone.ctor was called
            Console: LifeCycleClassCleanupEndOfClassAndNone.TestInitialize was called
            Console: LifeCycleClassCleanupEndOfClassAndNone.TestMethod was called
            Console: LifeCycleClassCleanupEndOfClassAndNone.TestCleanup was called
            {(targetFramework == "net8.0"
                ? "Console: LifeCycleClassCleanupEndOfClassAndNone.DisposeAsync was called\r\nConsole: LifeCycleClassCleanupEndOfClassAndNone.Dispose was called"
                : "Console: LifeCycleClassCleanupEndOfClassAndNone.Dispose was called")}
            Console: LifeCycleClassCleanupEndOfClassAndNone.ClassCleanup was called

            """,
            caseClassCleanupEndOfClassAndNone.Messages[0].Text);
        Assert.AreEqual(
            $"""


            Debug Trace:
            {GenerateTraceDebugPrefixedMessage("LifeCycleClassCleanupEndOfClassAndNone.ClassInitialize was called")}
            {GenerateTraceDebugPrefixedMessage("LifeCycleClassCleanupEndOfClassAndNone.ctor was called")}
            {GenerateTraceDebugPrefixedMessage("LifeCycleClassCleanupEndOfClassAndNone.TestInitialize was called")}
            {GenerateTraceDebugPrefixedMessage("LifeCycleClassCleanupEndOfClassAndNone.TestMethod was called")}
            {GenerateTraceDebugPrefixedMessage("LifeCycleClassCleanupEndOfClassAndNone.TestCleanup was called")}
            {(targetFramework == "net8.0"
                ? GenerateTraceDebugPrefixedMessage("LifeCycleClassCleanupEndOfClassAndNone.DisposeAsync was called")
                    + "\r\n"
                    + GenerateTraceDebugPrefixedMessage("LifeCycleClassCleanupEndOfClassAndNone.Dispose was called")
                : GenerateTraceDebugPrefixedMessage("LifeCycleClassCleanupEndOfClassAndNone.Dispose was called"))}
            {GenerateTraceDebugPrefixedMessage("LifeCycleClassCleanupEndOfClassAndNone.ClassCleanup was called")}

            """,
            caseClassCleanupEndOfClassAndNone.Messages[1].Text);
        Assert.AreEqual(
            $"""


            TestContext Messages:
            LifeCycleClassCleanupEndOfClassAndNone.ClassInitialize was called
            LifeCycleClassCleanupEndOfClassAndNone.ctor was called
            LifeCycleClassCleanupEndOfClassAndNone.TestInitialize was called
            LifeCycleClassCleanupEndOfClassAndNone.TestMethod was called
            LifeCycleClassCleanupEndOfClassAndNone.TestCleanup was called
            {(targetFramework == "net8.0"
                ? "LifeCycleClassCleanupEndOfClassAndNone.DisposeAsync was called\r\nLifeCycleClassCleanupEndOfClassAndNone.Dispose was called"
                : "LifeCycleClassCleanupEndOfClassAndNone.Dispose was called")}
            LifeCycleClassCleanupEndOfClassAndNone.ClassCleanup was called

            """,
            caseClassCleanupEndOfClassAndNone.Messages[2].Text);

<<<<<<< HEAD
        Microsoft.VisualStudio.TestPlatform.ObjectModel.TestResult caseDerivedClassCleanupEndOfClassAndBeforeEachDerivedClass = RunEventsHandler.PassedTests.Single(x => x.TestCase.FullyQualifiedName.Contains("LifeCycleDerivedClassCleanupEndOfClassAndBeforeEachDerivedClass.DerivedClassTestMethod"));
        caseDerivedClassCleanupEndOfClassAndBeforeEachDerivedClass.Outcome.Should().Be(Microsoft.VisualStudio.TestPlatform.ObjectModel.TestOutcome.Passed);
        caseDerivedClassCleanupEndOfClassAndBeforeEachDerivedClass.Messages.Should().HaveCount(3);
        caseDerivedClassCleanupEndOfClassAndBeforeEachDerivedClass.Messages[0].Text.Should().Be(
=======
        TestResult caseDerivedClassCleanupEndOfAssemblyAndBeforeEachDerivedClass = RunEventsHandler.PassedTests.Single(x => x.TestCase.FullyQualifiedName.Contains("LifeCycleDerivedClassCleanupEndOfAssemblyAndBeforeEachDerivedClass.DerivedClassTestMethod"));
        Assert.AreEqual(TestOutcome.Passed, caseDerivedClassCleanupEndOfAssemblyAndBeforeEachDerivedClass.Outcome);
        Assert.HasCount(3, caseDerivedClassCleanupEndOfAssemblyAndBeforeEachDerivedClass.Messages);
        Assert.AreEqual(
            $"""
            Console: LifeCycleDerivedClassCleanupEndOfAssemblyAndBeforeEachDerivedClass.ClassInitialize was called
            Console: LifeCycleClassCleanupEndOfAssemblyAndBeforeEachDerivedClass.ctor was called
            Console: LifeCycleDerivedClassCleanupEndOfAssemblyAndBeforeEachDerivedClass.ctor was called
            Console: LifeCycleClassCleanupEndOfAssemblyAndBeforeEachDerivedClass.TestInitialize was called
            Console: LifeCycleDerivedClassCleanupEndOfAssemblyAndBeforeEachDerivedClass.TestInitialize was called
            Console: LifeCycleDerivedClassCleanupEndOfAssemblyAndBeforeEachDerivedClass.TestMethod was called
            Console: LifeCycleDerivedClassCleanupEndOfAssemblyAndBeforeEachDerivedClass.TestCleanup was called
            Console: LifeCycleClassCleanupEndOfAssemblyAndBeforeEachDerivedClass.TestCleanup was called
            {(targetFramework == "net6.0"
                ? "Console: LifeCycleClassCleanupEndOfAssemblyAndBeforeEachDerivedClass.DisposeAsync was called\r\nConsole: LifeCycleClassCleanupEndOfAssemblyAndBeforeEachDerivedClass.Dispose was called"
                : "Console: LifeCycleClassCleanupEndOfAssemblyAndBeforeEachDerivedClass.Dispose was called")}

            """,
            caseDerivedClassCleanupEndOfAssemblyAndBeforeEachDerivedClass.Messages[0].Text);
        Assert.AreEqual(
            $"""


            Debug Trace:
            {GenerateTraceDebugPrefixedMessage("LifeCycleDerivedClassCleanupEndOfAssemblyAndBeforeEachDerivedClass.ClassInitialize was called")}
            {GenerateTraceDebugPrefixedMessage("LifeCycleClassCleanupEndOfAssemblyAndBeforeEachDerivedClass.ctor was called")}
            {GenerateTraceDebugPrefixedMessage("LifeCycleDerivedClassCleanupEndOfAssemblyAndBeforeEachDerivedClass.ctor was called")}
            {GenerateTraceDebugPrefixedMessage("LifeCycleClassCleanupEndOfAssemblyAndBeforeEachDerivedClass.TestInitialize was called")}
            {GenerateTraceDebugPrefixedMessage("LifeCycleDerivedClassCleanupEndOfAssemblyAndBeforeEachDerivedClass.TestInitialize was called")}
            {GenerateTraceDebugPrefixedMessage("LifeCycleDerivedClassCleanupEndOfAssemblyAndBeforeEachDerivedClass.TestMethod was called")}
            {GenerateTraceDebugPrefixedMessage("LifeCycleDerivedClassCleanupEndOfAssemblyAndBeforeEachDerivedClass.TestCleanup was called")}
            {GenerateTraceDebugPrefixedMessage("LifeCycleClassCleanupEndOfAssemblyAndBeforeEachDerivedClass.TestCleanup was called")}
            {(targetFramework == "net6.0"
                ? GenerateTraceDebugPrefixedMessage("LifeCycleClassCleanupEndOfAssemblyAndBeforeEachDerivedClass.DisposeAsync was called")
                    + "\r\n"
                    + GenerateTraceDebugPrefixedMessage("LifeCycleClassCleanupEndOfAssemblyAndBeforeEachDerivedClass.Dispose was called")
                : GenerateTraceDebugPrefixedMessage("LifeCycleClassCleanupEndOfAssemblyAndBeforeEachDerivedClass.Dispose was called"))}

            """,
            caseDerivedClassCleanupEndOfAssemblyAndBeforeEachDerivedClass.Messages[1].Text);
        Assert.AreEqual(
            $"""


            TestContext Messages:
            LifeCycleDerivedClassCleanupEndOfAssemblyAndBeforeEachDerivedClass.ClassInitialize was called
            LifeCycleClassCleanupEndOfAssemblyAndBeforeEachDerivedClass.ctor was called
            LifeCycleDerivedClassCleanupEndOfAssemblyAndBeforeEachDerivedClass.ctor was called
            LifeCycleClassCleanupEndOfAssemblyAndBeforeEachDerivedClass.TestInitialize was called
            LifeCycleDerivedClassCleanupEndOfAssemblyAndBeforeEachDerivedClass.TestInitialize was called
            LifeCycleDerivedClassCleanupEndOfAssemblyAndBeforeEachDerivedClass.TestMethod was called
            LifeCycleDerivedClassCleanupEndOfAssemblyAndBeforeEachDerivedClass.TestCleanup was called
            LifeCycleClassCleanupEndOfAssemblyAndBeforeEachDerivedClass.TestCleanup was called
            {(targetFramework == "net6.0"
                ? "LifeCycleClassCleanupEndOfAssemblyAndBeforeEachDerivedClass.DisposeAsync was called\r\nLifeCycleClassCleanupEndOfAssemblyAndBeforeEachDerivedClass.Dispose was called"
                : "LifeCycleClassCleanupEndOfAssemblyAndBeforeEachDerivedClass.Dispose was called")}

            """,
            caseDerivedClassCleanupEndOfAssemblyAndBeforeEachDerivedClass.Messages[2].Text);

        TestResult caseDerivedClassCleanupEndOfAssemblyAndNone = RunEventsHandler.PassedTests.Single(x => x.TestCase.FullyQualifiedName.Contains("LifeCycleDerivedClassCleanupEndOfAssemblyAndNone.DerivedClassTestMethod"));
        Assert.AreEqual(TestOutcome.Passed, caseDerivedClassCleanupEndOfAssemblyAndNone.Outcome);
        Assert.HasCount(3, caseDerivedClassCleanupEndOfAssemblyAndNone.Messages);
        Assert.AreEqual(
            $"""
            Console: LifeCycleDerivedClassCleanupEndOfAssemblyAndNone.ClassInitialize was called
            Console: LifeCycleClassCleanupEndOfAssemblyAndNone.ctor was called
            Console: LifeCycleDerivedClassCleanupEndOfAssemblyAndNone.ctor was called
            Console: LifeCycleClassCleanupEndOfAssemblyAndNone.TestInitialize was called
            Console: LifeCycleDerivedClassCleanupEndOfAssemblyAndNone.TestInitialize was called
            Console: LifeCycleDerivedClassCleanupEndOfAssemblyAndNone.TestMethod was called
            Console: LifeCycleDerivedClassCleanupEndOfAssemblyAndNone.TestCleanup was called
            Console: LifeCycleClassCleanupEndOfAssemblyAndNone.TestCleanup was called
            {(targetFramework == "net6.0"
                ? "Console: LifeCycleClassCleanupEndOfAssemblyAndNone.DisposeAsync was called\r\nConsole: LifeCycleClassCleanupEndOfAssemblyAndNone.Dispose was called"
                : "Console: LifeCycleClassCleanupEndOfAssemblyAndNone.Dispose was called")}

            """,
            caseDerivedClassCleanupEndOfAssemblyAndNone.Messages[0].Text);
        Assert.AreEqual(
            $"""


            Debug Trace:
            {GenerateTraceDebugPrefixedMessage("LifeCycleDerivedClassCleanupEndOfAssemblyAndNone.ClassInitialize was called")}
            {GenerateTraceDebugPrefixedMessage("LifeCycleClassCleanupEndOfAssemblyAndNone.ctor was called")}
            {GenerateTraceDebugPrefixedMessage("LifeCycleDerivedClassCleanupEndOfAssemblyAndNone.ctor was called")}
            {GenerateTraceDebugPrefixedMessage("LifeCycleClassCleanupEndOfAssemblyAndNone.TestInitialize was called")}
            {GenerateTraceDebugPrefixedMessage("LifeCycleDerivedClassCleanupEndOfAssemblyAndNone.TestInitialize was called")}
            {GenerateTraceDebugPrefixedMessage("LifeCycleDerivedClassCleanupEndOfAssemblyAndNone.TestMethod was called")}
            {GenerateTraceDebugPrefixedMessage("LifeCycleDerivedClassCleanupEndOfAssemblyAndNone.TestCleanup was called")}
            {GenerateTraceDebugPrefixedMessage("LifeCycleClassCleanupEndOfAssemblyAndNone.TestCleanup was called")}
            {(targetFramework == "net6.0"
                ? GenerateTraceDebugPrefixedMessage("LifeCycleClassCleanupEndOfAssemblyAndNone.DisposeAsync was called")
                    + "\r\n"
                    + GenerateTraceDebugPrefixedMessage("LifeCycleClassCleanupEndOfAssemblyAndNone.Dispose was called")
                : GenerateTraceDebugPrefixedMessage("LifeCycleClassCleanupEndOfAssemblyAndNone.Dispose was called"))}

            """,
            caseDerivedClassCleanupEndOfAssemblyAndNone.Messages[1].Text);
        Assert.AreEqual(
            $"""


            TestContext Messages:
            LifeCycleDerivedClassCleanupEndOfAssemblyAndNone.ClassInitialize was called
            LifeCycleClassCleanupEndOfAssemblyAndNone.ctor was called
            LifeCycleDerivedClassCleanupEndOfAssemblyAndNone.ctor was called
            LifeCycleClassCleanupEndOfAssemblyAndNone.TestInitialize was called
            LifeCycleDerivedClassCleanupEndOfAssemblyAndNone.TestInitialize was called
            LifeCycleDerivedClassCleanupEndOfAssemblyAndNone.TestMethod was called
            LifeCycleDerivedClassCleanupEndOfAssemblyAndNone.TestCleanup was called
            LifeCycleClassCleanupEndOfAssemblyAndNone.TestCleanup was called
            {(targetFramework == "net6.0"
                ? "LifeCycleClassCleanupEndOfAssemblyAndNone.DisposeAsync was called\r\nLifeCycleClassCleanupEndOfAssemblyAndNone.Dispose was called"
                : "LifeCycleClassCleanupEndOfAssemblyAndNone.Dispose was called")}

            """,
            caseDerivedClassCleanupEndOfAssemblyAndNone.Messages[2].Text);
        TestResult caseDerivedClassCleanupEndOfClassAndBeforeEachDerivedClass = RunEventsHandler.PassedTests.Single(x => x.TestCase.FullyQualifiedName.Contains("LifeCycleDerivedClassCleanupEndOfClassAndBeforeEachDerivedClass.DerivedClassTestMethod"));
        Assert.AreEqual(TestOutcome.Passed, caseDerivedClassCleanupEndOfClassAndBeforeEachDerivedClass.Outcome);
        Assert.HasCount(3, caseDerivedClassCleanupEndOfClassAndBeforeEachDerivedClass.Messages);
        Assert.AreEqual(
>>>>>>> 2be942bf
            $"""
            Console: LifeCycleDerivedClassCleanupEndOfClassAndBeforeEachDerivedClass.ClassInitialize was called
            Console: LifeCycleClassCleanupEndOfClassAndBeforeEachDerivedClass.ctor was called
            Console: LifeCycleDerivedClassCleanupEndOfClassAndBeforeEachDerivedClass.ctor was called
            Console: LifeCycleClassCleanupEndOfClassAndBeforeEachDerivedClass.TestInitialize was called
            Console: LifeCycleDerivedClassCleanupEndOfClassAndBeforeEachDerivedClass.TestInitialize was called
            Console: LifeCycleDerivedClassCleanupEndOfClassAndBeforeEachDerivedClass.TestMethod was called
            Console: LifeCycleDerivedClassCleanupEndOfClassAndBeforeEachDerivedClass.TestCleanup was called
            Console: LifeCycleClassCleanupEndOfClassAndBeforeEachDerivedClass.TestCleanup was called
            {(targetFramework == "net8.0"
                ? "Console: LifeCycleClassCleanupEndOfClassAndBeforeEachDerivedClass.DisposeAsync was called\r\nConsole: LifeCycleClassCleanupEndOfClassAndBeforeEachDerivedClass.Dispose was called"
                : "Console: LifeCycleClassCleanupEndOfClassAndBeforeEachDerivedClass.Dispose was called")}

            """,
            caseDerivedClassCleanupEndOfClassAndBeforeEachDerivedClass.Messages[0].Text);
        Assert.AreEqual(
            $"""


            Debug Trace:
            {GenerateTraceDebugPrefixedMessage("LifeCycleDerivedClassCleanupEndOfClassAndBeforeEachDerivedClass.ClassInitialize was called")}
            {GenerateTraceDebugPrefixedMessage("LifeCycleClassCleanupEndOfClassAndBeforeEachDerivedClass.ctor was called")}
            {GenerateTraceDebugPrefixedMessage("LifeCycleDerivedClassCleanupEndOfClassAndBeforeEachDerivedClass.ctor was called")}
            {GenerateTraceDebugPrefixedMessage("LifeCycleClassCleanupEndOfClassAndBeforeEachDerivedClass.TestInitialize was called")}
            {GenerateTraceDebugPrefixedMessage("LifeCycleDerivedClassCleanupEndOfClassAndBeforeEachDerivedClass.TestInitialize was called")}
            {GenerateTraceDebugPrefixedMessage("LifeCycleDerivedClassCleanupEndOfClassAndBeforeEachDerivedClass.TestMethod was called")}
            {GenerateTraceDebugPrefixedMessage("LifeCycleDerivedClassCleanupEndOfClassAndBeforeEachDerivedClass.TestCleanup was called")}
            {GenerateTraceDebugPrefixedMessage("LifeCycleClassCleanupEndOfClassAndBeforeEachDerivedClass.TestCleanup was called")}
            {(targetFramework == "net8.0"
                ? GenerateTraceDebugPrefixedMessage("LifeCycleClassCleanupEndOfClassAndBeforeEachDerivedClass.DisposeAsync was called")
                    + "\r\n"
                    + GenerateTraceDebugPrefixedMessage("LifeCycleClassCleanupEndOfClassAndBeforeEachDerivedClass.Dispose was called")
                : GenerateTraceDebugPrefixedMessage("LifeCycleClassCleanupEndOfClassAndBeforeEachDerivedClass.Dispose was called"))}

            """,
            caseDerivedClassCleanupEndOfClassAndBeforeEachDerivedClass.Messages[1].Text);
        Assert.AreEqual(
            $"""


            TestContext Messages:
            LifeCycleDerivedClassCleanupEndOfClassAndBeforeEachDerivedClass.ClassInitialize was called
            LifeCycleClassCleanupEndOfClassAndBeforeEachDerivedClass.ctor was called
            LifeCycleDerivedClassCleanupEndOfClassAndBeforeEachDerivedClass.ctor was called
            LifeCycleClassCleanupEndOfClassAndBeforeEachDerivedClass.TestInitialize was called
            LifeCycleDerivedClassCleanupEndOfClassAndBeforeEachDerivedClass.TestInitialize was called
            LifeCycleDerivedClassCleanupEndOfClassAndBeforeEachDerivedClass.TestMethod was called
            LifeCycleDerivedClassCleanupEndOfClassAndBeforeEachDerivedClass.TestCleanup was called
            LifeCycleClassCleanupEndOfClassAndBeforeEachDerivedClass.TestCleanup was called
            {(targetFramework == "net8.0"
                ? "LifeCycleClassCleanupEndOfClassAndBeforeEachDerivedClass.DisposeAsync was called\r\nLifeCycleClassCleanupEndOfClassAndBeforeEachDerivedClass.Dispose was called"
                : "LifeCycleClassCleanupEndOfClassAndBeforeEachDerivedClass.Dispose was called")}

            """,
            caseDerivedClassCleanupEndOfClassAndBeforeEachDerivedClass.Messages[2].Text);

        TestResult caseDerivedClassCleanupEndOfClassAndNone = RunEventsHandler.PassedTests.Single(x => x.TestCase.FullyQualifiedName.Contains("LifeCycleDerivedClassCleanupEndOfClassAndNone.DerivedClassTestMethod"));
        Assert.AreEqual(TestOutcome.Passed, caseDerivedClassCleanupEndOfClassAndNone.Outcome);
        Assert.HasCount(3, caseDerivedClassCleanupEndOfClassAndNone.Messages);
        Assert.AreEqual(
            $"""
            Console: LifeCycleDerivedClassCleanupEndOfClassAndNone.ClassInitialize was called
            Console: LifeCycleClassCleanupEndOfClassAndNone.ctor was called
            Console: LifeCycleDerivedClassCleanupEndOfClassAndNone.ctor was called
            Console: LifeCycleClassCleanupEndOfClassAndNone.TestInitialize was called
            Console: LifeCycleDerivedClassCleanupEndOfClassAndNone.TestInitialize was called
            Console: LifeCycleDerivedClassCleanupEndOfClassAndNone.TestMethod was called
            Console: LifeCycleDerivedClassCleanupEndOfClassAndNone.TestCleanup was called
            Console: LifeCycleClassCleanupEndOfClassAndNone.TestCleanup was called
            {(targetFramework == "net8.0"
                ? "Console: LifeCycleClassCleanupEndOfClassAndNone.DisposeAsync was called\r\nConsole: LifeCycleClassCleanupEndOfClassAndNone.Dispose was called"
                : "Console: LifeCycleClassCleanupEndOfClassAndNone.Dispose was called")}

            """,
            caseDerivedClassCleanupEndOfClassAndNone.Messages[0].Text);
        Assert.AreEqual(
            $"""


            Debug Trace:
            {GenerateTraceDebugPrefixedMessage("LifeCycleDerivedClassCleanupEndOfClassAndNone.ClassInitialize was called")}
            {GenerateTraceDebugPrefixedMessage("LifeCycleClassCleanupEndOfClassAndNone.ctor was called")}
            {GenerateTraceDebugPrefixedMessage("LifeCycleDerivedClassCleanupEndOfClassAndNone.ctor was called")}
            {GenerateTraceDebugPrefixedMessage("LifeCycleClassCleanupEndOfClassAndNone.TestInitialize was called")}
            {GenerateTraceDebugPrefixedMessage("LifeCycleDerivedClassCleanupEndOfClassAndNone.TestInitialize was called")}
            {GenerateTraceDebugPrefixedMessage("LifeCycleDerivedClassCleanupEndOfClassAndNone.TestMethod was called")}
            {GenerateTraceDebugPrefixedMessage("LifeCycleDerivedClassCleanupEndOfClassAndNone.TestCleanup was called")}
            {GenerateTraceDebugPrefixedMessage("LifeCycleClassCleanupEndOfClassAndNone.TestCleanup was called")}
            {(targetFramework == "net8.0"
                ? GenerateTraceDebugPrefixedMessage("LifeCycleClassCleanupEndOfClassAndNone.DisposeAsync was called")
                    + "\r\n"
                    + GenerateTraceDebugPrefixedMessage("LifeCycleClassCleanupEndOfClassAndNone.Dispose was called")
                : GenerateTraceDebugPrefixedMessage("LifeCycleClassCleanupEndOfClassAndNone.Dispose was called"))}

            """,
            caseDerivedClassCleanupEndOfClassAndNone.Messages[1].Text);
        Assert.AreEqual(
            $"""


            TestContext Messages:
            LifeCycleDerivedClassCleanupEndOfClassAndNone.ClassInitialize was called
            LifeCycleClassCleanupEndOfClassAndNone.ctor was called
            LifeCycleDerivedClassCleanupEndOfClassAndNone.ctor was called
            LifeCycleClassCleanupEndOfClassAndNone.TestInitialize was called
            LifeCycleDerivedClassCleanupEndOfClassAndNone.TestInitialize was called
            LifeCycleDerivedClassCleanupEndOfClassAndNone.TestMethod was called
            LifeCycleDerivedClassCleanupEndOfClassAndNone.TestCleanup was called
            LifeCycleClassCleanupEndOfClassAndNone.TestCleanup was called
            {(targetFramework == "net8.0"
                ? "LifeCycleClassCleanupEndOfClassAndNone.DisposeAsync was called\r\nLifeCycleClassCleanupEndOfClassAndNone.Dispose was called"
                : "LifeCycleClassCleanupEndOfClassAndNone.Dispose was called")}

            """,
            caseDerivedClassCleanupEndOfClassAndNone.Messages[2].Text);

<<<<<<< HEAD
        Microsoft.VisualStudio.TestPlatform.ObjectModel.TestResult caseDerivedClassCleanupEndOfClassAndBeforeEachDerivedClassParentTestMethod = RunEventsHandler.PassedTests.Single(x => x.TestCase.FullyQualifiedName.Contains("LifeCycleDerivedClassCleanupEndOfClassAndBeforeEachDerivedClass.TestMethod"));
        caseDerivedClassCleanupEndOfClassAndBeforeEachDerivedClassParentTestMethod.Outcome.Should().Be(Microsoft.VisualStudio.TestPlatform.ObjectModel.TestOutcome.Passed);
        caseDerivedClassCleanupEndOfClassAndBeforeEachDerivedClassParentTestMethod.Messages.Should().HaveCount(3);
        caseDerivedClassCleanupEndOfClassAndBeforeEachDerivedClassParentTestMethod.Messages[0].Text.Should().Be(
=======
        TestResult caseDerivedClassCleanupEndOfAssemblyAndBeforeEachDerivedClassParentTestMethod = RunEventsHandler.PassedTests.Single(x => x.TestCase.FullyQualifiedName.Contains("LifeCycleDerivedClassCleanupEndOfAssemblyAndBeforeEachDerivedClass.TestMethod"));
        Assert.AreEqual(TestOutcome.Passed, caseDerivedClassCleanupEndOfAssemblyAndBeforeEachDerivedClassParentTestMethod.Outcome);
        Assert.HasCount(3, caseDerivedClassCleanupEndOfAssemblyAndBeforeEachDerivedClassParentTestMethod.Messages);
        Assert.AreEqual(
            $"""
            Console: LifeCycleClassCleanupEndOfAssemblyAndBeforeEachDerivedClass.ctor was called
            Console: LifeCycleDerivedClassCleanupEndOfAssemblyAndBeforeEachDerivedClass.ctor was called
            Console: LifeCycleClassCleanupEndOfAssemblyAndBeforeEachDerivedClass.TestInitialize was called
            Console: LifeCycleDerivedClassCleanupEndOfAssemblyAndBeforeEachDerivedClass.TestInitialize was called
            Console: LifeCycleClassCleanupEndOfAssemblyAndBeforeEachDerivedClass.TestMethod was called
            Console: LifeCycleDerivedClassCleanupEndOfAssemblyAndBeforeEachDerivedClass.TestCleanup was called
            Console: LifeCycleClassCleanupEndOfAssemblyAndBeforeEachDerivedClass.TestCleanup was called
            {(targetFramework == "net6.0"
                ? "Console: LifeCycleClassCleanupEndOfAssemblyAndBeforeEachDerivedClass.DisposeAsync was called\r\nConsole: LifeCycleClassCleanupEndOfAssemblyAndBeforeEachDerivedClass.Dispose was called"
                : "Console: LifeCycleClassCleanupEndOfAssemblyAndBeforeEachDerivedClass.Dispose was called")}

            """,
            caseDerivedClassCleanupEndOfAssemblyAndBeforeEachDerivedClassParentTestMethod.Messages[0].Text);
        Assert.AreEqual(
            $"""


            Debug Trace:
            {GenerateTraceDebugPrefixedMessage("LifeCycleClassCleanupEndOfAssemblyAndBeforeEachDerivedClass.ctor was called")}
            {GenerateTraceDebugPrefixedMessage("LifeCycleDerivedClassCleanupEndOfAssemblyAndBeforeEachDerivedClass.ctor was called")}
            {GenerateTraceDebugPrefixedMessage("LifeCycleClassCleanupEndOfAssemblyAndBeforeEachDerivedClass.TestInitialize was called")}
            {GenerateTraceDebugPrefixedMessage("LifeCycleDerivedClassCleanupEndOfAssemblyAndBeforeEachDerivedClass.TestInitialize was called")}
            {GenerateTraceDebugPrefixedMessage("LifeCycleClassCleanupEndOfAssemblyAndBeforeEachDerivedClass.TestMethod was called")}
            {GenerateTraceDebugPrefixedMessage("LifeCycleDerivedClassCleanupEndOfAssemblyAndBeforeEachDerivedClass.TestCleanup was called")}
            {GenerateTraceDebugPrefixedMessage("LifeCycleClassCleanupEndOfAssemblyAndBeforeEachDerivedClass.TestCleanup was called")}
            {(targetFramework == "net6.0"
                ? GenerateTraceDebugPrefixedMessage("LifeCycleClassCleanupEndOfAssemblyAndBeforeEachDerivedClass.DisposeAsync was called")
                    + "\r\n"
                    + GenerateTraceDebugPrefixedMessage("LifeCycleClassCleanupEndOfAssemblyAndBeforeEachDerivedClass.Dispose was called")
                : GenerateTraceDebugPrefixedMessage("LifeCycleClassCleanupEndOfAssemblyAndBeforeEachDerivedClass.Dispose was called"))}

            """,
            caseDerivedClassCleanupEndOfAssemblyAndBeforeEachDerivedClassParentTestMethod.Messages[1].Text);
        Assert.AreEqual(
            $"""


            TestContext Messages:
            LifeCycleClassCleanupEndOfAssemblyAndBeforeEachDerivedClass.ctor was called
            LifeCycleDerivedClassCleanupEndOfAssemblyAndBeforeEachDerivedClass.ctor was called
            LifeCycleClassCleanupEndOfAssemblyAndBeforeEachDerivedClass.TestInitialize was called
            LifeCycleDerivedClassCleanupEndOfAssemblyAndBeforeEachDerivedClass.TestInitialize was called
            LifeCycleClassCleanupEndOfAssemblyAndBeforeEachDerivedClass.TestMethod was called
            LifeCycleDerivedClassCleanupEndOfAssemblyAndBeforeEachDerivedClass.TestCleanup was called
            LifeCycleClassCleanupEndOfAssemblyAndBeforeEachDerivedClass.TestCleanup was called
            {(targetFramework == "net6.0"
                ? "LifeCycleClassCleanupEndOfAssemblyAndBeforeEachDerivedClass.DisposeAsync was called\r\nLifeCycleClassCleanupEndOfAssemblyAndBeforeEachDerivedClass.Dispose was called"
                : "LifeCycleClassCleanupEndOfAssemblyAndBeforeEachDerivedClass.Dispose was called")}

            """,
            caseDerivedClassCleanupEndOfAssemblyAndBeforeEachDerivedClassParentTestMethod.Messages[2].Text);

        TestResult caseDerivedClassCleanupEndOfAssemblyAndNoneParentTestMethod = RunEventsHandler.PassedTests.Single(x => x.TestCase.FullyQualifiedName.Contains("LifeCycleDerivedClassCleanupEndOfAssemblyAndNone.TestMethod"));
        Assert.AreEqual(TestOutcome.Passed, caseDerivedClassCleanupEndOfAssemblyAndNoneParentTestMethod.Outcome);
        Assert.HasCount(3, caseDerivedClassCleanupEndOfAssemblyAndNoneParentTestMethod.Messages);
        Assert.AreEqual(
            $"""
            Console: LifeCycleClassCleanupEndOfAssemblyAndNone.ctor was called
            Console: LifeCycleDerivedClassCleanupEndOfAssemblyAndNone.ctor was called
            Console: LifeCycleClassCleanupEndOfAssemblyAndNone.TestInitialize was called
            Console: LifeCycleDerivedClassCleanupEndOfAssemblyAndNone.TestInitialize was called
            Console: LifeCycleClassCleanupEndOfAssemblyAndNone.TestMethod was called
            Console: LifeCycleDerivedClassCleanupEndOfAssemblyAndNone.TestCleanup was called
            Console: LifeCycleClassCleanupEndOfAssemblyAndNone.TestCleanup was called
            {(targetFramework == "net6.0"
                ? "Console: LifeCycleClassCleanupEndOfAssemblyAndNone.DisposeAsync was called\r\nConsole: LifeCycleClassCleanupEndOfAssemblyAndNone.Dispose was called"
                : "Console: LifeCycleClassCleanupEndOfAssemblyAndNone.Dispose was called")}

            """,
            caseDerivedClassCleanupEndOfAssemblyAndNoneParentTestMethod.Messages[0].Text);
        Assert.AreEqual(
            $"""


            Debug Trace:
            {GenerateTraceDebugPrefixedMessage("LifeCycleClassCleanupEndOfAssemblyAndNone.ctor was called")}
            {GenerateTraceDebugPrefixedMessage("LifeCycleDerivedClassCleanupEndOfAssemblyAndNone.ctor was called")}
            {GenerateTraceDebugPrefixedMessage("LifeCycleClassCleanupEndOfAssemblyAndNone.TestInitialize was called")}
            {GenerateTraceDebugPrefixedMessage("LifeCycleDerivedClassCleanupEndOfAssemblyAndNone.TestInitialize was called")}
            {GenerateTraceDebugPrefixedMessage("LifeCycleClassCleanupEndOfAssemblyAndNone.TestMethod was called")}
            {GenerateTraceDebugPrefixedMessage("LifeCycleDerivedClassCleanupEndOfAssemblyAndNone.TestCleanup was called")}
            {GenerateTraceDebugPrefixedMessage("LifeCycleClassCleanupEndOfAssemblyAndNone.TestCleanup was called")}
            {(targetFramework == "net6.0"
                ? GenerateTraceDebugPrefixedMessage("LifeCycleClassCleanupEndOfAssemblyAndNone.DisposeAsync was called")
                    + "\r\n"
                    + GenerateTraceDebugPrefixedMessage("LifeCycleClassCleanupEndOfAssemblyAndNone.Dispose was called")
                : GenerateTraceDebugPrefixedMessage("LifeCycleClassCleanupEndOfAssemblyAndNone.Dispose was called"))}

            """,
            caseDerivedClassCleanupEndOfAssemblyAndNoneParentTestMethod.Messages[1].Text);
        Assert.AreEqual(
            $"""


            TestContext Messages:
            LifeCycleClassCleanupEndOfAssemblyAndNone.ctor was called
            LifeCycleDerivedClassCleanupEndOfAssemblyAndNone.ctor was called
            LifeCycleClassCleanupEndOfAssemblyAndNone.TestInitialize was called
            LifeCycleDerivedClassCleanupEndOfAssemblyAndNone.TestInitialize was called
            LifeCycleClassCleanupEndOfAssemblyAndNone.TestMethod was called
            LifeCycleDerivedClassCleanupEndOfAssemblyAndNone.TestCleanup was called
            LifeCycleClassCleanupEndOfAssemblyAndNone.TestCleanup was called
            {(targetFramework == "net6.0"
                ? "LifeCycleClassCleanupEndOfAssemblyAndNone.DisposeAsync was called\r\nLifeCycleClassCleanupEndOfAssemblyAndNone.Dispose was called"
                : "LifeCycleClassCleanupEndOfAssemblyAndNone.Dispose was called")}

            """,
            caseDerivedClassCleanupEndOfAssemblyAndNoneParentTestMethod.Messages[2].Text);
        TestResult caseDerivedClassCleanupEndOfClassAndBeforeEachDerivedClassParentTestMethod = RunEventsHandler.PassedTests.Single(x => x.TestCase.FullyQualifiedName.Contains("LifeCycleDerivedClassCleanupEndOfClassAndBeforeEachDerivedClass.TestMethod"));
        Assert.AreEqual(TestOutcome.Passed, caseDerivedClassCleanupEndOfClassAndBeforeEachDerivedClassParentTestMethod.Outcome);
        Assert.HasCount(3, caseDerivedClassCleanupEndOfClassAndBeforeEachDerivedClassParentTestMethod.Messages);
        Assert.AreEqual(
>>>>>>> 2be942bf
            $"""
            Console: LifeCycleClassCleanupEndOfClassAndBeforeEachDerivedClass.ctor was called
            Console: LifeCycleDerivedClassCleanupEndOfClassAndBeforeEachDerivedClass.ctor was called
            Console: LifeCycleClassCleanupEndOfClassAndBeforeEachDerivedClass.TestInitialize was called
            Console: LifeCycleDerivedClassCleanupEndOfClassAndBeforeEachDerivedClass.TestInitialize was called
            Console: LifeCycleClassCleanupEndOfClassAndBeforeEachDerivedClass.TestMethod was called
            Console: LifeCycleDerivedClassCleanupEndOfClassAndBeforeEachDerivedClass.TestCleanup was called
            Console: LifeCycleClassCleanupEndOfClassAndBeforeEachDerivedClass.TestCleanup was called
            {(targetFramework == "net8.0"
                ? "Console: LifeCycleClassCleanupEndOfClassAndBeforeEachDerivedClass.DisposeAsync was called\r\nConsole: LifeCycleClassCleanupEndOfClassAndBeforeEachDerivedClass.Dispose was called"
                : "Console: LifeCycleClassCleanupEndOfClassAndBeforeEachDerivedClass.Dispose was called")}
            Console: LifeCycleDerivedClassCleanupEndOfClassAndBeforeEachDerivedClass.ClassCleanup was called
            Console: LifeCycleClassCleanupEndOfClassAndBeforeEachDerivedClass.ClassCleanup was called

            """,
            caseDerivedClassCleanupEndOfClassAndBeforeEachDerivedClassParentTestMethod.Messages[0].Text);
        Assert.AreEqual(
            $"""


            Debug Trace:
            {GenerateTraceDebugPrefixedMessage("LifeCycleClassCleanupEndOfClassAndBeforeEachDerivedClass.ctor was called")}
            {GenerateTraceDebugPrefixedMessage("LifeCycleDerivedClassCleanupEndOfClassAndBeforeEachDerivedClass.ctor was called")}
            {GenerateTraceDebugPrefixedMessage("LifeCycleClassCleanupEndOfClassAndBeforeEachDerivedClass.TestInitialize was called")}
            {GenerateTraceDebugPrefixedMessage("LifeCycleDerivedClassCleanupEndOfClassAndBeforeEachDerivedClass.TestInitialize was called")}
            {GenerateTraceDebugPrefixedMessage("LifeCycleClassCleanupEndOfClassAndBeforeEachDerivedClass.TestMethod was called")}
            {GenerateTraceDebugPrefixedMessage("LifeCycleDerivedClassCleanupEndOfClassAndBeforeEachDerivedClass.TestCleanup was called")}
            {GenerateTraceDebugPrefixedMessage("LifeCycleClassCleanupEndOfClassAndBeforeEachDerivedClass.TestCleanup was called")}
            {(targetFramework == "net8.0"
                ? GenerateTraceDebugPrefixedMessage("LifeCycleClassCleanupEndOfClassAndBeforeEachDerivedClass.DisposeAsync was called")
                    + "\r\n"
                    + GenerateTraceDebugPrefixedMessage("LifeCycleClassCleanupEndOfClassAndBeforeEachDerivedClass.Dispose was called")
                : GenerateTraceDebugPrefixedMessage("LifeCycleClassCleanupEndOfClassAndBeforeEachDerivedClass.Dispose was called"))}
            {GenerateTraceDebugPrefixedMessage("LifeCycleDerivedClassCleanupEndOfClassAndBeforeEachDerivedClass.ClassCleanup was called")}
            {GenerateTraceDebugPrefixedMessage("LifeCycleClassCleanupEndOfClassAndBeforeEachDerivedClass.ClassCleanup was called")}

            """,
            caseDerivedClassCleanupEndOfClassAndBeforeEachDerivedClassParentTestMethod.Messages[1].Text);
        Assert.AreEqual(
            $"""


            TestContext Messages:
            LifeCycleClassCleanupEndOfClassAndBeforeEachDerivedClass.ctor was called
            LifeCycleDerivedClassCleanupEndOfClassAndBeforeEachDerivedClass.ctor was called
            LifeCycleClassCleanupEndOfClassAndBeforeEachDerivedClass.TestInitialize was called
            LifeCycleDerivedClassCleanupEndOfClassAndBeforeEachDerivedClass.TestInitialize was called
            LifeCycleClassCleanupEndOfClassAndBeforeEachDerivedClass.TestMethod was called
            LifeCycleDerivedClassCleanupEndOfClassAndBeforeEachDerivedClass.TestCleanup was called
            LifeCycleClassCleanupEndOfClassAndBeforeEachDerivedClass.TestCleanup was called
            {(targetFramework == "net8.0"
                ? "LifeCycleClassCleanupEndOfClassAndBeforeEachDerivedClass.DisposeAsync was called\r\nLifeCycleClassCleanupEndOfClassAndBeforeEachDerivedClass.Dispose was called"
                : "LifeCycleClassCleanupEndOfClassAndBeforeEachDerivedClass.Dispose was called")}
            LifeCycleDerivedClassCleanupEndOfClassAndBeforeEachDerivedClass.ClassCleanup was called
            LifeCycleClassCleanupEndOfClassAndBeforeEachDerivedClass.ClassCleanup was called

            """,
            caseDerivedClassCleanupEndOfClassAndBeforeEachDerivedClassParentTestMethod.Messages[2].Text);

        TestResult caseDerivedClassCleanupEndOfClassAndNoneParentTestMethod = RunEventsHandler.PassedTests.Single(x => x.TestCase.FullyQualifiedName.Contains("LifeCycleDerivedClassCleanupEndOfClassAndNone.TestMethod"));
        Assert.AreEqual(TestOutcome.Passed, caseDerivedClassCleanupEndOfClassAndNoneParentTestMethod.Outcome);
        Assert.HasCount(3, caseDerivedClassCleanupEndOfClassAndNoneParentTestMethod.Messages);
        Assert.AreEqual(
            $"""
            Console: LifeCycleClassCleanupEndOfClassAndNone.ctor was called
            Console: LifeCycleDerivedClassCleanupEndOfClassAndNone.ctor was called
            Console: LifeCycleClassCleanupEndOfClassAndNone.TestInitialize was called
            Console: LifeCycleDerivedClassCleanupEndOfClassAndNone.TestInitialize was called
            Console: LifeCycleClassCleanupEndOfClassAndNone.TestMethod was called
            Console: LifeCycleDerivedClassCleanupEndOfClassAndNone.TestCleanup was called
            Console: LifeCycleClassCleanupEndOfClassAndNone.TestCleanup was called
            {(targetFramework == "net8.0"
                ? "Console: LifeCycleClassCleanupEndOfClassAndNone.DisposeAsync was called\r\nConsole: LifeCycleClassCleanupEndOfClassAndNone.Dispose was called"
                : "Console: LifeCycleClassCleanupEndOfClassAndNone.Dispose was called")}
            Console: LifeCycleDerivedClassCleanupEndOfClassAndNone.ClassCleanup was called

            """,
            caseDerivedClassCleanupEndOfClassAndNoneParentTestMethod.Messages[0].Text);
        Assert.AreEqual(
            $"""


            Debug Trace:
            {GenerateTraceDebugPrefixedMessage("LifeCycleClassCleanupEndOfClassAndNone.ctor was called")}
            {GenerateTraceDebugPrefixedMessage("LifeCycleDerivedClassCleanupEndOfClassAndNone.ctor was called")}
            {GenerateTraceDebugPrefixedMessage("LifeCycleClassCleanupEndOfClassAndNone.TestInitialize was called")}
            {GenerateTraceDebugPrefixedMessage("LifeCycleDerivedClassCleanupEndOfClassAndNone.TestInitialize was called")}
            {GenerateTraceDebugPrefixedMessage("LifeCycleClassCleanupEndOfClassAndNone.TestMethod was called")}
            {GenerateTraceDebugPrefixedMessage("LifeCycleDerivedClassCleanupEndOfClassAndNone.TestCleanup was called")}
            {GenerateTraceDebugPrefixedMessage("LifeCycleClassCleanupEndOfClassAndNone.TestCleanup was called")}
            {(targetFramework == "net8.0"
                ? GenerateTraceDebugPrefixedMessage("LifeCycleClassCleanupEndOfClassAndNone.DisposeAsync was called")
                    + "\r\n"
                    + GenerateTraceDebugPrefixedMessage("LifeCycleClassCleanupEndOfClassAndNone.Dispose was called")
                : GenerateTraceDebugPrefixedMessage("LifeCycleClassCleanupEndOfClassAndNone.Dispose was called"))}
            {GenerateTraceDebugPrefixedMessage("LifeCycleDerivedClassCleanupEndOfClassAndNone.ClassCleanup was called")}

            """,
            caseDerivedClassCleanupEndOfClassAndNoneParentTestMethod.Messages[1].Text);
        Assert.AreEqual(
            $"""


            TestContext Messages:
            LifeCycleClassCleanupEndOfClassAndNone.ctor was called
            LifeCycleDerivedClassCleanupEndOfClassAndNone.ctor was called
            LifeCycleClassCleanupEndOfClassAndNone.TestInitialize was called
            LifeCycleDerivedClassCleanupEndOfClassAndNone.TestInitialize was called
            LifeCycleClassCleanupEndOfClassAndNone.TestMethod was called
            LifeCycleDerivedClassCleanupEndOfClassAndNone.TestCleanup was called
            LifeCycleClassCleanupEndOfClassAndNone.TestCleanup was called
            {(targetFramework == "net8.0"
                ? "LifeCycleClassCleanupEndOfClassAndNone.DisposeAsync was called\r\nLifeCycleClassCleanupEndOfClassAndNone.Dispose was called"
                : "LifeCycleClassCleanupEndOfClassAndNone.Dispose was called")}
            LifeCycleDerivedClassCleanupEndOfClassAndNone.ClassCleanup was called

            """,
            caseDerivedClassCleanupEndOfClassAndNoneParentTestMethod.Messages[2].Text);

        // Test the parent test method.
<<<<<<< HEAD
        Microsoft.VisualStudio.TestPlatform.ObjectModel.TestResult caseDerivedClassInitializeNoneAndClassCleanupBeforeEachDerivedClassParentTestMethod = RunEventsHandler.PassedTests.Single(x => x.TestCase.FullyQualifiedName.Contains("LifeCycleDerivedClassInitializeNoneAndClassCleanupBeforeEachDerivedClass.TestMethod"));
        caseDerivedClassInitializeNoneAndClassCleanupBeforeEachDerivedClassParentTestMethod.Outcome.Should().Be(Microsoft.VisualStudio.TestPlatform.ObjectModel.TestOutcome.Passed);
        caseDerivedClassInitializeNoneAndClassCleanupBeforeEachDerivedClassParentTestMethod.Messages.Should().HaveCount(3);
=======
        // We are seeing all the ClassCleanup EndOfAssembly (or nothing set - as it's the default) being reported
        // here as this is the last test to run.
        TestResult caseDerivedClassInitializeNoneAndClassCleanupBeforeEachDerivedClassParentTestMethod = RunEventsHandler.PassedTests.Single(x => x.TestCase.FullyQualifiedName.Contains("LifeCycleDerivedClassInitializeNoneAndClassCleanupBeforeEachDerivedClass.TestMethod"));
        Assert.AreEqual(TestOutcome.Passed, caseDerivedClassInitializeNoneAndClassCleanupBeforeEachDerivedClassParentTestMethod.Outcome);
        Assert.HasCount(3, caseDerivedClassInitializeNoneAndClassCleanupBeforeEachDerivedClassParentTestMethod.Messages);
>>>>>>> 2be942bf

        // Locally, netfx calls seems to be respecting the order of the cleanup while it is not stable for netcore.
        // But local order is not the same on various machines. I am not sure whether we should be committing to a
        // specific order.
        string expectedStart =
            $"""
            Console: LifeCycleClassInitializeNoneAndClassCleanupBeforeEachDerivedClass.ctor was called
            Console: LifeCycleDerivedClassInitializeNoneAndClassCleanupBeforeEachDerivedClass.ctor was called
            Console: LifeCycleClassInitializeNoneAndClassCleanupBeforeEachDerivedClass.TestInitialize was called
            Console: LifeCycleDerivedClassInitializeNoneAndClassCleanupBeforeEachDerivedClass.TestInitialize was called
            Console: LifeCycleClassInitializeNoneAndClassCleanupBeforeEachDerivedClass.TestMethod was called
            Console: LifeCycleDerivedClassInitializeNoneAndClassCleanupBeforeEachDerivedClass.TestCleanup was called
            Console: LifeCycleClassInitializeNoneAndClassCleanupBeforeEachDerivedClass.TestCleanup was called
            {(targetFramework == "net8.0"
                ? "Console: LifeCycleClassInitializeNoneAndClassCleanupBeforeEachDerivedClass.DisposeAsync was called\r\nConsole: LifeCycleClassInitializeNoneAndClassCleanupBeforeEachDerivedClass.Dispose was called"
                : "Console: LifeCycleClassInitializeNoneAndClassCleanupBeforeEachDerivedClass.Dispose was called")}

            """;
        Assert.StartsWith(expectedStart, caseDerivedClassInitializeNoneAndClassCleanupBeforeEachDerivedClassParentTestMethod.Messages[0].Text);

        string[] expectedRemainingMessages =
            """
            Console: LifeCycleDerivedClassInitializeNoneAndClassCleanupBeforeEachDerivedClass.ClassCleanup was called
            Console: LifeCycleClassInitializeNoneAndClassCleanupBeforeEachDerivedClass.ClassCleanup was called
            Console: AssemblyCleanup was called

            """
            .Split(WindowsLineReturn, StringSplitOptions.None);
        CollectionAssert.AreEquivalent(
            expectedRemainingMessages,
            caseDerivedClassInitializeNoneAndClassCleanupBeforeEachDerivedClassParentTestMethod
                .Messages[0].Text!
                .Substring(expectedStart.Length)
                .Split(WindowsLineReturn, StringSplitOptions.None));

        expectedStart =
            $"""


            Debug Trace:
            {GenerateTraceDebugPrefixedMessage("LifeCycleClassInitializeNoneAndClassCleanupBeforeEachDerivedClass.ctor was called")}
            {GenerateTraceDebugPrefixedMessage("LifeCycleDerivedClassInitializeNoneAndClassCleanupBeforeEachDerivedClass.ctor was called")}
            {GenerateTraceDebugPrefixedMessage("LifeCycleClassInitializeNoneAndClassCleanupBeforeEachDerivedClass.TestInitialize was called")}
            {GenerateTraceDebugPrefixedMessage("LifeCycleDerivedClassInitializeNoneAndClassCleanupBeforeEachDerivedClass.TestInitialize was called")}
            {GenerateTraceDebugPrefixedMessage("LifeCycleClassInitializeNoneAndClassCleanupBeforeEachDerivedClass.TestMethod was called")}
            {GenerateTraceDebugPrefixedMessage("LifeCycleDerivedClassInitializeNoneAndClassCleanupBeforeEachDerivedClass.TestCleanup was called")}
            {GenerateTraceDebugPrefixedMessage("LifeCycleClassInitializeNoneAndClassCleanupBeforeEachDerivedClass.TestCleanup was called")}
            {(targetFramework == "net8.0"
                ? GenerateTraceDebugPrefixedMessage("LifeCycleClassInitializeNoneAndClassCleanupBeforeEachDerivedClass.DisposeAsync was called")
                    + "\r\n"
                    + GenerateTraceDebugPrefixedMessage("LifeCycleClassInitializeNoneAndClassCleanupBeforeEachDerivedClass.Dispose was called")
                : GenerateTraceDebugPrefixedMessage("LifeCycleClassInitializeNoneAndClassCleanupBeforeEachDerivedClass.Dispose was called"))}

            """;
        Assert.StartsWith(expectedStart, caseDerivedClassInitializeNoneAndClassCleanupBeforeEachDerivedClassParentTestMethod.Messages[1].Text);

        expectedRemainingMessages =
            $"""
            {GenerateTraceDebugPrefixedMessage("LifeCycleDerivedClassInitializeNoneAndClassCleanupBeforeEachDerivedClass.ClassCleanup was called")}
            {GenerateTraceDebugPrefixedMessage("LifeCycleClassInitializeNoneAndClassCleanupBeforeEachDerivedClass.ClassCleanup was called")}
            {GenerateTraceDebugPrefixedMessage("AssemblyCleanup was called")}

            """
            .Split(["\r\n"], StringSplitOptions.None);
        CollectionAssert.AreEquivalent(
            expectedRemainingMessages,
            caseDerivedClassInitializeNoneAndClassCleanupBeforeEachDerivedClassParentTestMethod
                .Messages[1].Text!
                .Substring(expectedStart.Length)
                .Split(["\r\n"], StringSplitOptions.None));

        expectedStart =
            $"""


            TestContext Messages:
            LifeCycleClassInitializeNoneAndClassCleanupBeforeEachDerivedClass.ctor was called
            LifeCycleDerivedClassInitializeNoneAndClassCleanupBeforeEachDerivedClass.ctor was called
            LifeCycleClassInitializeNoneAndClassCleanupBeforeEachDerivedClass.TestInitialize was called
            LifeCycleDerivedClassInitializeNoneAndClassCleanupBeforeEachDerivedClass.TestInitialize was called
            LifeCycleClassInitializeNoneAndClassCleanupBeforeEachDerivedClass.TestMethod was called
            LifeCycleDerivedClassInitializeNoneAndClassCleanupBeforeEachDerivedClass.TestCleanup was called
            LifeCycleClassInitializeNoneAndClassCleanupBeforeEachDerivedClass.TestCleanup was called
            {(targetFramework == "net8.0"
                ? "LifeCycleClassInitializeNoneAndClassCleanupBeforeEachDerivedClass.DisposeAsync was called\r\nLifeCycleClassInitializeNoneAndClassCleanupBeforeEachDerivedClass.Dispose was called"
                : "LifeCycleClassInitializeNoneAndClassCleanupBeforeEachDerivedClass.Dispose was called")}

            """;
        Assert.StartsWith(expectedStart, caseDerivedClassInitializeNoneAndClassCleanupBeforeEachDerivedClassParentTestMethod.Messages[2].Text);

        expectedRemainingMessages =
            """
            LifeCycleDerivedClassInitializeNoneAndClassCleanupBeforeEachDerivedClass.ClassCleanup was called
            LifeCycleClassInitializeNoneAndClassCleanupBeforeEachDerivedClass.ClassCleanup was called
            AssemblyCleanup was called

            """
            .Split(["\r\n"], StringSplitOptions.None);
        CollectionAssert.AreEquivalent(
            expectedRemainingMessages,
            caseDerivedClassInitializeNoneAndClassCleanupBeforeEachDerivedClassParentTestMethod
                .Messages[2].Text!
                .Substring(expectedStart.Length)
                .Split(["\r\n"], StringSplitOptions.None));
    }

    [TestMethod]
    public void ValidateInheritanceBehavior()
    {
        InvokeVsTestForExecution(
            [TestAssetName],
            testCaseFilter: "FullyQualifiedName~LifecycleInheritance",
            targetFramework: "net462");

        Assert.HasCount(10, RunEventsHandler.PassedTests);

        TestResult testMethod1 = RunEventsHandler.PassedTests.Single(x => x.TestCase.FullyQualifiedName.EndsWith("TestClassDerived_EndOfClass.TestMethod", StringComparison.Ordinal));
        Assert.AreEqual(
            """
            Console: AssemblyInit was called
            TestClassBaseEndOfClass: ClassInitialize
            TestClassDerived_EndOfClass: TestMethod
            TestClassBaseEndOfClass: ClassCleanup

            """,
            testMethod1.Messages[0].Text);

        TestResult testMethod2 = RunEventsHandler.PassedTests.Single(x => x.TestCase.FullyQualifiedName.EndsWith("TestClassDerived_EndOfAssembly.TestMethod", StringComparison.Ordinal));
        Assert.AreEqual(
            """
            TestClassBaseEndOfAssembly: ClassInitialize
            TestClassDerived_EndOfAssembly: TestMethod

            """,
            testMethod2.Messages[0].Text);

        TestResult testMethod3 = RunEventsHandler.PassedTests.Single(x => x.TestCase.FullyQualifiedName.EndsWith("TestClassDerivedEndOfClass_EndOfClassEndOfClass.TestMethod", StringComparison.Ordinal));
        Assert.AreEqual(
            """
            TestClassBaseEndOfClass: ClassInitialize
            TestClassIntermediateEndOfClassBaseEndOfClass: ClassInitialize
            TestClassDerivedEndOfClass_EndOfClassEndOfClass: TestMethod
            TestClassDerivedEndOfClass_EndOfClassEndOfClass: ClassCleanup
            TestClassIntermediateEndOfClassBaseEndOfClass: ClassCleanup
            TestClassBaseEndOfClass: ClassCleanup

            """,
            testMethod3.Messages[0].Text);

        TestResult testMethod4 = RunEventsHandler.PassedTests.Single(x => x.TestCase.FullyQualifiedName.EndsWith("TestClassDerived_EndOfClassEndOfClass.TestMethod", StringComparison.Ordinal));
        Assert.AreEqual(
            """
            TestClassBaseEndOfClass: ClassInitialize
            TestClassIntermediateEndOfClassBaseEndOfClass: ClassInitialize
            TestClassDerived_EndOfClassEndOfClass: TestMethod
            TestClassIntermediateEndOfClassBaseEndOfClass: ClassCleanup
            TestClassBaseEndOfClass: ClassCleanup

            """,
            testMethod4.Messages[0].Text);

        TestResult testMethod5 = RunEventsHandler.PassedTests.Single(x => x.TestCase.FullyQualifiedName.EndsWith("TestClassDerivedEndOfClass_EndOfClassEndOfAssembly.TestMethod", StringComparison.Ordinal));
        Assert.AreEqual(
            """
            TestClassBaseEndOfAssembly: ClassInitialize
            TestClassIntermediateEndOfClassBaseEndOfAssembly: ClassInitialize
            TestClassDerivedEndOfClass_EndOfClassEndOfAssembly: TestMethod
            TestClassDerivedEndOfClass_EndOfClassEndOfAssembly: ClassCleanup
            TestClassIntermediateEndOfClassBaseEndOfAssembly: ClassCleanup
            TestClassBaseEndOfAssembly: ClassCleanup

            """,
            testMethod5.Messages[0].Text);

        TestResult testMethod6 = RunEventsHandler.PassedTests.Single(x => x.TestCase.FullyQualifiedName.EndsWith("TestClassDerived_EndOfClassEndOfAssembly.TestMethod", StringComparison.Ordinal));
        Assert.AreEqual(
            """
            TestClassBaseEndOfAssembly: ClassInitialize
            TestClassIntermediateEndOfClassBaseEndOfAssembly: ClassInitialize
            TestClassDerived_EndOfClassEndOfAssembly: TestMethod
            TestClassIntermediateEndOfClassBaseEndOfAssembly: ClassCleanup
            TestClassBaseEndOfAssembly: ClassCleanup

            """,
            testMethod6.Messages[0].Text);

        TestResult testMethod7 = RunEventsHandler.PassedTests.Single(x => x.TestCase.FullyQualifiedName.EndsWith("TestClassDerivedEndOfClass_EndOfAssemblyEndOfClass.TestMethod", StringComparison.Ordinal));
        Assert.AreEqual(
            """
            TestClassBaseEndOfClass: ClassInitialize
            TestClassIntermediateEndOfAssemblyBaseEndOfClass: ClassInitialize
            TestClassDerivedEndOfClass_EndOfAssemblyEndOfClass: TestMethod
            TestClassDerivedEndOfClass_EndOfAssemblyEndOfClass: ClassCleanup
            TestClassIntermediateEndOfAssemblyBaseEndOfClass: ClassCleanup
            TestClassBaseEndOfClass: ClassCleanup

            """,
            testMethod7.Messages[0].Text);

        TestResult testMethod8 = RunEventsHandler.PassedTests.Single(x => x.TestCase.FullyQualifiedName.EndsWith("TestClassDerived_EndOfAssemblyEndOfClass.TestMethod", StringComparison.Ordinal));
        Assert.AreEqual(
            """
            TestClassBaseEndOfClass: ClassInitialize
            TestClassIntermediateEndOfAssemblyBaseEndOfClass: ClassInitialize
            TestClassDerived_EndOfAssemblyEndOfClass: TestMethod
            TestClassIntermediateEndOfAssemblyBaseEndOfClass: ClassCleanup
            TestClassBaseEndOfClass: ClassCleanup

            """,
            testMethod8.Messages[0].Text);

        TestResult testMethod9 = RunEventsHandler.PassedTests.Single(x => x.TestCase.FullyQualifiedName.EndsWith("TestClassDerivedEndOfClass_EndOfAssemblyEndOfAssembly.TestMethod", StringComparison.Ordinal));
        Assert.AreEqual(
            """
            TestClassBaseEndOfAssembly: ClassInitialize
            TestClassIntermediateEndOfAssemblyBaseEndOfAssembly: ClassInitialize
            TestClassDerivedEndOfClass_EndOfAssemblyEndOfAssembly: TestMethod
            TestClassDerivedEndOfClass_EndOfAssemblyEndOfAssembly: ClassCleanup
            TestClassIntermediateEndOfAssemblyBaseEndOfAssembly: ClassCleanup
            TestClassBaseEndOfAssembly: ClassCleanup

            """,
            testMethod9.Messages[0].Text);

        TestResult testMethod10 = RunEventsHandler.PassedTests.Single(x => x.TestCase.FullyQualifiedName.EndsWith("TestClassDerived_EndOfAssemblyEndOfAssembly.TestMethod", StringComparison.Ordinal));
        Assert.AreEqual(
            """
            TestClassBaseEndOfAssembly: ClassInitialize
            TestClassIntermediateEndOfAssemblyBaseEndOfAssembly: ClassInitialize
            TestClassDerived_EndOfAssemblyEndOfAssembly: TestMethod
            TestClassIntermediateEndOfAssemblyBaseEndOfAssembly: ClassCleanup
            TestClassBaseEndOfAssembly: ClassCleanup
            TestClassBaseEndOfAssembly: ClassCleanup
            Console: AssemblyCleanup was called

            """,
            testMethod10.Messages[0].Text);
    }

    private static string GenerateTraceDebugPrefixedMessage(string message)
    {
        string prefixedMessage = $"Trace: {message}";

#if DEBUG
        prefixedMessage = $"{prefixedMessage}\r\nDebug: {message}";
#endif

        return prefixedMessage;
    }
}<|MERGE_RESOLUTION|>--- conflicted
+++ resolved
@@ -14,180 +14,16 @@
     private const string TestAssetName = "SuiteLifeCycleTestProject";
     private static readonly string[] WindowsLineReturn = ["\r\n"];
 
-<<<<<<< HEAD
-    public void ValidateTestRunLifecycle_net6() => ValidateTestRunLifecycle("net8.0");
-
-    public void ValidateTestRunLifecycle_net462() => ValidateTestRunLifecycle("net462");
-
-    public void ValidateInheritanceBehavior()
-    {
-        InvokeVsTestForExecution(
-            [TestAssetName],
-            testCaseFilter: "FullyQualifiedName~LifecycleInheritance",
-            targetFramework: "net462");
-
-        RunEventsHandler.PassedTests.Should().HaveCount(3);
-
-        Microsoft.VisualStudio.TestPlatform.ObjectModel.TestResult testMethod1 = RunEventsHandler.PassedTests.Single(x => x.TestCase.FullyQualifiedName.EndsWith("TestClassDerived_EndOfClass.TestMethod", StringComparison.Ordinal));
-        testMethod1.Messages[0].Text.Should().Be(
-            """
-            Console: AssemblyInit was called
-            TestClassBaseEndOfClass: ClassInitialize
-            TestClassDerived_EndOfClass: TestMethod
-            TestClassBaseEndOfClass: ClassCleanup
-
-            """);
-
-        Microsoft.VisualStudio.TestPlatform.ObjectModel.TestResult testMethod2 = RunEventsHandler.PassedTests.Single(x => x.TestCase.FullyQualifiedName.EndsWith("TestClassDerivedEndOfClass_EndOfClassEndOfClass.TestMethod", StringComparison.Ordinal));
-        testMethod2.Messages[0].Text.Should().Be(
-            """
-            TestClassBaseEndOfClass: ClassInitialize
-            TestClassIntermediateEndOfClassBaseEndOfClass: ClassInitialize
-            TestClassDerivedEndOfClass_EndOfClassEndOfClass: TestMethod
-            TestClassDerivedEndOfClass_EndOfClassEndOfClass: ClassCleanup
-            TestClassIntermediateEndOfClassBaseEndOfClass: ClassCleanup
-            TestClassBaseEndOfClass: ClassCleanup
-
-            """);
-
-        Microsoft.VisualStudio.TestPlatform.ObjectModel.TestResult testMethod3 = RunEventsHandler.PassedTests.Single(x => x.TestCase.FullyQualifiedName.EndsWith("TestClassDerived_EndOfClassEndOfClass.TestMethod", StringComparison.Ordinal));
-        testMethod3.Messages[0].Text.Should().Be(
-            """
-            TestClassBaseEndOfClass: ClassInitialize
-            TestClassIntermediateEndOfClassBaseEndOfClass: ClassInitialize
-            TestClassDerived_EndOfClassEndOfClass: TestMethod
-            TestClassIntermediateEndOfClassBaseEndOfClass: ClassCleanup
-            TestClassBaseEndOfClass: ClassCleanup
-            Console: AssemblyCleanup was called
-            
-            """);
-    }
-
-    private void ValidateTestRunLifecycle(string targetFramework)
-=======
     [TestMethod]
+    [DataRow("net8.0")]
     [DataRow("net462")]
-    [DataRow("net6.0")]
     public void ValidateTestRunLifecycle(string targetFramework)
->>>>>>> 2be942bf
     {
         InvokeVsTestForExecution(
             [TestAssetName],
             testCaseFilter: "FullyQualifiedName~SuiteLifeCycleTestProject",
             targetFramework: targetFramework);
-<<<<<<< HEAD
-        RunEventsHandler.PassedTests.Should().HaveCount(19);  // The inherit class tests are called twice.
-=======
-        Assert.HasCount(27, RunEventsHandler.PassedTests);  // The inherit class tests are called twice.
-
-        TestResult caseClassCleanup = RunEventsHandler.PassedTests.Single(x => x.TestCase.FullyQualifiedName.Contains("LifeCycleClassCleanup.TestMethod"));
-        Assert.AreEqual(TestOutcome.Passed, caseClassCleanup.Outcome);
-        Assert.HasCount(3, caseClassCleanup.Messages);
-        Assert.AreEqual(
-            $"""
-            Console: AssemblyInit was called
-            Console: LifeCycleClassCleanup.ClassInitialize was called
-            Console: LifeCycleClassCleanup.ctor was called
-            Console: LifeCycleClassCleanup.TestInitialize was called
-            Console: LifeCycleClassCleanup.TestMethod was called
-            Console: LifeCycleClassCleanup.TestCleanup was called
-            {(targetFramework == "net6.0"
-                ? "Console: LifeCycleClassCleanup.DisposeAsync was called\r\nConsole: LifeCycleClassCleanup.Dispose was called"
-                : "Console: LifeCycleClassCleanup.Dispose was called")}
-
-            """,
-            caseClassCleanup.Messages[0].Text);
-        Assert.AreEqual(
-            $"""
-
-
-            Debug Trace:
-            {GenerateTraceDebugPrefixedMessage("AssemblyInit was called")}
-            {GenerateTraceDebugPrefixedMessage("LifeCycleClassCleanup.ClassInitialize was called")}
-            {GenerateTraceDebugPrefixedMessage("LifeCycleClassCleanup.ctor was called")}
-            {GenerateTraceDebugPrefixedMessage("LifeCycleClassCleanup.TestInitialize was called")}
-            {GenerateTraceDebugPrefixedMessage("LifeCycleClassCleanup.TestMethod was called")}
-            {GenerateTraceDebugPrefixedMessage("LifeCycleClassCleanup.TestCleanup was called")}
-            {(targetFramework == "net6.0"
-                ? GenerateTraceDebugPrefixedMessage("LifeCycleClassCleanup.DisposeAsync was called")
-                    + "\r\n"
-                    + GenerateTraceDebugPrefixedMessage("LifeCycleClassCleanup.Dispose was called")
-                : GenerateTraceDebugPrefixedMessage("LifeCycleClassCleanup.Dispose was called"))}
-
-            """,
-            caseClassCleanup.Messages[1].Text);
-        Assert.AreEqual(
-            $"""
-
-
-            TestContext Messages:
-            AssemblyInit was called
-            LifeCycleClassCleanup.ClassInitialize was called
-            LifeCycleClassCleanup.ctor was called
-            LifeCycleClassCleanup.TestInitialize was called
-            LifeCycleClassCleanup.TestMethod was called
-            LifeCycleClassCleanup.TestCleanup was called
-            {(targetFramework == "net6.0"
-                ? "LifeCycleClassCleanup.DisposeAsync was called\r\nLifeCycleClassCleanup.Dispose was called"
-                : "LifeCycleClassCleanup.Dispose was called")}
-
-            """,
-            caseClassCleanup.Messages[2].Text);
-
-        TestResult caseClassCleanupEndOfAssembly = RunEventsHandler.PassedTests.Single(x => x.TestCase.FullyQualifiedName.Contains("LifeCycleClassCleanupEndOfAssembly.TestMethod"));
-        Assert.AreEqual(TestOutcome.Passed, caseClassCleanupEndOfAssembly.Outcome);
-
-        // We don't see "LifeCycleClassCleanupEndOfAssembly.ClassCleanup was called" because it will be attached to the
-        // latest test run.
-        Assert.HasCount(3, caseClassCleanupEndOfAssembly.Messages);
-        Assert.AreEqual(
-            $"""
-            Console: LifeCycleClassCleanupEndOfAssembly.ClassInitialize was called
-            Console: LifeCycleClassCleanupEndOfAssembly.ctor was called
-            Console: LifeCycleClassCleanupEndOfAssembly.TestInitialize was called
-            Console: LifeCycleClassCleanupEndOfAssembly.TestMethod was called
-            Console: LifeCycleClassCleanupEndOfAssembly.TestCleanup was called
-            {(targetFramework == "net6.0"
-                ? "Console: LifeCycleClassCleanupEndOfAssembly.DisposeAsync was called\r\nConsole: LifeCycleClassCleanupEndOfAssembly.Dispose was called"
-                : "Console: LifeCycleClassCleanupEndOfAssembly.Dispose was called")}
-
-            """,
-            caseClassCleanupEndOfAssembly.Messages[0].Text);
-        Assert.AreEqual(
-            $"""
-
-
-            Debug Trace:
-            {GenerateTraceDebugPrefixedMessage("LifeCycleClassCleanupEndOfAssembly.ClassInitialize was called")}
-            {GenerateTraceDebugPrefixedMessage("LifeCycleClassCleanupEndOfAssembly.ctor was called")}
-            {GenerateTraceDebugPrefixedMessage("LifeCycleClassCleanupEndOfAssembly.TestInitialize was called")}
-            {GenerateTraceDebugPrefixedMessage("LifeCycleClassCleanupEndOfAssembly.TestMethod was called")}
-            {GenerateTraceDebugPrefixedMessage("LifeCycleClassCleanupEndOfAssembly.TestCleanup was called")}
-            {(targetFramework == "net6.0"
-                ? GenerateTraceDebugPrefixedMessage("LifeCycleClassCleanupEndOfAssembly.DisposeAsync was called")
-                    + "\r\n"
-                    + GenerateTraceDebugPrefixedMessage("LifeCycleClassCleanupEndOfAssembly.Dispose was called")
-                : GenerateTraceDebugPrefixedMessage("LifeCycleClassCleanupEndOfAssembly.Dispose was called"))}
-
-            """,
-            caseClassCleanupEndOfAssembly.Messages[1].Text);
-        Assert.AreEqual(
-            $"""
-
-
-            TestContext Messages:
-            LifeCycleClassCleanupEndOfAssembly.ClassInitialize was called
-            LifeCycleClassCleanupEndOfAssembly.ctor was called
-            LifeCycleClassCleanupEndOfAssembly.TestInitialize was called
-            LifeCycleClassCleanupEndOfAssembly.TestMethod was called
-            LifeCycleClassCleanupEndOfAssembly.TestCleanup was called
-            {(targetFramework == "net6.0"
-                ? "LifeCycleClassCleanupEndOfAssembly.DisposeAsync was called\r\nLifeCycleClassCleanupEndOfAssembly.Dispose was called"
-                : "LifeCycleClassCleanupEndOfAssembly.Dispose was called")}
-
-            """,
-            caseClassCleanupEndOfAssembly.Messages[2].Text);
->>>>>>> 2be942bf
+        Assert.HasCount(19, RunEventsHandler.PassedTests);  // The inherit class tests are called twice.
 
         TestResult caseClassCleanupEndOfClass = RunEventsHandler.PassedTests.Single(x => x.TestCase.FullyQualifiedName.Contains("LifeCycleClassCleanupEndOfClass.TestMethod"));
         Assert.AreEqual(TestOutcome.Passed, caseClassCleanupEndOfClass.Outcome);
@@ -894,119 +730,10 @@
             """,
             caseDerivedClassInitializeNoneAndClassCleanupBeforeEachDerivedClass.Messages[2].Text);
 
-<<<<<<< HEAD
         Microsoft.VisualStudio.TestPlatform.ObjectModel.TestResult caseClassCleanupEndOfClassAndBeforeEachDerivedClass = RunEventsHandler.PassedTests.Single(x => x.TestCase.FullyQualifiedName.Contains("LifeCycleClassCleanupEndOfClassAndBeforeEachDerivedClass.TestMethod"));
-        caseClassCleanupEndOfClassAndBeforeEachDerivedClass.Outcome.Should().Be(Microsoft.VisualStudio.TestPlatform.ObjectModel.TestOutcome.Passed);
-        caseClassCleanupEndOfClassAndBeforeEachDerivedClass.Messages.Should().HaveCount(3);
-        caseClassCleanupEndOfClassAndBeforeEachDerivedClass.Messages[0].Text.Should().Be(
-=======
-        TestResult caseClassCleanupEndOfAssemblyAndBeforeEachDerivedClass = RunEventsHandler.PassedTests.Single(x => x.TestCase.FullyQualifiedName.Contains("LifeCycleClassCleanupEndOfAssemblyAndBeforeEachDerivedClass.TestMethod"));
-        Assert.AreEqual(TestOutcome.Passed, caseClassCleanupEndOfAssemblyAndBeforeEachDerivedClass.Outcome);
-        Assert.HasCount(3, caseClassCleanupEndOfAssemblyAndBeforeEachDerivedClass.Messages);
-        Assert.AreEqual(
-            $"""
-            Console: LifeCycleClassCleanupEndOfAssemblyAndBeforeEachDerivedClass.ClassInitialize was called
-            Console: LifeCycleClassCleanupEndOfAssemblyAndBeforeEachDerivedClass.ctor was called
-            Console: LifeCycleClassCleanupEndOfAssemblyAndBeforeEachDerivedClass.TestInitialize was called
-            Console: LifeCycleClassCleanupEndOfAssemblyAndBeforeEachDerivedClass.TestMethod was called
-            Console: LifeCycleClassCleanupEndOfAssemblyAndBeforeEachDerivedClass.TestCleanup was called
-            {(targetFramework == "net6.0"
-                ? "Console: LifeCycleClassCleanupEndOfAssemblyAndBeforeEachDerivedClass.DisposeAsync was called\r\nConsole: LifeCycleClassCleanupEndOfAssemblyAndBeforeEachDerivedClass.Dispose was called"
-                : "Console: LifeCycleClassCleanupEndOfAssemblyAndBeforeEachDerivedClass.Dispose was called")}
-
-            """,
-            caseClassCleanupEndOfAssemblyAndBeforeEachDerivedClass.Messages[0].Text);
-        Assert.AreEqual(
-            $"""
-
-
-            Debug Trace:
-            {GenerateTraceDebugPrefixedMessage("LifeCycleClassCleanupEndOfAssemblyAndBeforeEachDerivedClass.ClassInitialize was called")}
-            {GenerateTraceDebugPrefixedMessage("LifeCycleClassCleanupEndOfAssemblyAndBeforeEachDerivedClass.ctor was called")}
-            {GenerateTraceDebugPrefixedMessage("LifeCycleClassCleanupEndOfAssemblyAndBeforeEachDerivedClass.TestInitialize was called")}
-            {GenerateTraceDebugPrefixedMessage("LifeCycleClassCleanupEndOfAssemblyAndBeforeEachDerivedClass.TestMethod was called")}
-            {GenerateTraceDebugPrefixedMessage("LifeCycleClassCleanupEndOfAssemblyAndBeforeEachDerivedClass.TestCleanup was called")}
-            {(targetFramework == "net6.0"
-                ? GenerateTraceDebugPrefixedMessage("LifeCycleClassCleanupEndOfAssemblyAndBeforeEachDerivedClass.DisposeAsync was called")
-                    + "\r\n"
-                    + GenerateTraceDebugPrefixedMessage("LifeCycleClassCleanupEndOfAssemblyAndBeforeEachDerivedClass.Dispose was called")
-                : GenerateTraceDebugPrefixedMessage("LifeCycleClassCleanupEndOfAssemblyAndBeforeEachDerivedClass.Dispose was called"))}
-
-            """,
-            caseClassCleanupEndOfAssemblyAndBeforeEachDerivedClass.Messages[1].Text);
-        Assert.AreEqual(
-            $"""
-
-
-            TestContext Messages:
-            LifeCycleClassCleanupEndOfAssemblyAndBeforeEachDerivedClass.ClassInitialize was called
-            LifeCycleClassCleanupEndOfAssemblyAndBeforeEachDerivedClass.ctor was called
-            LifeCycleClassCleanupEndOfAssemblyAndBeforeEachDerivedClass.TestInitialize was called
-            LifeCycleClassCleanupEndOfAssemblyAndBeforeEachDerivedClass.TestMethod was called
-            LifeCycleClassCleanupEndOfAssemblyAndBeforeEachDerivedClass.TestCleanup was called
-            {(targetFramework == "net6.0"
-                ? "LifeCycleClassCleanupEndOfAssemblyAndBeforeEachDerivedClass.DisposeAsync was called\r\nLifeCycleClassCleanupEndOfAssemblyAndBeforeEachDerivedClass.Dispose was called"
-                : "LifeCycleClassCleanupEndOfAssemblyAndBeforeEachDerivedClass.Dispose was called")}
-
-            """,
-            caseClassCleanupEndOfAssemblyAndBeforeEachDerivedClass.Messages[2].Text);
-
-        TestResult caseClassCleanupEndOfAssemblyAndNone = RunEventsHandler.PassedTests.Single(x => x.TestCase.FullyQualifiedName.Contains("LifeCycleClassCleanupEndOfAssemblyAndNone.TestMethod"));
-        Assert.AreEqual(TestOutcome.Passed, caseClassCleanupEndOfAssemblyAndNone.Outcome);
-        Assert.HasCount(3, caseClassCleanupEndOfAssemblyAndNone.Messages);
-        Assert.AreEqual(
-            $"""
-            Console: LifeCycleClassCleanupEndOfAssemblyAndNone.ClassInitialize was called
-            Console: LifeCycleClassCleanupEndOfAssemblyAndNone.ctor was called
-            Console: LifeCycleClassCleanupEndOfAssemblyAndNone.TestInitialize was called
-            Console: LifeCycleClassCleanupEndOfAssemblyAndNone.TestMethod was called
-            Console: LifeCycleClassCleanupEndOfAssemblyAndNone.TestCleanup was called
-            {(targetFramework == "net6.0"
-                ? "Console: LifeCycleClassCleanupEndOfAssemblyAndNone.DisposeAsync was called\r\nConsole: LifeCycleClassCleanupEndOfAssemblyAndNone.Dispose was called"
-                : "Console: LifeCycleClassCleanupEndOfAssemblyAndNone.Dispose was called")}
-
-            """,
-            caseClassCleanupEndOfAssemblyAndNone.Messages[0].Text);
-        Assert.AreEqual(
-            $"""
-
-
-            Debug Trace:
-            {GenerateTraceDebugPrefixedMessage("LifeCycleClassCleanupEndOfAssemblyAndNone.ClassInitialize was called")}
-            {GenerateTraceDebugPrefixedMessage("LifeCycleClassCleanupEndOfAssemblyAndNone.ctor was called")}
-            {GenerateTraceDebugPrefixedMessage("LifeCycleClassCleanupEndOfAssemblyAndNone.TestInitialize was called")}
-            {GenerateTraceDebugPrefixedMessage("LifeCycleClassCleanupEndOfAssemblyAndNone.TestMethod was called")}
-            {GenerateTraceDebugPrefixedMessage("LifeCycleClassCleanupEndOfAssemblyAndNone.TestCleanup was called")}
-            {(targetFramework == "net6.0"
-                ? GenerateTraceDebugPrefixedMessage("LifeCycleClassCleanupEndOfAssemblyAndNone.DisposeAsync was called")
-                    + "\r\n"
-                    + GenerateTraceDebugPrefixedMessage("LifeCycleClassCleanupEndOfAssemblyAndNone.Dispose was called")
-                : GenerateTraceDebugPrefixedMessage("LifeCycleClassCleanupEndOfAssemblyAndNone.Dispose was called"))}
-
-            """,
-            caseClassCleanupEndOfAssemblyAndNone.Messages[1].Text);
-        Assert.AreEqual(
-            $"""
-
-
-            TestContext Messages:
-            LifeCycleClassCleanupEndOfAssemblyAndNone.ClassInitialize was called
-            LifeCycleClassCleanupEndOfAssemblyAndNone.ctor was called
-            LifeCycleClassCleanupEndOfAssemblyAndNone.TestInitialize was called
-            LifeCycleClassCleanupEndOfAssemblyAndNone.TestMethod was called
-            LifeCycleClassCleanupEndOfAssemblyAndNone.TestCleanup was called
-            {(targetFramework == "net6.0"
-                ? "LifeCycleClassCleanupEndOfAssemblyAndNone.DisposeAsync was called\r\nLifeCycleClassCleanupEndOfAssemblyAndNone.Dispose was called"
-                : "LifeCycleClassCleanupEndOfAssemblyAndNone.Dispose was called")}
-
-            """,
-            caseClassCleanupEndOfAssemblyAndNone.Messages[2].Text);
-
-        TestResult caseClassCleanupEndOfClassAndBeforeEachDerivedClass = RunEventsHandler.PassedTests.Single(x => x.TestCase.FullyQualifiedName.Contains("LifeCycleClassCleanupEndOfClassAndBeforeEachDerivedClass.TestMethod"));
         Assert.AreEqual(TestOutcome.Passed, caseClassCleanupEndOfClassAndBeforeEachDerivedClass.Outcome);
         Assert.HasCount(3, caseClassCleanupEndOfClassAndBeforeEachDerivedClass.Messages);
         Assert.AreEqual(
->>>>>>> 2be942bf
             $"""
             Console: LifeCycleClassCleanupEndOfClassAndBeforeEachDerivedClass.ClassInitialize was called
             Console: LifeCycleClassCleanupEndOfClassAndBeforeEachDerivedClass.ctor was called
@@ -1111,136 +838,10 @@
             """,
             caseClassCleanupEndOfClassAndNone.Messages[2].Text);
 
-<<<<<<< HEAD
         Microsoft.VisualStudio.TestPlatform.ObjectModel.TestResult caseDerivedClassCleanupEndOfClassAndBeforeEachDerivedClass = RunEventsHandler.PassedTests.Single(x => x.TestCase.FullyQualifiedName.Contains("LifeCycleDerivedClassCleanupEndOfClassAndBeforeEachDerivedClass.DerivedClassTestMethod"));
-        caseDerivedClassCleanupEndOfClassAndBeforeEachDerivedClass.Outcome.Should().Be(Microsoft.VisualStudio.TestPlatform.ObjectModel.TestOutcome.Passed);
-        caseDerivedClassCleanupEndOfClassAndBeforeEachDerivedClass.Messages.Should().HaveCount(3);
-        caseDerivedClassCleanupEndOfClassAndBeforeEachDerivedClass.Messages[0].Text.Should().Be(
-=======
-        TestResult caseDerivedClassCleanupEndOfAssemblyAndBeforeEachDerivedClass = RunEventsHandler.PassedTests.Single(x => x.TestCase.FullyQualifiedName.Contains("LifeCycleDerivedClassCleanupEndOfAssemblyAndBeforeEachDerivedClass.DerivedClassTestMethod"));
-        Assert.AreEqual(TestOutcome.Passed, caseDerivedClassCleanupEndOfAssemblyAndBeforeEachDerivedClass.Outcome);
-        Assert.HasCount(3, caseDerivedClassCleanupEndOfAssemblyAndBeforeEachDerivedClass.Messages);
-        Assert.AreEqual(
-            $"""
-            Console: LifeCycleDerivedClassCleanupEndOfAssemblyAndBeforeEachDerivedClass.ClassInitialize was called
-            Console: LifeCycleClassCleanupEndOfAssemblyAndBeforeEachDerivedClass.ctor was called
-            Console: LifeCycleDerivedClassCleanupEndOfAssemblyAndBeforeEachDerivedClass.ctor was called
-            Console: LifeCycleClassCleanupEndOfAssemblyAndBeforeEachDerivedClass.TestInitialize was called
-            Console: LifeCycleDerivedClassCleanupEndOfAssemblyAndBeforeEachDerivedClass.TestInitialize was called
-            Console: LifeCycleDerivedClassCleanupEndOfAssemblyAndBeforeEachDerivedClass.TestMethod was called
-            Console: LifeCycleDerivedClassCleanupEndOfAssemblyAndBeforeEachDerivedClass.TestCleanup was called
-            Console: LifeCycleClassCleanupEndOfAssemblyAndBeforeEachDerivedClass.TestCleanup was called
-            {(targetFramework == "net6.0"
-                ? "Console: LifeCycleClassCleanupEndOfAssemblyAndBeforeEachDerivedClass.DisposeAsync was called\r\nConsole: LifeCycleClassCleanupEndOfAssemblyAndBeforeEachDerivedClass.Dispose was called"
-                : "Console: LifeCycleClassCleanupEndOfAssemblyAndBeforeEachDerivedClass.Dispose was called")}
-
-            """,
-            caseDerivedClassCleanupEndOfAssemblyAndBeforeEachDerivedClass.Messages[0].Text);
-        Assert.AreEqual(
-            $"""
-
-
-            Debug Trace:
-            {GenerateTraceDebugPrefixedMessage("LifeCycleDerivedClassCleanupEndOfAssemblyAndBeforeEachDerivedClass.ClassInitialize was called")}
-            {GenerateTraceDebugPrefixedMessage("LifeCycleClassCleanupEndOfAssemblyAndBeforeEachDerivedClass.ctor was called")}
-            {GenerateTraceDebugPrefixedMessage("LifeCycleDerivedClassCleanupEndOfAssemblyAndBeforeEachDerivedClass.ctor was called")}
-            {GenerateTraceDebugPrefixedMessage("LifeCycleClassCleanupEndOfAssemblyAndBeforeEachDerivedClass.TestInitialize was called")}
-            {GenerateTraceDebugPrefixedMessage("LifeCycleDerivedClassCleanupEndOfAssemblyAndBeforeEachDerivedClass.TestInitialize was called")}
-            {GenerateTraceDebugPrefixedMessage("LifeCycleDerivedClassCleanupEndOfAssemblyAndBeforeEachDerivedClass.TestMethod was called")}
-            {GenerateTraceDebugPrefixedMessage("LifeCycleDerivedClassCleanupEndOfAssemblyAndBeforeEachDerivedClass.TestCleanup was called")}
-            {GenerateTraceDebugPrefixedMessage("LifeCycleClassCleanupEndOfAssemblyAndBeforeEachDerivedClass.TestCleanup was called")}
-            {(targetFramework == "net6.0"
-                ? GenerateTraceDebugPrefixedMessage("LifeCycleClassCleanupEndOfAssemblyAndBeforeEachDerivedClass.DisposeAsync was called")
-                    + "\r\n"
-                    + GenerateTraceDebugPrefixedMessage("LifeCycleClassCleanupEndOfAssemblyAndBeforeEachDerivedClass.Dispose was called")
-                : GenerateTraceDebugPrefixedMessage("LifeCycleClassCleanupEndOfAssemblyAndBeforeEachDerivedClass.Dispose was called"))}
-
-            """,
-            caseDerivedClassCleanupEndOfAssemblyAndBeforeEachDerivedClass.Messages[1].Text);
-        Assert.AreEqual(
-            $"""
-
-
-            TestContext Messages:
-            LifeCycleDerivedClassCleanupEndOfAssemblyAndBeforeEachDerivedClass.ClassInitialize was called
-            LifeCycleClassCleanupEndOfAssemblyAndBeforeEachDerivedClass.ctor was called
-            LifeCycleDerivedClassCleanupEndOfAssemblyAndBeforeEachDerivedClass.ctor was called
-            LifeCycleClassCleanupEndOfAssemblyAndBeforeEachDerivedClass.TestInitialize was called
-            LifeCycleDerivedClassCleanupEndOfAssemblyAndBeforeEachDerivedClass.TestInitialize was called
-            LifeCycleDerivedClassCleanupEndOfAssemblyAndBeforeEachDerivedClass.TestMethod was called
-            LifeCycleDerivedClassCleanupEndOfAssemblyAndBeforeEachDerivedClass.TestCleanup was called
-            LifeCycleClassCleanupEndOfAssemblyAndBeforeEachDerivedClass.TestCleanup was called
-            {(targetFramework == "net6.0"
-                ? "LifeCycleClassCleanupEndOfAssemblyAndBeforeEachDerivedClass.DisposeAsync was called\r\nLifeCycleClassCleanupEndOfAssemblyAndBeforeEachDerivedClass.Dispose was called"
-                : "LifeCycleClassCleanupEndOfAssemblyAndBeforeEachDerivedClass.Dispose was called")}
-
-            """,
-            caseDerivedClassCleanupEndOfAssemblyAndBeforeEachDerivedClass.Messages[2].Text);
-
-        TestResult caseDerivedClassCleanupEndOfAssemblyAndNone = RunEventsHandler.PassedTests.Single(x => x.TestCase.FullyQualifiedName.Contains("LifeCycleDerivedClassCleanupEndOfAssemblyAndNone.DerivedClassTestMethod"));
-        Assert.AreEqual(TestOutcome.Passed, caseDerivedClassCleanupEndOfAssemblyAndNone.Outcome);
-        Assert.HasCount(3, caseDerivedClassCleanupEndOfAssemblyAndNone.Messages);
-        Assert.AreEqual(
-            $"""
-            Console: LifeCycleDerivedClassCleanupEndOfAssemblyAndNone.ClassInitialize was called
-            Console: LifeCycleClassCleanupEndOfAssemblyAndNone.ctor was called
-            Console: LifeCycleDerivedClassCleanupEndOfAssemblyAndNone.ctor was called
-            Console: LifeCycleClassCleanupEndOfAssemblyAndNone.TestInitialize was called
-            Console: LifeCycleDerivedClassCleanupEndOfAssemblyAndNone.TestInitialize was called
-            Console: LifeCycleDerivedClassCleanupEndOfAssemblyAndNone.TestMethod was called
-            Console: LifeCycleDerivedClassCleanupEndOfAssemblyAndNone.TestCleanup was called
-            Console: LifeCycleClassCleanupEndOfAssemblyAndNone.TestCleanup was called
-            {(targetFramework == "net6.0"
-                ? "Console: LifeCycleClassCleanupEndOfAssemblyAndNone.DisposeAsync was called\r\nConsole: LifeCycleClassCleanupEndOfAssemblyAndNone.Dispose was called"
-                : "Console: LifeCycleClassCleanupEndOfAssemblyAndNone.Dispose was called")}
-
-            """,
-            caseDerivedClassCleanupEndOfAssemblyAndNone.Messages[0].Text);
-        Assert.AreEqual(
-            $"""
-
-
-            Debug Trace:
-            {GenerateTraceDebugPrefixedMessage("LifeCycleDerivedClassCleanupEndOfAssemblyAndNone.ClassInitialize was called")}
-            {GenerateTraceDebugPrefixedMessage("LifeCycleClassCleanupEndOfAssemblyAndNone.ctor was called")}
-            {GenerateTraceDebugPrefixedMessage("LifeCycleDerivedClassCleanupEndOfAssemblyAndNone.ctor was called")}
-            {GenerateTraceDebugPrefixedMessage("LifeCycleClassCleanupEndOfAssemblyAndNone.TestInitialize was called")}
-            {GenerateTraceDebugPrefixedMessage("LifeCycleDerivedClassCleanupEndOfAssemblyAndNone.TestInitialize was called")}
-            {GenerateTraceDebugPrefixedMessage("LifeCycleDerivedClassCleanupEndOfAssemblyAndNone.TestMethod was called")}
-            {GenerateTraceDebugPrefixedMessage("LifeCycleDerivedClassCleanupEndOfAssemblyAndNone.TestCleanup was called")}
-            {GenerateTraceDebugPrefixedMessage("LifeCycleClassCleanupEndOfAssemblyAndNone.TestCleanup was called")}
-            {(targetFramework == "net6.0"
-                ? GenerateTraceDebugPrefixedMessage("LifeCycleClassCleanupEndOfAssemblyAndNone.DisposeAsync was called")
-                    + "\r\n"
-                    + GenerateTraceDebugPrefixedMessage("LifeCycleClassCleanupEndOfAssemblyAndNone.Dispose was called")
-                : GenerateTraceDebugPrefixedMessage("LifeCycleClassCleanupEndOfAssemblyAndNone.Dispose was called"))}
-
-            """,
-            caseDerivedClassCleanupEndOfAssemblyAndNone.Messages[1].Text);
-        Assert.AreEqual(
-            $"""
-
-
-            TestContext Messages:
-            LifeCycleDerivedClassCleanupEndOfAssemblyAndNone.ClassInitialize was called
-            LifeCycleClassCleanupEndOfAssemblyAndNone.ctor was called
-            LifeCycleDerivedClassCleanupEndOfAssemblyAndNone.ctor was called
-            LifeCycleClassCleanupEndOfAssemblyAndNone.TestInitialize was called
-            LifeCycleDerivedClassCleanupEndOfAssemblyAndNone.TestInitialize was called
-            LifeCycleDerivedClassCleanupEndOfAssemblyAndNone.TestMethod was called
-            LifeCycleDerivedClassCleanupEndOfAssemblyAndNone.TestCleanup was called
-            LifeCycleClassCleanupEndOfAssemblyAndNone.TestCleanup was called
-            {(targetFramework == "net6.0"
-                ? "LifeCycleClassCleanupEndOfAssemblyAndNone.DisposeAsync was called\r\nLifeCycleClassCleanupEndOfAssemblyAndNone.Dispose was called"
-                : "LifeCycleClassCleanupEndOfAssemblyAndNone.Dispose was called")}
-
-            """,
-            caseDerivedClassCleanupEndOfAssemblyAndNone.Messages[2].Text);
-        TestResult caseDerivedClassCleanupEndOfClassAndBeforeEachDerivedClass = RunEventsHandler.PassedTests.Single(x => x.TestCase.FullyQualifiedName.Contains("LifeCycleDerivedClassCleanupEndOfClassAndBeforeEachDerivedClass.DerivedClassTestMethod"));
         Assert.AreEqual(TestOutcome.Passed, caseDerivedClassCleanupEndOfClassAndBeforeEachDerivedClass.Outcome);
         Assert.HasCount(3, caseDerivedClassCleanupEndOfClassAndBeforeEachDerivedClass.Messages);
         Assert.AreEqual(
->>>>>>> 2be942bf
             $"""
             Console: LifeCycleDerivedClassCleanupEndOfClassAndBeforeEachDerivedClass.ClassInitialize was called
             Console: LifeCycleClassCleanupEndOfClassAndBeforeEachDerivedClass.ctor was called
@@ -1357,130 +958,10 @@
             """,
             caseDerivedClassCleanupEndOfClassAndNone.Messages[2].Text);
 
-<<<<<<< HEAD
         Microsoft.VisualStudio.TestPlatform.ObjectModel.TestResult caseDerivedClassCleanupEndOfClassAndBeforeEachDerivedClassParentTestMethod = RunEventsHandler.PassedTests.Single(x => x.TestCase.FullyQualifiedName.Contains("LifeCycleDerivedClassCleanupEndOfClassAndBeforeEachDerivedClass.TestMethod"));
-        caseDerivedClassCleanupEndOfClassAndBeforeEachDerivedClassParentTestMethod.Outcome.Should().Be(Microsoft.VisualStudio.TestPlatform.ObjectModel.TestOutcome.Passed);
-        caseDerivedClassCleanupEndOfClassAndBeforeEachDerivedClassParentTestMethod.Messages.Should().HaveCount(3);
-        caseDerivedClassCleanupEndOfClassAndBeforeEachDerivedClassParentTestMethod.Messages[0].Text.Should().Be(
-=======
-        TestResult caseDerivedClassCleanupEndOfAssemblyAndBeforeEachDerivedClassParentTestMethod = RunEventsHandler.PassedTests.Single(x => x.TestCase.FullyQualifiedName.Contains("LifeCycleDerivedClassCleanupEndOfAssemblyAndBeforeEachDerivedClass.TestMethod"));
-        Assert.AreEqual(TestOutcome.Passed, caseDerivedClassCleanupEndOfAssemblyAndBeforeEachDerivedClassParentTestMethod.Outcome);
-        Assert.HasCount(3, caseDerivedClassCleanupEndOfAssemblyAndBeforeEachDerivedClassParentTestMethod.Messages);
-        Assert.AreEqual(
-            $"""
-            Console: LifeCycleClassCleanupEndOfAssemblyAndBeforeEachDerivedClass.ctor was called
-            Console: LifeCycleDerivedClassCleanupEndOfAssemblyAndBeforeEachDerivedClass.ctor was called
-            Console: LifeCycleClassCleanupEndOfAssemblyAndBeforeEachDerivedClass.TestInitialize was called
-            Console: LifeCycleDerivedClassCleanupEndOfAssemblyAndBeforeEachDerivedClass.TestInitialize was called
-            Console: LifeCycleClassCleanupEndOfAssemblyAndBeforeEachDerivedClass.TestMethod was called
-            Console: LifeCycleDerivedClassCleanupEndOfAssemblyAndBeforeEachDerivedClass.TestCleanup was called
-            Console: LifeCycleClassCleanupEndOfAssemblyAndBeforeEachDerivedClass.TestCleanup was called
-            {(targetFramework == "net6.0"
-                ? "Console: LifeCycleClassCleanupEndOfAssemblyAndBeforeEachDerivedClass.DisposeAsync was called\r\nConsole: LifeCycleClassCleanupEndOfAssemblyAndBeforeEachDerivedClass.Dispose was called"
-                : "Console: LifeCycleClassCleanupEndOfAssemblyAndBeforeEachDerivedClass.Dispose was called")}
-
-            """,
-            caseDerivedClassCleanupEndOfAssemblyAndBeforeEachDerivedClassParentTestMethod.Messages[0].Text);
-        Assert.AreEqual(
-            $"""
-
-
-            Debug Trace:
-            {GenerateTraceDebugPrefixedMessage("LifeCycleClassCleanupEndOfAssemblyAndBeforeEachDerivedClass.ctor was called")}
-            {GenerateTraceDebugPrefixedMessage("LifeCycleDerivedClassCleanupEndOfAssemblyAndBeforeEachDerivedClass.ctor was called")}
-            {GenerateTraceDebugPrefixedMessage("LifeCycleClassCleanupEndOfAssemblyAndBeforeEachDerivedClass.TestInitialize was called")}
-            {GenerateTraceDebugPrefixedMessage("LifeCycleDerivedClassCleanupEndOfAssemblyAndBeforeEachDerivedClass.TestInitialize was called")}
-            {GenerateTraceDebugPrefixedMessage("LifeCycleClassCleanupEndOfAssemblyAndBeforeEachDerivedClass.TestMethod was called")}
-            {GenerateTraceDebugPrefixedMessage("LifeCycleDerivedClassCleanupEndOfAssemblyAndBeforeEachDerivedClass.TestCleanup was called")}
-            {GenerateTraceDebugPrefixedMessage("LifeCycleClassCleanupEndOfAssemblyAndBeforeEachDerivedClass.TestCleanup was called")}
-            {(targetFramework == "net6.0"
-                ? GenerateTraceDebugPrefixedMessage("LifeCycleClassCleanupEndOfAssemblyAndBeforeEachDerivedClass.DisposeAsync was called")
-                    + "\r\n"
-                    + GenerateTraceDebugPrefixedMessage("LifeCycleClassCleanupEndOfAssemblyAndBeforeEachDerivedClass.Dispose was called")
-                : GenerateTraceDebugPrefixedMessage("LifeCycleClassCleanupEndOfAssemblyAndBeforeEachDerivedClass.Dispose was called"))}
-
-            """,
-            caseDerivedClassCleanupEndOfAssemblyAndBeforeEachDerivedClassParentTestMethod.Messages[1].Text);
-        Assert.AreEqual(
-            $"""
-
-
-            TestContext Messages:
-            LifeCycleClassCleanupEndOfAssemblyAndBeforeEachDerivedClass.ctor was called
-            LifeCycleDerivedClassCleanupEndOfAssemblyAndBeforeEachDerivedClass.ctor was called
-            LifeCycleClassCleanupEndOfAssemblyAndBeforeEachDerivedClass.TestInitialize was called
-            LifeCycleDerivedClassCleanupEndOfAssemblyAndBeforeEachDerivedClass.TestInitialize was called
-            LifeCycleClassCleanupEndOfAssemblyAndBeforeEachDerivedClass.TestMethod was called
-            LifeCycleDerivedClassCleanupEndOfAssemblyAndBeforeEachDerivedClass.TestCleanup was called
-            LifeCycleClassCleanupEndOfAssemblyAndBeforeEachDerivedClass.TestCleanup was called
-            {(targetFramework == "net6.0"
-                ? "LifeCycleClassCleanupEndOfAssemblyAndBeforeEachDerivedClass.DisposeAsync was called\r\nLifeCycleClassCleanupEndOfAssemblyAndBeforeEachDerivedClass.Dispose was called"
-                : "LifeCycleClassCleanupEndOfAssemblyAndBeforeEachDerivedClass.Dispose was called")}
-
-            """,
-            caseDerivedClassCleanupEndOfAssemblyAndBeforeEachDerivedClassParentTestMethod.Messages[2].Text);
-
-        TestResult caseDerivedClassCleanupEndOfAssemblyAndNoneParentTestMethod = RunEventsHandler.PassedTests.Single(x => x.TestCase.FullyQualifiedName.Contains("LifeCycleDerivedClassCleanupEndOfAssemblyAndNone.TestMethod"));
-        Assert.AreEqual(TestOutcome.Passed, caseDerivedClassCleanupEndOfAssemblyAndNoneParentTestMethod.Outcome);
-        Assert.HasCount(3, caseDerivedClassCleanupEndOfAssemblyAndNoneParentTestMethod.Messages);
-        Assert.AreEqual(
-            $"""
-            Console: LifeCycleClassCleanupEndOfAssemblyAndNone.ctor was called
-            Console: LifeCycleDerivedClassCleanupEndOfAssemblyAndNone.ctor was called
-            Console: LifeCycleClassCleanupEndOfAssemblyAndNone.TestInitialize was called
-            Console: LifeCycleDerivedClassCleanupEndOfAssemblyAndNone.TestInitialize was called
-            Console: LifeCycleClassCleanupEndOfAssemblyAndNone.TestMethod was called
-            Console: LifeCycleDerivedClassCleanupEndOfAssemblyAndNone.TestCleanup was called
-            Console: LifeCycleClassCleanupEndOfAssemblyAndNone.TestCleanup was called
-            {(targetFramework == "net6.0"
-                ? "Console: LifeCycleClassCleanupEndOfAssemblyAndNone.DisposeAsync was called\r\nConsole: LifeCycleClassCleanupEndOfAssemblyAndNone.Dispose was called"
-                : "Console: LifeCycleClassCleanupEndOfAssemblyAndNone.Dispose was called")}
-
-            """,
-            caseDerivedClassCleanupEndOfAssemblyAndNoneParentTestMethod.Messages[0].Text);
-        Assert.AreEqual(
-            $"""
-
-
-            Debug Trace:
-            {GenerateTraceDebugPrefixedMessage("LifeCycleClassCleanupEndOfAssemblyAndNone.ctor was called")}
-            {GenerateTraceDebugPrefixedMessage("LifeCycleDerivedClassCleanupEndOfAssemblyAndNone.ctor was called")}
-            {GenerateTraceDebugPrefixedMessage("LifeCycleClassCleanupEndOfAssemblyAndNone.TestInitialize was called")}
-            {GenerateTraceDebugPrefixedMessage("LifeCycleDerivedClassCleanupEndOfAssemblyAndNone.TestInitialize was called")}
-            {GenerateTraceDebugPrefixedMessage("LifeCycleClassCleanupEndOfAssemblyAndNone.TestMethod was called")}
-            {GenerateTraceDebugPrefixedMessage("LifeCycleDerivedClassCleanupEndOfAssemblyAndNone.TestCleanup was called")}
-            {GenerateTraceDebugPrefixedMessage("LifeCycleClassCleanupEndOfAssemblyAndNone.TestCleanup was called")}
-            {(targetFramework == "net6.0"
-                ? GenerateTraceDebugPrefixedMessage("LifeCycleClassCleanupEndOfAssemblyAndNone.DisposeAsync was called")
-                    + "\r\n"
-                    + GenerateTraceDebugPrefixedMessage("LifeCycleClassCleanupEndOfAssemblyAndNone.Dispose was called")
-                : GenerateTraceDebugPrefixedMessage("LifeCycleClassCleanupEndOfAssemblyAndNone.Dispose was called"))}
-
-            """,
-            caseDerivedClassCleanupEndOfAssemblyAndNoneParentTestMethod.Messages[1].Text);
-        Assert.AreEqual(
-            $"""
-
-
-            TestContext Messages:
-            LifeCycleClassCleanupEndOfAssemblyAndNone.ctor was called
-            LifeCycleDerivedClassCleanupEndOfAssemblyAndNone.ctor was called
-            LifeCycleClassCleanupEndOfAssemblyAndNone.TestInitialize was called
-            LifeCycleDerivedClassCleanupEndOfAssemblyAndNone.TestInitialize was called
-            LifeCycleClassCleanupEndOfAssemblyAndNone.TestMethod was called
-            LifeCycleDerivedClassCleanupEndOfAssemblyAndNone.TestCleanup was called
-            LifeCycleClassCleanupEndOfAssemblyAndNone.TestCleanup was called
-            {(targetFramework == "net6.0"
-                ? "LifeCycleClassCleanupEndOfAssemblyAndNone.DisposeAsync was called\r\nLifeCycleClassCleanupEndOfAssemblyAndNone.Dispose was called"
-                : "LifeCycleClassCleanupEndOfAssemblyAndNone.Dispose was called")}
-
-            """,
-            caseDerivedClassCleanupEndOfAssemblyAndNoneParentTestMethod.Messages[2].Text);
-        TestResult caseDerivedClassCleanupEndOfClassAndBeforeEachDerivedClassParentTestMethod = RunEventsHandler.PassedTests.Single(x => x.TestCase.FullyQualifiedName.Contains("LifeCycleDerivedClassCleanupEndOfClassAndBeforeEachDerivedClass.TestMethod"));
         Assert.AreEqual(TestOutcome.Passed, caseDerivedClassCleanupEndOfClassAndBeforeEachDerivedClassParentTestMethod.Outcome);
         Assert.HasCount(3, caseDerivedClassCleanupEndOfClassAndBeforeEachDerivedClassParentTestMethod.Messages);
         Assert.AreEqual(
->>>>>>> 2be942bf
             $"""
             Console: LifeCycleClassCleanupEndOfClassAndBeforeEachDerivedClass.ctor was called
             Console: LifeCycleDerivedClassCleanupEndOfClassAndBeforeEachDerivedClass.ctor was called
@@ -1601,17 +1082,9 @@
             caseDerivedClassCleanupEndOfClassAndNoneParentTestMethod.Messages[2].Text);
 
         // Test the parent test method.
-<<<<<<< HEAD
         Microsoft.VisualStudio.TestPlatform.ObjectModel.TestResult caseDerivedClassInitializeNoneAndClassCleanupBeforeEachDerivedClassParentTestMethod = RunEventsHandler.PassedTests.Single(x => x.TestCase.FullyQualifiedName.Contains("LifeCycleDerivedClassInitializeNoneAndClassCleanupBeforeEachDerivedClass.TestMethod"));
-        caseDerivedClassInitializeNoneAndClassCleanupBeforeEachDerivedClassParentTestMethod.Outcome.Should().Be(Microsoft.VisualStudio.TestPlatform.ObjectModel.TestOutcome.Passed);
-        caseDerivedClassInitializeNoneAndClassCleanupBeforeEachDerivedClassParentTestMethod.Messages.Should().HaveCount(3);
-=======
-        // We are seeing all the ClassCleanup EndOfAssembly (or nothing set - as it's the default) being reported
-        // here as this is the last test to run.
-        TestResult caseDerivedClassInitializeNoneAndClassCleanupBeforeEachDerivedClassParentTestMethod = RunEventsHandler.PassedTests.Single(x => x.TestCase.FullyQualifiedName.Contains("LifeCycleDerivedClassInitializeNoneAndClassCleanupBeforeEachDerivedClass.TestMethod"));
         Assert.AreEqual(TestOutcome.Passed, caseDerivedClassInitializeNoneAndClassCleanupBeforeEachDerivedClassParentTestMethod.Outcome);
         Assert.HasCount(3, caseDerivedClassInitializeNoneAndClassCleanupBeforeEachDerivedClassParentTestMethod.Messages);
->>>>>>> 2be942bf
 
         // Locally, netfx calls seems to be respecting the order of the cleanup while it is not stable for netcore.
         // But local order is not the same on various machines. I am not sure whether we should be committing to a
@@ -1726,9 +1199,9 @@
             testCaseFilter: "FullyQualifiedName~LifecycleInheritance",
             targetFramework: "net462");
 
-        Assert.HasCount(10, RunEventsHandler.PassedTests);
-
-        TestResult testMethod1 = RunEventsHandler.PassedTests.Single(x => x.TestCase.FullyQualifiedName.EndsWith("TestClassDerived_EndOfClass.TestMethod", StringComparison.Ordinal));
+        Assert.HasCount(3, RunEventsHandler.PassedTests);
+
+        Microsoft.VisualStudio.TestPlatform.ObjectModel.TestResult testMethod1 = RunEventsHandler.PassedTests.Single(x => x.TestCase.FullyQualifiedName.EndsWith("TestClassDerived_EndOfClass.TestMethod", StringComparison.Ordinal));
         Assert.AreEqual(
             """
             Console: AssemblyInit was called
@@ -1736,19 +1209,9 @@
             TestClassDerived_EndOfClass: TestMethod
             TestClassBaseEndOfClass: ClassCleanup
 
-            """,
-            testMethod1.Messages[0].Text);
-
-        TestResult testMethod2 = RunEventsHandler.PassedTests.Single(x => x.TestCase.FullyQualifiedName.EndsWith("TestClassDerived_EndOfAssembly.TestMethod", StringComparison.Ordinal));
-        Assert.AreEqual(
-            """
-            TestClassBaseEndOfAssembly: ClassInitialize
-            TestClassDerived_EndOfAssembly: TestMethod
-
-            """,
-            testMethod2.Messages[0].Text);
-
-        TestResult testMethod3 = RunEventsHandler.PassedTests.Single(x => x.TestCase.FullyQualifiedName.EndsWith("TestClassDerivedEndOfClass_EndOfClassEndOfClass.TestMethod", StringComparison.Ordinal));
+            """, testMethod1.Messages[0].Text);
+
+        Microsoft.VisualStudio.TestPlatform.ObjectModel.TestResult testMethod2 = RunEventsHandler.PassedTests.Single(x => x.TestCase.FullyQualifiedName.EndsWith("TestClassDerivedEndOfClass_EndOfClassEndOfClass.TestMethod", StringComparison.Ordinal));
         Assert.AreEqual(
             """
             TestClassBaseEndOfClass: ClassInitialize
@@ -1758,10 +1221,9 @@
             TestClassIntermediateEndOfClassBaseEndOfClass: ClassCleanup
             TestClassBaseEndOfClass: ClassCleanup
 
-            """,
-            testMethod3.Messages[0].Text);
-
-        TestResult testMethod4 = RunEventsHandler.PassedTests.Single(x => x.TestCase.FullyQualifiedName.EndsWith("TestClassDerived_EndOfClassEndOfClass.TestMethod", StringComparison.Ordinal));
+            """, testMethod2.Messages[0].Text);
+
+        Microsoft.VisualStudio.TestPlatform.ObjectModel.TestResult testMethod3 = RunEventsHandler.PassedTests.Single(x => x.TestCase.FullyQualifiedName.EndsWith("TestClassDerived_EndOfClassEndOfClass.TestMethod", StringComparison.Ordinal));
         Assert.AreEqual(
             """
             TestClassBaseEndOfClass: ClassInitialize
@@ -1769,86 +1231,9 @@
             TestClassDerived_EndOfClassEndOfClass: TestMethod
             TestClassIntermediateEndOfClassBaseEndOfClass: ClassCleanup
             TestClassBaseEndOfClass: ClassCleanup
-
-            """,
-            testMethod4.Messages[0].Text);
-
-        TestResult testMethod5 = RunEventsHandler.PassedTests.Single(x => x.TestCase.FullyQualifiedName.EndsWith("TestClassDerivedEndOfClass_EndOfClassEndOfAssembly.TestMethod", StringComparison.Ordinal));
-        Assert.AreEqual(
-            """
-            TestClassBaseEndOfAssembly: ClassInitialize
-            TestClassIntermediateEndOfClassBaseEndOfAssembly: ClassInitialize
-            TestClassDerivedEndOfClass_EndOfClassEndOfAssembly: TestMethod
-            TestClassDerivedEndOfClass_EndOfClassEndOfAssembly: ClassCleanup
-            TestClassIntermediateEndOfClassBaseEndOfAssembly: ClassCleanup
-            TestClassBaseEndOfAssembly: ClassCleanup
-
-            """,
-            testMethod5.Messages[0].Text);
-
-        TestResult testMethod6 = RunEventsHandler.PassedTests.Single(x => x.TestCase.FullyQualifiedName.EndsWith("TestClassDerived_EndOfClassEndOfAssembly.TestMethod", StringComparison.Ordinal));
-        Assert.AreEqual(
-            """
-            TestClassBaseEndOfAssembly: ClassInitialize
-            TestClassIntermediateEndOfClassBaseEndOfAssembly: ClassInitialize
-            TestClassDerived_EndOfClassEndOfAssembly: TestMethod
-            TestClassIntermediateEndOfClassBaseEndOfAssembly: ClassCleanup
-            TestClassBaseEndOfAssembly: ClassCleanup
-
-            """,
-            testMethod6.Messages[0].Text);
-
-        TestResult testMethod7 = RunEventsHandler.PassedTests.Single(x => x.TestCase.FullyQualifiedName.EndsWith("TestClassDerivedEndOfClass_EndOfAssemblyEndOfClass.TestMethod", StringComparison.Ordinal));
-        Assert.AreEqual(
-            """
-            TestClassBaseEndOfClass: ClassInitialize
-            TestClassIntermediateEndOfAssemblyBaseEndOfClass: ClassInitialize
-            TestClassDerivedEndOfClass_EndOfAssemblyEndOfClass: TestMethod
-            TestClassDerivedEndOfClass_EndOfAssemblyEndOfClass: ClassCleanup
-            TestClassIntermediateEndOfAssemblyBaseEndOfClass: ClassCleanup
-            TestClassBaseEndOfClass: ClassCleanup
-
-            """,
-            testMethod7.Messages[0].Text);
-
-        TestResult testMethod8 = RunEventsHandler.PassedTests.Single(x => x.TestCase.FullyQualifiedName.EndsWith("TestClassDerived_EndOfAssemblyEndOfClass.TestMethod", StringComparison.Ordinal));
-        Assert.AreEqual(
-            """
-            TestClassBaseEndOfClass: ClassInitialize
-            TestClassIntermediateEndOfAssemblyBaseEndOfClass: ClassInitialize
-            TestClassDerived_EndOfAssemblyEndOfClass: TestMethod
-            TestClassIntermediateEndOfAssemblyBaseEndOfClass: ClassCleanup
-            TestClassBaseEndOfClass: ClassCleanup
-
-            """,
-            testMethod8.Messages[0].Text);
-
-        TestResult testMethod9 = RunEventsHandler.PassedTests.Single(x => x.TestCase.FullyQualifiedName.EndsWith("TestClassDerivedEndOfClass_EndOfAssemblyEndOfAssembly.TestMethod", StringComparison.Ordinal));
-        Assert.AreEqual(
-            """
-            TestClassBaseEndOfAssembly: ClassInitialize
-            TestClassIntermediateEndOfAssemblyBaseEndOfAssembly: ClassInitialize
-            TestClassDerivedEndOfClass_EndOfAssemblyEndOfAssembly: TestMethod
-            TestClassDerivedEndOfClass_EndOfAssemblyEndOfAssembly: ClassCleanup
-            TestClassIntermediateEndOfAssemblyBaseEndOfAssembly: ClassCleanup
-            TestClassBaseEndOfAssembly: ClassCleanup
-
-            """,
-            testMethod9.Messages[0].Text);
-
-        TestResult testMethod10 = RunEventsHandler.PassedTests.Single(x => x.TestCase.FullyQualifiedName.EndsWith("TestClassDerived_EndOfAssemblyEndOfAssembly.TestMethod", StringComparison.Ordinal));
-        Assert.AreEqual(
-            """
-            TestClassBaseEndOfAssembly: ClassInitialize
-            TestClassIntermediateEndOfAssemblyBaseEndOfAssembly: ClassInitialize
-            TestClassDerived_EndOfAssemblyEndOfAssembly: TestMethod
-            TestClassIntermediateEndOfAssemblyBaseEndOfAssembly: ClassCleanup
-            TestClassBaseEndOfAssembly: ClassCleanup
-            TestClassBaseEndOfAssembly: ClassCleanup
             Console: AssemblyCleanup was called
-
-            """,
-            testMethod10.Messages[0].Text);
+            
+            """, testMethod3.Messages[0].Text);
     }
 
     private static string GenerateTraceDebugPrefixedMessage(string message)
