﻿// Copyright (c) Microsoft Corporation. All rights reserved.
// Licensed under the MIT license. See LICENSE file in the project root for full license information.

using Microsoft.Testing.Platform.Acceptance.IntegrationTests;
using Microsoft.Testing.Platform.Acceptance.IntegrationTests.Helpers;

namespace MSTest.Acceptance.IntegrationTests;

[TestClass]
public class MSBuildRunnerTests : AcceptanceTestBase<NopAssetFixture>
{
    private const string AssetName = "MSTestProject";

    internal static IEnumerable<(string SingleTfmOrMultiTfm, BuildConfiguration BuildConfiguration, bool IsMultiTfm)> GetBuildMatrix()
    {
        foreach ((string SingleTfmOrMultiTfm, BuildConfiguration BuildConfiguration, bool IsMultiTfm) entry in GetBuildMatrixSingleAndMultiTfmBuildConfiguration())
        {
            yield return new(entry.SingleTfmOrMultiTfm, entry.BuildConfiguration, entry.IsMultiTfm);
        }
    }

    [TestMethod]
<<<<<<< HEAD
    [DynamicData(nameof(GetBuildMatrix), DynamicDataSourceType.Method)]
    public async Task MSBuildTestTarget_SingleAndMultiTfm_Should_Run_Solution_Tests(string singleTfmOrMultiTfm, BuildConfiguration buildConfiguration, bool isMultiTfm)
=======
    [DynamicData(nameof(GetBuildMatrix))]
    public async Task MSBuildTestTarget_SingleAndMultiTfm_Should_Run_Solution_Tests(string singleTfmOrMultiTfm, BuildConfiguration buildConfiguration, bool isMultiTfm, string command)
>>>>>>> aed6f053
    {
        // Get the template project
        using TestAsset generator = await TestAsset.GenerateAssetAsync(
           AssetName,
           CurrentMSTestSourceCode
           .PatchCodeWithReplace("$TargetFramework$", isMultiTfm ? $"<TargetFrameworks>{singleTfmOrMultiTfm}</TargetFrameworks>" : $"<TargetFramework>{singleTfmOrMultiTfm}</TargetFramework>")
           .PatchCodeWithReplace("$MicrosoftNETTestSdkVersion$", MicrosoftNETTestSdkVersion)
           .PatchCodeWithReplace("$MSTestVersion$", MSTestVersion)
           .PatchCodeWithReplace("$EnableMSTestRunner$", "<EnableMSTestRunner>true</EnableMSTestRunner>")
           .PatchCodeWithReplace("$OutputType$", "<OutputType>Exe</OutputType>")
           .PatchCodeWithReplace("$Extra$", string.Empty));

        string projectContent = File.ReadAllText(Directory.GetFiles(generator.TargetAssetPath, "MSTestProject.csproj", SearchOption.AllDirectories).Single());
        string testSourceContent = File.ReadAllText(Directory.GetFiles(generator.TargetAssetPath, "UnitTest1.cs", SearchOption.AllDirectories).Single());
        string nugetConfigContent = File.ReadAllText(Directory.GetFiles(generator.TargetAssetPath, "NuGet.config", SearchOption.AllDirectories).Single());

        // Create a solution with 3 projects
        using TempDirectory tempDirectory = new();
        string solutionFolder = Path.Combine(tempDirectory.Path, "Solution");
        VSSolution solution = new(solutionFolder, "MSTestSolution");
        string nugetFile = solution.AddOrUpdateFileContent("Nuget.config", nugetConfigContent);
        for (int i = 0; i < 3; i++)
        {
            CSharpProject project = solution.CreateCSharpProject($"TestProject{i}", isMultiTfm ? singleTfmOrMultiTfm.Split(';') : [singleTfmOrMultiTfm]);
            File.WriteAllText(project.ProjectFile, projectContent);
            project.AddOrUpdateFileContent("UnitTest1.cs", testSourceContent);
        }

        // Build the solution
        DotnetMuxerResult restoreResult = await DotnetCli.RunAsync($"restore -m:1 -nodeReuse:false {solution.SolutionFile} --configfile {nugetFile}", AcceptanceFixture.NuGetGlobalPackagesFolder.Path);
        restoreResult.AssertOutputDoesNotContain("An approximate best match of");

        DotnetMuxerResult testResult = await DotnetCli.RunAsync($"build --no-restore /t:Test -m:1 -nodeReuse:false {solution.SolutionFile}", AcceptanceFixture.NuGetGlobalPackagesFolder.Path, workingDirectory: generator.TargetAssetPath);

        if (isMultiTfm)
        {
            foreach (string tfm in singleTfmOrMultiTfm.Split(';'))
            {
                testResult.AssertOutputMatchesRegex($@"Tests succeeded: '.*TestProject0\..*' \[{tfm}\|x64\]");
                testResult.AssertOutputMatchesRegex($@"Tests succeeded: '.*TestProject1\..*' \[{tfm}\|x64\]");
                testResult.AssertOutputMatchesRegex($@"Tests succeeded: '.*TestProject2\..*' \[{tfm}\|x64\]");
            }
        }
        else
        {
            testResult.AssertOutputMatchesRegex($@"Tests succeeded: '.*TestProject0\..*' \[{singleTfmOrMultiTfm}\|x64\]");
            testResult.AssertOutputMatchesRegex($@"Tests succeeded: '.*TestProject1\..*' \[{singleTfmOrMultiTfm}\|x64\]");
            testResult.AssertOutputMatchesRegex($@"Tests succeeded: '.*TestProject2\..*' \[{singleTfmOrMultiTfm}\|x64\]");
        }
    }
}<|MERGE_RESOLUTION|>--- conflicted
+++ resolved
@@ -20,13 +20,8 @@
     }
 
     [TestMethod]
-<<<<<<< HEAD
-    [DynamicData(nameof(GetBuildMatrix), DynamicDataSourceType.Method)]
+    [DynamicData(nameof(GetBuildMatrix))]
     public async Task MSBuildTestTarget_SingleAndMultiTfm_Should_Run_Solution_Tests(string singleTfmOrMultiTfm, BuildConfiguration buildConfiguration, bool isMultiTfm)
-=======
-    [DynamicData(nameof(GetBuildMatrix))]
-    public async Task MSBuildTestTarget_SingleAndMultiTfm_Should_Run_Solution_Tests(string singleTfmOrMultiTfm, BuildConfiguration buildConfiguration, bool isMultiTfm, string command)
->>>>>>> aed6f053
     {
         // Get the template project
         using TestAsset generator = await TestAsset.GenerateAssetAsync(
