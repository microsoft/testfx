--- conflicted
+++ resolved
@@ -34,11 +34,7 @@
 </Project>
 
 #file dotnet.config
-<<<<<<< HEAD
-[dotnet.test:runner]
-=======
 [dotnet.test.runner]
->>>>>>> b66a5e19
 name= "VSTest"
 
 #file UnitTest1.cs
@@ -472,11 +468,7 @@
 </Project>
 
 #file dotnet.config
-<<<<<<< HEAD
-[dotnet.test:runner]
-=======
 [dotnet.test.runner]
->>>>>>> b66a5e19
 name= "VSTest"
 
 #file UnitTest1.cs
@@ -543,11 +535,7 @@
 }
 
 #file dotnet.config
-<<<<<<< HEAD
-[dotnet.test:runner]
-=======
 [dotnet.test.runner]
->>>>>>> b66a5e19
 name= "VSTest"
 """;
 
