﻿// Copyright (c) Microsoft Corporation. All rights reserved.
// Licensed under the MIT license. See LICENSE file in the project root for full license information.

using Microsoft.Testing.Platform.Acceptance.IntegrationTests;
using Microsoft.Testing.Platform.Acceptance.IntegrationTests.Helpers;
using Microsoft.Testing.Platform.Helpers;

namespace MSTest.Acceptance.IntegrationTests;

[TestClass]
public class GenericTestMethodTests : AcceptanceTestBase<GenericTestMethodTests.TestAssetFixture>
{
    [TestMethod]
    public async Task TestDifferentGenericMethodTestCases()
    {
        var testHost = TestHost.LocateFrom(AssetFixture.GetAssetPath("GenericTestMethodTests"), "GenericTestMethodTests", TargetFrameworks.NetCurrent);

        TestHostResult testHostResult = await testHost.ExecuteAsync();

        testHostResult.AssertExitCodeIs(ExitCodes.AtLeastOneTestFailed);
        testHostResult.AssertOutputMatchesRegex(
            """
            failed AMethodWithBadConstraints \(0\) \(\d+ms\)
              GenericArguments\[0], 'System\.Int32', on 'Void AMethodWithBadConstraints\[T]\(T\)' violates the constraint of type 'T'\.
                .+?
            failed NonParameterizedTestMethod \(\d+ms\)
              The generic test method 'NonParameterizedTestMethod' doesn't have arguments, so the generic parameter cannot be inferred\.
                .+?
            failed ParameterizedMethodSimple \(1\) \(\d+ms\)
              Assert\.Fail failed\. Test method 'ParameterizedMethodSimple' did run with parameter '1' and type 'System\.Byte'\.
                .+?
            failed ParameterizedMethodSimple \(2\) \(\d+ms\)
              Assert\.Fail failed\. Test method 'ParameterizedMethodSimple' did run with parameter '2' and type 'System\.Int32'\.
                .+?
            failed ParameterizedMethodSimple \("Hello world"\) \(\d+ms\)
              Assert\.Fail failed\. Test method 'ParameterizedMethodSimple' did run with parameter 'Hello world' and type 'System\.String'\.
                .+?
            failed ParameterizedMethodSimple \(null\) \(\d+ms\)
              Test method TestClass\.ParameterizedMethodSimple threw exception: 
              System\.InvalidOperationException: The type of the generic parameter 'T' could not be inferred\.
<<<<<<< HEAD
                at .+?
            failed ParameterizedMethodTwoGenericParametersAndFourMethodParameters \(1,"Hello world",2,3\) \(\d+ms\)
              Test method TestClass\.ParameterizedMethodTwoGenericParametersAndFourMethodParameters threw exception: 
              System\.InvalidOperationException: Found two conflicting types for generic parameter 'T2'\. The conflicting types are 'System\.Byte' and 'System\.Int32'\.
                at .+?
=======
                .+?
            failed ParameterizedMethodTwoGenericParametersAndFourMethodParameters \(1,"Hello world",2,3\) \(\d+ms\)
              Test method TestClass\.ParameterizedMethodTwoGenericParametersAndFourMethodParameters threw exception: 
              System\.InvalidOperationException: Found two conflicting types for generic parameter 'T2'\. The conflicting types are 'System\.Byte' and 'System\.Int32'\.
                .+?
>>>>>>> b66a5e19
            failed ParameterizedMethodTwoGenericParametersAndFourMethodParameters \(null,"Hello world","Hello again",3\) \(\d+ms\)
              Assert\.Fail failed\. Test method 'ParameterizedMethodTwoGenericParametersAndFourMethodParameters' did run with parameters '<null>', 'Hello world', 'Hello again', '3' and generic types 'System\.Int32', 'System\.String'\.
                .+?
            failed ParameterizedMethodTwoGenericParametersAndFourMethodParameters \("Hello hello","Hello world",null,null\) \(\d+ms\)
              Test method TestClass\.ParameterizedMethodTwoGenericParametersAndFourMethodParameters threw exception: 
              System\.InvalidOperationException: The type of the generic parameter 'T1' could not be inferred\.
<<<<<<< HEAD
                at .+?
            failed ParameterizedMethodTwoGenericParametersAndFourMethodParameters \(null,null,null,null\) \(\d+ms\)
              Test method TestClass\.ParameterizedMethodTwoGenericParametersAndFourMethodParameters threw exception: 
              System\.InvalidOperationException: The type of the generic parameter 'T1' could not be inferred\.
                at .+?
=======
                .+?
            failed ParameterizedMethodTwoGenericParametersAndFourMethodParameters \(null,null,null,null\) \(\d+ms\)
              Test method TestClass\.ParameterizedMethodTwoGenericParametersAndFourMethodParameters threw exception: 
              System\.InvalidOperationException: The type of the generic parameter 'T1' could not be inferred\.
                .+?
>>>>>>> b66a5e19
            failed ParameterizedMethodSimpleParams \(1\) \(\d+ms\)
              Cannot create an instance of T\[] because Type\.ContainsGenericParameters is true\.
                .+?
            failed ParameterizedMethodSimpleParams \(1,2\) \(\d+ms\)
              Cannot create an instance of T\[] because Type\.ContainsGenericParameters is true\.
                .+?
            failed ParameterizedMethodSimpleParams \("Hello world"\) \(\d+ms\)
              Cannot create an instance of T\[] because Type\.ContainsGenericParameters is true\.
                .+?
            failed ParameterizedMethodSimpleParams \(null\) \(\d+ms\)
              Cannot create an instance of T\[] because Type\.ContainsGenericParameters is true\.
                .+?
            failed ParameterizedMethodSimpleParams \(null,"Hello world"\) \(\d+ms\)
              Cannot create an instance of T\[] because Type\.ContainsGenericParameters is true\.
                .+?
            failed ParameterizedMethodWithNestedGeneric \(System\.Collections\.Generic\.List`1\[System.String],System\.Collections\.Generic\.List`1\[System.String]\) \(\d+ms\)
              Assert\.Fail failed\. Test method 'ParameterizedMethodWithNestedGeneric' did run with first list \[Hello, World] and second list \[Unit, Testing]
                .+?
            failed ParameterizedMethodWithNestedGeneric \(System\.Collections\.Generic\.List`1\[System.Int32],System\.Collections\.Generic\.List`1\[System.Int32]\) \(\d+ms\)
              Assert\.Fail failed\. Test method 'ParameterizedMethodWithNestedGeneric' did run with first list \[0, 1] and second list \[2, 3]
                .+?
            """, RegexOptions.Singleline);
    }

    public sealed class TestAssetFixture() : TestAssetFixtureBase(AcceptanceFixture.NuGetGlobalPackagesFolder)
    {
        public override IEnumerable<(string ID, string Name, string Code)> GetAssetsToGenerate()
        {
            yield return ("GenericTestMethodTests", "GenericTestMethodTests",
                SourceGenericTestMethod
                .PatchTargetFrameworks(TargetFrameworks.NetCurrent)
                .PatchCodeWithReplace("$MSTestVersion$", MSTestVersion));
        }

        private const string SourceGenericTestMethod = """
#file GenericTestMethodTests.csproj
<Project Sdk="Microsoft.NET.Sdk">

  <PropertyGroup>
    <OutputType>Exe</OutputType>
    <EnableMSTestRunner>true</EnableMSTestRunner>
    <TargetFrameworks>$TargetFrameworks$</TargetFrameworks>

    <!--
        This property is not required by users and is only set to simplify our testing infrastructure. When testing out in local or ci,
        we end up with a -dev or -ci version which will lose resolution over -preview dependency of code coverage. Because we want to
        ensure we are testing with locally built version, we force adding the platform dependency.
    -->
    <EnableMicrosoftTestingPlatform>true</EnableMicrosoftTestingPlatform>
  </PropertyGroup>

  <ItemGroup>
    <PackageReference Include="MSTest" Version="$MSTestVersion$" />
  </ItemGroup>

</Project>

#file UnitTest1.cs

using System;
using System.Collections.Generic;
using Microsoft.VisualStudio.TestTools.UnitTesting;

[TestClass]
public class TestClass
{
    [TestMethod]
    [DataRow(0)]
    public void AMethodWithBadConstraints<T>(T p) where T : IDisposable
        => Assert.Fail($"Test method 'AMethodWithBadConstraints' did run with T type being '{typeof(T)}'.");

    [TestMethod]
    public void NonParameterizedTestMethod<T>()
        => Assert.Fail("Test method 'NonParameterizedTestMethod' did run.");

    [TestMethod]
    [DataRow((byte)1)]
    [DataRow((int)2)]
    [DataRow("Hello world")]
    [DataRow(null)]
    public void ParameterizedMethodSimple<T>(T parameter)
        => Assert.Fail($"Test method 'ParameterizedMethodSimple' did run with parameter '{parameter?.ToString() ?? "<null>"}' and type '{typeof(T)}'.");

    [TestMethod]
    [DataRow((byte)1, "Hello world", (int)2, 3)]
    [DataRow(null, "Hello world", "Hello again", 3)]
    [DataRow("Hello hello", "Hello world", null, null)]
    [DataRow(null, null, null, null)]
    public void ParameterizedMethodTwoGenericParametersAndFourMethodParameters<T1, T2>(T2 p1, string p2, T2 p3, T1 p4)
        => Assert.Fail($"Test method 'ParameterizedMethodTwoGenericParametersAndFourMethodParameters' did run with parameters '{p1?.ToString() ?? "<null>"}', '{p2 ?? "<null>"}', '{p3?.ToString() ?? "<null>"}', '{p4?.ToString() ?? "<null>"}' and generic types '{typeof(T1)}', '{typeof(T2)}'.");

    [TestMethod]
    [DataRow((byte)1)]
    [DataRow((byte)1, 2)]
    [DataRow("Hello world")]
    [DataRow(null)]
    [DataRow(null, "Hello world")]
    public void ParameterizedMethodSimpleParams<T>(params T[] parameter)
        => Assert.Fail($"Test method 'ParameterizedMethodSimple' did run with parameter '{string.Join(",", parameter)}' and type '{typeof(T)}'.");

    [TestMethod]
    [DynamicData(nameof(Data))]
    public void ParameterizedMethodWithNestedGeneric<T>(List<T> a, List<T> b)
    {
        Assert.AreEqual(2, a.Count);
        Assert.AreEqual(2, b.Count);
        Assert.Fail($"Test method 'ParameterizedMethodWithNestedGeneric' did run with first list [{a[0]}, {a[1]}] and second list [{b[0]}, {b[1]}]");
    }

    public static IEnumerable<object[]> Data
    {
        get
        {
            yield return new object[] { new List<string>() { "Hello", "World" }, new List<string>() { "Unit", "Testing" } };
            yield return new object[] { new List<int>() { 0, 1 }, new List<int>() { 2, 3 } };
        }
    }
}
""";
    }
}<|MERGE_RESOLUTION|>--- conflicted
+++ resolved
@@ -36,40 +36,24 @@
               Assert\.Fail failed\. Test method 'ParameterizedMethodSimple' did run with parameter 'Hello world' and type 'System\.String'\.
                 .+?
             failed ParameterizedMethodSimple \(null\) \(\d+ms\)
-              Test method TestClass\.ParameterizedMethodSimple threw exception: 
+              Test method TestClass\.ParameterizedMethodSimple threw exception:
               System\.InvalidOperationException: The type of the generic parameter 'T' could not be inferred\.
-<<<<<<< HEAD
-                at .+?
-            failed ParameterizedMethodTwoGenericParametersAndFourMethodParameters \(1,"Hello world",2,3\) \(\d+ms\)
-              Test method TestClass\.ParameterizedMethodTwoGenericParametersAndFourMethodParameters threw exception: 
-              System\.InvalidOperationException: Found two conflicting types for generic parameter 'T2'\. The conflicting types are 'System\.Byte' and 'System\.Int32'\.
-                at .+?
-=======
                 .+?
             failed ParameterizedMethodTwoGenericParametersAndFourMethodParameters \(1,"Hello world",2,3\) \(\d+ms\)
-              Test method TestClass\.ParameterizedMethodTwoGenericParametersAndFourMethodParameters threw exception: 
+              Test method TestClass\.ParameterizedMethodTwoGenericParametersAndFourMethodParameters threw exception:
               System\.InvalidOperationException: Found two conflicting types for generic parameter 'T2'\. The conflicting types are 'System\.Byte' and 'System\.Int32'\.
                 .+?
->>>>>>> b66a5e19
             failed ParameterizedMethodTwoGenericParametersAndFourMethodParameters \(null,"Hello world","Hello again",3\) \(\d+ms\)
               Assert\.Fail failed\. Test method 'ParameterizedMethodTwoGenericParametersAndFourMethodParameters' did run with parameters '<null>', 'Hello world', 'Hello again', '3' and generic types 'System\.Int32', 'System\.String'\.
                 .+?
             failed ParameterizedMethodTwoGenericParametersAndFourMethodParameters \("Hello hello","Hello world",null,null\) \(\d+ms\)
-              Test method TestClass\.ParameterizedMethodTwoGenericParametersAndFourMethodParameters threw exception: 
+              Test method TestClass\.ParameterizedMethodTwoGenericParametersAndFourMethodParameters threw exception:
               System\.InvalidOperationException: The type of the generic parameter 'T1' could not be inferred\.
-<<<<<<< HEAD
-                at .+?
-            failed ParameterizedMethodTwoGenericParametersAndFourMethodParameters \(null,null,null,null\) \(\d+ms\)
-              Test method TestClass\.ParameterizedMethodTwoGenericParametersAndFourMethodParameters threw exception: 
-              System\.InvalidOperationException: The type of the generic parameter 'T1' could not be inferred\.
-                at .+?
-=======
                 .+?
             failed ParameterizedMethodTwoGenericParametersAndFourMethodParameters \(null,null,null,null\) \(\d+ms\)
-              Test method TestClass\.ParameterizedMethodTwoGenericParametersAndFourMethodParameters threw exception: 
+              Test method TestClass\.ParameterizedMethodTwoGenericParametersAndFourMethodParameters threw exception:
               System\.InvalidOperationException: The type of the generic parameter 'T1' could not be inferred\.
                 .+?
->>>>>>> b66a5e19
             failed ParameterizedMethodSimpleParams \(1\) \(\d+ms\)
               Cannot create an instance of T\[] because Type\.ContainsGenericParameters is true\.
                 .+?
