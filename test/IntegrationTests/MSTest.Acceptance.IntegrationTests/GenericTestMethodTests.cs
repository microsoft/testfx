﻿// Copyright (c) Microsoft Corporation. All rights reserved.
// Licensed under the MIT license. See LICENSE file in the project root for full license information.

using Microsoft.Testing.Platform.Acceptance.IntegrationTests;
using Microsoft.Testing.Platform.Acceptance.IntegrationTests.Helpers;
using Microsoft.Testing.Platform.Helpers;

namespace MSTest.Acceptance.IntegrationTests;

[TestClass]
public class GenericTestMethodTests : AcceptanceTestBase<GenericTestMethodTests.TestAssetFixture>
{
    [TestMethod]
    public async Task TestDifferentGenericMethodTestCases()
    {
        var testHost = TestHost.LocateFrom(AssetFixture.GetAssetPath("GenericTestMethodTests"), "GenericTestMethodTests", TargetFrameworks.NetCurrent);

        TestHostResult testHostResult = await testHost.ExecuteAsync();

        testHostResult.AssertExitCodeIs(ExitCodes.AtLeastOneTestFailed);
        testHostResult.AssertOutputMatchesRegex(
            """
<<<<<<< HEAD
failed AMethodWithBadConstraints \(0\) \((?:\d+s\s?)?(?:\d+ms)\)
  GenericArguments\[0], 'System\.Int32', on 'Void AMethodWithBadConstraints\[T]\(T\)' violates the constraint of type 'T'\.
.+?
failed NonParameterizedTestMethod \((?:\d+s\s?)?(?:\d+ms)\)
  The generic test method 'NonParameterizedTestMethod' doesn't have arguments, so the generic parameter cannot be inferred\.
.+?
failed ParameterizedMethodSimple \(1\) \((?:\d+s\s?)?(?:\d+ms)\)
  Assert\.Fail failed\. Test method 'ParameterizedMethodSimple' did run with parameter '1' and type 'System\.Byte'\.
.+?
failed ParameterizedMethodSimple \(2\) \((?:\d+s\s?)?(?:\d+ms)\)
  Assert\.Fail failed\. Test method 'ParameterizedMethodSimple' did run with parameter '2' and type 'System\.Int32'\.
.+?
failed ParameterizedMethodSimple \("Hello world"\) \((?:\d+s\s?)?(?:\d+ms)\)
  Assert\.Fail failed\. Test method 'ParameterizedMethodSimple' did run with parameter 'Hello world' and type 'System\.String'\.
.+?
failed ParameterizedMethodSimple \(null\) \((?:\d+s\s?)?(?:\d+ms)\)
  Test method TestClass\.ParameterizedMethodSimple threw exception: 
  System\.InvalidOperationException: The type of the generic parameter 'T' could not be inferred\.
.+?
failed ParameterizedMethodTwoGenericParametersAndFourMethodParameters \(1,"Hello world",2,3\) \((?:\d+s\s?)?(?:\d+ms)\)
  Test method TestClass\.ParameterizedMethodTwoGenericParametersAndFourMethodParameters threw exception: 
  System\.InvalidOperationException: Found two conflicting types for generic parameter 'T2'\. The conflicting types are 'System\.Byte' and 'System\.Int32'\.
.+?
failed ParameterizedMethodTwoGenericParametersAndFourMethodParameters \(null,"Hello world","Hello again",3\) \((?:\d+s\s?)?(?:\d+ms)\)
  Assert\.Fail failed\. Test method 'ParameterizedMethodTwoGenericParametersAndFourMethodParameters' did run with parameters '<null>', 'Hello world', 'Hello again', '3' and generic types 'System\.Int32', 'System\.String'\.
.+?
failed ParameterizedMethodTwoGenericParametersAndFourMethodParameters \("Hello hello","Hello world",null,null\) \((?:\d+s\s?)?(?:\d+ms)\)
  Test method TestClass\.ParameterizedMethodTwoGenericParametersAndFourMethodParameters threw exception: 
  System\.InvalidOperationException: The type of the generic parameter 'T1' could not be inferred\.
.+?
failed ParameterizedMethodTwoGenericParametersAndFourMethodParameters \(null,null,null,null\) \((?:\d+s\s?)?(?:\d+ms)\)
  Test method TestClass\.ParameterizedMethodTwoGenericParametersAndFourMethodParameters threw exception: 
  System\.InvalidOperationException: The type of the generic parameter 'T1' could not be inferred\.
.+?
failed ParameterizedMethodSimpleParams \(1\) \((?:\d+s\s?)?(?:\d+ms)\)
  Cannot create an instance of T\[] because Type\.ContainsGenericParameters is true\.
.+?
failed ParameterizedMethodSimpleParams \(1,2\) \((?:\d+s\s?)?(?:\d+ms)\)
  Cannot create an instance of T\[] because Type\.ContainsGenericParameters is true\.
.+?
failed ParameterizedMethodSimpleParams \("Hello world"\) \((?:\d+s\s?)?(?:\d+ms)\)
  Cannot create an instance of T\[] because Type\.ContainsGenericParameters is true\.
.+?
failed ParameterizedMethodSimpleParams \(null\) \((?:\d+s\s?)?(?:\d+ms)\)
  Cannot create an instance of T\[] because Type\.ContainsGenericParameters is true\.
.+?
failed ParameterizedMethodSimpleParams \(null,"Hello world"\) \((?:\d+s\s?)?(?:\d+ms)\)
  Cannot create an instance of T\[] because Type\.ContainsGenericParameters is true\.
.+?
failed ParameterizedMethodWithNestedGeneric \(System\.Collections\.Generic\.List`1\[System.String],System\.Collections\.Generic\.List`1\[System.String]\) \((?:\d+s\s?)?(?:\d+ms)\)
  Assert\.Fail failed\. Test method 'ParameterizedMethodWithNestedGeneric' did run with first list \[Hello, World] and second list \[Unit, Testing]
.+?
failed ParameterizedMethodWithNestedGeneric \(System\.Collections\.Generic\.List`1\[System.Int32],System\.Collections\.Generic\.List`1\[System.Int32]\) \((?:\d+s\s?)?(?:\d+ms)\)
  Assert\.Fail failed\. Test method 'ParameterizedMethodWithNestedGeneric' did run with first list \[0, 1] and second list \[2, 3]
.+?
""", RegexOptions.Singleline);
=======
            failed AMethodWithBadConstraints \(0\) \((\d+s )?\d+ms\)
              GenericArguments\[0], 'System\.Int32', on 'Void AMethodWithBadConstraints\[T]\(T\)' violates the constraint of type 'T'\.
                .+?
            failed NonParameterizedTestMethod \((\d+s )?\d+ms\)
              The generic test method 'NonParameterizedTestMethod' doesn't have arguments, so the generic parameter cannot be inferred\.
                .+?
            failed ParameterizedMethodSimple \(1\) \((\d+s )?\d+ms\)
              Assert\.Fail failed\. Test method 'ParameterizedMethodSimple' did run with parameter '1' and type 'System\.Byte'\.
                .+?
            failed ParameterizedMethodSimple \(2\) \((\d+s )?\d+ms\)
              Assert\.Fail failed\. Test method 'ParameterizedMethodSimple' did run with parameter '2' and type 'System\.Int32'\.
                .+?
            failed ParameterizedMethodSimple \("Hello world"\) \((\d+s )?\d+ms\)
              Assert\.Fail failed\. Test method 'ParameterizedMethodSimple' did run with parameter 'Hello world' and type 'System\.String'\.
                .+?
            failed ParameterizedMethodSimple \(null\) \((\d+s )?\d+ms\)
              Test method TestClass\.ParameterizedMethodSimple threw exception: 
              System\.InvalidOperationException: The type of the generic parameter 'T' could not be inferred\.
            failed ParameterizedMethodTwoGenericParametersAndFourMethodParameters \(1,"Hello world",2,3\) \((\d+s )?\d+ms\)
              Test method TestClass\.ParameterizedMethodTwoGenericParametersAndFourMethodParameters threw exception: 
              System\.InvalidOperationException: Found two conflicting types for generic parameter 'T2'\. The conflicting types are 'System\.Byte' and 'System\.Int32'\.
            failed ParameterizedMethodTwoGenericParametersAndFourMethodParameters \(null,"Hello world","Hello again",3\) \((\d+s )?\d+ms\)
              Assert\.Fail failed\. Test method 'ParameterizedMethodTwoGenericParametersAndFourMethodParameters' did run with parameters '<null>', 'Hello world', 'Hello again', '3' and generic types 'System\.Int32', 'System\.String'\.
                .+?
            failed ParameterizedMethodTwoGenericParametersAndFourMethodParameters \("Hello hello","Hello world",null,null\) \((\d+s )?\d+ms\)
              Test method TestClass\.ParameterizedMethodTwoGenericParametersAndFourMethodParameters threw exception: 
              System\.InvalidOperationException: The type of the generic parameter 'T1' could not be inferred\.
            failed ParameterizedMethodTwoGenericParametersAndFourMethodParameters \(null,null,null,null\) \((\d+s )?\d+ms\)
              Test method TestClass\.ParameterizedMethodTwoGenericParametersAndFourMethodParameters threw exception: 
              System\.InvalidOperationException: The type of the generic parameter 'T1' could not be inferred\.
            failed ParameterizedMethodSimpleParams \(1\) \((\d+s )?\d+ms\)
              Cannot create an instance of T\[] because Type\.ContainsGenericParameters is true\.
                .+?
            failed ParameterizedMethodSimpleParams \(1,2\) \((\d+s )?\d+ms\)
              Cannot create an instance of T\[] because Type\.ContainsGenericParameters is true\.
                .+?
            failed ParameterizedMethodSimpleParams \("Hello world"\) \((\d+s )?\d+ms\)
              Cannot create an instance of T\[] because Type\.ContainsGenericParameters is true\.
                .+?
            failed ParameterizedMethodSimpleParams \(null\) \((\d+s )?\d+ms\)
              Cannot create an instance of T\[] because Type\.ContainsGenericParameters is true\.
                .+?
            failed ParameterizedMethodSimpleParams \(null,"Hello world"\) \((\d+s )?\d+ms\)
              Cannot create an instance of T\[] because Type\.ContainsGenericParameters is true\.
                .+?
            failed ParameterizedMethodWithNestedGeneric \(System\.Collections\.Generic\.List`1\[System.String],System\.Collections\.Generic\.List`1\[System.String]\) \((\d+s )?\d+ms\)
              Assert\.Fail failed\. Test method 'ParameterizedMethodWithNestedGeneric' did run with first list \[Hello, World] and second list \[Unit, Testing]
                .+?
            failed ParameterizedMethodWithNestedGeneric \(System\.Collections\.Generic\.List`1\[System.Int32],System\.Collections\.Generic\.List`1\[System.Int32]\) \((\d+s )?\d+ms\)
              Assert\.Fail failed\. Test method 'ParameterizedMethodWithNestedGeneric' did run with first list \[0, 1] and second list \[2, 3]
                .+?
            """, RegexOptions.Singleline);
>>>>>>> 10b2212e
    }

    public sealed class TestAssetFixture() : TestAssetFixtureBase(AcceptanceFixture.NuGetGlobalPackagesFolder)
    {
        public override IEnumerable<(string ID, string Name, string Code)> GetAssetsToGenerate()
        {
            yield return ("GenericTestMethodTests", "GenericTestMethodTests",
                SourceGenericTestMethod
                .PatchTargetFrameworks(TargetFrameworks.NetCurrent)
                .PatchCodeWithReplace("$MSTestVersion$", MSTestVersion));
        }

        private const string SourceGenericTestMethod = """
#file GenericTestMethodTests.csproj
<Project Sdk="Microsoft.NET.Sdk">

  <PropertyGroup>
    <OutputType>Exe</OutputType>
    <EnableMSTestRunner>true</EnableMSTestRunner>
    <TargetFrameworks>$TargetFrameworks$</TargetFrameworks>

    <!--
        This property is not required by users and is only set to simplify our testing infrastructure. When testing out in local or ci,
        we end up with a -dev or -ci version which will lose resolution over -preview dependency of code coverage. Because we want to
        ensure we are testing with locally built version, we force adding the platform dependency.
    -->
    <EnableMicrosoftTestingPlatform>true</EnableMicrosoftTestingPlatform>
  </PropertyGroup>

  <ItemGroup>
    <PackageReference Include="MSTest" Version="$MSTestVersion$" />
  </ItemGroup>

</Project>

#file UnitTest1.cs

using System;
using System.Collections.Generic;
using Microsoft.VisualStudio.TestTools.UnitTesting;

[TestClass]
public class TestClass
{
    [TestMethod]
    [DataRow(0)]
    public void AMethodWithBadConstraints<T>(T p) where T : IDisposable
        => Assert.Fail($"Test method 'AMethodWithBadConstraints' did run with T type being '{typeof(T)}'.");

    [TestMethod]
    public void NonParameterizedTestMethod<T>()
        => Assert.Fail("Test method 'NonParameterizedTestMethod' did run.");

    [TestMethod]
    [DataRow((byte)1)]
    [DataRow((int)2)]
    [DataRow("Hello world")]
    [DataRow(null)]
    public void ParameterizedMethodSimple<T>(T parameter)
        => Assert.Fail($"Test method 'ParameterizedMethodSimple' did run with parameter '{parameter?.ToString() ?? "<null>"}' and type '{typeof(T)}'.");

    [TestMethod]
    [DataRow((byte)1, "Hello world", (int)2, 3)]
    [DataRow(null, "Hello world", "Hello again", 3)]
    [DataRow("Hello hello", "Hello world", null, null)]
    [DataRow(null, null, null, null)]
    public void ParameterizedMethodTwoGenericParametersAndFourMethodParameters<T1, T2>(T2 p1, string p2, T2 p3, T1 p4)
        => Assert.Fail($"Test method 'ParameterizedMethodTwoGenericParametersAndFourMethodParameters' did run with parameters '{p1?.ToString() ?? "<null>"}', '{p2 ?? "<null>"}', '{p3?.ToString() ?? "<null>"}', '{p4?.ToString() ?? "<null>"}' and generic types '{typeof(T1)}', '{typeof(T2)}'.");

    [TestMethod]
    [DataRow((byte)1)]
    [DataRow((byte)1, 2)]
    [DataRow("Hello world")]
    [DataRow(null)]
    [DataRow(null, "Hello world")]
    public void ParameterizedMethodSimpleParams<T>(params T[] parameter)
        => Assert.Fail($"Test method 'ParameterizedMethodSimple' did run with parameter '{string.Join(",", parameter)}' and type '{typeof(T)}'.");

    [TestMethod]
    [DynamicData(nameof(Data))]
    public void ParameterizedMethodWithNestedGeneric<T>(List<T> a, List<T> b)
    {
        Assert.AreEqual(2, a.Count);
        Assert.AreEqual(2, b.Count);
        Assert.Fail($"Test method 'ParameterizedMethodWithNestedGeneric' did run with first list [{a[0]}, {a[1]}] and second list [{b[0]}, {b[1]}]");
    }

    public static IEnumerable<object[]> Data
    {
        get
        {
            yield return new object[] { new List<string>() { "Hello", "World" }, new List<string>() { "Unit", "Testing" } };
            yield return new object[] { new List<int>() { 0, 1 }, new List<int>() { 2, 3 } };
        }
    }
}
""";
    }
}<|MERGE_RESOLUTION|>--- conflicted
+++ resolved
@@ -20,117 +20,62 @@
         testHostResult.AssertExitCodeIs(ExitCodes.AtLeastOneTestFailed);
         testHostResult.AssertOutputMatchesRegex(
             """
-<<<<<<< HEAD
-failed AMethodWithBadConstraints \(0\) \((?:\d+s\s?)?(?:\d+ms)\)
-  GenericArguments\[0], 'System\.Int32', on 'Void AMethodWithBadConstraints\[T]\(T\)' violates the constraint of type 'T'\.
-.+?
-failed NonParameterizedTestMethod \((?:\d+s\s?)?(?:\d+ms)\)
-  The generic test method 'NonParameterizedTestMethod' doesn't have arguments, so the generic parameter cannot be inferred\.
-.+?
-failed ParameterizedMethodSimple \(1\) \((?:\d+s\s?)?(?:\d+ms)\)
-  Assert\.Fail failed\. Test method 'ParameterizedMethodSimple' did run with parameter '1' and type 'System\.Byte'\.
-.+?
-failed ParameterizedMethodSimple \(2\) \((?:\d+s\s?)?(?:\d+ms)\)
-  Assert\.Fail failed\. Test method 'ParameterizedMethodSimple' did run with parameter '2' and type 'System\.Int32'\.
-.+?
-failed ParameterizedMethodSimple \("Hello world"\) \((?:\d+s\s?)?(?:\d+ms)\)
-  Assert\.Fail failed\. Test method 'ParameterizedMethodSimple' did run with parameter 'Hello world' and type 'System\.String'\.
-.+?
-failed ParameterizedMethodSimple \(null\) \((?:\d+s\s?)?(?:\d+ms)\)
-  Test method TestClass\.ParameterizedMethodSimple threw exception: 
-  System\.InvalidOperationException: The type of the generic parameter 'T' could not be inferred\.
-.+?
-failed ParameterizedMethodTwoGenericParametersAndFourMethodParameters \(1,"Hello world",2,3\) \((?:\d+s\s?)?(?:\d+ms)\)
-  Test method TestClass\.ParameterizedMethodTwoGenericParametersAndFourMethodParameters threw exception: 
-  System\.InvalidOperationException: Found two conflicting types for generic parameter 'T2'\. The conflicting types are 'System\.Byte' and 'System\.Int32'\.
-.+?
-failed ParameterizedMethodTwoGenericParametersAndFourMethodParameters \(null,"Hello world","Hello again",3\) \((?:\d+s\s?)?(?:\d+ms)\)
-  Assert\.Fail failed\. Test method 'ParameterizedMethodTwoGenericParametersAndFourMethodParameters' did run with parameters '<null>', 'Hello world', 'Hello again', '3' and generic types 'System\.Int32', 'System\.String'\.
-.+?
-failed ParameterizedMethodTwoGenericParametersAndFourMethodParameters \("Hello hello","Hello world",null,null\) \((?:\d+s\s?)?(?:\d+ms)\)
-  Test method TestClass\.ParameterizedMethodTwoGenericParametersAndFourMethodParameters threw exception: 
-  System\.InvalidOperationException: The type of the generic parameter 'T1' could not be inferred\.
-.+?
-failed ParameterizedMethodTwoGenericParametersAndFourMethodParameters \(null,null,null,null\) \((?:\d+s\s?)?(?:\d+ms)\)
-  Test method TestClass\.ParameterizedMethodTwoGenericParametersAndFourMethodParameters threw exception: 
-  System\.InvalidOperationException: The type of the generic parameter 'T1' could not be inferred\.
-.+?
-failed ParameterizedMethodSimpleParams \(1\) \((?:\d+s\s?)?(?:\d+ms)\)
-  Cannot create an instance of T\[] because Type\.ContainsGenericParameters is true\.
-.+?
-failed ParameterizedMethodSimpleParams \(1,2\) \((?:\d+s\s?)?(?:\d+ms)\)
-  Cannot create an instance of T\[] because Type\.ContainsGenericParameters is true\.
-.+?
-failed ParameterizedMethodSimpleParams \("Hello world"\) \((?:\d+s\s?)?(?:\d+ms)\)
-  Cannot create an instance of T\[] because Type\.ContainsGenericParameters is true\.
-.+?
-failed ParameterizedMethodSimpleParams \(null\) \((?:\d+s\s?)?(?:\d+ms)\)
-  Cannot create an instance of T\[] because Type\.ContainsGenericParameters is true\.
-.+?
-failed ParameterizedMethodSimpleParams \(null,"Hello world"\) \((?:\d+s\s?)?(?:\d+ms)\)
-  Cannot create an instance of T\[] because Type\.ContainsGenericParameters is true\.
-.+?
-failed ParameterizedMethodWithNestedGeneric \(System\.Collections\.Generic\.List`1\[System.String],System\.Collections\.Generic\.List`1\[System.String]\) \((?:\d+s\s?)?(?:\d+ms)\)
-  Assert\.Fail failed\. Test method 'ParameterizedMethodWithNestedGeneric' did run with first list \[Hello, World] and second list \[Unit, Testing]
-.+?
-failed ParameterizedMethodWithNestedGeneric \(System\.Collections\.Generic\.List`1\[System.Int32],System\.Collections\.Generic\.List`1\[System.Int32]\) \((?:\d+s\s?)?(?:\d+ms)\)
-  Assert\.Fail failed\. Test method 'ParameterizedMethodWithNestedGeneric' did run with first list \[0, 1] and second list \[2, 3]
-.+?
-""", RegexOptions.Singleline);
-=======
-            failed AMethodWithBadConstraints \(0\) \((\d+s )?\d+ms\)
+            failed AMethodWithBadConstraints \(0\) \((?:\d+s\s?)?(?:\d+ms)\)
               GenericArguments\[0], 'System\.Int32', on 'Void AMethodWithBadConstraints\[T]\(T\)' violates the constraint of type 'T'\.
-                .+?
-            failed NonParameterizedTestMethod \((\d+s )?\d+ms\)
+            .+?
+            failed NonParameterizedTestMethod \((?:\d+s\s?)?(?:\d+ms)\)
               The generic test method 'NonParameterizedTestMethod' doesn't have arguments, so the generic parameter cannot be inferred\.
-                .+?
-            failed ParameterizedMethodSimple \(1\) \((\d+s )?\d+ms\)
+            .+?
+            failed ParameterizedMethodSimple \(1\) \((?:\d+s\s?)?(?:\d+ms)\)
               Assert\.Fail failed\. Test method 'ParameterizedMethodSimple' did run with parameter '1' and type 'System\.Byte'\.
-                .+?
-            failed ParameterizedMethodSimple \(2\) \((\d+s )?\d+ms\)
+            .+?
+            failed ParameterizedMethodSimple \(2\) \((?:\d+s\s?)?(?:\d+ms)\)
               Assert\.Fail failed\. Test method 'ParameterizedMethodSimple' did run with parameter '2' and type 'System\.Int32'\.
-                .+?
-            failed ParameterizedMethodSimple \("Hello world"\) \((\d+s )?\d+ms\)
+            .+?
+            failed ParameterizedMethodSimple \("Hello world"\) \((?:\d+s\s?)?(?:\d+ms)\)
               Assert\.Fail failed\. Test method 'ParameterizedMethodSimple' did run with parameter 'Hello world' and type 'System\.String'\.
-                .+?
-            failed ParameterizedMethodSimple \(null\) \((\d+s )?\d+ms\)
+            .+?
+            failed ParameterizedMethodSimple \(null\) \((?:\d+s\s?)?(?:\d+ms)\)
               Test method TestClass\.ParameterizedMethodSimple threw exception: 
               System\.InvalidOperationException: The type of the generic parameter 'T' could not be inferred\.
-            failed ParameterizedMethodTwoGenericParametersAndFourMethodParameters \(1,"Hello world",2,3\) \((\d+s )?\d+ms\)
+            .+?
+            failed ParameterizedMethodTwoGenericParametersAndFourMethodParameters \(1,"Hello world",2,3\) \((?:\d+s\s?)?(?:\d+ms)\)
               Test method TestClass\.ParameterizedMethodTwoGenericParametersAndFourMethodParameters threw exception: 
               System\.InvalidOperationException: Found two conflicting types for generic parameter 'T2'\. The conflicting types are 'System\.Byte' and 'System\.Int32'\.
-            failed ParameterizedMethodTwoGenericParametersAndFourMethodParameters \(null,"Hello world","Hello again",3\) \((\d+s )?\d+ms\)
+            .+?
+            failed ParameterizedMethodTwoGenericParametersAndFourMethodParameters \(null,"Hello world","Hello again",3\) \((?:\d+s\s?)?(?:\d+ms)\)
               Assert\.Fail failed\. Test method 'ParameterizedMethodTwoGenericParametersAndFourMethodParameters' did run with parameters '<null>', 'Hello world', 'Hello again', '3' and generic types 'System\.Int32', 'System\.String'\.
-                .+?
-            failed ParameterizedMethodTwoGenericParametersAndFourMethodParameters \("Hello hello","Hello world",null,null\) \((\d+s )?\d+ms\)
+            .+?
+            failed ParameterizedMethodTwoGenericParametersAndFourMethodParameters \("Hello hello","Hello world",null,null\) \((?:\d+s\s?)?(?:\d+ms)\)
               Test method TestClass\.ParameterizedMethodTwoGenericParametersAndFourMethodParameters threw exception: 
               System\.InvalidOperationException: The type of the generic parameter 'T1' could not be inferred\.
-            failed ParameterizedMethodTwoGenericParametersAndFourMethodParameters \(null,null,null,null\) \((\d+s )?\d+ms\)
+            .+?
+            failed ParameterizedMethodTwoGenericParametersAndFourMethodParameters \(null,null,null,null\) \((?:\d+s\s?)?(?:\d+ms)\)
               Test method TestClass\.ParameterizedMethodTwoGenericParametersAndFourMethodParameters threw exception: 
               System\.InvalidOperationException: The type of the generic parameter 'T1' could not be inferred\.
-            failed ParameterizedMethodSimpleParams \(1\) \((\d+s )?\d+ms\)
+            .+?
+            failed ParameterizedMethodSimpleParams \(1\) \((?:\d+s\s?)?(?:\d+ms)\)
               Cannot create an instance of T\[] because Type\.ContainsGenericParameters is true\.
-                .+?
-            failed ParameterizedMethodSimpleParams \(1,2\) \((\d+s )?\d+ms\)
+            .+?
+            failed ParameterizedMethodSimpleParams \(1,2\) \((?:\d+s\s?)?(?:\d+ms)\)
               Cannot create an instance of T\[] because Type\.ContainsGenericParameters is true\.
-                .+?
-            failed ParameterizedMethodSimpleParams \("Hello world"\) \((\d+s )?\d+ms\)
+            .+?
+            failed ParameterizedMethodSimpleParams \("Hello world"\) \((?:\d+s\s?)?(?:\d+ms)\)
               Cannot create an instance of T\[] because Type\.ContainsGenericParameters is true\.
-                .+?
-            failed ParameterizedMethodSimpleParams \(null\) \((\d+s )?\d+ms\)
+            .+?
+            failed ParameterizedMethodSimpleParams \(null\) \((?:\d+s\s?)?(?:\d+ms)\)
               Cannot create an instance of T\[] because Type\.ContainsGenericParameters is true\.
-                .+?
-            failed ParameterizedMethodSimpleParams \(null,"Hello world"\) \((\d+s )?\d+ms\)
+            .+?
+            failed ParameterizedMethodSimpleParams \(null,"Hello world"\) \((?:\d+s\s?)?(?:\d+ms)\)
               Cannot create an instance of T\[] because Type\.ContainsGenericParameters is true\.
-                .+?
-            failed ParameterizedMethodWithNestedGeneric \(System\.Collections\.Generic\.List`1\[System.String],System\.Collections\.Generic\.List`1\[System.String]\) \((\d+s )?\d+ms\)
+            .+?
+            failed ParameterizedMethodWithNestedGeneric \(System\.Collections\.Generic\.List`1\[System.String],System\.Collections\.Generic\.List`1\[System.String]\) \((?:\d+s\s?)?(?:\d+ms)\)
               Assert\.Fail failed\. Test method 'ParameterizedMethodWithNestedGeneric' did run with first list \[Hello, World] and second list \[Unit, Testing]
-                .+?
-            failed ParameterizedMethodWithNestedGeneric \(System\.Collections\.Generic\.List`1\[System.Int32],System\.Collections\.Generic\.List`1\[System.Int32]\) \((\d+s )?\d+ms\)
+            .+?
+            failed ParameterizedMethodWithNestedGeneric \(System\.Collections\.Generic\.List`1\[System.Int32],System\.Collections\.Generic\.List`1\[System.Int32]\) \((?:\d+s\s?)?(?:\d+ms)\)
               Assert\.Fail failed\. Test method 'ParameterizedMethodWithNestedGeneric' did run with first list \[0, 1] and second list \[2, 3]
-                .+?
+            .+?
             """, RegexOptions.Singleline);
->>>>>>> 10b2212e
     }
 
     public sealed class TestAssetFixture() : TestAssetFixtureBase(AcceptanceFixture.NuGetGlobalPackagesFolder)
