﻿// Copyright (c) Microsoft Corporation. All rights reserved.
// Licensed under the MIT license. See LICENSE file in the project root for full license information.

using Microsoft.Testing.Platform.Acceptance.IntegrationTests;
using Microsoft.Testing.Platform.Acceptance.IntegrationTests.Helpers;

namespace MSTest.Acceptance.IntegrationTests;

[TestGroup]
public sealed class IgnoreTests : AcceptanceTestBase
{
    private readonly TestAssetFixture _testAssetFixture;

    public IgnoreTests(ITestExecutionContext testExecutionContext, TestAssetFixture testAssetFixture)
        : base(testExecutionContext)
    {
        _testAssetFixture = testAssetFixture;
    }

    public async Task ClassCleanup_Inheritance_WhenClassIsSkipped()
    {
        var testHost = TestHost.LocateFrom(_testAssetFixture.ProjectPath, TestAssetFixture.ProjectName, TargetFrameworks.NetCurrent.Arguments);
        TestHostResult testHostResult = await testHost.ExecuteAsync("--settings my.runsettings --filter ClassName!~TestClassWithAssemblyInitialize");

        // Assert
        testHostResult.AssertExitCodeIs(0);
<<<<<<< HEAD
        testHostResult.AssertOutputContainsSummary(failed: 0, passed: 1, skipped: 1);

=======
        testHostResult.AssertOutputContains("Passed! - Failed: 0, Passed: 1, Skipped: 1, Total: 2");
>>>>>>> 92df3b39
        testHostResult.AssertOutputContains("SubClass.Method");
    }

    public async Task WhenAllTestsAreIgnored_AssemblyInitializeAndCleanupAreSkipped()
    {
        var testHost = TestHost.LocateFrom(_testAssetFixture.ProjectPath, TestAssetFixture.ProjectName, TargetFrameworks.NetCurrent.Arguments);
        TestHostResult testHostResult = await testHost.ExecuteAsync("--settings my.runsettings --filter TestClassWithAssemblyInitialize");

        // Assert
        testHostResult.AssertExitCodeIs(8);
        testHostResult.AssertOutputContains("Zero tests ran - Failed: 0, Passed: 0, Skipped: 1, Total: 1");
        testHostResult.AssertOutputDoesNotContain("AssemblyInitialize");
        testHostResult.AssertOutputDoesNotContain("AssemblyCleanup");
    }

    [TestFixture(TestFixtureSharingStrategy.PerTestGroup)]
    public sealed class TestAssetFixture(AcceptanceFixture acceptanceFixture) : TestAssetFixtureBase(acceptanceFixture.NuGetGlobalPackagesFolder)
    {
        public const string ProjectName = "TestIgnore";

        public string ProjectPath => GetAssetPath(ProjectName);

        public override IEnumerable<(string ID, string Name, string Code)> GetAssetsToGenerate()
        {
            yield return (ProjectName, ProjectName,
                SourceCode
                .PatchTargetFrameworks(TargetFrameworks.NetCurrent)
                .PatchCodeWithReplace("$MSTestVersion$", MSTestVersion));
        }

        private const string SourceCode = """
#file TestIgnore.csproj
<Project Sdk="Microsoft.NET.Sdk">

  <PropertyGroup>
    <OutputType>Exe</OutputType>
    <EnableMSTestRunner>true</EnableMSTestRunner>
    <TargetFrameworks>$TargetFrameworks$</TargetFrameworks>
  </PropertyGroup>

  <ItemGroup>
    <PackageReference Include="MSTest.TestAdapter" Version="$MSTestVersion$" />
    <PackageReference Include="MSTest.TestFramework" Version="$MSTestVersion$" />
  </ItemGroup>

  <ItemGroup>
    <None Update="*.runsettings">
      <CopyToOutputDirectory>PreserveNewest</CopyToOutputDirectory>
    </None>
  </ItemGroup>

</Project>

#file my.runsettings
<RunSettings>
  <MSTest>
    <CaptureTraceOutput>false</CaptureTraceOutput>
  </MSTest>
</RunSettings>

#file UnitTest1.cs
using System;
using System.Threading.Tasks;
using Microsoft.VisualStudio.TestTools.UnitTesting;

[Ignore]
[TestClass]
public class UnitTest1
{
    [ClassCleanup]
    public static void ClassCleanup()
        => throw new InvalidOperationException("ClassCleanup should not be called");

    [TestMethod]
    public void Method()
        => throw new InvalidOperationException("Test method should not be called");
}

[TestClass]
public class BaseClass
{
    [ClassCleanup]
    public static void BaseClassCleanup()
        => Console.WriteLine("BaseClass.ClassCleanup");
}

[Ignore]
[TestClass]
public class IntermediateClass : BaseClass
{
    [ClassCleanup]
    public static void IntermediateClassCleanup()
        => throw new InvalidOperationException("IntermediateClass.ClassCleanup should not be called");
}

[TestClass]
public class SubClass : IntermediateClass
{
    [ClassCleanup]
    public static void SubClassCleanup()
        => Console.WriteLine("SubClass.ClassCleanup");

    [TestMethod]
    public void Method()
        => Console.WriteLine("SubClass.Method");
}

[TestClass]
public class TestClassWithAssemblyInitialize
{
    [AssemblyInitialize]
    public static void AssemblyInitialize(TestContext context)
    {
        Console.WriteLine("AssemblyInitialize");
    }

    [ClassCleanup]
    public static void AssemblyCleanup()
    {
        Console.WriteLine("AssemblyCleanup");
    }

    [TestMethod, Ignore]
    public void TestMethod1()
    {
    }
}
""";
    }
}<|MERGE_RESOLUTION|>--- conflicted
+++ resolved
@@ -24,12 +24,8 @@
 
         // Assert
         testHostResult.AssertExitCodeIs(0);
-<<<<<<< HEAD
         testHostResult.AssertOutputContainsSummary(failed: 0, passed: 1, skipped: 1);
 
-=======
-        testHostResult.AssertOutputContains("Passed! - Failed: 0, Passed: 1, Skipped: 1, Total: 2");
->>>>>>> 92df3b39
         testHostResult.AssertOutputContains("SubClass.Method");
     }
 
