--- conflicted
+++ resolved
@@ -25,11 +25,7 @@
             // .NET Framework will isolate the run into appdomain, there we did not write the warnings out
             // so before running the discovery, we want to ensure that the tests do run in appdomain.
             // We check for appdomain directly in the test, so if tests fail we did not run in appdomain.
-<<<<<<< HEAD
-            TestHostResult testHostSuccessResult = await testHost.ExecuteAsync("--settings AppDomainEnabled.runsettings");
-=======
-            TestHostResult testHostSuccessResult = await testHost.ExecuteAsync(cancellationToken: TestContext.CancellationToken);
->>>>>>> 62023bca
+            TestHostResult testHostSuccessResult = await testHost.ExecuteAsync("--settings AppDomainEnabled.runsettings", cancellationToken: TestContext.CancellationToken);
 
             testHostSuccessResult.AssertExitCodeIs(ExitCodes.Success);
         }
