﻿// Copyright (c) Microsoft Corporation. All rights reserved.
// Licensed under the MIT license. See LICENSE file in the project root for full license information.

using Microsoft.Testing.Platform.Acceptance.IntegrationTests;
using Microsoft.Testing.Platform.Acceptance.IntegrationTests.Helpers;

namespace MSTest.Acceptance.IntegrationTests;

/// <summary>
/// When PublishAOT=true is set on a project, it will set IsDynamicCodeSupported to false, but the code will still run as managed
/// and VSTest is still able to find tests in the dll.
/// </summary>
[TestClass]
public sealed class PublishAotNonNativeTests : AcceptanceTestBase<NopAssetFixture>
{
    private const string AssetName = "PublishAotNonNative";

    [TestMethod]
    public async Task RunTests_ThatEnablePublishAOT_ButDontBuildToNative()
    {
        using TestAsset generator = await TestAsset.GenerateAssetAsync(
            AssetName,
            SourceCode
            .PatchCodeWithReplace("$TargetFramework$", $"<TargetFramework>{TargetFrameworks.NetCurrent}</TargetFramework>")
            .PatchCodeWithReplace("$MSTestVersion$", MSTestVersion));

        DotnetMuxerResult compilationResult = await DotnetCli.RunAsync($"test -c Debug {generator.TargetAssetPath}", AcceptanceFixture.NuGetGlobalPackagesFolder.Path, workingDirectory: generator.TargetAssetPath, failIfReturnValueIsNotZero: false);

        // In the real-world issue, access to path C:\Program Files\dotnet\ is denied, but we run this from a local .dotnet folder, where we have write access.
        // So instead of relying on the test run failing because of AccessDenied, we check the output, and see where TestResults were placed.
        // They must not be next to the local dotnet.exe.
        string testsFailed = "error run failed: Tests failed:";
        compilationResult.AssertOutputContains(testsFailed);
        string failedResultsLine = compilationResult.StandardOutputLines.Single(l => l.Contains(testsFailed));
        if (failedResultsLine.Contains("dotnet"))
        {
            Assert.Fail($"TestResults should be placed next to the tested dll or exe, and not next to dotnet.exe, this is an error in determining path of the tested module.\nStandard output of test:{compilationResult.StandardOutput}");
        }
    }

    private const string SourceCode = """
#file PublishAotNonNative.csproj
<Project Sdk="Microsoft.NET.Sdk">
    <PropertyGroup>
        <EnableMSTestRunner>true</EnableMSTestRunner>
        <PublishAot>true</PublishAot>
        <TestingPlatformDotnetTestSupport>true</TestingPlatformDotnetTestSupport>


         $TargetFramework$
        <ImplicitUsings>enable</ImplicitUsings>
        <Nullable>enable</Nullable>
        <OutputType>Exe</OutputType>
        <UseAppHost>true</UseAppHost>
        <LangVersion>preview</LangVersion>
        <NoWarn>$(NoWarn);NU1507</NoWarn>
        <PlatformTarget>x64</PlatformTarget>

        <!--
            This property is not required by users and is only set to simplify our testing infrastructure. When testing out in local or ci,
            we end up with a -dev or -ci version which will lose resolution over -preview dependency of code coverage. Because we want to
            ensure we are testing with locally built version, we force adding the platform dependency.
        -->
        <EnableMicrosoftTestingPlatform>true</EnableMicrosoftTestingPlatform>
    </PropertyGroup>
    <ItemGroup>
        <PackageReference Include="MSTest" Version="$MSTestVersion$" />
    </ItemGroup>
</Project>

#file dotnet.config
<<<<<<< HEAD
[dotnet.test:runner]
=======
[dotnet.test.runner]
>>>>>>> b66a5e19
name= "VSTest"

#file UnitTest1.cs

using Microsoft.VisualStudio.TestTools.UnitTesting;

namespace MSTestSdkTest
{
    [TestClass]
    public class UnitTest1
    {
        [TestMethod]
        public void TestMethod1()
        {
            Assert.Fail();
        }
    }
}
""";
}<|MERGE_RESOLUTION|>--- conflicted
+++ resolved
@@ -69,11 +69,7 @@
 </Project>
 
 #file dotnet.config
-<<<<<<< HEAD
-[dotnet.test:runner]
-=======
 [dotnet.test.runner]
->>>>>>> b66a5e19
 name= "VSTest"
 
 #file UnitTest1.cs
