--- conflicted
+++ resolved
@@ -84,18 +84,9 @@
 }
 """;
 
-<<<<<<< HEAD
-    private readonly AcceptanceFixture _acceptanceFixture;
-
-    public NativeAotTests(ITestExecutionContext testExecutionContext, AcceptanceFixture acceptanceFixture)
-        : base(testExecutionContext) => _acceptanceFixture = acceptanceFixture;
-
-#pragma warning disable IDE0051 // Ignore temporarily
-    private async Task NativeAotTests_WillRunWithExitCodeZero()
-=======
     [TestMethod]
+    [Ignore("https://github.com/microsoft/testfx/issues/4369")]
     public async Task NativeAotTests_WillRunWithExitCodeZero()
->>>>>>> e733620b
     {
         // The hosted AzDO agents for Mac OS don't have the required tooling for us to test Native AOT.
         if (RuntimeInformation.IsOSPlatform(OSPlatform.OSX))
