--- conflicted
+++ resolved
@@ -1,13 +1,7 @@
 ﻿// Copyright (c) Microsoft Corporation. All rights reserved.
 // Licensed under the MIT license. See LICENSE file in the project root for full license information.
 
-<<<<<<< HEAD
-using AwesomeAssertions;
-
-using TestFramework.ForTestingMSTest;
-=======
 using Assert = Microsoft.VisualStudio.TestTools.UnitTesting.Assert;
->>>>>>> 2be942bf
 
 namespace Microsoft.MSTestV2.CLIAutomation;
 
