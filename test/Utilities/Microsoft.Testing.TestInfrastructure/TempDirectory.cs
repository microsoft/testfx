--- conflicted
+++ resolved
@@ -229,51 +229,4 @@
     }
 
     public override string ToString() => Path;
-<<<<<<< HEAD
-
-    internal sealed class InlineFile(string name, string content)
-    {
-        public string Name { get; } = name;
-
-        public string Content { get; } = content;
-    }
-
-    internal static class InlineFileParser
-    {
-        internal static List<InlineFile> ParseFiles(string fileContents)
-        {
-            List<InlineFile> files = [];
-            string? name = null;
-            bool inFile = false;
-            List<string> lines = [];
-            foreach (string line in fileContents.Split('\n'))
-            {
-                if (line.Trim().StartsWith("### ", StringComparison.InvariantCulture))
-                {
-                    if (inFile)
-                    {
-                        files.Add(new InlineFile(name!, string.Join(Environment.NewLine, lines)));
-                        inFile = false;
-                        name = null;
-                        lines.Clear();
-                    }
-
-                    inFile = true;
-                    name = line.Trim().TrimStart('#').Trim();
-                    continue;
-                }
-
-                lines.Add(line);
-            }
-
-            if (inFile)
-            {
-                files.Add(new InlineFile(name!, string.Join(Environment.NewLine, lines)));
-            }
-
-            return files;
-        }
-    }
-=======
->>>>>>> 4473c0aa
 }