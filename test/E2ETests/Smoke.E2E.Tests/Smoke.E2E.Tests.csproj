﻿<?xml version="1.0" encoding="utf-8"?>
<Project ToolsVersion="15.0" DefaultTargets="Build" xmlns="http://schemas.microsoft.com/developer/msbuild/2003">
  <PropertyGroup>
    <TestFxRoot Condition="$(TestFxRoot) == ''">..\..\..\</TestFxRoot>
  </PropertyGroup>
  <Import Project="$(TestFxRoot)scripts\build\TestFx.Settings.targets" />
  <PropertyGroup>
    <Configuration Condition=" '$(Configuration)' == '' ">Debug</Configuration>
    <Platform Condition=" '$(Platform)' == '' ">AnyCPU</Platform>
    <ProjectGuid>{A94E3FCA-2FB3-4C79-9F39-5B652B6992F0}</ProjectGuid>
    <OutputType>Library</OutputType>
    <AppDesignerFolder>Properties</AppDesignerFolder>
    <RootNamespace>MSTestAdapter.Smoke.E2ETests</RootNamespace>
    <AssemblyName>MSTestAdapter.Smoke.E2ETests</AssemblyName>
    <TargetFrameworkVersion>v4.6</TargetFrameworkVersion>
    <FileAlignment>512</FileAlignment>
    <ProjectTypeGuids>{3AC096D0-A1C2-E12C-1390-A8335801FDAB};{FAE04EC0-301F-11D3-BF4B-00C04F79EFBC}</ProjectTypeGuids>
    <TestProjectType>UnitTest</TestProjectType>
    <TargetFrameworkProfile />
  </PropertyGroup>
  <PropertyGroup Condition=" '$(Configuration)|$(Platform)' == 'Debug|AnyCPU' ">
    <DebugSymbols>true</DebugSymbols>
    <DebugType>full</DebugType>
    <Optimize>false</Optimize>
    <DefineConstants>DEBUG;TRACE</DefineConstants>
    <ErrorReport>prompt</ErrorReport>
    <WarningLevel>4</WarningLevel>
  </PropertyGroup>
  <PropertyGroup Condition=" '$(Configuration)|$(Platform)' == 'Release|AnyCPU' ">
    <DebugType>pdbonly</DebugType>
    <Optimize>true</Optimize>
    <DefineConstants>TRACE</DefineConstants>
    <ErrorReport>prompt</ErrorReport>
    <WarningLevel>4</WarningLevel>
  </PropertyGroup>
  <ItemGroup>
    <Reference Include="System" />
    <Reference Include="Microsoft.VisualStudio.QualityTools.UnitTestFramework" />
  </ItemGroup>
  <ItemGroup>
    <Compile Include="AssertExtensibilityTests.cs" />
<<<<<<< HEAD
    <Compile Include="CompatTests.cs" />
=======
    <Compile Include="CustomTestExecutionExtensibilityTests.cs" />
>>>>>>> 3e4ca97f
    <Compile Include="DataSourceTests.cs" />
    <Compile Include="DesktopCSharpCLITests.cs" />
    <Compile Include="ParallelExecutionTests.cs" />
    <Compile Include="Properties\AssemblyInfo.cs" />
    <Compile Include="DynamicDataExtensibilityTests.cs" />
    <Compile Include="TestDataSourceExtensibilityTests.cs" />
  </ItemGroup>
  <ItemGroup>
    <None Include="packages.config" />
  </ItemGroup>
  <ItemGroup>
    <ProjectReference Include="..\Automation.CLI\Automation.CLI.csproj">
      <Project>{9c1219e0-e775-47f9-9236-63f03f774801}</Project>
      <Name>Automation.CLI</Name>
    </ProjectReference>
  </ItemGroup>
  <Import Project="$(VSToolsPath)\TeamTest\Microsoft.TestTools.targets" Condition="Exists('$(VSToolsPath)\TeamTest\Microsoft.TestTools.targets')" />
  <Import Project="$(TestFxRoot)scripts\build\TestFx.targets" />
  <!-- To modify your build process, add your task inside one of the targets below and uncomment it. 
       Other similar extension points exist, see Microsoft.Common.targets.
  <Target Name="BeforeBuild">
  </Target>
  <Target Name="AfterBuild">
  </Target>
  -->
</Project><|MERGE_RESOLUTION|>--- conflicted
+++ resolved
@@ -39,11 +39,8 @@
   </ItemGroup>
   <ItemGroup>
     <Compile Include="AssertExtensibilityTests.cs" />
-<<<<<<< HEAD
     <Compile Include="CompatTests.cs" />
-=======
     <Compile Include="CustomTestExecutionExtensibilityTests.cs" />
->>>>>>> 3e4ca97f
     <Compile Include="DataSourceTests.cs" />
     <Compile Include="DesktopCSharpCLITests.cs" />
     <Compile Include="ParallelExecutionTests.cs" />
