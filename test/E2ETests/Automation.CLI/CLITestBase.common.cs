--- conflicted
+++ resolved
@@ -78,11 +78,7 @@
     /// </summary>
     /// <param name="settingsXml">RunSettings provided for discovery/execution.</param>
     /// <param name="testAdapterPath">Full path to TestAdapter.</param>
-<<<<<<< HEAD
-    /// <returns>RunSettingXml as string</returns>
-=======
     /// <returns>RunSettingXml as string.</returns>
->>>>>>> 6a4def4d
     protected string GetRunSettingXml(string settingsXml, string testAdapterPath, string targetFramework = "")
     {
         if (string.IsNullOrEmpty(settingsXml))
