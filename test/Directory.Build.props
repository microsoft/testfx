--- conflicted
+++ resolved
@@ -4,20 +4,10 @@
   <Import Project="../Directory.Build.props" />
 
   <PropertyGroup>
-<<<<<<< HEAD
     <TestRunnerName>TestingPlatformRunner</TestRunnerName>
     <!-- By default we run tests with VSTest runner and custom test framework. Platform projects will use a different runner and framework -->
     <UseVSTestRunner Condition=" '$(UseVSTestRunner)' == '' " >true</UseVSTestRunner>
     <MoqPublicKey>0024000004800000940000000602000000240000525341310004000001000100c547cac37abd99c8db225ef2f6c8a3602f3b3606cc9891605d02baa56104f4cfc0734aa39b93bf7852f7d9266654753cc297e7d2edfe0bac1cdcf9f717241550e0a7b191195b7667bb4f64bcb8e2121380fd1d9d46ad2d92d2d15605093924cceaf74c4861eff62abf69b9291ed0a340e113be11e6a7d3113e92484cf7045cc7</MoqPublicKey>
-=======
-    <!-- At the moment we don't run single file tests we should do it in integration/isolation -->
-    <EnableSingleFileAnalyzer>false</EnableSingleFileAnalyzer>
-    <EnableCodeCoverage Condition=" '$(EnableCodeCoverage)' == '' ">true</EnableCodeCoverage>
-    <DefineConstants Condition=" '$(PublishAot)' == 'true' ">$(DefineConstants);NATIVE_AOT</DefineConstants>
-    <DefineConstants Condition=" '$(EnableCodeCoverage)' == 'True' ">$(DefineConstants);ENABLE_CODECOVERAGE</DefineConstants>
-    <!-- Do not capture test output on CI to help community see errors -->
-    <TestCaptureOutput Condition=" '$(ContinuousIntegrationBuild)' == 'true' ">false</TestCaptureOutput>
->>>>>>> 55ced743
   </PropertyGroup>
 
   <!-- Build & pack tests -->
@@ -29,6 +19,8 @@
     <EnableCodeCoverage Condition=" '$(EnableCodeCoverage)' == '' ">true</EnableCodeCoverage>
     <DefineConstants Condition=" '$(PublishAot)' == 'true' ">$(DefineConstants);NATIVE_AOT</DefineConstants>
     <DefineConstants Condition=" '$(EnableCodeCoverage)' == 'True' ">$(DefineConstants);ENABLE_CODECOVERAGE</DefineConstants>
+    <!-- Do not capture test output on CI to help community see errors -->
+    <TestCaptureOutput Condition=" '$(ContinuousIntegrationBuild)' == 'true' ">false</TestCaptureOutput>
   </PropertyGroup>
 
 </Project>