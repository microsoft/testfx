﻿// Copyright (c) Microsoft Corporation. All rights reserved.
// Licensed under the MIT license. See LICENSE file in the project root for full license information.

#pragma warning disable TPEXP // Type is for evaluation purposes only and is subject to change or removal in future updates. Suppress this diagnostic to proceed.

using Microsoft.Testing.Extensions.TrxReport.Abstractions;
using Microsoft.Testing.Extensions.VSTestBridge.ObjectModel;
using Microsoft.Testing.Platform.Capabilities.TestFramework;
using Microsoft.Testing.Platform.CommandLine;
using Microsoft.Testing.Platform.Extensions.Messages;
using Microsoft.Testing.Platform.ServerMode;
using Microsoft.Testing.Platform.Services;
using Microsoft.Testing.Platform.TestHost;
using Microsoft.VisualStudio.TestPlatform.ObjectModel;

using TestResult = Microsoft.VisualStudio.TestPlatform.ObjectModel.TestResult;

namespace Microsoft.Testing.Extensions.VSTestBridge.UnitTests.ObjectModel;

[TestClass]
public sealed class ObjectModelConvertersTests
{
    private static readonly IClientInfo ClientInfo = new ClientInfoService(WellKnownClients.VisualStudio, "1.0.0");

    [TestMethod]
    public void ToTestNode_WhenTestCaseHasDisplayName_TestNodeDisplayNameUsesIt()
    {
        TestCase testCase = new("SomeFqn", new("executor://uri", UriKind.Absolute), "source.cs")
        {
            DisplayName = "MyDisplayName",
        };
        var testNode = testCase.ToTestNode(false, null, new ConsoleCommandLineOptions(), ClientInfo);

        Assert.AreEqual("MyDisplayName", testNode.DisplayName);
    }

    [TestMethod]
    public void ToTestNode_WhenTestCaseHasNoDisplayName_TestNodeDisplayNameUsesIt()
    {
        TestCase testCase = new("SomeFqn", new("executor://uri", UriKind.Absolute), "source.cs");
        var testNode = testCase.ToTestNode(false, null, new ConsoleCommandLineOptions(), ClientInfo);

        Assert.AreEqual("SomeFqn", testNode.DisplayName);
    }

    [TestMethod]
    public void ToTestNode_WhenTestResultHasCodeFilePath_SetsTestFileLocationProperty()
    {
        TestResult testResult = new(new("SomeFqn", new("executor://uri", UriKind.Absolute), "source.cs")
        {
            CodeFilePath = "FilePath",
        });
<<<<<<< HEAD
        var testNode = testResult.ToTestNode(false, TestClient, new SessionUid("SessionUid"));
=======
        var testNode = testResult.ToTestNode(false, null, new ConsoleCommandLineOptions(), ClientInfo);
>>>>>>> 5b93c5c0
        Assert.AreEqual("FilePath", testNode.Properties.Single<TestFileLocationProperty>().FilePath);
    }

    [TestMethod]
    public void ToTestNode_WhenTestResultOutcomeIsFailed_TestNodePropertiesContainFailedTestNodeStateProperty()
    {
        TestResult testResult = new(new TestCase("SomeFqn", new("executor://uri", UriKind.Absolute), "source.cs"))
        {
            Outcome = TestOutcome.Failed,
            ErrorMessage = "SomeErrorMessage",
            ErrorStackTrace = "SomeStackTrace",
        };
<<<<<<< HEAD
        var testNode = testResult.ToTestNode(false, TestClient, new SessionUid("SessionUid"));
=======
        var testNode = testResult.ToTestNode(false, null, new ConsoleCommandLineOptions(), ClientInfo);
>>>>>>> 5b93c5c0

        FailedTestNodeStateProperty[] failedTestNodeStateProperties = testNode.Properties.OfType<FailedTestNodeStateProperty>().ToArray();
        Assert.AreEqual(1, failedTestNodeStateProperties.Length);
        Assert.IsTrue(failedTestNodeStateProperties[0].Exception is VSTestException);
        Assert.AreEqual(testResult.ErrorStackTrace, failedTestNodeStateProperties[0].Exception!.StackTrace);
        Assert.AreEqual(testResult.ErrorMessage, failedTestNodeStateProperties[0].Exception!.Message);
    }

    [TestMethod]
    public void ToTestNode_WhenTestResultHasMSTestDiscovererTestCategoryTestProperty_TestNodePropertiesContainTheCategoryInTraits()
    {
        TestResult testResult = new(new TestCase("SomeFqn", new("executor://uri", UriKind.Absolute), "source.cs"));
        var testCategoryProperty = TestProperty.Register("MSTestDiscoverer.TestCategory", "Label", typeof(string[]), TestPropertyAttributes.None, typeof(TestCase));
        testResult.SetPropertyValue<string[]>(testCategoryProperty, ["category1"]);

<<<<<<< HEAD
        var testNode = testResult.ToTestNode(false, VSTestClient, new SessionUid("SessionUid"));
=======
        var testNode = testResult.ToTestNode(false, new NamedFeatureCapabilityWithVSTestProvider(), new ServerModeCommandLineOptions(), ClientInfo);
>>>>>>> 5b93c5c0

        TestMetadataProperty[] testMetadatas = testNode.Properties.OfType<TestMetadataProperty>().ToArray();
        Assert.AreEqual(1, testMetadatas.Length);
        Assert.AreEqual("category1", testMetadatas[0].Key);
        Assert.AreEqual(string.Empty, testMetadatas[0].Value);
    }

    [TestMethod]
    public void ToTestNode_WhenTestResultHasMSTestDiscovererTestCategoryTestPropertyWithTrxEnabled_TestNodePropertiesContainTrxCategoriesProperty()
    {
        TestResult testResult = new(new TestCase("assembly.class.SomeFqn", new("executor://uri", UriKind.Absolute), "source.cs"));
        var testCategoryProperty = TestProperty.Register("MSTestDiscoverer.TestCategory", "Label", typeof(string[]), TestPropertyAttributes.None, typeof(TestCase));
        testResult.SetPropertyValue<string[]>(testCategoryProperty, ["category1"]);

<<<<<<< HEAD
        var testNode = testResult.ToTestNode(true, VSTestClient, new SessionUid("SessionUid"));
=======
        var testNode = testResult.ToTestNode(true, new NamedFeatureCapabilityWithVSTestProvider(), new ServerModeCommandLineOptions(), ClientInfo);
>>>>>>> 5b93c5c0

        TrxCategoriesProperty[] trxCategoriesProperty = testNode.Properties.OfType<TrxCategoriesProperty>().ToArray();
        Assert.AreEqual(1, trxCategoriesProperty.Length);
        Assert.AreEqual(1, trxCategoriesProperty[0].Categories.Length);
        Assert.AreEqual("category1", trxCategoriesProperty[0].Categories[0]);
    }

    [TestMethod]
    public void ToTestNode_WhenTestCaseHasOriginalExecutorUriProperty_TestNodePropertiesContainItInSerializableKeyValuePairStringProperty()
    {
<<<<<<< HEAD
        TestResult testResult = new(new TestCase("SomeFqn", new("executor://uri", UriKind.Absolute), "source.cs"));
        var testCaseHierarchy = TestProperty.Register("TestCase.Hierarchy", "Label", typeof(string[]), TestPropertyAttributes.None, typeof(TestCase));
        testResult.SetPropertyValue<string[]>(testCaseHierarchy, ["assembly", "class", "category", "test"]);

        var testNode = testResult.ToTestNode(false, VSTestClient, new SessionUid("SessionUid"));

        SerializableNamedArrayStringProperty[] trxCategoriesProperty = testNode.Properties.OfType<SerializableNamedArrayStringProperty>().ToArray();
        Assert.AreEqual(1, trxCategoriesProperty.Length);
        Assert.AreEqual("assembly", trxCategoriesProperty[0].Values[0]);
        Assert.AreEqual("class", trxCategoriesProperty[0].Values[1]);
        Assert.AreEqual("category", trxCategoriesProperty[0].Values[2]);
        Assert.AreEqual("test", trxCategoriesProperty[0].Values[3]);
    }

    [TestMethod]
    public void ToTestNode_WhenTestResultHasOriginalExecutorUriProperty_TestNodePropertiesContainItInSerializableKeyValuePairStringProperty()
    {
        TestResult testResult = new(new TestCase("SomeFqn", new("executor://uri", UriKind.Absolute), "source.cs"));
=======
        var testCase = new TestCase("SomeFqn", new("executor://uri", UriKind.Absolute), "source.cs");
>>>>>>> 5b93c5c0
        var originalExecutorUriProperty = TestProperty.Register(
        VSTestTestNodeProperties.OriginalExecutorUriPropertyName, VSTestTestNodeProperties.OriginalExecutorUriPropertyName, typeof(Uri), typeof(TestCase));

        testCase.SetPropertyValue<Uri>(originalExecutorUriProperty, new Uri("https://vs.com/"));

<<<<<<< HEAD
        var testNode = testResult.ToTestNode(false, VSTestClient, new SessionUid("SessionUid"));
=======
        var testNode = testCase.ToTestNode(false, new NamedFeatureCapabilityWithVSTestProvider(), new ServerModeCommandLineOptions(), ClientInfo);
>>>>>>> 5b93c5c0

        SerializableKeyValuePairStringProperty[] serializableKeyValuePairStringProperty = testNode.Properties.OfType<SerializableKeyValuePairStringProperty>().ToArray();
        Assert.AreEqual(3, serializableKeyValuePairStringProperty.Length);
        Assert.AreEqual(VSTestTestNodeProperties.OriginalExecutorUriPropertyName, serializableKeyValuePairStringProperty[0].Key);
        Assert.AreEqual("https://vs.com/", serializableKeyValuePairStringProperty[0].Value);
    }

    [TestMethod]
    public void ToTestNode_WhenTestResultHasFullyQualifiedTypeAndTrxEnabled_TestNodeHasFullyQualifiedTypeName()
    {
        TestResult testResult = new(new TestCase("assembly.class.test", new("executor://uri", UriKind.Absolute), "source.cs"));

<<<<<<< HEAD
        var testNode = testResult.ToTestNode(true, TestClient, new SessionUid("SessionUid"));
=======
        var testNode = testResult.ToTestNode(true, null, new ConsoleCommandLineOptions(), ClientInfo);
>>>>>>> 5b93c5c0

        Assert.AreEqual(1, testNode.Properties.OfType<TrxExceptionProperty>()?.Length);
        Assert.AreEqual("assembly.class", testNode.Properties.Single<TrxFullyQualifiedTypeNameProperty>().FullyQualifiedTypeName);
    }

    [TestMethod]
    public void ToTestNode_WhenTestResultHasNoFullyQualifiedTypeAndTrxEnabled_Throws()
    {
        TestResult testResult = new(new TestCase("test", new("executor://uri", UriKind.Absolute), "source.cs"));

<<<<<<< HEAD
        string errorMessage = Assert.ThrowsException<InvalidOperationException>(() => testResult.ToTestNode(true, TestClient, new SessionUid("SessionUid"))).Message;
=======
        string errorMessage = Assert.ThrowsException<InvalidOperationException>(() => testResult.ToTestNode(true, null, new ConsoleCommandLineOptions(), ClientInfo)).Message;
>>>>>>> 5b93c5c0

        Assert.IsTrue(errorMessage.Contains("Unable to parse fully qualified type name from test case: "));
    }

    [TestMethod]
    public void ToTestNode_FromTestResult_TestNodePropertiesContainCorrectTimingProperty()
    {
        var startTime = new DateTime(1996, 8, 22, 20, 30, 5);
        var endTime = new DateTime(1996, 8, 22, 20, 31, 5);
        var duration = new TimeSpan(0, 1, 0);

        TestResult testResult = new(new TestCase("SomeFqn", new("executor://uri", UriKind.Absolute), "source.cs"))
        {
            StartTime = startTime,
            EndTime = endTime,
            Duration = duration,
        };
<<<<<<< HEAD
        var testNode = testResult.ToTestNode(false, TestClient, new SessionUid("SessionUid"));
=======
        var testNode = testResult.ToTestNode(false, null, new ConsoleCommandLineOptions(), ClientInfo);
>>>>>>> 5b93c5c0
        var testResultTimingProperty = new TimingProperty(new(startTime, endTime, duration), []);

        Assert.AreEqual<TimingProperty>(testNode.Properties.OfType<TimingProperty>()[0], testResultTimingProperty);
    }

    [TestMethod]
    public void ToTestNode_WhenTestResultOutcomeIsNotFoundWithoutSetErrorMessage_TestNodePropertiesContainErrorTestNodeStatePropertyWithDefaultErrorMessage()
    {
        TestResult testResult = new(new TestCase("SomeFqn", new("executor://uri", UriKind.Absolute), "source.cs"))
        {
            Outcome = TestOutcome.NotFound,
            ErrorStackTrace = "SomeStackTrace",
        };
<<<<<<< HEAD
        var testNode = testResult.ToTestNode(false, TestClient, new SessionUid("SessionUid"));
=======
        var testNode = testResult.ToTestNode(false, null, new ConsoleCommandLineOptions(), ClientInfo);
>>>>>>> 5b93c5c0

        ErrorTestNodeStateProperty[] errorTestNodeStateProperties = testNode.Properties.OfType<ErrorTestNodeStateProperty>().ToArray();
        Assert.AreEqual(1, errorTestNodeStateProperties.Length);
        Assert.IsTrue(errorTestNodeStateProperties[0].Exception is VSTestException);
        Assert.AreEqual(testResult.ErrorStackTrace, errorTestNodeStateProperties[0].Exception!.StackTrace);
        Assert.IsTrue(errorTestNodeStateProperties[0].Exception!.Message.Contains("Not found"));
    }

    [TestMethod]
    public void ToTestNode_WhenTestResultOutcomeIsSkipped_TestNodePropertiesContainSkippedTestNodeStateProperty()
    {
        TestResult testResult = new(new TestCase("SomeFqn", new("executor://uri", UriKind.Absolute), "source.cs"))
        {
            Outcome = TestOutcome.Skipped,
        };
<<<<<<< HEAD
        var testNode = testResult.ToTestNode(false, TestClient, new SessionUid("SessionUid"));
=======
        var testNode = testResult.ToTestNode(false, null, new ConsoleCommandLineOptions(), ClientInfo);
>>>>>>> 5b93c5c0

        SkippedTestNodeStateProperty[] skipTestNodeStateProperties = testNode.Properties.OfType<SkippedTestNodeStateProperty>().ToArray();
        Assert.AreEqual(1, skipTestNodeStateProperties.Length);
    }

    [TestMethod]
    public void ToTestNode_WhenTestResultOutcomeIsNone_TestNodePropertiesContainSkippedTestNodeStateProperty()
    {
        TestResult testResult = new(new TestCase("SomeFqn", new("executor://uri", UriKind.Absolute), "source.cs"))
        {
            Outcome = TestOutcome.None,
        };
<<<<<<< HEAD
        var testNode = testResult.ToTestNode(false, TestClient, new SessionUid("SessionUid"));
=======
        var testNode = testResult.ToTestNode(false, null, new ConsoleCommandLineOptions(), ClientInfo);
>>>>>>> 5b93c5c0

        SkippedTestNodeStateProperty[] skipTestNodeStateProperties = testNode.Properties.OfType<SkippedTestNodeStateProperty>().ToArray();
        Assert.AreEqual(1, skipTestNodeStateProperties.Length);
    }

    [TestMethod]
    public void ToTestNode_WhenTestResultOutcomeIsPassed_TestNodePropertiesContainPassedTestNodeStateProperty()
    {
        TestResult testResult = new(new TestCase("SomeFqn", new("executor://uri", UriKind.Absolute), "source.cs"))
        {
            Outcome = TestOutcome.Passed,
        };
<<<<<<< HEAD
        var testNode = testResult.ToTestNode(false, TestClient, new SessionUid("SessionUid"));
=======
        var testNode = testResult.ToTestNode(false, null, new ConsoleCommandLineOptions(), ClientInfo);
>>>>>>> 5b93c5c0

        PassedTestNodeStateProperty[] passedTestNodeStateProperties = testNode.Properties.OfType<PassedTestNodeStateProperty>().ToArray();
        Assert.AreEqual(1, passedTestNodeStateProperties.Length);
    }

    [TestMethod]
    public void ToTestNode_WhenTestCaseHasUidAndDisplayNameWithWellKnownClient_TestNodePropertiesContainSerializableKeyValuePairStringPropertyTwice()
    {
        var testCase = new TestCase("SomeFqn", new("executor://uri", UriKind.Absolute), "source.cs");

<<<<<<< HEAD
        var testNode = testResult.ToTestNode(false, VSTestClient, new SessionUid("SessionUid"));
=======
        var testNode = testCase.ToTestNode(false, new NamedFeatureCapabilityWithVSTestProvider(), new ServerModeCommandLineOptions(), ClientInfo);
>>>>>>> 5b93c5c0

        SerializableKeyValuePairStringProperty[] errorTestNodeStateProperties = testNode.Properties.OfType<SerializableKeyValuePairStringProperty>().ToArray();
        Assert.AreEqual(2, errorTestNodeStateProperties.Length, "Expected 2 SerializableKeyValuePairStringProperty");
        Assert.AreEqual("vstest.TestCase.FullyQualifiedName", errorTestNodeStateProperties[0].Key);
        Assert.AreEqual("SomeFqn", errorTestNodeStateProperties[0].Value);
        Assert.AreEqual("vstest.TestCase.Id", errorTestNodeStateProperties[1].Key);
    }

    [TestMethod]
    public void ToTestNode_WhenTestResultHasTraits_TestNodePropertiesContainIt()
    {
        TestResult testResult = new(new TestCase("SomeFqn", new("executor://uri", UriKind.Absolute), "source.cs"))
        {
            DisplayName = "TestName",
            Traits = { new Trait("key", "value") },
        };

<<<<<<< HEAD
        var testNode = testResult.ToTestNode(false, VSTestClient, new SessionUid("SessionUid"));
=======
        var testNode = testResult.ToTestNode(false, new NamedFeatureCapabilityWithVSTestProvider(), new ServerModeCommandLineOptions(), ClientInfo);
>>>>>>> 5b93c5c0

        TestMetadataProperty[] testMetadatas = testNode.Properties.OfType<TestMetadataProperty>().ToArray();
        Assert.AreEqual(1, testMetadatas.Length);
        Assert.AreEqual("key", testMetadatas[0].Key);
        Assert.AreEqual("value", testMetadatas[0].Value);
    }

    [TestMethod]
    public void ToTestNode_WhenTestResultHasMultipleStandardOutputMessages_TestNodePropertiesHasASingleOne()
    {
        TestResult testResult = new(new TestCase("SomeFqn", new("executor://uri", UriKind.Absolute), "source.cs"))
        {
            DisplayName = "TestName",
            Messages =
            {
                new TestResultMessage(TestResultMessage.StandardOutCategory, "message1"),
                new TestResultMessage(TestResultMessage.StandardOutCategory, "message2"),
            },
        };

<<<<<<< HEAD
        var testNode = testResult.ToTestNode(false, VSTestClient, new SessionUid("SessionUid"));
=======
        var testNode = testResult.ToTestNode(false, new NamedFeatureCapabilityWithVSTestProvider(), new ServerModeCommandLineOptions(), ClientInfo);
>>>>>>> 5b93c5c0

        StandardOutputProperty[] standardOutputProperties = testNode.Properties.OfType<StandardOutputProperty>().ToArray();
        Assert.IsTrue(standardOutputProperties.Length == 1);
        Assert.AreEqual($"message1{Environment.NewLine}message2", standardOutputProperties[0].StandardOutput);
    }

    [TestMethod]
    public void ToTestNode_WhenTestResultHasMultipleStandardErrorMessages_TestNodePropertiesHasASingleOne()
    {
        TestResult testResult = new(new TestCase("SomeFqn", new("executor://uri", UriKind.Absolute), "source.cs"))
        {
            DisplayName = "TestName",
            Messages =
            {
                new TestResultMessage(TestResultMessage.StandardErrorCategory, "message1"),
                new TestResultMessage(TestResultMessage.StandardErrorCategory, "message2"),
            },
        };

<<<<<<< HEAD
        var testNode = testResult.ToTestNode(false, VSTestClient, new SessionUid("SessionUid"));
=======
        var testNode = testResult.ToTestNode(false, new NamedFeatureCapabilityWithVSTestProvider(), new ServerModeCommandLineOptions(), ClientInfo);
>>>>>>> 5b93c5c0

        StandardErrorProperty[] standardErrorProperties = testNode.Properties.OfType<StandardErrorProperty>().ToArray();
        Assert.IsTrue(standardErrorProperties.Length == 1);
        Assert.AreEqual($"message1{Environment.NewLine}message2", standardErrorProperties[0].StandardError);
    }

    private sealed class NamedFeatureCapabilityWithVSTestProvider : INamedFeatureCapability
    {
        public bool IsSupported(string featureName) => featureName is JsonRpcStrings.VSTestProviderSupport;
    }

    private sealed class ServerModeCommandLineOptions : ICommandLineOptions
    {
        public bool IsOptionSet(string optionName) => optionName is PlatformCommandLineProvider.ServerOptionKey;

        public bool TryGetOptionArgumentList(string optionName, [NotNullWhen(true)] out string[]? arguments) => throw new NotImplementedException();
    }

    private sealed class ConsoleCommandLineOptions : ICommandLineOptions
    {
        public bool IsOptionSet(string optionName) => false;

        public bool TryGetOptionArgumentList(string optionName, [NotNullWhen(true)] out string[]? arguments) => throw new NotImplementedException();
    }
}<|MERGE_RESOLUTION|>--- conflicted
+++ resolved
@@ -50,11 +50,7 @@
         {
             CodeFilePath = "FilePath",
         });
-<<<<<<< HEAD
-        var testNode = testResult.ToTestNode(false, TestClient, new SessionUid("SessionUid"));
-=======
-        var testNode = testResult.ToTestNode(false, null, new ConsoleCommandLineOptions(), ClientInfo);
->>>>>>> 5b93c5c0
+        var testNode = testResult.ToTestNode(false, null, new ConsoleCommandLineOptions(), ClientInfo);
         Assert.AreEqual("FilePath", testNode.Properties.Single<TestFileLocationProperty>().FilePath);
     }
 
@@ -67,11 +63,7 @@
             ErrorMessage = "SomeErrorMessage",
             ErrorStackTrace = "SomeStackTrace",
         };
-<<<<<<< HEAD
-        var testNode = testResult.ToTestNode(false, TestClient, new SessionUid("SessionUid"));
-=======
-        var testNode = testResult.ToTestNode(false, null, new ConsoleCommandLineOptions(), ClientInfo);
->>>>>>> 5b93c5c0
+        var testNode = testResult.ToTestNode(false, null, new ConsoleCommandLineOptions(), ClientInfo);
 
         FailedTestNodeStateProperty[] failedTestNodeStateProperties = testNode.Properties.OfType<FailedTestNodeStateProperty>().ToArray();
         Assert.AreEqual(1, failedTestNodeStateProperties.Length);
@@ -87,11 +79,7 @@
         var testCategoryProperty = TestProperty.Register("MSTestDiscoverer.TestCategory", "Label", typeof(string[]), TestPropertyAttributes.None, typeof(TestCase));
         testResult.SetPropertyValue<string[]>(testCategoryProperty, ["category1"]);
 
-<<<<<<< HEAD
-        var testNode = testResult.ToTestNode(false, VSTestClient, new SessionUid("SessionUid"));
-=======
         var testNode = testResult.ToTestNode(false, new NamedFeatureCapabilityWithVSTestProvider(), new ServerModeCommandLineOptions(), ClientInfo);
->>>>>>> 5b93c5c0
 
         TestMetadataProperty[] testMetadatas = testNode.Properties.OfType<TestMetadataProperty>().ToArray();
         Assert.AreEqual(1, testMetadatas.Length);
@@ -106,11 +94,7 @@
         var testCategoryProperty = TestProperty.Register("MSTestDiscoverer.TestCategory", "Label", typeof(string[]), TestPropertyAttributes.None, typeof(TestCase));
         testResult.SetPropertyValue<string[]>(testCategoryProperty, ["category1"]);
 
-<<<<<<< HEAD
-        var testNode = testResult.ToTestNode(true, VSTestClient, new SessionUid("SessionUid"));
-=======
         var testNode = testResult.ToTestNode(true, new NamedFeatureCapabilityWithVSTestProvider(), new ServerModeCommandLineOptions(), ClientInfo);
->>>>>>> 5b93c5c0
 
         TrxCategoriesProperty[] trxCategoriesProperty = testNode.Properties.OfType<TrxCategoriesProperty>().ToArray();
         Assert.AreEqual(1, trxCategoriesProperty.Length);
@@ -121,38 +105,13 @@
     [TestMethod]
     public void ToTestNode_WhenTestCaseHasOriginalExecutorUriProperty_TestNodePropertiesContainItInSerializableKeyValuePairStringProperty()
     {
-<<<<<<< HEAD
-        TestResult testResult = new(new TestCase("SomeFqn", new("executor://uri", UriKind.Absolute), "source.cs"));
-        var testCaseHierarchy = TestProperty.Register("TestCase.Hierarchy", "Label", typeof(string[]), TestPropertyAttributes.None, typeof(TestCase));
-        testResult.SetPropertyValue<string[]>(testCaseHierarchy, ["assembly", "class", "category", "test"]);
-
-        var testNode = testResult.ToTestNode(false, VSTestClient, new SessionUid("SessionUid"));
-
-        SerializableNamedArrayStringProperty[] trxCategoriesProperty = testNode.Properties.OfType<SerializableNamedArrayStringProperty>().ToArray();
-        Assert.AreEqual(1, trxCategoriesProperty.Length);
-        Assert.AreEqual("assembly", trxCategoriesProperty[0].Values[0]);
-        Assert.AreEqual("class", trxCategoriesProperty[0].Values[1]);
-        Assert.AreEqual("category", trxCategoriesProperty[0].Values[2]);
-        Assert.AreEqual("test", trxCategoriesProperty[0].Values[3]);
-    }
-
-    [TestMethod]
-    public void ToTestNode_WhenTestResultHasOriginalExecutorUriProperty_TestNodePropertiesContainItInSerializableKeyValuePairStringProperty()
-    {
-        TestResult testResult = new(new TestCase("SomeFqn", new("executor://uri", UriKind.Absolute), "source.cs"));
-=======
         var testCase = new TestCase("SomeFqn", new("executor://uri", UriKind.Absolute), "source.cs");
->>>>>>> 5b93c5c0
         var originalExecutorUriProperty = TestProperty.Register(
         VSTestTestNodeProperties.OriginalExecutorUriPropertyName, VSTestTestNodeProperties.OriginalExecutorUriPropertyName, typeof(Uri), typeof(TestCase));
 
         testCase.SetPropertyValue<Uri>(originalExecutorUriProperty, new Uri("https://vs.com/"));
 
-<<<<<<< HEAD
-        var testNode = testResult.ToTestNode(false, VSTestClient, new SessionUid("SessionUid"));
-=======
         var testNode = testCase.ToTestNode(false, new NamedFeatureCapabilityWithVSTestProvider(), new ServerModeCommandLineOptions(), ClientInfo);
->>>>>>> 5b93c5c0
 
         SerializableKeyValuePairStringProperty[] serializableKeyValuePairStringProperty = testNode.Properties.OfType<SerializableKeyValuePairStringProperty>().ToArray();
         Assert.AreEqual(3, serializableKeyValuePairStringProperty.Length);
@@ -165,11 +124,7 @@
     {
         TestResult testResult = new(new TestCase("assembly.class.test", new("executor://uri", UriKind.Absolute), "source.cs"));
 
-<<<<<<< HEAD
-        var testNode = testResult.ToTestNode(true, TestClient, new SessionUid("SessionUid"));
-=======
         var testNode = testResult.ToTestNode(true, null, new ConsoleCommandLineOptions(), ClientInfo);
->>>>>>> 5b93c5c0
 
         Assert.AreEqual(1, testNode.Properties.OfType<TrxExceptionProperty>()?.Length);
         Assert.AreEqual("assembly.class", testNode.Properties.Single<TrxFullyQualifiedTypeNameProperty>().FullyQualifiedTypeName);
@@ -180,11 +135,7 @@
     {
         TestResult testResult = new(new TestCase("test", new("executor://uri", UriKind.Absolute), "source.cs"));
 
-<<<<<<< HEAD
-        string errorMessage = Assert.ThrowsException<InvalidOperationException>(() => testResult.ToTestNode(true, TestClient, new SessionUid("SessionUid"))).Message;
-=======
         string errorMessage = Assert.ThrowsException<InvalidOperationException>(() => testResult.ToTestNode(true, null, new ConsoleCommandLineOptions(), ClientInfo)).Message;
->>>>>>> 5b93c5c0
 
         Assert.IsTrue(errorMessage.Contains("Unable to parse fully qualified type name from test case: "));
     }
@@ -202,11 +153,7 @@
             EndTime = endTime,
             Duration = duration,
         };
-<<<<<<< HEAD
-        var testNode = testResult.ToTestNode(false, TestClient, new SessionUid("SessionUid"));
-=======
-        var testNode = testResult.ToTestNode(false, null, new ConsoleCommandLineOptions(), ClientInfo);
->>>>>>> 5b93c5c0
+        var testNode = testResult.ToTestNode(false, null, new ConsoleCommandLineOptions(), ClientInfo);
         var testResultTimingProperty = new TimingProperty(new(startTime, endTime, duration), []);
 
         Assert.AreEqual<TimingProperty>(testNode.Properties.OfType<TimingProperty>()[0], testResultTimingProperty);
@@ -220,11 +167,7 @@
             Outcome = TestOutcome.NotFound,
             ErrorStackTrace = "SomeStackTrace",
         };
-<<<<<<< HEAD
-        var testNode = testResult.ToTestNode(false, TestClient, new SessionUid("SessionUid"));
-=======
-        var testNode = testResult.ToTestNode(false, null, new ConsoleCommandLineOptions(), ClientInfo);
->>>>>>> 5b93c5c0
+        var testNode = testResult.ToTestNode(false, null, new ConsoleCommandLineOptions(), ClientInfo);
 
         ErrorTestNodeStateProperty[] errorTestNodeStateProperties = testNode.Properties.OfType<ErrorTestNodeStateProperty>().ToArray();
         Assert.AreEqual(1, errorTestNodeStateProperties.Length);
@@ -240,11 +183,7 @@
         {
             Outcome = TestOutcome.Skipped,
         };
-<<<<<<< HEAD
-        var testNode = testResult.ToTestNode(false, TestClient, new SessionUid("SessionUid"));
-=======
-        var testNode = testResult.ToTestNode(false, null, new ConsoleCommandLineOptions(), ClientInfo);
->>>>>>> 5b93c5c0
+        var testNode = testResult.ToTestNode(false, null, new ConsoleCommandLineOptions(), ClientInfo);
 
         SkippedTestNodeStateProperty[] skipTestNodeStateProperties = testNode.Properties.OfType<SkippedTestNodeStateProperty>().ToArray();
         Assert.AreEqual(1, skipTestNodeStateProperties.Length);
@@ -257,11 +196,7 @@
         {
             Outcome = TestOutcome.None,
         };
-<<<<<<< HEAD
-        var testNode = testResult.ToTestNode(false, TestClient, new SessionUid("SessionUid"));
-=======
-        var testNode = testResult.ToTestNode(false, null, new ConsoleCommandLineOptions(), ClientInfo);
->>>>>>> 5b93c5c0
+        var testNode = testResult.ToTestNode(false, null, new ConsoleCommandLineOptions(), ClientInfo);
 
         SkippedTestNodeStateProperty[] skipTestNodeStateProperties = testNode.Properties.OfType<SkippedTestNodeStateProperty>().ToArray();
         Assert.AreEqual(1, skipTestNodeStateProperties.Length);
@@ -274,11 +209,7 @@
         {
             Outcome = TestOutcome.Passed,
         };
-<<<<<<< HEAD
-        var testNode = testResult.ToTestNode(false, TestClient, new SessionUid("SessionUid"));
-=======
-        var testNode = testResult.ToTestNode(false, null, new ConsoleCommandLineOptions(), ClientInfo);
->>>>>>> 5b93c5c0
+        var testNode = testResult.ToTestNode(false, null, new ConsoleCommandLineOptions(), ClientInfo);
 
         PassedTestNodeStateProperty[] passedTestNodeStateProperties = testNode.Properties.OfType<PassedTestNodeStateProperty>().ToArray();
         Assert.AreEqual(1, passedTestNodeStateProperties.Length);
@@ -289,11 +220,7 @@
     {
         var testCase = new TestCase("SomeFqn", new("executor://uri", UriKind.Absolute), "source.cs");
 
-<<<<<<< HEAD
-        var testNode = testResult.ToTestNode(false, VSTestClient, new SessionUid("SessionUid"));
-=======
         var testNode = testCase.ToTestNode(false, new NamedFeatureCapabilityWithVSTestProvider(), new ServerModeCommandLineOptions(), ClientInfo);
->>>>>>> 5b93c5c0
 
         SerializableKeyValuePairStringProperty[] errorTestNodeStateProperties = testNode.Properties.OfType<SerializableKeyValuePairStringProperty>().ToArray();
         Assert.AreEqual(2, errorTestNodeStateProperties.Length, "Expected 2 SerializableKeyValuePairStringProperty");
@@ -311,11 +238,7 @@
             Traits = { new Trait("key", "value") },
         };
 
-<<<<<<< HEAD
-        var testNode = testResult.ToTestNode(false, VSTestClient, new SessionUid("SessionUid"));
-=======
         var testNode = testResult.ToTestNode(false, new NamedFeatureCapabilityWithVSTestProvider(), new ServerModeCommandLineOptions(), ClientInfo);
->>>>>>> 5b93c5c0
 
         TestMetadataProperty[] testMetadatas = testNode.Properties.OfType<TestMetadataProperty>().ToArray();
         Assert.AreEqual(1, testMetadatas.Length);
@@ -336,11 +259,7 @@
             },
         };
 
-<<<<<<< HEAD
-        var testNode = testResult.ToTestNode(false, VSTestClient, new SessionUid("SessionUid"));
-=======
         var testNode = testResult.ToTestNode(false, new NamedFeatureCapabilityWithVSTestProvider(), new ServerModeCommandLineOptions(), ClientInfo);
->>>>>>> 5b93c5c0
 
         StandardOutputProperty[] standardOutputProperties = testNode.Properties.OfType<StandardOutputProperty>().ToArray();
         Assert.IsTrue(standardOutputProperties.Length == 1);
@@ -360,11 +279,7 @@
             },
         };
 
-<<<<<<< HEAD
-        var testNode = testResult.ToTestNode(false, VSTestClient, new SessionUid("SessionUid"));
-=======
         var testNode = testResult.ToTestNode(false, new NamedFeatureCapabilityWithVSTestProvider(), new ServerModeCommandLineOptions(), ClientInfo);
->>>>>>> 5b93c5c0
 
         StandardErrorProperty[] standardErrorProperties = testNode.Properties.OfType<StandardErrorProperty>().ToArray();
         Assert.IsTrue(standardErrorProperties.Length == 1);
