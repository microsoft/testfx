﻿// Copyright (c) Microsoft Corporation. All rights reserved.
// Licensed under the MIT license. See LICENSE file in the project root for full license information.

using Microsoft.Testing.Internal.Framework;
using Microsoft.Testing.Platform.Helpers;
using Microsoft.Testing.Platform.IPC;
using Microsoft.Testing.Platform.IPC.Models;
using Microsoft.Testing.Platform.IPC.Serializers;
using Microsoft.Testing.Platform.Logging;
using Microsoft.Testing.TestInfrastructure;

using Moq;

namespace Microsoft.Testing.Platform.UnitTests;

[TestGroup]
public sealed class IPCTests : TestBase
{
    private readonly ITestExecutionContext _testExecutionContext;

    public IPCTests(ITestExecutionContext testExecutionContext)
        : base(testExecutionContext)
    {
        _testExecutionContext = testExecutionContext;
    }

    public async Task SingleConnectionNamedPipeServer_MultipleConnection_Fails()
    {
        PipeNameDescription pipeNameDescription = NamedPipeServer.GetPipeName(Guid.NewGuid().ToString("N"));

        List<NamedPipeServer> openedPipe = [];
        List<Exception> exceptions = [];

        ManualResetEventSlim waitException = new(false);
        var waitTask = Task.Run(async () =>
        {
            try
            {
                while (true)
                {
                    NamedPipeServer singleConnectionNamedPipeServer = new(
                        pipeNameDescription,
                        async _ => await Task.FromResult(VoidResponse.CachedInstance),
                        new SystemEnvironment(),
                        new Mock<ILogger>().Object,
                        new SystemTask(),
                        _testExecutionContext.CancellationToken);

                    await singleConnectionNamedPipeServer.WaitConnectionAsync(_testExecutionContext.CancellationToken);
                    openedPipe.Add(singleConnectionNamedPipeServer);
                }
            }
            catch (Exception ex)
            {
                exceptions.Add(ex);
                waitException.Set();
            }
        });

        NamedPipeClient namedPipeClient1 = new(pipeNameDescription.Name);
        await namedPipeClient1.ConnectAsync(_testExecutionContext.CancellationToken);
        waitException.Wait();

        Assert.AreEqual(1, openedPipe.Count);
        Assert.AreEqual(1, exceptions.Count);
        Assert.AreEqual(exceptions[0].GetType(), typeof(IOException));
        Assert.IsTrue(exceptions[0].Message.Contains("All pipe instances are busy."));

        await waitTask;
#if NETCOREAPP
        await namedPipeClient1.DisposeAsync();
        await openedPipe[0].DisposeAsync();
#else
        namedPipeClient1.Dispose();
        openedPipe[0].Dispose();
#endif
        pipeNameDescription.Dispose();

        // Verify double dispose
#if NETCOREAPP
        await namedPipeClient1.DisposeAsync();
        await openedPipe[0].DisposeAsync();
#else
        namedPipeClient1.Dispose();
        openedPipe[0].Dispose();
#endif
        pipeNameDescription.Dispose();
    }

    public async Task SingleConnectionNamedPipeServer_RequestReplySerialization_Succeeded()
    {
        Queue<BaseMessage> receivedMessages = new();
        PipeNameDescription pipeNameDescription = NamedPipeServer.GetPipeName(Guid.NewGuid().ToString("N"));
        NamedPipeClient namedPipeClient = new(pipeNameDescription.Name);
        namedPipeClient.RegisterSerializer<VoidResponse>(new VoidResponseSerializer());
        namedPipeClient.RegisterSerializer<TextMessage>(new TextMessageSerializer());
        namedPipeClient.RegisterSerializer<IntMessage>(new IntMessageSerializer());
        namedPipeClient.RegisterSerializer<LongMessage>(new LongMessageSerializer());

        ManualResetEventSlim manualResetEventSlim = new(false);
        var clientConnected = Task.Run(async () =>
        {
            while (true)
            {
                try
                {
                    await namedPipeClient.ConnectAsync(CancellationToken.None);
                    manualResetEventSlim.Set();
                    break;
                }
                catch (OperationCanceledException ct) when (ct.CancellationToken == _testExecutionContext.CancellationToken)
                {
                    throw new OperationCanceledException("SingleConnectionNamedPipeServer_RequestReplySerialization_Succeeded cancellation during connect, _testExecutionContext.CancellationToken");
                }
                catch (OperationCanceledException)
                {
                    throw new OperationCanceledException("SingleConnectionNamedPipeServer_RequestReplySerialization_Succeeded cancellation during connect");
                }
                catch (Exception)
                {
                    continue;
                }
            }
        });
        NamedPipeServer singleConnectionNamedPipeServer = new(
            pipeNameDescription,
            (IRequest request) =>
            {
                receivedMessages.Enqueue((BaseMessage)request);
                return Task.FromResult((IResponse)VoidResponse.CachedInstance);
            },
            new SystemEnvironment(),
            new Mock<ILogger>().Object,
            new SystemTask(),
            CancellationToken.None);
        singleConnectionNamedPipeServer.RegisterSerializer<VoidResponse>(new VoidResponseSerializer());
        singleConnectionNamedPipeServer.RegisterSerializer<TextMessage>(new TextMessageSerializer());
        singleConnectionNamedPipeServer.RegisterSerializer<IntMessage>(new IntMessageSerializer());
        singleConnectionNamedPipeServer.RegisterSerializer<LongMessage>(new LongMessageSerializer());
        await singleConnectionNamedPipeServer.WaitConnectionAsync(CancellationToken.None);
        manualResetEventSlim.Wait();

        await clientConnected.WithCancellationAsync(CancellationToken.None);

        await namedPipeClient.RequestReplyAsync<IntMessage, VoidResponse>(new IntMessage(10), CancellationToken.None);
        Assert.AreEqual(receivedMessages.Dequeue(), new IntMessage(10));

        await namedPipeClient.RequestReplyAsync<LongMessage, VoidResponse>(new LongMessage(11), CancellationToken.None);
        Assert.AreEqual(receivedMessages.Dequeue(), new LongMessage(11));

        Random random = new();
        int currentRound = 100;

        while (currentRound > 0)
        {
            string currentString = RandomString(random.Next(1024, 1024 * 1024 * 2), random);
            await namedPipeClient.RequestReplyAsync<TextMessage, VoidResponse>(new TextMessage(currentString), CancellationToken.None);
            Assert.AreEqual(1, receivedMessages.Count);
            Assert.AreEqual(receivedMessages.Dequeue(), new TextMessage(currentString));
            currentRound--;
        }

#if NETCOREAPP
        await namedPipeClient.DisposeAsync();
        await singleConnectionNamedPipeServer.DisposeAsync();
#else
        namedPipeClient.Dispose();
        singleConnectionNamedPipeServer.Dispose();
#endif

        pipeNameDescription.Dispose();
    }

    public async Task ConnectionNamedPipeServer_MultipleConnection_Succeded()
    {
        PipeNameDescription pipeNameDescription = NamedPipeServer.GetPipeName(Guid.NewGuid().ToString("N"));

        List<NamedPipeServer> pipes = new();
        for (int i = 0; i < 3; i++)
        {
            pipes.Add(new(
                       pipeNameDescription,
                       async _ => await Task.FromResult(VoidResponse.CachedInstance),
                       new SystemEnvironment(),
                       new Mock<ILogger>().Object,
                       new SystemTask(),
                       maxNumberOfServerInstances: 3,
                       _testExecutionContext.CancellationToken));
        }

#pragma warning disable CA1806 // Do not ignore method results
        IOException exception = Assert.Throws<IOException>(() =>
             new NamedPipeServer(
                pipeNameDescription,
                async _ => await Task.FromResult(VoidResponse.CachedInstance),
                new SystemEnvironment(),
                new Mock<ILogger>().Object,
                new SystemTask(),
                maxNumberOfServerInstances: 3,
                _testExecutionContext.CancellationToken));
        Assert.Contains("All pipe instances are busy.", exception.Message);
#pragma warning restore CA1806 // Do not ignore method results

        List<Task> waitConnectionTask = new();
        int connectionCompleted = 0;
        foreach (NamedPipeServer namedPipeServer in pipes)
        {
            waitConnectionTask.Add(Task.Run(async () =>
            {
                await namedPipeServer.WaitConnectionAsync(_testExecutionContext.CancellationToken);
                Interlocked.Increment(ref connectionCompleted);
            }));
        }

        List<NamedPipeClient> connectedClients = new();
        for (int i = 0; i < waitConnectionTask.Count; i++)
        {
            NamedPipeClient namedPipeClient = new(pipeNameDescription.Name);
            connectedClients.Add(namedPipeClient);
            await namedPipeClient.ConnectAsync(_testExecutionContext.CancellationToken);
        }

        await Task.WhenAll(waitConnectionTask.ToArray());

        Assert.AreEqual(3, connectionCompleted);

#pragma warning disable VSTHRD103 // Call async methods when in an async method
        foreach (NamedPipeClient namedPipeClient in connectedClients)
        {
            namedPipeClient.Dispose();
        }

        foreach (NamedPipeServer namedPipeServer in pipes)
        {
            namedPipeServer.Dispose();
        }
#pragma warning restore VSTHRD103 // Call async methods when in an async method
    }

    private static string RandomString(int length, Random random)
    {
        const string chars = "ABCDEFGHIJKLMNOPQRSTUVWXYZ0123456789";
        return new string(Enumerable.Repeat(chars, length)
            .Select(s => s[random.Next(s.Length)]).ToArray());
    }

<<<<<<< HEAD
    private abstract record class BaseMessage : IRequest;
=======
    private abstract record BaseMessage : IRequest
    {
    }
>>>>>>> 255137fa

    private sealed record TextMessage(string Text) : BaseMessage;

    private sealed class TextMessageSerializer : BaseSerializer, INamedPipeSerializer
    {
        public int Id => 2;

        public object Deserialize(Stream stream) => new TextMessage(ReadString(stream));

        public void Serialize(object objectToSerialize, Stream stream) => WriteString(stream, ((TextMessage)objectToSerialize).Text);
    }

    private sealed record IntMessage(int Integer) : BaseMessage;

    private sealed class IntMessageSerializer : BaseSerializer, INamedPipeSerializer
    {
        public int Id => 3;

        public object Deserialize(Stream stream) => new IntMessage(ReadInt(stream));

        public void Serialize(object objectToSerialize, Stream stream) => WriteInt(stream, ((IntMessage)objectToSerialize).Integer);
    }

    private sealed record LongMessage(long Long) : BaseMessage;

    private sealed class LongMessageSerializer : BaseSerializer, INamedPipeSerializer
    {
        public int Id => 4;

        public object Deserialize(Stream stream) => new LongMessage(ReadInt(stream));

        public void Serialize(object objectToSerialize, Stream stream) => WriteLong(stream, ((LongMessage)objectToSerialize).Long);
    }
}<|MERGE_RESOLUTION|>--- conflicted
+++ resolved
@@ -244,13 +244,7 @@
             .Select(s => s[random.Next(s.Length)]).ToArray());
     }
 
-<<<<<<< HEAD
-    private abstract record class BaseMessage : IRequest;
-=======
-    private abstract record BaseMessage : IRequest
-    {
-    }
->>>>>>> 255137fa
+    private abstract record BaseMessage : IRequest;
 
     private sealed record TextMessage(string Text) : BaseMessage;
 
