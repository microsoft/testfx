--- conflicted
+++ resolved
@@ -52,11 +52,7 @@
 
         await proxy.PublishAsync(consumerA, new LoopDataA());
 
-<<<<<<< HEAD
-        Exception ex = await Assert.ThrowsAsync<InvalidOperationException>(asynchronousMessageBus.DrainDataAsync);
-=======
-        InvalidOperationException ex = await Assert.ThrowsExactlyAsync<InvalidOperationException>(async () => await asynchronousMessageBus.DrainDataAsync());
->>>>>>> 714f9aaf
+        InvalidOperationException ex = await Assert.ThrowsAsync<InvalidOperationException>(asynchronousMessageBus.DrainDataAsync);
         Assert.Contains("Publisher/Consumer loop detected during the drain after", ex.Message);
 
         // Prevent loop to continue
