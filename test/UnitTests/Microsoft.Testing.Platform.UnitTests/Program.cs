--- conflicted
+++ resolved
@@ -25,41 +25,4 @@
 builder.TestHost.AddDataConsumer(slowestTestCompositeServiceFactory);
 builder.TestHost.AddTestSessionLifetimeHandle(slowestTestCompositeServiceFactory);
 ITestApplication app = await builder.BuildAsync();
-<<<<<<< HEAD
-return await app.RunAsync();
-
-internal sealed class GlobalTasks : ITestApplicationLifecycleCallbacks
-{
-    private readonly ICommandLineOptions _commandLineOptions;
-
-    public GlobalTasks(ICommandLineOptions commandLineOptions)
-    {
-        _commandLineOptions = commandLineOptions;
-    }
-
-    public string Uid => nameof(GlobalTasks);
-
-    public string Version => "1.0.0";
-
-    public string DisplayName => string.Empty;
-
-    public string Description => string.Empty;
-
-    public Task<bool> IsEnabledAsync() => Task.FromResult(true);
-
-    public async Task AfterRunAsync(int returnValue, CancellationToken cancellationToken)
-    {
-        // Check if any tests are missing that were supposed to run.
-#if NETCOREAPP
-        TestsRunWatchDog.BaselineFile = Path.Combine(AppContext.BaseDirectory, "testsbaseline.txt");
-#else
-        TestsRunWatchDog.BaselineFile = Path.Combine(AppContext.BaseDirectory, "testsbaseline.netfx.txt");
-#endif
-        await TestsRunWatchDog.VerifyAsync(skip: _commandLineOptions.IsServerMode() || true, fixBaseLine: true);
-    }
-
-    public Task BeforeRunAsync(CancellationToken cancellationToken) => Task.CompletedTask;
-}
-=======
-return await app.RunAsync();
->>>>>>> c0a5f521
+return await app.RunAsync();