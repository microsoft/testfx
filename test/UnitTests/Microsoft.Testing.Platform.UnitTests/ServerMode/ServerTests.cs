﻿// Copyright (c) Microsoft Corporation. All rights reserved.
// Licensed under the MIT license. See LICENSE file in the project root for full license information.

using System.Net;
using System.Net.Sockets;

using Microsoft.Testing.Platform.Capabilities;
using Microsoft.Testing.Platform.Capabilities.TestFramework;
using Microsoft.Testing.Platform.Extensions.TestFramework;
using Microsoft.Testing.Platform.Extensions.TestHost;
using Microsoft.Testing.Platform.Helpers;
using Microsoft.Testing.Platform.ServerMode;
using Microsoft.Testing.Platform.Services;

namespace Microsoft.Testing.Platform.UnitTests;

[TestClass]
public sealed class ServerTests
{
    public ServerTests()
    {
        if (IsHotReloadEnabled(new SystemEnvironment()))
        {
            throw new NotSupportedException("Tests of this class cannot work correctly under hot reload.");
        }
    }

    private static bool IsHotReloadEnabled(SystemEnvironment environment)
        => environment.GetEnvironmentVariable(EnvironmentVariableConstants.DOTNET_WATCH) == "1"
        || environment.GetEnvironmentVariable(EnvironmentVariableConstants.TESTINGPLATFORM_HOTRELOAD_ENABLED) == "1";

    [TestMethod]
    public async Task ServerCanBeStartedAndAborted_TcpIp()
<<<<<<< HEAD
        => await RetryHelper.RetryAsync(
            async () =>
            {
                using var server = TcpServer.Create();

                TestApplicationHooks testApplicationHooks = new();
                string[] args = ["--no-banner", "--server", "--client-host", "localhost", "--client-port", $"{server.Port}", "--internal-testingplatform-skipbuildercheck"];
                ITestApplicationBuilder builder = await TestApplication.CreateBuilderAsync(args);
                builder.TestHost.AddTestHostApplicationLifetime(_ => testApplicationHooks);
                builder.RegisterTestFramework(_ => new TestFrameworkCapabilities(), (_, __) => new MockTestAdapter());
                var testApplication = (TestApplication)await builder.BuildAsync();
                testApplication.ServiceProvider.GetRequiredService<SystemConsole>().SuppressOutput();
                Task<int> serverTask = testApplication.RunAsync();

                await testApplicationHooks.WaitForBeforeRunAsync();
                ITestApplicationCancellationTokenSource stopService = testApplication.ServiceProvider.GetTestApplicationCancellationTokenSource();

                stopService.Cancel();
                Assert.AreEqual(ExitCodes.TestSessionAborted, await serverTask);
            }, 3, TimeSpan.FromSeconds(10));
=======
    {
        using var server = TcpServer.Create();

        TestApplicationHooks testApplicationHooks = new();
        string[] args = ["--no-banner", "--server", "--client-host", "localhost", "--client-port", $"{server.Port}", "--internal-testingplatform-skipbuildercheck"];
        ITestApplicationBuilder builder = await TestApplication.CreateBuilderAsync(args);
        builder.TestHost.AddTestHostApplicationLifetime(_ => testApplicationHooks);
        builder.RegisterTestFramework(_ => new TestFrameworkCapabilities(), (_, __) => new MockTestAdapter());
        var testApplication = (TestApplication)await builder.BuildAsync();
        testApplication.ServiceProvider.GetRequiredService<SystemConsole>().SuppressOutput();
        Task<int> serverTask = testApplication.RunAsync();

        await testApplicationHooks.WaitForBeforeRunAsync();
        ITestApplicationCancellationTokenSource stopService = testApplication.ServiceProvider.GetTestApplicationCancellationTokenSource();

        stopService.Cancel();
        Assert.AreEqual(ExitCodes.TestSessionAborted, await serverTask);
    }
>>>>>>> f116aa35

    [TestMethod]
    public async Task ServerCanInitialize()
    {
        using var server = TcpServer.Create();

        string[] args = ["--no-banner", "--server", "--client-port", $"{server.Port}", "--internal-testingplatform-skipbuildercheck"];
        TestApplicationHooks testApplicationHooks = new();
        ITestApplicationBuilder builder = await TestApplication.CreateBuilderAsync(args);
        builder.TestHost.AddTestHostApplicationLifetime(_ => testApplicationHooks);
        builder.RegisterTestFramework(_ => new TestFrameworkCapabilities(), (_, __) => new MockTestAdapter());
        var testApplication = (TestApplication)await builder.BuildAsync();
        testApplication.ServiceProvider.GetRequiredService<SystemConsole>().SuppressOutput();
        Task<int> serverTask = Task.Run(testApplication.RunAsync);

        using CancellationTokenSource timeout = new(TimeoutHelper.DefaultHangTimeSpanTimeout);
        using TcpClient client = await server.WaitForConnectionAsync(timeout.Token);
        using NetworkStream stream = client.GetStream();
        using StreamWriter writer = new(stream, Encoding.UTF8);
        TcpMessageHandler messageHandler = new(
                client,
                clientToServerStream: client.GetStream(),
                serverToClientStream: client.GetStream(),
                FormatterUtilities.CreateFormatter());

        const string initializeMessage = """
            {
                "jsonrpc": "2.0",
                "id": 1,
                "method": "initialize",
                "params": {
                    "processId": 32,
                    "clientInfo": { "name": "testingplatform-unittests", "version": "1.0.0" },
                    "capabilities": {
                        "testing": {
                            "debuggerProvider": true
                        }
                    }
                }
            }
            """;
        await WriteMessageAsync(
            writer,
            initializeMessage);

        // Wait for initialize response
        RpcMessage? msg = null;
        using CancellationTokenSource cancellationTokenSource = new(TimeSpan.FromSeconds(30));
        CancellationToken cancellationToken = cancellationTokenSource.Token;
        try
        {
            msg = await WaitForMessage(messageHandler, rpcMessage => rpcMessage is ResponseMessage, "Wait initialize", cancellationToken);
        }
        catch (OperationCanceledException ex) when (ex.CancellationToken == cancellationToken)
        {
            // Try to observe if we had some exceptions
            await serverTask.TimeoutAfterAsync(TimeSpan.FromSeconds(30), cancellationToken);
        }

        Assert.IsNotNull(msg);

        InitializeResponseArgs resultJson = SerializerUtilities.Deserialize<InitializeResponseArgs>((IDictionary<string, object?>)((ResponseMessage)msg).Result!);

        InitializeResponseArgs expectedResponse = new(
                   1,
                   new ServerInfo("test-anywhere", "this is dynamic"),
                   new ServerCapabilities(new ServerTestingCapabilities(SupportsDiscovery: true, MultiRequestSupport: false, VSTestProviderSupport: false, SupportsAttachments: true, MultiConnectionProvider: false)));

        Assert.AreEqual(expectedResponse.Capabilities, resultJson.Capabilities);
        Assert.AreEqual(expectedResponse.ServerInfo.Name, resultJson.ServerInfo.Name);

        await WriteMessageAsync(writer, """{ "jsonrpc": "2.0", "method": "exit", "params": { } }""");

        int result = await serverTask;
        Assert.AreEqual(0, result);
    }

    [TestMethod]
    public async Task DiscoveryRequestCanBeCanceled()
    {
        using var server = TcpServer.Create();

        TaskCompletionSource<bool> discoveryStartedTaskCompletionSource = new();
        TaskCompletionSource<bool> discoveryCanceledTaskCompletionSource = new();

        string[] args = ["--no-banner", "--server", "--client-port", $"{server.Port}", "--internal-testingplatform-skipbuildercheck"];
        ITestApplicationBuilder builder = await TestApplication.CreateBuilderAsync(args);
        builder.RegisterTestFramework(_ => new TestFrameworkCapabilities(), (_, __) => new MockTestAdapter
        {
            DiscoveryAction = async context =>
            {
                using (context.CancellationToken.Register(() => discoveryCanceledTaskCompletionSource.SetResult(true)))
                {
                    discoveryStartedTaskCompletionSource.TrySetResult(true);
                    await discoveryCanceledTaskCompletionSource.Task;
                }
            },
        });
        var testApplication = (TestApplication)await builder.BuildAsync();
        testApplication.ServiceProvider.GetRequiredService<SystemConsole>().SuppressOutput();
        Task<int> serverTask = Task.Run(testApplication.RunAsync);

        using CancellationTokenSource timeout = new(TimeoutHelper.DefaultHangTimeSpanTimeout);
        using TcpClient client = await server.WaitForConnectionAsync(timeout.Token);
        using NetworkStream stream = client.GetStream();
        using StreamWriter writer = new(stream, Encoding.UTF8);
        TcpMessageHandler messageHandler = new(
                client,
                clientToServerStream: client.GetStream(),
                serverToClientStream: client.GetStream(),
                FormatterUtilities.CreateFormatter());

        const string initializeMessage = """
            {
                "jsonrpc": "2.0",
                "id": 1,
                "method": "initialize",
                "params": {
                    "processId": 32,
                    "clientInfo": { "name": "testingplatform-unittests", "version": "1.0.0" },
                    "capabilities": {
                        "testing": {
                            "debuggerProvider": true
                        }
                    }
                }
            }
            """;
        await WriteMessageAsync(writer, initializeMessage);

        // Wait for initialize response
        using CancellationTokenSource cancellationTokenSource = new(TimeoutHelper.DefaultHangTimeSpanTimeout);
        await WaitForMessage(messageHandler, rpcMessage => rpcMessage is ResponseMessage, "Wait initialize", cancellationTokenSource.Token);

        RpcMessage? msg;

        const string discoverTestsMessage = """
            {
                "jsonrpc": "2.0",
                "id": 2,
                "method": "testing/discoverTests",
                "params": {
                    "runId": "Run1"
                }
            }
            """;
        await WriteMessageAsync(writer, discoverTestsMessage);

        // Note: Wait for the adapter to start the discovery.
        await discoveryStartedTaskCompletionSource.Task;

        const string cancelRequestMessage = """
            {
                "jsonrpc": "2.0",
                "method": "$/cancelRequest",
                "params": { "id": 2 }
            }
            """;
        await WriteMessageAsync(writer, cancelRequestMessage);

        using CancellationTokenSource cancellationTokenSource2 = new(TimeoutHelper.DefaultHangTimeSpanTimeout);
        msg = await WaitForMessage(messageHandler, rpcMessage => rpcMessage is ErrorMessage, "Wait cancelRequest", cancellationTokenSource.Token);

        var error = (ErrorMessage)msg!;
        Assert.AreEqual(ErrorCodes.RequestCanceled, error.ErrorCode);

        await WriteMessageAsync(writer, """{ "jsonrpc": "2.0", "method": "exit", "params": { } }""");

        int result = await serverTask;
        Assert.AreEqual(0, result);
    }

    private static async Task<RpcMessage?> WaitForMessage(TcpMessageHandler messageHandler, Func<RpcMessage?, bool> rpcMessageFilter, string label, CancellationToken cancellationToken)
    {
        while (true)
        {
            RpcMessage? rpcMessage;
            try
            {
                rpcMessage = await messageHandler.ReadAsync(cancellationToken);
            }
            catch (OperationCanceledException ex)
            {
                throw new OperationCanceledException($"Label: {label}", ex);
            }

            if (rpcMessageFilter(rpcMessage))
            {
                return rpcMessage;
            }
        }
    }

    private static async Task WriteMessageAsync(StreamWriter writer, string message)
    {
        await writer.WriteLineAsync($"Content-Length: {message.Length}");
        await writer.WriteLineAsync("Content-Type: application/testingplatform");
        await writer.WriteLineAsync();
        await writer.WriteAsync(message);
        await writer.FlushAsync();
    }

    private sealed class TestApplicationHooks : ITestHostApplicationLifetime, IDisposable
    {
        private readonly SemaphoreSlim _waitForBeforeRunAsync = new(0, 1);

        public string Uid => nameof(TestApplicationHooks);

        public string Version => "1.0.0";

        public string DisplayName => string.Empty;

        public string Description => string.Empty;

        public Task<bool> IsEnabledAsync() => Task.FromResult(true);

        public Task WaitForBeforeRunAsync() => _waitForBeforeRunAsync.WaitAsync();

        public Task AfterRunAsync(int returnValue, CancellationToken cancellationToken) => Task.CompletedTask;

        public Task BeforeRunAsync(CancellationToken cancellationToken)
        {
            _waitForBeforeRunAsync.Release();
            return Task.CompletedTask;
        }

        public void Dispose() => _waitForBeforeRunAsync.Dispose();
    }

    private sealed class MockTestAdapter : ITestFramework
    {
        public Func<ExecuteRequestContext, Task>? DiscoveryAction { get; set; }

        public ICapability[] Capabilities => [];

        public string Uid => nameof(MockTestAdapter);

        public string Version => "1.0.0";

        public string DisplayName => nameof(MockTestAdapter);

        public string Description => string.Empty;

        public Task<bool> IsEnabledAsync() => Task.FromResult(true);

        public Task<CreateTestSessionResult> CreateTestSessionAsync(CreateTestSessionContext context) => Task.FromResult(new CreateTestSessionResult { IsSuccess = true });

        public Task<CloseTestSessionResult> CloseTestSessionAsync(CloseTestSessionContext context) => Task.FromResult(new CloseTestSessionResult { IsSuccess = true });

        public Task ExecuteRequestAsync(ExecuteRequestContext context) => DiscoveryAction is not null ? DiscoveryAction(context) : Task.CompletedTask;
    }

    private sealed class TcpServer : IDisposable
    {
        public TcpServer(TcpListener listener) => Listener = listener;

        private TcpListener Listener { get; }

        public int Port => EndPoint.Port;

        private IPEndPoint EndPoint => (IPEndPoint)Listener.LocalEndpoint;

        public async Task<TcpClient> WaitForConnectionAsync(CancellationToken cancellationToken)
        {
#if NETCOREAPP
#pragma warning disable IDE0022 // Use expression body for method | False positive because of the #if
            return await Listener.AcceptTcpClientAsync(cancellationToken);
#pragma warning restore IDE0022 // Use expression body for method
#else
            using (cancellationToken.Register(Listener.Stop))
            {
                return await Listener.AcceptTcpClientAsync();
            }
#endif
        }

        internal static TcpServer Create()
        {
            IPEndPoint endPoint = new(IPAddress.Loopback, port: 0);
            TcpListener listener = new(endPoint);
            listener.Start();

            return new(listener);
        }

        public void Dispose() => Listener.Stop();
    }
}<|MERGE_RESOLUTION|>--- conflicted
+++ resolved
@@ -31,28 +31,6 @@
 
     [TestMethod]
     public async Task ServerCanBeStartedAndAborted_TcpIp()
-<<<<<<< HEAD
-        => await RetryHelper.RetryAsync(
-            async () =>
-            {
-                using var server = TcpServer.Create();
-
-                TestApplicationHooks testApplicationHooks = new();
-                string[] args = ["--no-banner", "--server", "--client-host", "localhost", "--client-port", $"{server.Port}", "--internal-testingplatform-skipbuildercheck"];
-                ITestApplicationBuilder builder = await TestApplication.CreateBuilderAsync(args);
-                builder.TestHost.AddTestHostApplicationLifetime(_ => testApplicationHooks);
-                builder.RegisterTestFramework(_ => new TestFrameworkCapabilities(), (_, __) => new MockTestAdapter());
-                var testApplication = (TestApplication)await builder.BuildAsync();
-                testApplication.ServiceProvider.GetRequiredService<SystemConsole>().SuppressOutput();
-                Task<int> serverTask = testApplication.RunAsync();
-
-                await testApplicationHooks.WaitForBeforeRunAsync();
-                ITestApplicationCancellationTokenSource stopService = testApplication.ServiceProvider.GetTestApplicationCancellationTokenSource();
-
-                stopService.Cancel();
-                Assert.AreEqual(ExitCodes.TestSessionAborted, await serverTask);
-            }, 3, TimeSpan.FromSeconds(10));
-=======
     {
         using var server = TcpServer.Create();
 
@@ -71,7 +49,6 @@
         stopService.Cancel();
         Assert.AreEqual(ExitCodes.TestSessionAborted, await serverTask);
     }
->>>>>>> f116aa35
 
     [TestMethod]
     public async Task ServerCanInitialize()
