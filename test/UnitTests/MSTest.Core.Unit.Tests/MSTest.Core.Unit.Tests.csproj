﻿<?xml version="1.0" encoding="utf-8"?>
<Project ToolsVersion="14.0" DefaultTargets="Build" xmlns="http://schemas.microsoft.com/developer/msbuild/2003">
  <PropertyGroup>
    <TestFxRoot Condition="$(TestFxRoot) == ''">..\..\..\</TestFxRoot>
  </PropertyGroup>
  <Import Project="$(TestFxRoot)scripts\build\TestFx.Settings.targets" />
  <PropertyGroup>
    <ProjectGuid>{0A4A76DD-FEE1-4D04-926B-38E1A24A7ED2}</ProjectGuid>
    <OutputType>Library</OutputType>
    <AppDesignerFolder>Properties</AppDesignerFolder>
    <RootNamespace>Microsoft.VisualStudio.TestPlatform.TestFramework.UnitTests</RootNamespace>
    <AssemblyName>Microsoft.VisualStudio.TestPlatform.TestFramework.UnitTests</AssemblyName>
    <TargetFrameworkVersion>v4.5.2</TargetFrameworkVersion>
    <ProjectTypeGuids>{3AC096D0-A1C2-E12C-1390-A8335801FDAB};{FAE04EC0-301F-11D3-BF4B-00C04F79EFBC}</ProjectTypeGuids>
    <VisualStudioVersion Condition="'$(VisualStudioVersion)' == ''">10.0</VisualStudioVersion>
    <VSToolsPath Condition="'$(VSToolsPath)' == ''">$(MSBuildExtensionsPath32)\Microsoft\VisualStudio\v$(VisualStudioVersion)</VSToolsPath>
    <ReferencePath>$(ProgramFiles)\Common Files\microsoft shared\VSTT\$(VisualStudioVersion)\UITestExtensionPackages</ReferencePath>
    <IsCodedUITest>False</IsCodedUITest>
    <TestProjectType>UnitTest</TestProjectType>
  </PropertyGroup>
  <PropertyGroup Condition=" '$(Configuration)|$(Platform)' == 'Debug|AnyCPU' ">
    <DebugSymbols>true</DebugSymbols>
    <DebugType>full</DebugType>
    <Optimize>false</Optimize>
    <DefineConstants>DEBUG;TRACE</DefineConstants>
    <ErrorReport>prompt</ErrorReport>
    <WarningLevel>4</WarningLevel>
  </PropertyGroup>
  <PropertyGroup Condition=" '$(Configuration)|$(Platform)' == 'Release|AnyCPU' ">
    <DebugType>pdbonly</DebugType>
    <Optimize>true</Optimize>
    <DefineConstants>TRACE</DefineConstants>
    <ErrorReport>prompt</ErrorReport>
    <WarningLevel>4</WarningLevel>
  </PropertyGroup>
  <ItemGroup>
    <Reference Include="Castle.Core, Version=3.3.0.0, Culture=neutral, PublicKeyToken=407dd0808d44fbdc, processorArchitecture=MSIL">
      <HintPath>$(TestFxRoot)packages\Castle.Core.3.3.3\lib\net45\Castle.Core.dll</HintPath>
      <Private>True</Private>
    </Reference>
    <Reference Include="Moq, Version=4.5.21.0, Culture=neutral, PublicKeyToken=69f491c39445e920, processorArchitecture=MSIL">
      <HintPath>$(TestFxRoot)packages\Moq.4.5.21\lib\net45\Moq.dll</HintPath>
      <Private>True</Private>
    </Reference>
    <Reference Include="System" />
  </ItemGroup>
  <ItemGroup>
    <ProjectReference Include="..\..\..\src\TestFramework\MSTest.Core\MSTest.Core.csproj">
      <Project>{7252D9E3-267D-442C-96BC-C73AEF3241D6}</Project>
      <Name>MSTest.Core</Name>
      <Aliases>FrameworkV2</Aliases>
    </ProjectReference>
    <ProjectReference Include="..\MSTest.CoreAdapter.TestUtilities\MSTest.CoreAdapter.TestUtilities.csproj">
      <Project>{F81C7549-E3A3-4770-AC3F-3BC7356E61E8}</Project>
      <Name>MSTest.CoreAdapter.TestUtilities</Name>
    </ProjectReference>
  </ItemGroup>
  <ItemGroup>
    <Reference Include="Microsoft.VisualStudio.QualityTools.UnitTestFramework">
      <Aliases>FrameworkV1</Aliases>
    </Reference>
  </ItemGroup>
  <ItemGroup>
  </ItemGroup>
  <ItemGroup>
    <Compile Include="Assertions\AssertTests.cs" />
<<<<<<< HEAD
    <Compile Include="Assertions\CollectionAssertTests.cs" />
    <Compile Include="Assertions\StringAssertTests.cs" />
=======
    <Compile Include="Attributes\DataRowAttributeTests.cs" />
>>>>>>> 787b06c0
    <Compile Include="Attributes\DataTestMethodAttributeTests.cs" />
    <Compile Include="Attributes\ExpectedExceptionAttributeTests.cs" />
    <Compile Include="Attributes\ExpectedExceptionBaseAttributeTests.cs" />
    <Compile Include="GenericParameterHelperTests.cs" />
    <Compile Include="Properties\AssemblyInfo.cs" />
  </ItemGroup>
  <ItemGroup>
    <None Include="packages.config" />
  </ItemGroup>
  <Import Project="$(VSToolsPath)\TeamTest\Microsoft.TestTools.targets" Condition="Exists('$(VSToolsPath)\TeamTest\Microsoft.TestTools.targets')" />
  <Import Project="$(TestFxRoot)scripts\build\TestFx.targets" />
</Project><|MERGE_RESOLUTION|>--- conflicted
+++ resolved
@@ -64,12 +64,9 @@
   </ItemGroup>
   <ItemGroup>
     <Compile Include="Assertions\AssertTests.cs" />
-<<<<<<< HEAD
     <Compile Include="Assertions\CollectionAssertTests.cs" />
     <Compile Include="Assertions\StringAssertTests.cs" />
-=======
     <Compile Include="Attributes\DataRowAttributeTests.cs" />
->>>>>>> 787b06c0
     <Compile Include="Attributes\DataTestMethodAttributeTests.cs" />
     <Compile Include="Attributes\ExpectedExceptionAttributeTests.cs" />
     <Compile Include="Attributes\ExpectedExceptionBaseAttributeTests.cs" />
