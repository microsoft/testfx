--- conflicted
+++ resolved
@@ -20,15 +20,11 @@
         [TestMethod]
         public void ToUnitTestElementShouldReturnUnitTestElementWithFieldsSet()
         {
-<<<<<<< HEAD
             TestCase testCase = new TestCase("DummyClass.DummyMethod", new Uri("DummyUri", UriKind.Relative), Assembly.GetCallingAssembly().FullName)
             {
                 DisplayName = "DummyDisplayName"
             };
-=======
-            TestCase testCase = new TestCase("DummyClassName.DummyMethod", new Uri("DummyUri", UriKind.Relative), Assembly.GetCallingAssembly().FullName);
-            testCase.DisplayName = "DummyDisplayName";
->>>>>>> 3c76ad3a
+
             var testCategories = new[] { "DummyCategory" };
 
             testCase.SetPropertyValue(Constants.AsyncTestProperty, true);
