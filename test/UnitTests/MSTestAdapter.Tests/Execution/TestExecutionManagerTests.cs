//   Copyright (c) Microsoft Corporation. All rights reserved.

namespace Microsoft.VisualStudio.TestPlatform.MSTestAdapter.UnitTests.Execution
{
    extern alias FrameworkV1;
    extern alias FrameworkV2;
    extern alias FrameworkV2CoreExtension;

    using Assert = FrameworkV1::Microsoft.VisualStudio.TestTools.UnitTesting.Assert;
    using TestClass = FrameworkV1::Microsoft.VisualStudio.TestTools.UnitTesting.TestClassAttribute;
    using TestMethodV1 = FrameworkV1::Microsoft.VisualStudio.TestTools.UnitTesting.TestMethodAttribute;
    using TestInitialize = FrameworkV1::Microsoft.VisualStudio.TestTools.UnitTesting.TestInitializeAttribute;
    using TestCleanup = FrameworkV1::Microsoft.VisualStudio.TestTools.UnitTesting.TestCleanupAttribute;
    using CollectionAssert = FrameworkV1::Microsoft.VisualStudio.TestTools.UnitTesting.CollectionAssert;
    using StringAssert = FrameworkV1::Microsoft.VisualStudio.TestTools.UnitTesting.StringAssert;
    using Ignore = FrameworkV1::Microsoft.VisualStudio.TestTools.UnitTesting.IgnoreAttribute;

    using System;
    using System.Collections.Generic;
    using System.IO;
    using System.Linq;
    using System.Reflection;

    using Microsoft.VisualStudio.TestPlatform.MSTest.TestAdapter.Execution;
    using Microsoft.VisualStudio.TestPlatform.MSTest.TestAdapter.ObjectModel;
    using Microsoft.VisualStudio.TestPlatform.MSTestAdapter.UnitTests.Discovery;
    using Microsoft.VisualStudio.TestPlatform.MSTestAdapter.UnitTests.TestableImplementations;
    using Microsoft.VisualStudio.TestPlatform.ObjectModel;
    using Microsoft.VisualStudio.TestPlatform.ObjectModel.Adapter;
    using Microsoft.VisualStudio.TestPlatform.ObjectModel.Logging;

    using Moq;

    using TestResult = Microsoft.VisualStudio.TestPlatform.ObjectModel.TestResult;

    using UTF = FrameworkV2::Microsoft.VisualStudio.TestTools.UnitTesting;
    using UTFExtension = FrameworkV2CoreExtension::Microsoft.VisualStudio.TestTools.UnitTesting;
    using MSTest.TestAdapter;

    [TestClass]
    public class TestExecutionManagerTests
    {
        private TestableRunContextTestExecutionTests runContext;

        private TestableFrameworkHandle frameworkHandle;

        private TestRunCancellationToken cancellationToken;
        
        private List<string> callers;

        private IPlatformServiceProvider originalPlatformService;

        private TestExecutionManager TestExecutionManager { get; set; }
        
        [TestInitialize]
        public void TestInit()
        {
            this.runContext = new TestableRunContextTestExecutionTests(() => new TestableTestCaseFilterExpression((p) => true));
            this.frameworkHandle = new TestableFrameworkHandle();
            this.cancellationToken = new TestRunCancellationToken();

            this.TestExecutionManager = new TestExecutionManager();

            // Cache the platform service so that it can be reset. 
            // This prevents tests that need a testable platform service from failing other tests.
            this.originalPlatformService = PlatformServiceProvider.Instance;
        }

        [TestCleanup]
        public void Testcleanup()
        {
            PlatformServiceProvider.Instance = this.originalPlatformService;
        }

        #region RunTests on a list of tests

        [TestMethodV1]
        public void RunTestsForTestWithFilterErrorShouldSendZeroResults()
        {
            var testCase = this.GetTestCase(typeof(DummyTestClass), "PassingTest");

            TestCase[] tests = new[] { testCase };

            // Causing the FilterExpressionError
            this.runContext = new TestableRunContextTestExecutionTests(() => { throw new TestPlatformFormatException(); });

            this.TestExecutionManager.RunTests(tests, this.runContext, this.frameworkHandle, this.cancellationToken);

            // No Results
            Assert.AreEqual(0, this.frameworkHandle.TestCaseStartList.Count);
            Assert.AreEqual(0, this.frameworkHandle.ResultsList.Count);
            Assert.AreEqual(0, this.frameworkHandle.TestCaseEndList.Count);
        }
        
        [TestMethodV1]
        public void RunTestsForTestWithFilterShouldSendResultsForFilteredTests()
        {
            var testCase = this.GetTestCase(typeof(DummyTestClass), "PassingTest");
            var failingTestCase = this.GetTestCase(typeof(DummyTestClass), "FailingTest");
            TestCase[] tests = new[] { testCase, failingTestCase };

            this.runContext = new TestableRunContextTestExecutionTests(() => new TestableTestCaseFilterExpression((p) => (p.DisplayName == "PassingTest")));

            this.TestExecutionManager.RunTests(tests, this.runContext, this.frameworkHandle, this.cancellationToken);

            // FailingTest should be skipped because it does not match the filter criteria.
            List<string> expectedTestCaseStartList = new List<string>() { "PassingTest" };
            List<string> expectedTestCaseEndList = new List<string>() { "PassingTest:Passed"};
            List<string> expectedResultList = new List<string>() { "PassingTest  Passed" };

            CollectionAssert.AreEqual(expectedTestCaseStartList, this.frameworkHandle.TestCaseStartList);
            CollectionAssert.AreEqual(expectedTestCaseEndList, this.frameworkHandle.TestCaseEndList);
            CollectionAssert.AreEqual(expectedResultList, this.frameworkHandle.ResultsList);
        }
        
        [TestMethodV1]
        public void RunTestsForIgnoredTestShouldSendResultsMarkingIgnoredTestsAsSkipped()
        {
            var testCase = this.GetTestCase(typeof(DummyTestClass), "IgnoredTest", ignore: true);
            TestCase[] tests = new[] { testCase };

            this.TestExecutionManager.RunTests(tests, this.runContext, this.frameworkHandle, this.cancellationToken);

            Assert.AreEqual("IgnoredTest", this.frameworkHandle.TestCaseStartList[0]);
            Assert.AreEqual("IgnoredTest:Skipped", this.frameworkHandle.TestCaseEndList[0]);
            Assert.AreEqual("IgnoredTest  Skipped", this.frameworkHandle.ResultsList[0]);
        }

        [TestMethodV1]
        public void RunTestsForASingleTestShouldSendSingleResult()
        {
            var testCase = this.GetTestCase(typeof(DummyTestClass), "PassingTest");

            TestCase[] tests = new[] { testCase };

            this.TestExecutionManager.RunTests(tests, this.runContext, this.frameworkHandle, new TestRunCancellationToken());

            List<string> expectedTestCaseStartList = new List<string>() { "PassingTest" };
            List<string> expectedTestCaseEndList = new List<string>() { "PassingTest:Passed" };
            List<string> expectedResultList = new List<string>() { "PassingTest  Passed" };

            CollectionAssert.AreEqual(expectedTestCaseStartList, this.frameworkHandle.TestCaseStartList);
            CollectionAssert.AreEqual(expectedTestCaseEndList, this.frameworkHandle.TestCaseEndList);
            CollectionAssert.AreEqual(expectedResultList, this.frameworkHandle.ResultsList);
        }

        [TestMethodV1]
        public void RunTestsForMultipleTestShouldSendMultipleResults()
        {
            var testCase = this.GetTestCase(typeof(DummyTestClass), "PassingTest");
            var failingTestCase = this.GetTestCase(typeof(DummyTestClass), "FailingTest");
            TestCase[] tests = new[] { testCase, failingTestCase };
            
            this.TestExecutionManager.RunTests(tests, this.runContext, this.frameworkHandle, this.cancellationToken);

            List<string> expectedTestCaseStartList = new List<string>() { "PassingTest", "FailingTest" };
            List<string> expectedTestCaseEndList = new List<string>() { "PassingTest:Passed", "FailingTest:Failed" };
            List<string> expectedResultList = new List<string>() { "PassingTest  Passed", "FailingTest  Failed\r\n  Message: (null)" };

            CollectionAssert.AreEqual(expectedTestCaseStartList, this.frameworkHandle.TestCaseStartList);
            CollectionAssert.AreEqual(expectedTestCaseEndList, this.frameworkHandle.TestCaseEndList);
            Assert.AreEqual("PassingTest  Passed", this.frameworkHandle.ResultsList[0]);
            StringAssert.Contains(
                this.frameworkHandle.ResultsList[1],
                "FailingTest  Failed\r\n  Message: Assert.Fail failed. \r\n  StackTrace:\r\n   at Microsoft.VisualStudio.TestPlatform.MSTestAdapter.UnitTests.Execution.TestExecutionManagerTests.DummyTestClass.FailingTest()");
        }
        
        [TestMethodV1]
        public void RunTestsForCancellationTokenCancelledSetToTrueShouldSendZeroResults()
        {
            var testCase = this.GetTestCase(typeof(DummyTestClass), "PassingTest");

            TestCase[] tests = new[] { testCase };
            
            // Cancel the test run
            this.cancellationToken.Cancel();
            this.TestExecutionManager.RunTests(tests, this.runContext, this.frameworkHandle, this.cancellationToken);

            // No Results
            Assert.AreEqual(0, this.frameworkHandle.TestCaseStartList.Count);
            Assert.AreEqual(0, this.frameworkHandle.ResultsList.Count);
            Assert.AreEqual(0, this.frameworkHandle.TestCaseEndList.Count);
        }
        
        [TestMethodV1]
        public void RunTestsShouldLogResultCleanupWarnings()
        {
            var testCase = this.GetTestCase(typeof(DummyTestClassWithCleanupMethods), "TestMethod");
            TestCase[] tests = new[] { testCase };

            this.TestExecutionManager.RunTests(tests, this.runContext, this.frameworkHandle, new TestRunCancellationToken());
            
            // Warnings should get logged.
            Assert.AreEqual(1, this.frameworkHandle.MessageList.Count);
            Assert.IsTrue(this.frameworkHandle.MessageList[0].Contains("ClassCleanupException"));
        }

        [TestMethodV1]
        public void RunTestsForTestShouldDeployBeforeExecution()
        {
            var testCase = this.GetTestCase(typeof(DummyTestClass), "PassingTest");
            TestCase[] tests = new[] { testCase };

            // Setup mocks.
            var testablePlatformService = this.SetupTestablePlatformService();
            testablePlatformService.MockTestDeployment.Setup(
                td => td.Deploy(tests, this.runContext, this.frameworkHandle)).Callback(() => this.SetCaller("Deploy"));

            this.TestExecutionManager.RunTests(
                tests,
                this.runContext,
                this.frameworkHandle,
                new TestRunCancellationToken());

            Assert.AreEqual("Deploy", this.callers[0], "Deploy should be called before execution.");
            Assert.AreEqual("LoadAssembly", this.callers[1], "Deploy should be called before execution.");
        }

        [TestMethodV1]
        public void RunTestsForTestShouldCleanupAfterExecution()
        {
            var testCase = this.GetTestCase(typeof(DummyTestClass), "PassingTest");
            TestCase[] tests = new[] { testCase };

            // Setup mocks.
            var testablePlatformService = this.SetupTestablePlatformService();
            testablePlatformService.MockTestDeployment.Setup(
                td => td.Cleanup()).Callback(() => this.SetCaller("Cleanup"));

            this.TestExecutionManager.RunTests(tests, this.runContext, this.frameworkHandle, new TestRunCancellationToken());
            
            Assert.AreEqual("LoadAssembly", this.callers[0], "Cleanup should be called after execution.");
            Assert.AreEqual("Cleanup", this.callers[1], "Cleanup should be called after execution.");
        }

        [TestMethodV1]
        public void RunTestsForTestShouldNotCleanupOnTestFailure()
        {
            var testCase = this.GetTestCase(typeof(DummyTestClass), "PassingTest");
            var failingTestCase = this.GetTestCase(typeof(DummyTestClass), "FailingTest");
            TestCase[] tests = new[] { testCase, failingTestCase };

            var testablePlatformService = this.SetupTestablePlatformService();
            this.TestExecutionManager.RunTests(tests, this.runContext, this.frameworkHandle, new TestRunCancellationToken());
            
            testablePlatformService.MockTestDeployment.Verify(td => td.Cleanup(), Times.Never);
        }

        [TestMethodV1]
        public void RunTestsForTestShouldLoadSourceFromDeploymentDirectoryIfDeployed()
        {
            var testCase = this.GetTestCase(typeof(DummyTestClass), "PassingTest");
            var failingTestCase = this.GetTestCase(typeof(DummyTestClass), "FailingTest");
            TestCase[] tests = new[] { testCase, failingTestCase };

            var testablePlatformService = this.SetupTestablePlatformService();
            
            // Setup mocks.
            testablePlatformService.MockTestDeployment.Setup(
                td => td.Deploy(tests, this.runContext, this.frameworkHandle)).Returns(true);
            testablePlatformService.MockTestDeployment.Setup(td => td.GetDeploymentDirectory())
                .Returns(@"C:\temp");

            this.TestExecutionManager.RunTests(tests, this.runContext, this.frameworkHandle, new TestRunCancellationToken());

            testablePlatformService.MockFileOperations.Verify(
                fo => fo.LoadAssembly(It.Is<string>(s => s.StartsWith("C:\\temp"))),
                Times.Once);
        }

        [TestMethodV1]
        public void RunTestsForTestShouldPassInTestRunParametersInformationAsPropertiesToTheTest()
        {
            var testCase = this.GetTestCase(typeof(DummyTestClass), "PassingTest");

            TestCase[] tests = new[] { testCase };
            this.runContext.MockRunSettings.Setup(rs => rs.SettingsXml).Returns(
                                         @"<RunSettings> 
                                            <TestRunParameters>
                                              <Parameter name=""webAppUrl"" value=""http://localhost"" />
                                              <Parameter name = ""webAppUserName"" value=""Admin"" />
                                              </TestRunParameters>
                                            </RunSettings>");

            this.TestExecutionManager.RunTests(tests, this.runContext, this.frameworkHandle, new TestRunCancellationToken());

            CollectionAssert.Contains(
                DummyTestClass.TestContextProperties.ToList(),
                new KeyValuePair<string, object>("webAppUrl", "http://localhost"));
        }

        [TestMethodV1]
        public void RunTestsForTestShouldPassInDeploymentInformationAsPropertiesToTheTest()
        {
            var testCase = this.GetTestCase(typeof(DummyTestClass), "PassingTest");
            TestCase[] tests = new[] { testCase };

            // Setup mocks.
            var testablePlatformService = this.SetupTestablePlatformService();
            
            this.TestExecutionManager.RunTests(tests, this.runContext, this.frameworkHandle, new TestRunCancellationToken());

            testablePlatformService.MockSettingsProvider.Verify(sp => sp.GetProperties(It.IsAny<string>()), Times.Once);
        }

        #endregion

        #region Run Tests on Sources

        // Todo: This tests needs to be mocked.
        [Ignore]
        [TestMethodV1]
        public void RunTestsForSourceShouldRunTestsInASource()
        {
            var sources = new List<string> { Assembly.GetExecutingAssembly().Location };

            this.TestExecutionManager.RunTests(sources, this.runContext, this.frameworkHandle, this.cancellationToken);

            CollectionAssert.Contains(this.frameworkHandle.TestCaseStartList, "PassingTest");
            CollectionAssert.Contains(this.frameworkHandle.TestCaseEndList, "PassingTest:Passed");
            CollectionAssert.Contains(this.frameworkHandle.ResultsList, "PassingTest  Passed");
        }

        // Todo: This tests needs to be mocked.
        [Ignore]
        [TestMethodV1]
        public void RunTestsForSourceShouldPassInTestRunParametersInformationAsPropertiesToTheTest()
        {
            var sources = new List<string> { Assembly.GetExecutingAssembly().Location };
            
            this.runContext.MockRunSettings.Setup(rs => rs.SettingsXml).Returns(
                                         @"<RunSettings> 
                                            <TestRunParameters>
                                              <Parameter name=""webAppUrl"" value=""http://localhost"" />
                                              <Parameter name = ""webAppUserName"" value=""Admin"" />
                                              </TestRunParameters>
                                            </RunSettings>");

            this.TestExecutionManager.RunTests(sources, this.runContext, this.frameworkHandle, this.cancellationToken);

            CollectionAssert.Contains(
                DummyTestClass.TestContextProperties.ToList(),
                new KeyValuePair<string, object>("webAppUrl", "http://localhost"));
        }

        [TestMethodV1]
        public void RunTestsForSourceShouldPassInDeploymentInformationAsPropertiesToTheTest()
        {
            var sources = new List<string> { Assembly.GetExecutingAssembly().Location };

            this.TestExecutionManager.RunTests(sources, this.runContext, this.frameworkHandle, this.cancellationToken);

            Assert.IsNotNull(DummyTestClass.TestContextProperties);
        }

        [TestMethodV1]
        public void RunTestsForMultipleSourcesShouldRunEachTestJustOnce()
        {
            int testsCount = 0;
            var sources = new List<string> { Assembly.GetExecutingAssembly().Location, Assembly.GetExecutingAssembly().Location };
            TestableTestExecutionManager testableTestExecutionmanager = new TestableTestExecutionManager();

            testableTestExecutionmanager.ExecuteTestsWrapper = (tests, runContext, frameworkHandle, isDeploymentDone) =>
            {
                testsCount += tests.Count();
            };

            testableTestExecutionmanager.RunTests(sources, this.runContext, this.frameworkHandle, this.cancellationToken);
            Assert.AreEqual(testsCount, 4);
        }

        #endregion

        [TestMethodV1]
        public void SendTestResultsShouldFillInDataRowIndexIfTestIsDataDriven()
        {
            var testCase = new TestCase("DummyTest", new System.Uri("executor://testExecutor"), Assembly.GetExecutingAssembly().Location);
            UnitTestResult unitTestResult1 = new UnitTestResult() { DatarowIndex = 0, DisplayName = "DummyTest"};
            UnitTestResult unitTestResult2 = new UnitTestResult() { DatarowIndex = 1, DisplayName = "DummyTest" };
            this.TestExecutionManager.SendTestResults(testCase,new UnitTestResult[] {unitTestResult1,unitTestResult2},new DateTimeOffset(), new DateTimeOffset(), this.frameworkHandle);
            Assert.AreEqual(frameworkHandle.TestDisplayNameList[0],"DummyTest (Data Row 0)");
            Assert.AreEqual(frameworkHandle.TestDisplayNameList[1],"DummyTest (Data Row 1)");
        }

        #region private methods

        private TestCase GetTestCase(Type typeOfClass, string testName, bool ignore = false)
        {
            var methodInfo = typeOfClass.GetMethod(testName);
            var testMethod = new TestMethod(methodInfo.Name, typeOfClass.FullName, Assembly.GetExecutingAssembly().FullName, isAsync: false);
            UnitTestElement element = new UnitTestElement(testMethod);
            element.Ignored = ignore;
            return element.ToTestCase();
        }

        private TestablePlatformServiceProvider SetupTestablePlatformService()
        {
            var testablePlatformService = new TestablePlatformServiceProvider();
            PlatformServiceProvider.Instance = testablePlatformService;
            
            testablePlatformService.MockFileOperations.Setup(td => td.LoadAssembly(It.IsAny<string>()))
                .Returns(
                    (string assemblyName) =>
                    {
                        var fileNameWithoutExtension = Path.GetFileNameWithoutExtension(assemblyName);
                        return Assembly.Load(new AssemblyName(fileNameWithoutExtension));
                    }).Callback(() => this.SetCaller("LoadAssembly"));

            testablePlatformService.MockTestSourceHost.Setup(
                tsh =>
                tsh.CreateInstanceForType(
                    It.IsAny<Type>(),
                    It.IsAny<object[]>(),
                    It.IsAny<string>(),
                    It.IsAny<IRunSettings>()))
                .Returns(
                    (Type type, object[] args, string sourceFileName, IRunSettings runSettings) =>
                        {
                            return Activator.CreateInstance(type, args);
                        });

            testablePlatformService.MockSettingsProvider.Setup(sp => sp.GetProperties(It.IsAny<string>()))
                .Returns(new Dictionary<string, object>());

            return testablePlatformService;
        }

        private void SetCaller(string caller)
        {
            if (this.callers == null)
            {
                this.callers = new List<string>();
            }

            this.callers.Add(caller);
        }

        #endregion

        #region Dummy implementation

        [UTF.TestClass]
        internal class DummyTestClass
        {
            public UTFExtension.TestContext TestContext { get; set; }

            [UTF.TestMethod]
            [UTF.TestCategory("Foo")]
            public void PassingTest()
            {
                TestContextProperties = this.TestContext.Properties;
            }
            
            [UTF.TestMethod]
            [UTF.TestCategory("Bar")]
            public void FailingTest()
            {
                UTF.Assert.Fail();
            }

            [UTF.TestMethod]
            [UTF.Ignore]
            public void IgnoredTest()
            {
                UTF.Assert.Fail();
            }

            public static IDictionary<string,object> TestContextProperties
            {
                get;
                set;
            }
        }

        [UTF.TestClass]
        private class DummyTestClassWithCleanupMethods
        {
            [UTF.ClassCleanup]
            public static void ClassCleanup()
            {
                throw new Exception("ClassCleanupException");
            }

            [UTF.TestMethod]
            public void TestMethod()
            {
            }
        }

        #endregion
    }

    #region Testable implementations

<<<<<<< HEAD
        private class TestableFrameworkHandle : IFrameworkHandle
        {
            public readonly List<string> MessageList;
            public readonly List<string> ResultsList;
            public readonly List<string> TestCaseStartList;
            public readonly List<string> TestCaseEndList;
            public readonly List<string> TestDisplayNameList;
            public TestableFrameworkHandle()
            {
                this.MessageList = new List<string>();
                this.ResultsList = new List<string>();
                this.TestCaseStartList = new List<string>();
                this.TestCaseEndList = new List<string>();
                this.TestDisplayNameList = new List<string>();
            }
=======
    internal class TestableFrameworkHandle : IFrameworkHandle
    {
        public readonly List<string> MessageList;
        public readonly List<string> ResultsList;
        public readonly List<string> TestCaseStartList;
        public readonly List<string> TestCaseEndList;
>>>>>>> ce0fa46a

        public TestableFrameworkHandle()
        {
            this.MessageList = new List<string>();
            this.ResultsList = new List<string>();
            this.TestCaseStartList = new List<string>();
            this.TestCaseEndList = new List<string>();
        }

        public bool EnableShutdownAfterTestRun { get; set; }

<<<<<<< HEAD
            public void RecordResult(TestResult testResult)
            {
               this.ResultsList.Add(testResult.ToString());
               this.TestDisplayNameList.Add(testResult.DisplayName);
            }
=======
        public void SendMessage(TestMessageLevel testMessageLevel, string message)
        {
            this.MessageList.Add(string.Format("{0}:{1}", testMessageLevel, message));
        }
>>>>>>> ce0fa46a

        public void RecordResult(TestResult testResult)
        {
            this.ResultsList.Add(testResult.ToString());
        }

        public void RecordStart(TestCase testCase)
        {
            this.TestCaseStartList.Add(testCase.DisplayName);
        }

        public void RecordEnd(TestCase testCase, TestOutcome outcome)
        {
            this.TestCaseEndList.Add(string.Format("{0}:{1}", testCase.DisplayName, outcome));
        }

        public void RecordAttachments(IList<AttachmentSet> attachmentSets)
        {
            throw new NotImplementedException();
        }

        public int LaunchProcessWithDebuggerAttached(
            string filePath,
            string workingDirectory,
            string arguments,
            IDictionary<string, string> environmentVariables)
        {
            throw new NotImplementedException();
        }
    }

    internal class TestableRunContextTestExecutionTests : IRunContext
    {
        private readonly Func<ITestCaseFilterExpression> GetFilter;

        public TestableRunContextTestExecutionTests(Func<ITestCaseFilterExpression> getFilter)
        {
            this.GetFilter = getFilter;
            this.MockRunSettings = new Mock<IRunSettings>();
        }

        public Mock<IRunSettings> MockRunSettings { get; set; }

        public IRunSettings RunSettings
        {
            get
            {
                return this.MockRunSettings.Object;
            }
        }

        public ITestCaseFilterExpression GetTestCaseFilter(
            IEnumerable<string> supportedProperties,
            Func<string, TestProperty> propertyProvider)
        {
            return this.GetFilter();
        }

        public bool KeepAlive { get; }
        public bool InIsolation { get; }
        public bool IsDataCollectionEnabled { get; }
        public bool IsBeingDebugged { get; }
        public string TestRunDirectory { get; }
        public string SolutionDirectory { get; }
    }

    internal class TestableTestCaseFilterExpression : ITestCaseFilterExpression
    {
        private readonly Func<TestCase, bool> matchTest;

        public TestableTestCaseFilterExpression(Func<TestCase, bool> matchTestCase)
        {
            this.matchTest = matchTestCase;
        }

        public string TestCaseFilterValue { get; }

        public bool MatchTestCase(TestCase testCase, Func<string, object> propertyValueProvider)
        {
            return this.matchTest(testCase);
        }
    }

    internal class TestableTestExecutionManager : TestExecutionManager
    {
         internal override void ExecuteTests(IEnumerable<TestCase> tests, IRunContext runContext,
         IFrameworkHandle frameworkHandle, bool isDeploymentDone)
         {
            if (this.ExecuteTestsWrapper != null)
            {
                this.ExecuteTestsWrapper.Invoke(tests, runContext, frameworkHandle, isDeploymentDone);
            }
         }

<<<<<<< HEAD
        internal class TestableTestExecutionManager : TestExecutionManager
        {
            internal override void ExecuteTests(IEnumerable<TestCase> tests, IRunContext runContext,
                IFrameworkHandle frameworkHandle, bool isDeploymentDone)
            {
                if (this.ExecuteTestsWrapper != null)
                {
                    this.ExecuteTestsWrapper.Invoke(tests, runContext, frameworkHandle, isDeploymentDone);
                }
            }

            internal override UnitTestDiscoverer GetUnitTestDiscoverer()
            {
                return new TestableUnitTestDiscoverer();
            }

            internal Action<IEnumerable<TestCase>, IRunContext, IFrameworkHandle, bool> ExecuteTestsWrapper;
        }
        #endregion
=======
         internal override UnitTestDiscoverer GetUnitTestDiscoverer()
         {
             return new TestableUnitTestDiscoverer();
         }

         internal Action<IEnumerable<TestCase>, IRunContext, IFrameworkHandle, bool> ExecuteTestsWrapper;
>>>>>>> ce0fa46a
    }

    #endregion
}<|MERGE_RESOLUTION|>--- conflicted
+++ resolved
@@ -45,13 +45,13 @@
         private TestableFrameworkHandle frameworkHandle;
 
         private TestRunCancellationToken cancellationToken;
-        
+
         private List<string> callers;
 
         private IPlatformServiceProvider originalPlatformService;
 
         private TestExecutionManager TestExecutionManager { get; set; }
-        
+
         [TestInitialize]
         public void TestInit()
         {
@@ -91,7 +91,7 @@
             Assert.AreEqual(0, this.frameworkHandle.ResultsList.Count);
             Assert.AreEqual(0, this.frameworkHandle.TestCaseEndList.Count);
         }
-        
+
         [TestMethodV1]
         public void RunTestsForTestWithFilterShouldSendResultsForFilteredTests()
         {
@@ -105,14 +105,14 @@
 
             // FailingTest should be skipped because it does not match the filter criteria.
             List<string> expectedTestCaseStartList = new List<string>() { "PassingTest" };
-            List<string> expectedTestCaseEndList = new List<string>() { "PassingTest:Passed"};
+            List<string> expectedTestCaseEndList = new List<string>() { "PassingTest:Passed" };
             List<string> expectedResultList = new List<string>() { "PassingTest  Passed" };
 
             CollectionAssert.AreEqual(expectedTestCaseStartList, this.frameworkHandle.TestCaseStartList);
             CollectionAssert.AreEqual(expectedTestCaseEndList, this.frameworkHandle.TestCaseEndList);
             CollectionAssert.AreEqual(expectedResultList, this.frameworkHandle.ResultsList);
         }
-        
+
         [TestMethodV1]
         public void RunTestsForIgnoredTestShouldSendResultsMarkingIgnoredTestsAsSkipped()
         {
@@ -150,7 +150,7 @@
             var testCase = this.GetTestCase(typeof(DummyTestClass), "PassingTest");
             var failingTestCase = this.GetTestCase(typeof(DummyTestClass), "FailingTest");
             TestCase[] tests = new[] { testCase, failingTestCase };
-            
+
             this.TestExecutionManager.RunTests(tests, this.runContext, this.frameworkHandle, this.cancellationToken);
 
             List<string> expectedTestCaseStartList = new List<string>() { "PassingTest", "FailingTest" };
@@ -164,14 +164,14 @@
                 this.frameworkHandle.ResultsList[1],
                 "FailingTest  Failed\r\n  Message: Assert.Fail failed. \r\n  StackTrace:\r\n   at Microsoft.VisualStudio.TestPlatform.MSTestAdapter.UnitTests.Execution.TestExecutionManagerTests.DummyTestClass.FailingTest()");
         }
-        
+
         [TestMethodV1]
         public void RunTestsForCancellationTokenCancelledSetToTrueShouldSendZeroResults()
         {
             var testCase = this.GetTestCase(typeof(DummyTestClass), "PassingTest");
 
             TestCase[] tests = new[] { testCase };
-            
+
             // Cancel the test run
             this.cancellationToken.Cancel();
             this.TestExecutionManager.RunTests(tests, this.runContext, this.frameworkHandle, this.cancellationToken);
@@ -181,7 +181,7 @@
             Assert.AreEqual(0, this.frameworkHandle.ResultsList.Count);
             Assert.AreEqual(0, this.frameworkHandle.TestCaseEndList.Count);
         }
-        
+
         [TestMethodV1]
         public void RunTestsShouldLogResultCleanupWarnings()
         {
@@ -189,7 +189,7 @@
             TestCase[] tests = new[] { testCase };
 
             this.TestExecutionManager.RunTests(tests, this.runContext, this.frameworkHandle, new TestRunCancellationToken());
-            
+
             // Warnings should get logged.
             Assert.AreEqual(1, this.frameworkHandle.MessageList.Count);
             Assert.IsTrue(this.frameworkHandle.MessageList[0].Contains("ClassCleanupException"));
@@ -228,7 +228,7 @@
                 td => td.Cleanup()).Callback(() => this.SetCaller("Cleanup"));
 
             this.TestExecutionManager.RunTests(tests, this.runContext, this.frameworkHandle, new TestRunCancellationToken());
-            
+
             Assert.AreEqual("LoadAssembly", this.callers[0], "Cleanup should be called after execution.");
             Assert.AreEqual("Cleanup", this.callers[1], "Cleanup should be called after execution.");
         }
@@ -242,7 +242,7 @@
 
             var testablePlatformService = this.SetupTestablePlatformService();
             this.TestExecutionManager.RunTests(tests, this.runContext, this.frameworkHandle, new TestRunCancellationToken());
-            
+
             testablePlatformService.MockTestDeployment.Verify(td => td.Cleanup(), Times.Never);
         }
 
@@ -254,7 +254,7 @@
             TestCase[] tests = new[] { testCase, failingTestCase };
 
             var testablePlatformService = this.SetupTestablePlatformService();
-            
+
             // Setup mocks.
             testablePlatformService.MockTestDeployment.Setup(
                 td => td.Deploy(tests, this.runContext, this.frameworkHandle)).Returns(true);
@@ -297,7 +297,7 @@
 
             // Setup mocks.
             var testablePlatformService = this.SetupTestablePlatformService();
-            
+
             this.TestExecutionManager.RunTests(tests, this.runContext, this.frameworkHandle, new TestRunCancellationToken());
 
             testablePlatformService.MockSettingsProvider.Verify(sp => sp.GetProperties(It.IsAny<string>()), Times.Once);
@@ -327,7 +327,7 @@
         public void RunTestsForSourceShouldPassInTestRunParametersInformationAsPropertiesToTheTest()
         {
             var sources = new List<string> { Assembly.GetExecutingAssembly().Location };
-            
+
             this.runContext.MockRunSettings.Setup(rs => rs.SettingsXml).Returns(
                                          @"<RunSettings> 
                                             <TestRunParameters>
@@ -375,11 +375,11 @@
         public void SendTestResultsShouldFillInDataRowIndexIfTestIsDataDriven()
         {
             var testCase = new TestCase("DummyTest", new System.Uri("executor://testExecutor"), Assembly.GetExecutingAssembly().Location);
-            UnitTestResult unitTestResult1 = new UnitTestResult() { DatarowIndex = 0, DisplayName = "DummyTest"};
+            UnitTestResult unitTestResult1 = new UnitTestResult() { DatarowIndex = 0, DisplayName = "DummyTest" };
             UnitTestResult unitTestResult2 = new UnitTestResult() { DatarowIndex = 1, DisplayName = "DummyTest" };
-            this.TestExecutionManager.SendTestResults(testCase,new UnitTestResult[] {unitTestResult1,unitTestResult2},new DateTimeOffset(), new DateTimeOffset(), this.frameworkHandle);
-            Assert.AreEqual(frameworkHandle.TestDisplayNameList[0],"DummyTest (Data Row 0)");
-            Assert.AreEqual(frameworkHandle.TestDisplayNameList[1],"DummyTest (Data Row 1)");
+            this.TestExecutionManager.SendTestResults(testCase, new UnitTestResult[] { unitTestResult1, unitTestResult2 }, new DateTimeOffset(), new DateTimeOffset(), this.frameworkHandle);
+            Assert.AreEqual(frameworkHandle.TestDisplayNameList[0], "DummyTest (Data Row 0)");
+            Assert.AreEqual(frameworkHandle.TestDisplayNameList[1], "DummyTest (Data Row 1)");
         }
 
         #region private methods
@@ -397,7 +397,7 @@
         {
             var testablePlatformService = new TestablePlatformServiceProvider();
             PlatformServiceProvider.Instance = testablePlatformService;
-            
+
             testablePlatformService.MockFileOperations.Setup(td => td.LoadAssembly(It.IsAny<string>()))
                 .Returns(
                     (string assemblyName) =>
@@ -450,7 +450,7 @@
             {
                 TestContextProperties = this.TestContext.Properties;
             }
-            
+
             [UTF.TestMethod]
             [UTF.TestCategory("Bar")]
             public void FailingTest()
@@ -465,7 +465,7 @@
                 UTF.Assert.Fail();
             }
 
-            public static IDictionary<string,object> TestContextProperties
+            public static IDictionary<string, object> TestContextProperties
             {
                 get;
                 set;
@@ -492,57 +492,34 @@
 
     #region Testable implementations
 
-<<<<<<< HEAD
-        private class TestableFrameworkHandle : IFrameworkHandle
-        {
-            public readonly List<string> MessageList;
-            public readonly List<string> ResultsList;
-            public readonly List<string> TestCaseStartList;
-            public readonly List<string> TestCaseEndList;
-            public readonly List<string> TestDisplayNameList;
-            public TestableFrameworkHandle()
-            {
-                this.MessageList = new List<string>();
-                this.ResultsList = new List<string>();
-                this.TestCaseStartList = new List<string>();
-                this.TestCaseEndList = new List<string>();
-                this.TestDisplayNameList = new List<string>();
-            }
-=======
     internal class TestableFrameworkHandle : IFrameworkHandle
     {
         public readonly List<string> MessageList;
         public readonly List<string> ResultsList;
         public readonly List<string> TestCaseStartList;
         public readonly List<string> TestCaseEndList;
->>>>>>> ce0fa46a
-
+        public readonly List<string> TestDisplayNameList;
         public TestableFrameworkHandle()
         {
             this.MessageList = new List<string>();
             this.ResultsList = new List<string>();
             this.TestCaseStartList = new List<string>();
             this.TestCaseEndList = new List<string>();
-        }
+            this.TestDisplayNameList = new List<string>();
+        }
+
 
         public bool EnableShutdownAfterTestRun { get; set; }
 
-<<<<<<< HEAD
-            public void RecordResult(TestResult testResult)
-            {
-               this.ResultsList.Add(testResult.ToString());
-               this.TestDisplayNameList.Add(testResult.DisplayName);
-            }
-=======
+        public void RecordResult(TestResult testResult)
+        {
+            this.ResultsList.Add(testResult.ToString());
+            this.TestDisplayNameList.Add(testResult.DisplayName);
+        }
+
         public void SendMessage(TestMessageLevel testMessageLevel, string message)
         {
             this.MessageList.Add(string.Format("{0}:{1}", testMessageLevel, message));
-        }
->>>>>>> ce0fa46a
-
-        public void RecordResult(TestResult testResult)
-        {
-            this.ResultsList.Add(testResult.ToString());
         }
 
         public void RecordStart(TestCase testCase)
@@ -624,16 +601,15 @@
 
     internal class TestableTestExecutionManager : TestExecutionManager
     {
-         internal override void ExecuteTests(IEnumerable<TestCase> tests, IRunContext runContext,
-         IFrameworkHandle frameworkHandle, bool isDeploymentDone)
-         {
+        internal override void ExecuteTests(IEnumerable<TestCase> tests, IRunContext runContext,
+        IFrameworkHandle frameworkHandle, bool isDeploymentDone)
+        {
             if (this.ExecuteTestsWrapper != null)
             {
                 this.ExecuteTestsWrapper.Invoke(tests, runContext, frameworkHandle, isDeploymentDone);
             }
-         }
-
-<<<<<<< HEAD
+        }
+
         internal class TestableTestExecutionManager : TestExecutionManager
         {
             internal override void ExecuteTests(IEnumerable<TestCase> tests, IRunContext runContext,
@@ -653,15 +629,4 @@
             internal Action<IEnumerable<TestCase>, IRunContext, IFrameworkHandle, bool> ExecuteTestsWrapper;
         }
         #endregion
-=======
-         internal override UnitTestDiscoverer GetUnitTestDiscoverer()
-         {
-             return new TestableUnitTestDiscoverer();
-         }
-
-         internal Action<IEnumerable<TestCase>, IRunContext, IFrameworkHandle, bool> ExecuteTestsWrapper;
->>>>>>> ce0fa46a
-    }
-
-    #endregion
 }