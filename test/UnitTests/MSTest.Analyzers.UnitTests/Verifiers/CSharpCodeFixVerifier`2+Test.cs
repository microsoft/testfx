--- conflicted
+++ resolved
@@ -19,17 +19,13 @@
     {
         public Test()
         {
-<<<<<<< HEAD
-            ReferenceAssemblies = ReferenceAssemblies.Net.Net80;
-=======
 #if NET462
             ReferenceAssemblies = ReferenceAssemblies.NetFramework.Net462.Default;
             TestState.AdditionalReferences.Add(MetadataReference.CreateFromFile(typeof(ValueTask<>).Assembly.Location));
             TestState.AdditionalReferences.Add(MetadataReference.CreateFromFile(typeof(IAsyncDisposable).Assembly.Location));
 #else
-            ReferenceAssemblies = ReferenceAssemblies.Net.Net60;
+            ReferenceAssemblies = ReferenceAssemblies.Net.Net80;
 #endif
->>>>>>> 4c64e943
             TestState.AdditionalReferences.Add(MetadataReference.CreateFromFile(typeof(ParallelizeAttribute).Assembly.Location));
             TestState.AdditionalReferences.Add(MetadataReference.CreateFromFile(typeof(TestContext).Assembly.Location));
             SolutionTransforms.Add((solution, projectId) =>
