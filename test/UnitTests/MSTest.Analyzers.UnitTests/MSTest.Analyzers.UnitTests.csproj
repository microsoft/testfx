--- conflicted
+++ resolved
@@ -1,14 +1,9 @@
 ﻿<Project Sdk="Microsoft.NET.Sdk">
 
   <PropertyGroup>
-<<<<<<< HEAD
-    <TargetFrameworks>net462;net8.0</TargetFrameworks>
+    <!-- Don't use net462 as analyzer testing library brings Newtonsoft.Json 9.0.1 via NuGet.Packaging -->
+    <TargetFrameworks>net472;net8.0</TargetFrameworks>
     <TargetFrameworks Condition="'$(OS)' != 'Windows_NT'">net8.0</TargetFrameworks>
-=======
-    <!-- Don't use net462 as analyzer testing library brings Newtonsoft.Json 9.0.1 via NuGet.Packaging -->
-    <TargetFrameworks>net472;net6.0</TargetFrameworks>
-    <TargetFrameworks Condition="'$(OS)' != 'Windows_NT'">net6.0</TargetFrameworks>
->>>>>>> 0cac9bac
     <AutoGenerateBindingRedirects>true</AutoGenerateBindingRedirects>
     <GenerateBindingRedirectsOutputType>true</GenerateBindingRedirectsOutputType>
     
