﻿// Copyright (c) Microsoft Corporation. All rights reserved.
// Licensed under the MIT license. See LICENSE file in the project root for full license information.

using AwesomeAssertions;

using Microsoft.VisualStudio.TestPlatform.MSTestAdapter.PlatformServices;

using TestFramework.ForTestingMSTest;

namespace MSTestAdapter.PlatformServices.Tests.Services;

public class ReflectionOperationsTests : TestContainer
{
    private readonly ReflectionOperations _reflectionOperations;

    public ReflectionOperationsTests() => _reflectionOperations = new ReflectionOperations();

    public void GetCustomAttributesShouldReturnAllAttributes()
    {
        MethodInfo methodInfo = typeof(DummyBaseTestClass).GetMethod("DummyVTestMethod1")!;

        object[] attributes = _reflectionOperations.GetCustomAttributes(methodInfo);

        attributes.Should().NotBeNull();
        attributes.Length.Should().Be(2);

        string[] expectedAttributes = ["DummyA : base", "DummySingleA : base"];
        GetAttributeValuePairs(attributes).SequenceEqual(expectedAttributes).Should().BeTrue();
    }

<<<<<<< HEAD
    public void GetCustomAttributesShouldReturnAllAttributesIgnoringBaseInheritance()
    {
        MethodInfo methodInfo = typeof(DummyTestClass).GetMethod("DummyVTestMethod1")!;

        object[] attributes = _reflectionOperations.GetCustomAttributes(methodInfo, false);

        attributes.Should().NotBeNull();
        attributes.Length.Should().Be(2);

        string[] expectedAttributes = ["DummyA : derived", "DummySingleA : derived"];
        GetAttributeValuePairs(attributes).SequenceEqual(expectedAttributes).Should().BeTrue();
    }

=======
>>>>>>> f6f7b6df
    public void GetCustomAttributesShouldReturnAllAttributesWithBaseInheritance()
    {
        MethodInfo methodInfo = typeof(DummyTestClass).GetMethod("DummyVTestMethod1")!;

        object[] attributes = _reflectionOperations.GetCustomAttributes(methodInfo);

        attributes.Should().NotBeNull();
        attributes.Length.Should().Be(3);

        // Notice that the DummySingleA on the base method does not show up since it can only be defined once.
        string[] expectedAttributes = ["DummyA : derived", "DummySingleA : derived", "DummyA : base"];
        GetAttributeValuePairs(attributes).SequenceEqual(expectedAttributes).Should().BeTrue();
    }

    public void GetCustomAttributesOnTypeShouldReturnAllAttributes()
    {
        Type type = typeof(DummyBaseTestClass);

        object[] attributes = GetMemberAttributes(type);

        attributes.Should().NotBeNull();
        attributes.Length.Should().Be(1);

        string[] expectedAttributes = ["DummyA : ba"];
        GetAttributeValuePairs(attributes).SequenceEqual(expectedAttributes).Should().BeTrue();
    }

<<<<<<< HEAD
    private object[] GetMemberAttributes(Type type, bool inherit)
        => [.. _reflectionOperations.GetCustomAttributes(type, inherit).Where(x => x.GetType().FullName != "System.Runtime.CompilerServices.NullableContextAttribute")];

    public void GetCustomAttributesOnTypeShouldReturnAllAttributesIgnoringBaseInheritance()
    {
        Type type = typeof(DummyTestClass);

        object[] attributes = GetMemberAttributes(type, false);

        attributes.Should().NotBeNull();
        attributes.Length.Should().Be(1);

        string[] expectedAttributes = ["DummyA : a"];
        GetAttributeValuePairs(attributes).SequenceEqual(expectedAttributes).Should().BeTrue();
    }
=======
    private object[] GetMemberAttributes(Type type)
        => [.. _reflectionOperations.GetCustomAttributes(type).Where(x => x.GetType().FullName != "System.Runtime.CompilerServices.NullableContextAttribute")];
>>>>>>> f6f7b6df

    public void GetCustomAttributesOnTypeShouldReturnAllAttributesWithBaseInheritance()
    {
        Type type = typeof(DummyTestClass);

        object[] attributes = GetMemberAttributes(type);

        attributes.Should().NotBeNull();
        attributes.Length.Should().Be(2);

        string[] expectedAttributes = ["DummyA : a", "DummyA : ba"];
        GetAttributeValuePairs(attributes).SequenceEqual(expectedAttributes).Should().BeTrue();
    }

    public void GetSpecificCustomAttributesShouldReturnAllAttributes()
    {
        MethodInfo methodInfo = typeof(DummyBaseTestClass).GetMethod("DummyVTestMethod1")!;

        object[] attributes = _reflectionOperations.GetCustomAttributes(methodInfo, typeof(DummyAAttribute));

        attributes.Should().NotBeNull();
        attributes.Length.Should().Be(1);

        string[] expectedAttributes = ["DummyA : base"];
        GetAttributeValuePairs(attributes).SequenceEqual(expectedAttributes).Should().BeTrue();
    }

<<<<<<< HEAD
    public void GetSpecificCustomAttributesShouldReturnAllAttributesIgnoringBaseInheritance()
    {
        MethodInfo methodInfo = typeof(DummyTestClass).GetMethod("DummyVTestMethod1")!;

        object[] attributes = _reflectionOperations.GetCustomAttributes(methodInfo, typeof(DummyAAttribute), false);

        attributes.Should().NotBeNull();
        attributes.Length.Should().Be(1);

        string[] expectedAttributes = ["DummyA : derived"];
        GetAttributeValuePairs(attributes).SequenceEqual(expectedAttributes).Should().BeTrue();
    }

=======
>>>>>>> f6f7b6df
    public void GetSpecificCustomAttributesShouldReturnAllAttributesWithBaseInheritance()
    {
        MethodInfo methodInfo = typeof(DummyTestClass).GetMethod("DummyVTestMethod1")!;

        object[] attributes = _reflectionOperations.GetCustomAttributes(methodInfo, typeof(DummyAAttribute));

        attributes.Should().NotBeNull();
        attributes.Length.Should().Be(2);

        string[] expectedAttributes = ["DummyA : derived", "DummyA : base"];
        GetAttributeValuePairs(attributes).SequenceEqual(expectedAttributes).Should().BeTrue();
    }

    public void GetSpecificCustomAttributesOnTypeShouldReturnAllAttributes()
    {
        Type type = typeof(DummyBaseTestClass);

        object[] attributes = _reflectionOperations.GetCustomAttributes(type, typeof(DummyAAttribute));

        attributes.Should().NotBeNull();
        attributes.Length.Should().Be(1);

        string[] expectedAttributes = ["DummyA : ba"];
        GetAttributeValuePairs(attributes).SequenceEqual(expectedAttributes).Should().BeTrue();
    }

<<<<<<< HEAD
    public void GetSpecificCustomAttributesOnTypeShouldReturnAllAttributesIgnoringBaseInheritance()
    {
        Type type = typeof(DummyTestClass);

        object[] attributes = _reflectionOperations.GetCustomAttributes(type, typeof(DummyAAttribute), false);

        attributes.Should().NotBeNull();
        attributes.Length.Should().Be(1);

        string[] expectedAttributes = ["DummyA : a"];
        GetAttributeValuePairs(attributes).SequenceEqual(expectedAttributes).Should().BeTrue();
    }

=======
>>>>>>> f6f7b6df
    public void GetSpecificCustomAttributesOnTypeShouldReturnAllAttributesWithBaseInheritance()
    {
        Type type = typeof(DummyTestClass);

        object[] attributes = _reflectionOperations.GetCustomAttributes(type, typeof(DummyAAttribute));

        attributes.Should().NotBeNull();
        attributes.Length.Should().Be(2);

        string[] expectedAttributes = ["DummyA : a", "DummyA : ba"];
        GetAttributeValuePairs(attributes).SequenceEqual(expectedAttributes).Should().BeTrue();
    }

    public void GetSpecificCustomAttributesOnAssemblyShouldReturnAllAttributes()
    {
        Assembly asm = typeof(DummyTestClass).Assembly;

        object[] attributes = _reflectionOperations.GetCustomAttributes(asm, typeof(DummyAAttribute));

        attributes.Should().NotBeNull();
        attributes.Length.Should().Be(2);

        string[] expectedAttributes = ["DummyA : a1", "DummyA : a2"];
        GetAttributeValuePairs(attributes).SequenceEqual(expectedAttributes).Should().BeTrue();
    }

    private static string[] GetAttributeValuePairs(object[] attributes)
    {
        var attribValuePairs = new List<string>();
        foreach (object attrib in attributes)
        {
            if (attrib is DummySingleAAttribute dummySingleAAttribute)
            {
                attribValuePairs.Add("DummySingleA : " + dummySingleAAttribute.Value);
            }
            else if (attrib is DummyAAttribute dummyAAttribute)
            {
                attribValuePairs.Add("DummyA : " + dummyAAttribute.Value);
            }
        }

        return [.. attribValuePairs];
    }

    [AttributeUsage(AttributeTargets.Method | AttributeTargets.Class | AttributeTargets.Assembly, AllowMultiple = true)]
    public class DummyAAttribute : Attribute
    {
        public DummyAAttribute(string foo) => Value = foo;

        public string Value { get; set; }
    }

    [AttributeUsage(AttributeTargets.Method | AttributeTargets.Class | AttributeTargets.Assembly)]
    public class DummySingleAAttribute : Attribute
    {
        public DummySingleAAttribute(string foo) => Value = foo;

        public string Value { get; set; }
    }

    [DummyA("ba")]
    private class DummyBaseTestClass
    {
        [DummyA("base")]
        [DummySingleA("base")]
        public virtual void DummyVTestMethod1()
        {
        }

        public void DummyBTestMethod2()
        {
        }
    }

    [DummyA("a")]
    private class DummyTestClass : DummyBaseTestClass
    {
        [DummyA("derived")]
        [DummySingleA("derived")]
        public override void DummyVTestMethod1()
        {
        }

        [DummySingleA("derived")]
        public void DummyTestMethod2()
        {
        }
    }
}

#pragma warning restore SA1649 // SA1649FileNameMustMatchTypeName
<|MERGE_RESOLUTION|>--- conflicted
+++ resolved
@@ -28,22 +28,6 @@
         GetAttributeValuePairs(attributes).SequenceEqual(expectedAttributes).Should().BeTrue();
     }
 
-<<<<<<< HEAD
-    public void GetCustomAttributesShouldReturnAllAttributesIgnoringBaseInheritance()
-    {
-        MethodInfo methodInfo = typeof(DummyTestClass).GetMethod("DummyVTestMethod1")!;
-
-        object[] attributes = _reflectionOperations.GetCustomAttributes(methodInfo, false);
-
-        attributes.Should().NotBeNull();
-        attributes.Length.Should().Be(2);
-
-        string[] expectedAttributes = ["DummyA : derived", "DummySingleA : derived"];
-        GetAttributeValuePairs(attributes).SequenceEqual(expectedAttributes).Should().BeTrue();
-    }
-
-=======
->>>>>>> f6f7b6df
     public void GetCustomAttributesShouldReturnAllAttributesWithBaseInheritance()
     {
         MethodInfo methodInfo = typeof(DummyTestClass).GetMethod("DummyVTestMethod1")!;
@@ -71,26 +55,8 @@
         GetAttributeValuePairs(attributes).SequenceEqual(expectedAttributes).Should().BeTrue();
     }
 
-<<<<<<< HEAD
-    private object[] GetMemberAttributes(Type type, bool inherit)
-        => [.. _reflectionOperations.GetCustomAttributes(type, inherit).Where(x => x.GetType().FullName != "System.Runtime.CompilerServices.NullableContextAttribute")];
-
-    public void GetCustomAttributesOnTypeShouldReturnAllAttributesIgnoringBaseInheritance()
-    {
-        Type type = typeof(DummyTestClass);
-
-        object[] attributes = GetMemberAttributes(type, false);
-
-        attributes.Should().NotBeNull();
-        attributes.Length.Should().Be(1);
-
-        string[] expectedAttributes = ["DummyA : a"];
-        GetAttributeValuePairs(attributes).SequenceEqual(expectedAttributes).Should().BeTrue();
-    }
-=======
     private object[] GetMemberAttributes(Type type)
         => [.. _reflectionOperations.GetCustomAttributes(type).Where(x => x.GetType().FullName != "System.Runtime.CompilerServices.NullableContextAttribute")];
->>>>>>> f6f7b6df
 
     public void GetCustomAttributesOnTypeShouldReturnAllAttributesWithBaseInheritance()
     {
@@ -98,8 +64,8 @@
 
         object[] attributes = GetMemberAttributes(type);
 
-        attributes.Should().NotBeNull();
-        attributes.Length.Should().Be(2);
+        Verify(attributes is not null);
+        Verify(attributes.Length == 2);
 
         string[] expectedAttributes = ["DummyA : a", "DummyA : ba"];
         GetAttributeValuePairs(attributes).SequenceEqual(expectedAttributes).Should().BeTrue();
@@ -118,64 +84,32 @@
         GetAttributeValuePairs(attributes).SequenceEqual(expectedAttributes).Should().BeTrue();
     }
 
-<<<<<<< HEAD
-    public void GetSpecificCustomAttributesShouldReturnAllAttributesIgnoringBaseInheritance()
+    public void GetSpecificCustomAttributesShouldReturnAllAttributesWithBaseInheritance()
     {
         MethodInfo methodInfo = typeof(DummyTestClass).GetMethod("DummyVTestMethod1")!;
 
-        object[] attributes = _reflectionOperations.GetCustomAttributes(methodInfo, typeof(DummyAAttribute), false);
+        object[] attributes = _reflectionOperations.GetCustomAttributes(methodInfo, typeof(DummyAAttribute));
+
+        attributes.Should().NotBeNull();
+        attributes.Length.Should().Be(2);
+
+        string[] expectedAttributes = ["DummyA : derived", "DummyA : base"];
+        GetAttributeValuePairs(attributes).SequenceEqual(expectedAttributes).Should().BeTrue();
+    }
+
+    public void GetSpecificCustomAttributesOnTypeShouldReturnAllAttributes()
+    {
+        Type type = typeof(DummyBaseTestClass);
+
+        object[] attributes = _reflectionOperations.GetCustomAttributes(type, typeof(DummyAAttribute));
 
         attributes.Should().NotBeNull();
         attributes.Length.Should().Be(1);
 
-        string[] expectedAttributes = ["DummyA : derived"];
-        GetAttributeValuePairs(attributes).SequenceEqual(expectedAttributes).Should().BeTrue();
-    }
-
-=======
->>>>>>> f6f7b6df
-    public void GetSpecificCustomAttributesShouldReturnAllAttributesWithBaseInheritance()
-    {
-        MethodInfo methodInfo = typeof(DummyTestClass).GetMethod("DummyVTestMethod1")!;
-
-        object[] attributes = _reflectionOperations.GetCustomAttributes(methodInfo, typeof(DummyAAttribute));
-
-        attributes.Should().NotBeNull();
-        attributes.Length.Should().Be(2);
-
-        string[] expectedAttributes = ["DummyA : derived", "DummyA : base"];
-        GetAttributeValuePairs(attributes).SequenceEqual(expectedAttributes).Should().BeTrue();
-    }
-
-    public void GetSpecificCustomAttributesOnTypeShouldReturnAllAttributes()
-    {
-        Type type = typeof(DummyBaseTestClass);
-
-        object[] attributes = _reflectionOperations.GetCustomAttributes(type, typeof(DummyAAttribute));
-
-        attributes.Should().NotBeNull();
-        attributes.Length.Should().Be(1);
-
         string[] expectedAttributes = ["DummyA : ba"];
         GetAttributeValuePairs(attributes).SequenceEqual(expectedAttributes).Should().BeTrue();
     }
 
-<<<<<<< HEAD
-    public void GetSpecificCustomAttributesOnTypeShouldReturnAllAttributesIgnoringBaseInheritance()
-    {
-        Type type = typeof(DummyTestClass);
-
-        object[] attributes = _reflectionOperations.GetCustomAttributes(type, typeof(DummyAAttribute), false);
-
-        attributes.Should().NotBeNull();
-        attributes.Length.Should().Be(1);
-
-        string[] expectedAttributes = ["DummyA : a"];
-        GetAttributeValuePairs(attributes).SequenceEqual(expectedAttributes).Should().BeTrue();
-    }
-
-=======
->>>>>>> f6f7b6df
     public void GetSpecificCustomAttributesOnTypeShouldReturnAllAttributesWithBaseInheritance()
     {
         Type type = typeof(DummyTestClass);
