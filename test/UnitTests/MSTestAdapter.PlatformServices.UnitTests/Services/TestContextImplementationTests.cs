--- conflicted
+++ resolved
@@ -184,66 +184,28 @@
     {
         _testContextImplementation = new TestContextImplementation(_testMethod.Object, null, _properties);
         _testContextImplementation.Write("{0} Testing write", 1);
-<<<<<<< HEAD
-        stringWriter.ToString().Should().Contain("1 Testing write");
-=======
         Verify(_testContextImplementation.GetDiagnosticMessages()!.Contains("1 Testing write"));
->>>>>>> f6f7b6df
     }
 
     public void WriteShouldWriteToStringWriterForNullCharacters()
     {
         _testContextImplementation = new TestContextImplementation(_testMethod.Object, null, _properties);
         _testContextImplementation.Write("{0} Testing \0 write \0", 1);
-<<<<<<< HEAD
-        stringWriter.ToString().Should().Contain("1 Testing \\0 write \\0");
-    }
-
-    public void WriteShouldNotThrowIfStringWriterIsDisposed()
-    {
-        var stringWriter = new ThreadSafeStringWriter(null!, "test");
-        _testContextImplementation = new TestContextImplementation(_testMethod.Object, stringWriter, _properties);
-        stringWriter.Dispose();
-        _testContextImplementation.Write("{0} Testing write", 1);
-
-        // Calling it twice to cover the direct return when we know the object has been disposed.
-        _testContextImplementation.Write("{0} Testing write", 1);
-=======
         Verify(_testContextImplementation.GetDiagnosticMessages()!.Contains("1 Testing \\0 write \\0"));
->>>>>>> f6f7b6df
     }
 
     public void WriteWithMessageShouldWriteToStringWriter()
     {
         _testContextImplementation = new TestContextImplementation(_testMethod.Object, null, _properties);
         _testContextImplementation.Write("1 Testing write");
-<<<<<<< HEAD
-        stringWriter.ToString().Should().Contain("1 Testing write");
-=======
         Verify(_testContextImplementation.GetDiagnosticMessages()!.Contains("1 Testing write"));
->>>>>>> f6f7b6df
     }
 
     public void WriteWithMessageShouldWriteToStringWriterForNullCharacters()
     {
         _testContextImplementation = new TestContextImplementation(_testMethod.Object, null, _properties);
         _testContextImplementation.Write("1 Testing \0 write \0");
-<<<<<<< HEAD
-        stringWriter.ToString().Should().Contain("1 Testing \\0 write \\0");
-    }
-
-    public void WriteWithMessageShouldNotThrowIfStringWriterIsDisposed()
-    {
-        var stringWriter = new ThreadSafeStringWriter(null!, "test");
-        _testContextImplementation = new TestContextImplementation(_testMethod.Object, stringWriter, _properties);
-        stringWriter.Dispose();
-        _testContextImplementation.Write("1 Testing write");
-
-        // Calling it twice to cover the direct return when we know the object has been disposed.
-        _testContextImplementation.Write("1 Testing write");
-=======
         Verify(_testContextImplementation.GetDiagnosticMessages()!.Contains("1 Testing \\0 write \\0"));
->>>>>>> f6f7b6df
     }
 
     public void WriteWithMessageShouldWriteToStringWriterForReturnCharacters()
@@ -260,11 +222,7 @@
 
         _testContextImplementation.WriteLine("{0} Testing write", 1);
 
-<<<<<<< HEAD
-        stringWriter.ToString().Should().Contain("1 Testing write");
-=======
         Verify(_testContextImplementation.GetDiagnosticMessages()!.Contains("1 Testing write"));
->>>>>>> f6f7b6df
     }
 
     public void WriteLineShouldWriteToStringWriterForNullCharacters()
@@ -273,24 +231,7 @@
 
         _testContextImplementation.WriteLine("{0} Testing \0 write \0", 1);
 
-<<<<<<< HEAD
-        stringWriter.ToString().Should().Contain("1 Testing \\0 write \\0");
-    }
-
-    public void WriteLineShouldNotThrowIfStringWriterIsDisposed()
-    {
-        var stringWriter = new ThreadSafeStringWriter(null!, "test");
-        _testContextImplementation = new TestContextImplementation(_testMethod.Object, stringWriter, _properties);
-
-        stringWriter.Dispose();
-
-        _testContextImplementation.WriteLine("{0} Testing write", 1);
-
-        // Calling it twice to cover the direct return when we know the object has been disposed.
-        _testContextImplementation.WriteLine("{0} Testing write", 1);
-=======
         Verify(_testContextImplementation.GetDiagnosticMessages()!.Contains("1 Testing \\0 write \\0"));
->>>>>>> f6f7b6df
     }
 
     public void WriteLineWithMessageShouldWriteToStringWriter()
@@ -299,11 +240,7 @@
 
         _testContextImplementation.WriteLine("1 Testing write");
 
-<<<<<<< HEAD
-        stringWriter.ToString().Should().Contain("1 Testing write");
-=======
         Verify(_testContextImplementation.GetDiagnosticMessages()!.Contains("1 Testing write"));
->>>>>>> f6f7b6df
     }
 
     public void WriteLineWithMessageShouldWriteToStringWriterForNullCharacters()
@@ -312,24 +249,7 @@
 
         _testContextImplementation.WriteLine("1 Testing \0 write \0");
 
-<<<<<<< HEAD
-        stringWriter.ToString().Should().Contain("1 Testing \\0 write \\0");
-    }
-
-    public void WriteLineWithMessageShouldNotThrowIfStringWriterIsDisposed()
-    {
-        var stringWriter = new ThreadSafeStringWriter(null!, "test");
-        _testContextImplementation = new TestContextImplementation(_testMethod.Object, stringWriter, _properties);
-
-        stringWriter.Dispose();
-
-        _testContextImplementation.WriteLine("1 Testing write");
-
-        // Calling it twice to cover the direct return when we know the object has been disposed.
-        _testContextImplementation.WriteLine("1 Testing write");
-=======
         Verify(_testContextImplementation.GetDiagnosticMessages()!.Contains("1 Testing \\0 write \\0"));
->>>>>>> f6f7b6df
     }
 
     public void GetDiagnosticMessagesShouldReturnMessagesFromWriteLine()
@@ -352,11 +272,7 @@
 
         _testContextImplementation.ClearDiagnosticMessages();
 
-<<<<<<< HEAD
-        stringWriter.ToString().Should().Be(string.Empty);
-=======
         Verify(_testContextImplementation.GetDiagnosticMessages() == string.Empty);
->>>>>>> f6f7b6df
     }
 
 #if NETFRAMEWORK
