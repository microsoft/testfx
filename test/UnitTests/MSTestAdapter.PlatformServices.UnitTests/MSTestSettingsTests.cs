﻿// Copyright (c) Microsoft Corporation. All rights reserved.
// Licensed under the MIT license. See LICENSE file in the project root for full license information.

using AwesomeAssertions;

using Microsoft.VisualStudio.TestPlatform.MSTest.TestAdapter;
using Microsoft.VisualStudio.TestPlatform.MSTest.TestAdapter.ObjectModel;
using Microsoft.VisualStudio.TestPlatform.MSTestAdapter.PlatformServices.Interface;
using Microsoft.VisualStudio.TestPlatform.MSTestAdapter.PlatformServices.Resources;
using Microsoft.VisualStudio.TestPlatform.MSTestAdapter.UnitTests.TestableImplementations;
using Microsoft.VisualStudio.TestPlatform.ObjectModel.Adapter;
using Microsoft.VisualStudio.TestPlatform.ObjectModel.Logging;

using Moq;

using TestFramework.ForTestingMSTest;

using ExecutionScope = Microsoft.VisualStudio.TestTools.UnitTesting.ExecutionScope;
#pragma warning disable CS0618 // Type or member is obsolete

namespace Microsoft.VisualStudio.TestPlatform.MSTestAdapter.UnitTests;

public class MSTestSettingsTests : TestContainer
{
    private readonly TestablePlatformServiceProvider _testablePlatformServiceProvider;
    private readonly Mock<IDiscoveryContext> _mockDiscoveryContext;
    private readonly Mock<IRunSettings> _mockRunSettings;
    private readonly Mock<IMessageLogger> _mockMessageLogger;

    public MSTestSettingsTests()
    {
        _testablePlatformServiceProvider = new TestablePlatformServiceProvider();
        _mockDiscoveryContext = new Mock<IDiscoveryContext>();
        _mockRunSettings = new Mock<IRunSettings>();
        _mockMessageLogger = new Mock<IMessageLogger>();
        PlatformServiceProvider.Instance = _testablePlatformServiceProvider;
    }

    protected override void Dispose(bool disposing)
    {
        if (!IsDisposed)
        {
            base.Dispose(disposing);
            PlatformServiceProvider.Instance = null;
        }
    }

    #region Property validation.

    public void MapInconclusiveToFailedIsByDefaultFalseWhenNotSpecified()
    {
        string runSettingsXml =
            """
            <RunSettings>
              <MSTestV2>
              </MSTestV2>
            </RunSettings>
            """;

        MSTestSettings adapterSettings = MSTestSettings.GetSettings(runSettingsXml, MSTestSettings.SettingsNameAlias, _mockMessageLogger.Object)!;

        adapterSettings.MapInconclusiveToFailed.Should().BeFalse();
    }

    public void MapNotRunnableToFailedIsByDefaultTrueWhenNotSpecified()
    {
        string runSettingsXml =
            """
            <RunSettings>
              <MSTestV2>
              </MSTestV2>
            </RunSettings>
            """;

        MSTestSettings adapterSettings = MSTestSettings.GetSettings(runSettingsXml, MSTestSettings.SettingsNameAlias, _mockMessageLogger.Object)!;

        adapterSettings.MapNotRunnableToFailed.Should().BeTrue();
    }

    public void MapInconclusiveToFailedShouldBeConsumedFromRunSettingsWhenSpecified()
    {
        string runSettingsXml =
            """
            <RunSettings>
              <MSTestV2>
                <MapInconclusiveToFailed>True</MapInconclusiveToFailed>
              </MSTestV2>
            </RunSettings>
            """;

        MSTestSettings adapterSettings = MSTestSettings.GetSettings(runSettingsXml, MSTestSettings.SettingsNameAlias, _mockMessageLogger.Object)!;

        adapterSettings.MapInconclusiveToFailed.Should().BeTrue();
    }

    public void RunSettings_WithInvalidValues_GettingAWarningForEachInvalidSetting()
    {
        string runSettingsXml =
            """
            <RunSettings>
                <MSTestV2>
                    <CooperativeCancellationTimeout>3</CooperativeCancellationTimeout>
                    <ConsiderFixturesAsSpecialTests>3</ConsiderFixturesAsSpecialTests>
                    <TestCleanupTimeout>timeout</TestCleanupTimeout>
                    <TestInitializeTimeout>timeout</TestInitializeTimeout>
                    <ClassCleanupTimeout>timeout</ClassCleanupTimeout>
                    <ClassInitializeTimeout>timeout</ClassInitializeTimeout>
                    <AssemblyInitializeTimeout>timeout</AssemblyInitializeTimeout>
                    <ConsiderEmptyDataSourceAsInconclusive>3</ConsiderEmptyDataSourceAsInconclusive>
                    <AssemblyCleanupTimeout>timeout</AssemblyCleanupTimeout>
                    <SettingsFile></SettingsFile>
                    <CaptureTraceOutput>3</CaptureTraceOutput>
                    <MapInconclusiveToFailed>3</MapInconclusiveToFailed>
                    <MapNotRunnableToFailed>3</MapNotRunnableToFailed>
                    <TreatDiscoveryWarningsAsErrors>3</TreatDiscoveryWarningsAsErrors>
                    <EnableBaseClassTestMethodsFromOtherAssemblies>3</EnableBaseClassTestMethodsFromOtherAssemblies>
                    <TestTimeout>timeout</TestTimeout>
                    <TreatClassAndAssemblyCleanupWarningsAsErrors>3</TreatClassAndAssemblyCleanupWarningsAsErrors>
                    <ForcedLegacyMode>3</ForcedLegacyMode>
               </MSTestV2>
            </RunSettings>
            """;

        var adapterSettings = MSTestSettings.GetSettings(runSettingsXml, MSTestSettings.SettingsNameAlias, _mockMessageLogger.Object);

        _mockMessageLogger.Verify(lm => lm.SendMessage(TestMessageLevel.Warning, It.IsAny<string>()), Times.Exactly(18));
        _mockMessageLogger.Verify(lm => lm.SendMessage(TestMessageLevel.Warning, "Invalid value '3' for runsettings entry 'CooperativeCancellationTimeout', setting will be ignored."), Times.Once);
        _mockMessageLogger.Verify(lm => lm.SendMessage(TestMessageLevel.Warning, "Invalid value 'timeout' for runsettings entry 'TestCleanupTimeout', setting will be ignored."), Times.Once);
        _mockMessageLogger.Verify(lm => lm.SendMessage(TestMessageLevel.Warning, "Invalid value 'timeout' for runsettings entry 'ClassCleanupTimeout', setting will be ignored."), Times.Once);
        _mockMessageLogger.Verify(lm => lm.SendMessage(TestMessageLevel.Warning, "Invalid value 'timeout' for runsettings entry 'AssemblyCleanupTimeout', setting will be ignored."), Times.Once);
        _mockMessageLogger.Verify(lm => lm.SendMessage(TestMessageLevel.Warning, "Invalid value '3' for runsettings entry 'CaptureTraceOutput', setting will be ignored."), Times.Once);
        _mockMessageLogger.Verify(lm => lm.SendMessage(TestMessageLevel.Warning, "Invalid value '3' for runsettings entry 'MapNotRunnableToFailed', setting will be ignored."), Times.Once);
        _mockMessageLogger.Verify(lm => lm.SendMessage(TestMessageLevel.Warning, "Invalid value '3' for runsettings entry 'EnableBaseClassTestMethodsFromOtherAssemblies', setting will be ignored."), Times.Once);
        _mockMessageLogger.Verify(lm => lm.SendMessage(TestMessageLevel.Warning, "Invalid value '3' for runsettings entry 'TreatClassAndAssemblyCleanupWarningsAsErrors', setting will be ignored."), Times.Once);
        _mockMessageLogger.Verify(lm => lm.SendMessage(TestMessageLevel.Warning, "Invalid value 'timeout' for runsettings entry 'TestInitializeTimeout', setting will be ignored."), Times.Once);
        _mockMessageLogger.Verify(lm => lm.SendMessage(TestMessageLevel.Warning, "Invalid value 'timeout' for runsettings entry 'ClassInitializeTimeout', setting will be ignored."), Times.Once);
        _mockMessageLogger.Verify(lm => lm.SendMessage(TestMessageLevel.Warning, "Invalid value 'timeout' for runsettings entry 'AssemblyInitializeTimeout', setting will be ignored."), Times.Once);
        _mockMessageLogger.Verify(lm => lm.SendMessage(TestMessageLevel.Warning, "Invalid value 'timeout' for runsettings entry 'TestTimeout', setting will be ignored."), Times.Once);
        _mockMessageLogger.Verify(lm => lm.SendMessage(TestMessageLevel.Warning, "Invalid value '' for runsettings entry 'SettingsFile', setting will be ignored."), Times.Once);
        _mockMessageLogger.Verify(lm => lm.SendMessage(TestMessageLevel.Warning, "Invalid value '3' for runsettings entry 'ForcedLegacyMode', setting will be ignored."), Times.Once);
        _mockMessageLogger.Verify(lm => lm.SendMessage(TestMessageLevel.Warning, "Invalid value '3' for runsettings entry 'TreatDiscoveryWarningsAsErrors', setting will be ignored."), Times.Once);
        _mockMessageLogger.Verify(lm => lm.SendMessage(TestMessageLevel.Warning, "Invalid value '3' for runsettings entry 'MapInconclusiveToFailed', setting will be ignored."), Times.Once);
        _mockMessageLogger.Verify(lm => lm.SendMessage(TestMessageLevel.Warning, "Invalid value '3' for runsettings entry 'ConsiderEmptyDataSourceAsInconclusive', setting will be ignored."), Times.Once);
        _mockMessageLogger.Verify(lm => lm.SendMessage(TestMessageLevel.Warning, "Invalid value '3' for runsettings entry 'ConsiderFixturesAsSpecialTests', setting will be ignored."), Times.Once);
    }

    public void MapNotRunnableToFailedShouldBeConsumedFromRunSettingsWhenSpecified()
    {
        string runSettingsXml =
            """
            <RunSettings>
              <MSTestV2>
                <MapNotRunnableToFailed>True</MapNotRunnableToFailed>
              </MSTestV2>
            </RunSettings>
            """;

        MSTestSettings adapterSettings = MSTestSettings.GetSettings(runSettingsXml, MSTestSettings.SettingsNameAlias, _mockMessageLogger.Object)!;

        adapterSettings.MapNotRunnableToFailed.Should().BeTrue();
    }

    public void ForcedLegacyModeIsByDefaultFalseWhenNotSpecified()
    {
        string runSettingsXml =
            """
            <RunSettings>
              <MSTest>
              </MSTest>
            </RunSettings>
            """;

        MSTestSettings adapterSettings = MSTestSettings.GetSettings(runSettingsXml, MSTestSettings.SettingsName, _mockMessageLogger.Object)!;

        adapterSettings.ForcedLegacyMode.Should().BeFalse();
    }

    public void ForcedLegacyModeShouldBeConsumedFromRunSettingsWhenSpecified()
    {
        string runSettingsXml =
            """
            <RunSettings>
              <MSTest>
                <ForcedLegacyMode>true</ForcedLegacyMode>
              </MSTest>
            </RunSettings>
            """;

        MSTestSettings adapterSettings = MSTestSettings.GetSettings(runSettingsXml, MSTestSettings.SettingsName, _mockMessageLogger.Object)!;

        adapterSettings.ForcedLegacyMode.Should().BeTrue();
    }

    public void TestSettingsFileIsByDefaultNullWhenNotSpecified()
    {
        string runSettingsXml =
            """
            <RunSettings>
              <MSTest>
              </MSTest>
            </RunSettings>
            """;

        MSTestSettings adapterSettings = MSTestSettings.GetSettings(runSettingsXml, MSTestSettings.SettingsName, _mockMessageLogger.Object)!;

        adapterSettings.TestSettingsFile.Should().BeNull();
    }

    public void TestSettingsFileShouldNotBeNullWhenSpecifiedInRunSettings()
    {
        string runSettingsXml =
            """
            <RunSettings>
              <MSTest>
                <SettingsFile>DummyPath\\TestSettings1.testsettings</SettingsFile>
              </MSTest>
            </RunSettings>
            """;

        MSTestSettings adapterSettings = MSTestSettings.GetSettings(runSettingsXml, MSTestSettings.SettingsName, _mockMessageLogger.Object)!;

        adapterSettings.TestSettingsFile.Should().NotBeNull();
    }

    public void EnableBaseClassTestMethodsFromOtherAssembliesIsByDefaulTrueWhenNotSpecified()
    {
        string runSettingsXml =
            """
            <RunSettings>
              <MSTestV2>
              </MSTestV2>
            </RunSettings>
            """;

        MSTestSettings adapterSettings = MSTestSettings.GetSettings(runSettingsXml, MSTestSettings.SettingsNameAlias, _mockMessageLogger.Object)!;

        adapterSettings.EnableBaseClassTestMethodsFromOtherAssemblies.Should().BeTrue();
    }

    public void EnableBaseClassTestMethodsFromOtherAssembliesShouldBeConsumedFromRunSettingsWhenSpecified()
    {
        string runSettingsXml =
            """
            <RunSettings>
              <MSTestV2>
                  <EnableBaseClassTestMethodsFromOtherAssemblies>True</EnableBaseClassTestMethodsFromOtherAssemblies>
              </MSTestV2>
            </RunSettings>
            """;

        MSTestSettings adapterSettings = MSTestSettings.GetSettings(runSettingsXml, MSTestSettings.SettingsNameAlias, _mockMessageLogger.Object)!;

        adapterSettings.EnableBaseClassTestMethodsFromOtherAssemblies.Should().BeTrue();
    }

    public void CaptureDebugTracesShouldBeTrueByDefault()
    {
        string runSettingsXml =
            """
            <RunSettings>
              <MSTestV2>
              </MSTestV2>
            </RunSettings>
            """;

        MSTestSettings adapterSettings = MSTestSettings.GetSettings(runSettingsXml, MSTestSettings.SettingsNameAlias, _mockMessageLogger.Object)!;

        adapterSettings.CaptureDebugTraces.Should().BeTrue();
    }

    public void CaptureDebugTracesShouldBeConsumedFromRunSettingsWhenSpecified()
    {
        string runSettingsXml =
            """
            <RunSettings>
              <MSTestV2>
                  <CaptureTraceOutput>False</CaptureTraceOutput>
              </MSTestV2>
            </RunSettings>
            """;

        MSTestSettings adapterSettings = MSTestSettings.GetSettings(runSettingsXml, MSTestSettings.SettingsNameAlias, _mockMessageLogger.Object)!;

        adapterSettings.CaptureDebugTraces.Should().BeFalse();
    }

    public void TestTimeoutShouldBeConsumedFromRunSettingsWhenSpecified()
    {
        string runSettingsXml =
            """
            <RunSettings>
              <MSTestV2>
                  <TestTimeout>4000</TestTimeout>
              </MSTestV2>
            </RunSettings>
            """;

        MSTestSettings adapterSettings = MSTestSettings.GetSettings(runSettingsXml, MSTestSettings.SettingsNameAlias, _mockMessageLogger.Object)!;

        adapterSettings.TestTimeout.Should().Be(4000);
    }

    public void TestTimeoutShouldBeSetToZeroIfNotSpecifiedInRunSettings()
    {
        string runSettingsXml =
            """
            <RunSettings>
              <MSTestV2>
              </MSTestV2>
            </RunSettings>
            """;

        MSTestSettings adapterSettings = MSTestSettings.GetSettings(runSettingsXml, MSTestSettings.SettingsNameAlias, _mockMessageLogger.Object)!;

        adapterSettings.TestTimeout.Should().Be(0);
    }

    public void TreatClassCleanupWarningsAsErrorsShouldBeFalseByDefault()
    {
        string runSettingsXml =
            """
            <RunSettings>
              <MSTestV2>
              </MSTestV2>
            </RunSettings>
            """;

        MSTestSettings adapterSettings = MSTestSettings.GetSettings(runSettingsXml, MSTestSettings.SettingsNameAlias, _mockMessageLogger.Object)!;

        adapterSettings.TreatClassAndAssemblyCleanupWarningsAsErrors.Should().BeFalse();
    }

    public void TreatClassCleanupWarningsAsErrorsShouldBeConsumedFromRunSettingsWhenSpecified()
    {
        string runSettingsXml =
            """
            <RunSettings>
              <MSTestV2>
                <TreatClassAndAssemblyCleanupWarningsAsErrors>True</TreatClassAndAssemblyCleanupWarningsAsErrors>
              </MSTestV2>
            </RunSettings>
            """;

        MSTestSettings adapterSettings = MSTestSettings.GetSettings(runSettingsXml, MSTestSettings.SettingsNameAlias, _mockMessageLogger.Object)!;

        adapterSettings.TreatClassAndAssemblyCleanupWarningsAsErrors.Should().BeTrue();
    }

    public void TreatDiscoveryWarningsAsErrorsShouldBeTrueByDefault()
    {
        string runSettingsXml =
            """
            <RunSettings>
              <MSTestV2>
              </MSTestV2>
            </RunSettings>
            """;

        MSTestSettings adapterSettings = MSTestSettings.GetSettings(runSettingsXml, MSTestSettings.SettingsNameAlias, _mockMessageLogger.Object)!;

<<<<<<< HEAD
        adapterSettings.TreatDiscoveryWarningsAsErrors.Should().BeFalse();
=======
        Verify(adapterSettings.TreatDiscoveryWarningsAsErrors);
>>>>>>> f6f7b6df
    }

    public void TreatDiscoveryWarningsAsErrorsShouldBeConsumedFromRunSettingsWhenSpecified()
    {
        string runSettingsXml =
            """
            <RunSettings>
              <MSTestV2>
                <TreatDiscoveryWarningsAsErrors>True</TreatDiscoveryWarningsAsErrors>
              </MSTestV2>
            </RunSettings>
            """;

        MSTestSettings adapterSettings = MSTestSettings.GetSettings(runSettingsXml, MSTestSettings.SettingsNameAlias, _mockMessageLogger.Object)!;

        adapterSettings.TreatDiscoveryWarningsAsErrors.Should().BeTrue();
    }

    public void ParallelizationSettingsShouldNotBeSetByDefault()
    {
        string runSettingsXml =
            """
            <RunSettings>
              <MSTestV2>
              </MSTestV2>
            </RunSettings>
            """;

        MSTestSettings adapterSettings = MSTestSettings.GetSettings(runSettingsXml, MSTestSettings.SettingsNameAlias, _mockMessageLogger.Object)!;

        adapterSettings.ParallelizationWorkers.HasValue.Should().BeFalse();
        adapterSettings.ParallelizationScope.HasValue.Should().BeFalse();
    }

    public void GetSettingsShouldThrowIfParallelizationWorkersIsNotInt()
    {
        string runSettingsXml =
            """
            <RunSettings>
              <MSTestV2>
                <Parallelize>
                  <Workers>GoneFishing</Workers>
                </Parallelize>
              </MSTestV2>
            </RunSettings>
            """;

        Action act = () => MSTestSettings.GetSettings(runSettingsXml, MSTestSettings.SettingsNameAlias, _mockMessageLogger.Object);
        AdapterSettingsException exception = act.Should().Throw<AdapterSettingsException>().Which;

        exception.Message.Should().Contain("Invalid value 'GoneFishing' specified for 'Workers'. The value should be a non-negative integer.");
    }

    public void GetSettingsShouldThrowIfParallelizationWorkersIsNegative()
    {
        string runSettingsXml =
            """
            <RunSettings>
              <MSTestV2>
                <Parallelize>
                  <Workers>-1</Workers>
                </Parallelize>
              </MSTestV2>
            </RunSettings>
            """;

        Action act = () => MSTestSettings.GetSettings(runSettingsXml, MSTestSettings.SettingsNameAlias, _mockMessageLogger.Object);
        AdapterSettingsException exception = act.Should().Throw<AdapterSettingsException>().Which;
        exception.Message.Should().Contain("Invalid value '-1' specified for 'Workers'. The value should be a non-negative integer.");
    }

    public void ParallelizationWorkersShouldBeConsumedFromRunSettingsWhenSpecified()
    {
        string runSettingsXml =
            """
            <RunSettings>
              <MSTestV2>
                <Parallelize>
                  <Workers>2</Workers>
                </Parallelize>
              </MSTestV2>
            </RunSettings>
            """;

        MSTestSettings adapterSettings = MSTestSettings.GetSettings(runSettingsXml, MSTestSettings.SettingsNameAlias, _mockMessageLogger.Object)!;

        adapterSettings.ParallelizationWorkers.Should().Be(2);
    }

    public void ParallelizationWorkersShouldBeSetToProcessorCountWhenSetToZero()
    {
        string runSettingsXml =
            """
            <RunSettings>
              <MSTestV2>
                <Parallelize>
                  <Workers>0</Workers>
                </Parallelize>
              </MSTestV2>
            </RunSettings>
            """;

        MSTestSettings adapterSettings = MSTestSettings.GetSettings(runSettingsXml, MSTestSettings.SettingsNameAlias, _mockMessageLogger.Object)!;

        adapterSettings.ParallelizationWorkers.Should().Be(Environment.ProcessorCount);
    }

    public void ParallelizationSettingsShouldBeSetToDefaultsWhenNotSet()
    {
        string runSettingsXml =
            """
            <RunSettings>
              <MSTestV2>
                <Parallelize>
                </Parallelize>
              </MSTestV2>
            </RunSettings>
            """;

        MSTestSettings adapterSettings = MSTestSettings.GetSettings(runSettingsXml, MSTestSettings.SettingsNameAlias, _mockMessageLogger.Object)!;

        adapterSettings.ParallelizationWorkers.Should().Be(Environment.ProcessorCount);
        adapterSettings.ParallelizationScope.Should().Be(ExecutionScope.ClassLevel);
    }

    public void ParallelizationSettingsShouldBeSetToDefaultsOnAnEmptyParalleizeSetting()
    {
        string runSettingsXml =
            """
            <RunSettings>
              <MSTestV2>
                <Parallelize/>
              </MSTestV2>
            </RunSettings>
            """;

        MSTestSettings adapterSettings = MSTestSettings.GetSettings(runSettingsXml, MSTestSettings.SettingsNameAlias, _mockMessageLogger.Object)!;

        adapterSettings.ParallelizationWorkers.Should().Be(Environment.ProcessorCount);
        adapterSettings.ParallelizationScope.Should().Be(ExecutionScope.ClassLevel);
    }

    public void ParallelizationSettingsShouldBeConsumedFromRunSettingsWhenSpecified()
    {
        string runSettingsXml =
            """
            <RunSettings>
              <MSTestV2>
                <Parallelize>
                  <Workers>127</Workers>
                  <Scope>MethodLevel</Scope>
                </Parallelize>
              </MSTestV2>
            </RunSettings>
            """;

        MSTestSettings adapterSettings = MSTestSettings.GetSettings(runSettingsXml, MSTestSettings.SettingsNameAlias, _mockMessageLogger.Object)!;

        adapterSettings.ParallelizationWorkers.Should().Be(127);
        adapterSettings.ParallelizationScope.Should().Be(ExecutionScope.MethodLevel);
    }

    public void GetSettingsShouldThrowIfParallelizationScopeIsNotValid()
    {
        string runSettingsXml =
            """
            <RunSettings>
              <MSTestV2>
                <Parallelize>
                  <Scope>JustParallelizeWillYou</Scope>
                </Parallelize>
              </MSTestV2>
            </RunSettings>
            """;

        Action act = () => MSTestSettings.GetSettings(runSettingsXml, MSTestSettings.SettingsNameAlias, _mockMessageLogger.Object);
        AdapterSettingsException exception = act.Should().Throw<AdapterSettingsException>().Which;
        exception.Message.Should().Contain("Invalid value 'JustParallelizeWillYou' specified for 'Scope'. Supported scopes are ClassLevel, MethodLevel.");
    }

    public void ParallelizationScopeShouldBeConsumedFromRunSettingsWhenSpecified()
    {
        string runSettingsXml =
            """
            <RunSettings>
              <MSTestV2>
                <Parallelize>
                  <Scope>MethodLevel</Scope>
                </Parallelize>
              </MSTestV2>
            </RunSettings>
            """;

        MSTestSettings adapterSettings = MSTestSettings.GetSettings(runSettingsXml, MSTestSettings.SettingsNameAlias, _mockMessageLogger.Object)!;

        adapterSettings.ParallelizationScope.Should().Be(ExecutionScope.MethodLevel);
    }

    public void GetSettingsShouldThrowWhenParallelizeHasInvalidElements()
    {
        string runSettingsXml =
            """
            <RunSettings>
              <MSTestV2>
                <Parallelize>
                  <Hola>Hi</Hola>
                </Parallelize>
              </MSTestV2>
            </RunSettings>
            """;

        Action act = () => MSTestSettings.GetSettings(runSettingsXml, MSTestSettings.SettingsNameAlias, _mockMessageLogger.Object);
        AdapterSettingsException exception = act.Should().Throw<AdapterSettingsException>().Which;
        exception.Message.Should().Contain("MSTestAdapter encountered an unexpected element 'Hola' in its settings 'Parallelize'. Remove this element and try again.");
    }

    public void GetSettingsShouldBeAbleToReadAfterParallelizationSettings()
    {
        string runSettingsXml =
            """
            <RunSettings>
              <MSTestV2>
                <Parallelize>
                </Parallelize>
                <SettingsFile>DummyPath\\TestSettings1.testsettings</SettingsFile>
              </MSTestV2>
            </RunSettings>
            """;

        MSTestSettings adapterSettings = MSTestSettings.GetSettings(runSettingsXml, MSTestSettings.SettingsNameAlias, _mockMessageLogger.Object)!;

        adapterSettings.TestSettingsFile.Should().NotBeNull();
    }

    public void GetSettingsShouldBeAbleToReadAfterParallelizationSettingsWithData()
    {
        string runSettingsXml =
            """
            <RunSettings>
              <MSTestV2>
                <Parallelize>
                  <Workers>127</Workers>
                  <Scope>MethodLevel</Scope>
                </Parallelize>
                <SettingsFile>DummyPath\\TestSettings1.testsettings</SettingsFile>
              </MSTestV2>
            </RunSettings>
            """;

        MSTestSettings adapterSettings = MSTestSettings.GetSettings(runSettingsXml, MSTestSettings.SettingsNameAlias, _mockMessageLogger.Object)!;

        adapterSettings.TestSettingsFile.Should().NotBeNull();
        adapterSettings.ParallelizationWorkers.Should().Be(127);
        adapterSettings.ParallelizationScope.Should().Be(ExecutionScope.MethodLevel);
    }

    public void GetSettingsShouldBeAbleToReadAfterParallelizationSettingsOnEmptyParallelizationNode()
    {
        string runSettingsXml =
            """
            <RunSettings>
              <MSTestV2>
                <Parallelize/>
                <SettingsFile>DummyPath\\TestSettings1.testsettings</SettingsFile>
              </MSTestV2>
            </RunSettings>
            """;

        MSTestSettings adapterSettings = MSTestSettings.GetSettings(runSettingsXml, MSTestSettings.SettingsNameAlias, _mockMessageLogger.Object)!;

        adapterSettings.TestSettingsFile.Should().NotBeNull();
    }

    public void DisableParallelizationShouldBeFalseByDefault()
    {
        string runSettingsXml =
            """
            <RunSettings>
            </RunSettings>
            """;

        _mockDiscoveryContext.Setup(dc => dc.RunSettings).Returns(_mockRunSettings.Object);
        _mockRunSettings.Setup(rs => rs.SettingsXml).Returns(runSettingsXml);
        MSTestSettings.PopulateSettings(_mockDiscoveryContext.Object, _mockMessageLogger.Object, null);

        MSTestSettings.CurrentSettings.DisableParallelization.Should().BeFalse();
        _mockMessageLogger.Verify(lm => lm.SendMessage(TestMessageLevel.Warning, It.IsAny<string>()), Times.Never);
    }

    public void DisableParallelizationShouldBeConsumedFromRunSettingsWhenSpecified()
    {
        string runSettingsXml =
            """
            <RunSettings>
              <RunConfiguration>
                <DisableParallelization>True</DisableParallelization>
              </RunConfiguration>
            </RunSettings>
            """;

        _mockDiscoveryContext.Setup(dc => dc.RunSettings).Returns(_mockRunSettings.Object);
        _mockRunSettings.Setup(rs => rs.SettingsXml).Returns(runSettingsXml);
        MSTestSettings.PopulateSettings(_mockDiscoveryContext.Object, _mockMessageLogger.Object, null);

        MSTestSettings.CurrentSettings.DisableParallelization.Should().BeTrue();
    }

    public void DisableParallelization_WithInvalidValue_GettingAWarning()
    {
        string runSettingsXml =
            """
            <RunSettings>
              <RunConfiguration>
                <DisableParallelization>3</DisableParallelization>
              </RunConfiguration>
            </RunSettings>
            """;

        _mockDiscoveryContext.Setup(dc => dc.RunSettings).Returns(_mockRunSettings.Object);
        _mockRunSettings.Setup(rs => rs.SettingsXml).Returns(runSettingsXml);
        MSTestSettings.PopulateSettings(_mockDiscoveryContext.Object, _mockMessageLogger.Object, null);
        _mockMessageLogger.Verify(lm => lm.SendMessage(TestMessageLevel.Warning, "Invalid value '3' for runsettings entry 'DisableParallelization', setting will be ignored."), Times.Once);
    }

    #endregion

    #region GetSettings Tests

    public void GetSettingsShouldProbePlatformSpecificSettingsAlso()
    {
        string runSettingsXml =
            """
            <RunSettings>
              <MSTest>
                 <DummyPlatformSpecificSetting>True</DummyPlatformSpecificSetting>
              </MSTest>
            </RunSettings>
            """;

        _testablePlatformServiceProvider.MockSettingsProvider.Setup(sp => sp.Load(It.IsAny<XmlReader>()))
            .Callback((XmlReader actualReader) =>
            {
                actualReader.Read();
                actualReader.ReadInnerXml();
            });

        var adapterSettings = MSTestSettings.GetSettings(runSettingsXml, MSTestSettings.SettingsName, _mockMessageLogger.Object);
        _testablePlatformServiceProvider.MockSettingsProvider.Verify(sp => sp.Load(It.IsAny<XmlReader>()), Times.Once);
    }

    public void GetSettingsShouldOnlyPassTheElementSubTreeToPlatformService()
    {
        string runSettingsXml =
            """
            <RunSettings>
              <MSTest>
                <MapInconclusiveToFailed>True</MapInconclusiveToFailed>
                <DummyPlatformSpecificSetting>True</DummyPlatformSpecificSetting>
              </MSTest>
            </RunSettings>
            """;

        string expectedRunSettingXml = "<DummyPlatformSpecificSetting>True</DummyPlatformSpecificSetting>";
        string? observedXml = null;

        _testablePlatformServiceProvider.MockSettingsProvider.Setup(sp => sp.Load(It.IsAny<XmlReader>()))
            .Callback((XmlReader actualReader) =>
            {
                actualReader.Read();
                observedXml = actualReader.ReadOuterXml();
            });

        MSTestSettings.GetSettings(runSettingsXml, MSTestSettings.SettingsName, _mockMessageLogger.Object);
        (expectedRunSettingXml == observedXml).Should().BeTrue();
    }

    public void GetSettingsShouldBeAbleToReadSettingsAfterThePlatformServiceReadsItsSettings()
    {
        string runSettingsXml =
            """
            <RunSettings>
              <MSTest>
                <MapInconclusiveToFailed>True</MapInconclusiveToFailed>
                <MapNotRunnableToFailed>True</MapNotRunnableToFailed>
                <DummyPlatformSpecificSetting>True</DummyPlatformSpecificSetting>
                <SettingsFile>DummyPath\\TestSettings1.testsettings</SettingsFile>
              </MSTest>
            </RunSettings>
            """;

        bool dummyPlatformSpecificSetting = false;

        _testablePlatformServiceProvider.MockSettingsProvider.Setup(sp => sp.Load(It.IsAny<XmlReader>()))
            .Callback((XmlReader reader) =>
            {
                reader.Read();
                while (reader.NodeType == XmlNodeType.Element)
                {
                    string elementName = reader.Name.ToUpperInvariant();
                    switch (elementName)
                    {
                        case "DUMMYPLATFORMSPECIFICSETTING":
                            {
                                if (bool.TryParse(reader.ReadInnerXml(), out bool result))
                                {
                                    dummyPlatformSpecificSetting = result;
                                }
                            }

                            break;
                        default:
                            {
                                reader.Skip();
                                break;
                            }
                    }
                }
            });

        MSTestSettings adapterSettings = MSTestSettings.GetSettings(runSettingsXml, MSTestSettings.SettingsName, _mockMessageLogger.Object)!;

        // Assert.
        dummyPlatformSpecificSetting.Should().BeTrue();
        adapterSettings.MapInconclusiveToFailed.Should().BeTrue();
        adapterSettings.MapNotRunnableToFailed.Should().BeTrue();
        adapterSettings.TestSettingsFile.Should().Be("DummyPath\\\\TestSettings1.testsettings");
    }

    public void GetSettingsShouldBeAbleToReadSettingsIfThePlatformServiceDoesNotUnderstandASetting()
    {
        string runSettingsXml =
            """
            <RunSettings>
              <MSTest>
                <MapInconclusiveToFailed>True</MapInconclusiveToFailed>
                <MapNotRunnableToFailed>True</MapNotRunnableToFailed>
                <UnReadableSetting>foobar</UnReadableSetting>
                <ForcedLegacyMode>true</ForcedLegacyMode>
                <EnableBaseClassTestMethodsFromOtherAssemblies>true</EnableBaseClassTestMethodsFromOtherAssemblies>
                <DummyPlatformSpecificSetting>True</DummyPlatformSpecificSetting>
                <SettingsFile>DummyPath\\TestSettings1.testsettings</SettingsFile>
              </MSTest>
            </RunSettings>
            """;

        bool dummyPlatformSpecificSetting = false;

        _testablePlatformServiceProvider.MockSettingsProvider.Setup(sp => sp.Load(It.IsAny<XmlReader>()))
            .Callback((XmlReader reader) =>
            {
                reader.Read();
                while (reader.NodeType == XmlNodeType.Element)
                {
                    string elementName = reader.Name.ToUpperInvariant();
                    switch (elementName)
                    {
                        case "DUMMYPLATFORMSPECIFICSETTING":
                            {
                                if (bool.TryParse(reader.ReadInnerXml(), out bool result))
                                {
                                    dummyPlatformSpecificSetting = result;
                                }
                            }

                            break;
                        default:
                            {
                                reader.Skip();
                                break;
                            }
                    }
                }
            });

        MSTestSettings adapterSettings = MSTestSettings.GetSettings(runSettingsXml, MSTestSettings.SettingsName, _mockMessageLogger.Object)!;

        // Assert.
        dummyPlatformSpecificSetting.Should().BeTrue();
        adapterSettings.MapInconclusiveToFailed.Should().BeTrue();
        adapterSettings.MapNotRunnableToFailed.Should().BeTrue();
        adapterSettings.ForcedLegacyMode.Should().BeTrue();
        adapterSettings.EnableBaseClassTestMethodsFromOtherAssemblies.Should().BeTrue();
        adapterSettings.TestSettingsFile.Should().Be("DummyPath\\\\TestSettings1.testsettings");
    }

    public void GetSettingsShouldOnlyReadTheAdapterSection()
    {
        string runSettingsXml =
            """
            <RunSettings>
              <MSTest>
                <MapInconclusiveToFailed>True</MapInconclusiveToFailed>
                <DummyPlatformSpecificSetting>True</DummyPlatformSpecificSetting>
              </MSTest>
              <BadElement>Bad</BadElement>
            </RunSettings>
            """;

        bool outOfScopeCall = false;

        _testablePlatformServiceProvider.MockSettingsProvider.Setup(sp => sp.Load(It.IsAny<XmlReader>()))
            .Callback((XmlReader reader) =>
            {
                reader.Read();
                while (reader.NodeType == XmlNodeType.Element)
                {
                    string elementName = reader.Name.ToUpperInvariant();
                    switch (elementName)
                    {
                        case "BADELEMENT":
                            {
                                reader.ReadInnerXml();
                                outOfScopeCall = true;
                            }

                            break;
                        default:
                            {
                                reader.Skip();
                                break;
                            }
                    }
                }
            });

        MSTestSettings.GetSettings(runSettingsXml, MSTestSettings.SettingsName, _mockMessageLogger.Object);

        // Assert.
        outOfScopeCall.Should().BeFalse();
    }

    public void GetSettingsShouldWorkIfThereAreCommentsInTheXML()
    {
        string runSettingsXml =
            """
            <RunSettings>
              <!-- MSTest runsettings -->
              <MSTest>
                <!-- Map inconclusive -->
                <MapInconclusiveToFailed>True</MapInconclusiveToFailed>
                <MapNotRunnableToFailed>True</MapNotRunnableToFailed>
                <DummyPlatformSpecificSetting>True</DummyPlatformSpecificSetting>
                <!-- Force Legacy mode -->
                <ForcedLegacyMode>true</ForcedLegacyMode>
                <!-- Enable base class test methods from other assemblies -->
                <EnableBaseClassTestMethodsFromOtherAssemblies>true</EnableBaseClassTestMethodsFromOtherAssemblies>
              </MSTest>
              <BadElement>Bad</BadElement>
            </RunSettings>
            """;

        bool dummyPlatformSpecificSetting = false;

        _testablePlatformServiceProvider.MockSettingsProvider.Setup(sp => sp.Load(It.IsAny<XmlReader>()))
            .Callback((XmlReader reader) =>
            {
                reader.Read();
                while (reader.NodeType == XmlNodeType.Element)
                {
                    string elementName = reader.Name.ToUpperInvariant();
                    switch (elementName)
                    {
                        case "DUMMYPLATFORMSPECIFICSETTING":
                            {
                                if (bool.TryParse(reader.ReadInnerXml(), out bool result))
                                {
                                    dummyPlatformSpecificSetting = result;
                                }
                            }

                            break;
                        default:
                            {
                                reader.Skip();
                                break;
                            }
                    }
                }
            });

        MSTestSettings adapterSettings = MSTestSettings.GetSettings(runSettingsXml, MSTestSettings.SettingsName, _mockMessageLogger.Object)!;

        // Assert.
        dummyPlatformSpecificSetting.Should().BeTrue();
        adapterSettings.MapInconclusiveToFailed.Should().BeTrue();
        adapterSettings.MapNotRunnableToFailed.Should().BeTrue();
        adapterSettings.ForcedLegacyMode.Should().BeTrue();
        adapterSettings.EnableBaseClassTestMethodsFromOtherAssemblies.Should().BeTrue();
    }

    #endregion

    #region CurrentSettings tests

    public void CurrentSettingShouldReturnDefaultSettingsIfNotSet()
    {
        MSTestSettings.Reset();
        MSTestSettings adapterSettings = MSTestSettings.CurrentSettings;

        adapterSettings.Should().NotBeNull();

        // Validating the default value of a random setting.
        adapterSettings.ForcedLegacyMode.Should().BeFalse();
    }

    public void CurrentSettingShouldReturnCachedLoadedSettings()
    {
        string runSettingsXml =
            """
            <RunSettings>
              <MSTest>
                 <SettingsFile>DummyPath\\TestSettings1.testsettings</SettingsFile>
              </MSTest>
            </RunSettings>
            """;

        _mockDiscoveryContext.Setup(dc => dc.RunSettings).Returns(_mockRunSettings.Object);
        _mockRunSettings.Setup(rs => rs.SettingsXml).Returns(runSettingsXml);
        MSTestSettings.PopulateSettings(_mockDiscoveryContext.Object, _mockMessageLogger.Object, null);

        MSTestSettings adapterSettings = MSTestSettings.CurrentSettings;
        MSTestSettings adapterSettings2 = MSTestSettings.CurrentSettings;

        adapterSettings.Should().NotBeNull();
        adapterSettings.TestSettingsFile.Should().NotBeNullOrEmpty();

        (adapterSettings == adapterSettings2).Should().BeTrue();
    }

    #endregion

    #region PopulateSettings tests.

    public void PopulateSettingsShouldFillInSettingsFromSettingsObject()
    {
        string runSettingsXml =
            """
            <RunSettings>
              <MSTest>
                <CaptureTraceOutput>False</CaptureTraceOutput>
                <MapInconclusiveToFailed>True</MapInconclusiveToFailed>
                <MapNotRunnableToFailed>True</MapNotRunnableToFailed>
                <SettingsFile>DummyPath\\TestSettings1.testsettings</SettingsFile>
                <ForcedLegacyMode>true</ForcedLegacyMode>
                <EnableBaseClassTestMethodsFromOtherAssemblies>true</EnableBaseClassTestMethodsFromOtherAssemblies>
                <TreatClassAndAssemblyCleanupWarningsAsErrors>true</TreatClassAndAssemblyCleanupWarningsAsErrors>
              </MSTest>
            </RunSettings>
            """;

        MSTestSettings settings = MSTestSettings.GetSettings(runSettingsXml, MSTestSettings.SettingsName, _mockMessageLogger.Object)!;

        MSTestSettings.PopulateSettings(settings);

        MSTestSettings.CurrentSettings.CaptureDebugTraces.Should().BeFalse();
        MSTestSettings.CurrentSettings.MapInconclusiveToFailed.Should().BeTrue();
        MSTestSettings.CurrentSettings.MapNotRunnableToFailed.Should().BeTrue();
        MSTestSettings.CurrentSettings.ForcedLegacyMode.Should().BeTrue();
        MSTestSettings.CurrentSettings.EnableBaseClassTestMethodsFromOtherAssemblies.Should().BeTrue();
        MSTestSettings.CurrentSettings.TreatClassAndAssemblyCleanupWarningsAsErrors.Should().BeTrue();
        MSTestSettings.CurrentSettings.TestSettingsFile.Should().NotBeNullOrEmpty();
    }

    public void PopulateSettingsShouldInitializeDefaultAdapterSettingsWhenDiscoveryContextIsNull()
    {
        MSTestSettings.PopulateSettings(null, _mockMessageLogger.Object, null);

        MSTestSettings adapterSettings = MSTestSettings.CurrentSettings;
<<<<<<< HEAD
        adapterSettings.CaptureDebugTraces.Should().BeTrue();
        adapterSettings.MapInconclusiveToFailed.Should().BeFalse();
        adapterSettings.MapNotRunnableToFailed.Should().BeTrue();
        adapterSettings.EnableBaseClassTestMethodsFromOtherAssemblies.Should().BeTrue();
        adapterSettings.TreatDiscoveryWarningsAsErrors.Should().BeFalse();
=======
        Verify(adapterSettings.CaptureDebugTraces);
        Verify(!adapterSettings.MapInconclusiveToFailed);
        Verify(adapterSettings.MapNotRunnableToFailed);
        Verify(adapterSettings.EnableBaseClassTestMethodsFromOtherAssemblies);
        Verify(adapterSettings.TreatDiscoveryWarningsAsErrors);
>>>>>>> f6f7b6df
    }

    public void PopulateSettingsShouldInitializeDefaultSettingsWhenRunSettingsIsNull()
    {
        MSTestSettings.PopulateSettings(_mockDiscoveryContext.Object, _mockMessageLogger.Object, null);

        MSTestSettings adapterSettings = MSTestSettings.CurrentSettings;
<<<<<<< HEAD
        adapterSettings.CaptureDebugTraces.Should().BeTrue();
        adapterSettings.MapInconclusiveToFailed.Should().BeFalse();
        adapterSettings.MapNotRunnableToFailed.Should().BeTrue();
        adapterSettings.EnableBaseClassTestMethodsFromOtherAssemblies.Should().BeTrue();
        adapterSettings.TreatDiscoveryWarningsAsErrors.Should().BeFalse();
=======
        Verify(adapterSettings.CaptureDebugTraces);
        Verify(!adapterSettings.MapInconclusiveToFailed);
        Verify(adapterSettings.MapNotRunnableToFailed);
        Verify(adapterSettings.EnableBaseClassTestMethodsFromOtherAssemblies);
        Verify(adapterSettings.TreatDiscoveryWarningsAsErrors);
>>>>>>> f6f7b6df
    }

    public void PopulateSettingsShouldInitializeDefaultSettingsWhenRunSettingsXmlIsEmpty()
    {
        _mockDiscoveryContext.Setup(md => md.RunSettings!.SettingsXml).Returns(string.Empty);
        MSTestSettings.PopulateSettings(_mockDiscoveryContext.Object, _mockMessageLogger.Object, null);

        MSTestSettings adapterSettings = MSTestSettings.CurrentSettings;
<<<<<<< HEAD
        adapterSettings.CaptureDebugTraces.Should().BeTrue();
        adapterSettings.MapInconclusiveToFailed.Should().BeFalse();
        adapterSettings.MapNotRunnableToFailed.Should().BeTrue();
        adapterSettings.EnableBaseClassTestMethodsFromOtherAssemblies.Should().BeTrue();
        adapterSettings.TreatDiscoveryWarningsAsErrors.Should().BeFalse();
=======
        Verify(adapterSettings.CaptureDebugTraces);
        Verify(!adapterSettings.MapInconclusiveToFailed);
        Verify(adapterSettings.MapNotRunnableToFailed);
        Verify(adapterSettings.EnableBaseClassTestMethodsFromOtherAssemblies);
        Verify(adapterSettings.TreatDiscoveryWarningsAsErrors);
>>>>>>> f6f7b6df
    }

    public void PopulateSettingsShouldInitializeSettingsToDefaultIfNotSpecified()
    {
        string runSettingsXml =
            """
            <RunSettings>
              <FooUnit>
               <SettingsFile>DummyPath\\TestSettings1.testsettings</SettingsFile>
              </FooUnit>
            </RunSettings>
            """;

        _mockDiscoveryContext.Setup(dc => dc.RunSettings).Returns(_mockRunSettings.Object);
        _mockRunSettings.Setup(rs => rs.SettingsXml).Returns(runSettingsXml);
        MSTestSettings.PopulateSettings(_mockDiscoveryContext.Object, _mockMessageLogger.Object, null);

        MSTestSettings adapterSettings = MSTestSettings.CurrentSettings;

        adapterSettings.Should().NotBeNull();

        // Validating the default value of a random setting.
        adapterSettings.ForcedLegacyMode.Should().BeFalse();
    }

    public void PopulateSettingsShouldInitializeSettingsFromMSTestSection()
    {
        string runSettingsXml =
            """
            <RunSettings>
              <MSTest>
                <MapInconclusiveToFailed>True</MapInconclusiveToFailed>
                <MapNotRunnableToFailed>True</MapNotRunnableToFailed>
                <SettingsFile>DummyPath\\TestSettings1.testsettings</SettingsFile>
                <ForcedLegacyMode>true</ForcedLegacyMode>
                <EnableBaseClassTestMethodsFromOtherAssemblies>true</EnableBaseClassTestMethodsFromOtherAssemblies>
              </MSTest>
            </RunSettings>
            """;

        _mockDiscoveryContext.Setup(dc => dc.RunSettings).Returns(_mockRunSettings.Object);
        _mockRunSettings.Setup(rs => rs.SettingsXml).Returns(runSettingsXml);
        MSTestSettings.PopulateSettings(_mockDiscoveryContext.Object, _mockMessageLogger.Object, null);

        MSTestSettings adapterSettings = MSTestSettings.CurrentSettings;

        adapterSettings.Should().NotBeNull();

        adapterSettings.MapInconclusiveToFailed.Should().BeTrue();
        adapterSettings.MapNotRunnableToFailed.Should().BeTrue();
        adapterSettings.ForcedLegacyMode.Should().BeTrue();
        adapterSettings.EnableBaseClassTestMethodsFromOtherAssemblies.Should().BeTrue();
        adapterSettings.TestSettingsFile.Should().NotBeNullOrEmpty();
    }

    public void PopulateSettingsShouldInitializeSettingsFromMSTestV2Section()
    {
        string runSettingsXml =
            """
            <RunSettings>
              <MSTestV2>
                <MapInconclusiveToFailed>True</MapInconclusiveToFailed>
                <MapNotRunnableToFailed>True</MapNotRunnableToFailed>
                <SettingsFile>DummyPath\\TestSettings1.testsettings</SettingsFile>
                <ForcedLegacyMode>true</ForcedLegacyMode>
                <EnableBaseClassTestMethodsFromOtherAssemblies>true</EnableBaseClassTestMethodsFromOtherAssemblies>
              </MSTestV2>
            </RunSettings>
            """;

        _mockDiscoveryContext.Setup(dc => dc.RunSettings).Returns(_mockRunSettings.Object);
        _mockRunSettings.Setup(rs => rs.SettingsXml).Returns(runSettingsXml);
        MSTestSettings.PopulateSettings(_mockDiscoveryContext.Object, _mockMessageLogger.Object, null);

        MSTestSettings adapterSettings = MSTestSettings.CurrentSettings;

        adapterSettings.Should().NotBeNull();

        adapterSettings.MapInconclusiveToFailed.Should().BeTrue();
        adapterSettings.MapNotRunnableToFailed.Should().BeTrue();
        adapterSettings.ForcedLegacyMode.Should().BeTrue();
        adapterSettings.EnableBaseClassTestMethodsFromOtherAssemblies.Should().BeTrue();
        adapterSettings.TestSettingsFile.Should().NotBeNullOrEmpty();
    }

    public void PopulateSettingsShouldInitializeSettingsFromMSTestV2OverMSTestV1Section()
    {
        string runSettingsXml =
            """
            <RunSettings>
              <MSTestV2>
                <MapInconclusiveToFailed>True</MapInconclusiveToFailed>
                <MapNotRunnableToFailed>True</MapNotRunnableToFailed>
                <EnableBaseClassTestMethodsFromOtherAssemblies>true</EnableBaseClassTestMethodsFromOtherAssemblies>
              </MSTestV2>
              <MSTest>
                <CaptureDebugTraces>False</CaptureDebugTraces>
                <SettingsFile>DummyPath\\TestSettings1.testsettings</SettingsFile>
                <ForcedLegacyMode>true</ForcedLegacyMode>
              </MSTest>
            </RunSettings>
            """;

        _mockDiscoveryContext.Setup(dc => dc.RunSettings).Returns(_mockRunSettings.Object);
        _mockRunSettings.Setup(rs => rs.SettingsXml).Returns(runSettingsXml);
        MSTestSettings.PopulateSettings(_mockDiscoveryContext.Object, _mockMessageLogger.Object, null);

        MSTestSettings adapterSettings = MSTestSettings.CurrentSettings;

        adapterSettings.Should().NotBeNull();

        adapterSettings.MapInconclusiveToFailed.Should().BeTrue();
        adapterSettings.MapNotRunnableToFailed.Should().BeTrue();
        adapterSettings.EnableBaseClassTestMethodsFromOtherAssemblies.Should().BeTrue();
        adapterSettings.ForcedLegacyMode.Should().BeFalse();
        adapterSettings.CaptureDebugTraces.Should().BeTrue();
        adapterSettings.TestSettingsFile.Should().BeNullOrEmpty();
    }

    #endregion

    #region IsLegacyScenario tests

    public void IsLegacyScenarioReturnsFalseWhenDiscoveryContextIsNull()
    {
        MSTestSettings.PopulateSettings(null, _mockMessageLogger.Object, null);
        MSTestSettings.IsLegacyScenario(null!).Should().BeFalse();
    }

    public void IsLegacyScenarioReturnsFalseWhenForcedLegacyModeIsSetToFalse()
    {
        string runSettingsXml =
            """
            <RunSettings>
               <MSTest>
                 <ForcedLegacyMode>False</ForcedLegacyMode>
               </MSTest>
            </RunSettings>
            """;

        _mockDiscoveryContext.Setup(dc => dc.RunSettings).Returns(_mockRunSettings.Object);
        _mockRunSettings.Setup(rs => rs.SettingsXml).Returns(runSettingsXml);
        MSTestSettings.PopulateSettings(_mockDiscoveryContext.Object, _mockMessageLogger.Object, null);
        MSTestSettings.IsLegacyScenario(_mockMessageLogger.Object).Should().BeFalse();
    }

    public void IsLegacyScenarioReturnsFalseWhenForcedLegacyModeIsSetToTrue()
    {
        string runSettingsXml =
            """
            <RunSettings>
               <MSTest>
                 <ForcedLegacyMode>true</ForcedLegacyMode>
               </MSTest>
            </RunSettings>
            """;
        _mockDiscoveryContext.Setup(dc => dc.RunSettings).Returns(_mockRunSettings.Object);
        _mockRunSettings.Setup(rs => rs.SettingsXml).Returns(runSettingsXml);
        MSTestSettings.PopulateSettings(_mockDiscoveryContext.Object, _mockMessageLogger.Object, null);
        MSTestSettings.IsLegacyScenario(_mockMessageLogger.Object).Should().BeFalse();
    }

    public void IsLegacyScenarioReturnsTrueWhenTestSettingsFileIsGiven()
    {
        string runSettingsXml =
            """
            <RunSettings>
               <MSTest>
                 <SettingsFile>DummyPath\\TestSettings1.testsettings</SettingsFile>
               </MSTest>
            </RunSettings>
            """;
        _mockDiscoveryContext.Setup(dc => dc.RunSettings).Returns(_mockRunSettings.Object);
        _mockRunSettings.Setup(rs => rs.SettingsXml).Returns(runSettingsXml);
        MSTestSettings.PopulateSettings(_mockDiscoveryContext.Object, _mockMessageLogger.Object, null);
        MSTestSettings.IsLegacyScenario(_mockMessageLogger.Object).Should().BeTrue();
    }

    public void LegacyScenariosNotSupportedWarningIsPrintedWhenVsmdiFileIsGiven()
    {
        string runSettingsXml =
            """
            <RunSettings>
               <MSTest>
                <SettingsFile>DummyPath\\vsmdiFile.vsmdi</SettingsFile>
               </MSTest>
            </RunSettings>
            """;
        _mockDiscoveryContext.Setup(dc => dc.RunSettings).Returns(_mockRunSettings.Object);
        _mockRunSettings.Setup(rs => rs.SettingsXml).Returns(runSettingsXml);
        MSTestSettings.PopulateSettings(_mockDiscoveryContext.Object, _mockMessageLogger.Object, null);
        MSTestSettings.IsLegacyScenario(_mockMessageLogger.Object).Should().BeTrue();
        _mockMessageLogger.Verify(logger => logger.SendMessage(TestMessageLevel.Warning, Resource.LegacyScenariosNotSupportedWarning), Times.Once);
    }

    #endregion

    #region ConfigJson
    public void ConfigJson_WithInvalidValues_GettingAWarningForEachInvalidSetting()
    {
        // Arrange - setting up invalid configuration values
        var configDictionary = new Dictionary<string, string>
        {
            { "mstest:timeout:assemblyInitialize", "timeout" },
            { "mstest:timeout:assemblyCleanup", "timeout" },
            { "mstest:timeout:classInitialize", "timeout" },
            { "mstest:timeout:classCleanup", "timeout" },
            { "mstest:timeout:testInitialize", "timeout" },
            { "mstest:timeout:testCleanup", "timeout" },
            { "mstest:timeout:test", "timeout" },
            { "mstest:timeout:useCooperativeCancellation", "3" },
            { "mstest:execution:mapInconclusiveToFailed", "3" },
            { "mstest:execution:mapNotRunnableToFailed", "3" },
            { "mstest:execution:treatDiscoveryWarningsAsErrors", "3" },
            { "mstest:execution:considerEmptyDataSourceAsInconclusive", "3" },
            { "mstest:execution:treatClassAndAssemblyCleanupWarningsAsErrors", "3" },
            { "mstest:execution:considerFixturesAsSpecialTests", "3" },
            { "mstest:enableBaseClassTestMethodsFromOtherAssemblies", "3" },
        };

        var mockConfig = new Mock<IConfiguration>();
        mockConfig.Setup(config => config[It.IsAny<string>()])
                  .Returns((string key) => configDictionary.TryGetValue(key, out string? value) ? value : null);

        var settings = new MSTestSettings();
        MSTestSettings.SetSettingsFromConfig(mockConfig.Object, _mockMessageLogger.Object, settings);

        _mockMessageLogger.Verify(lm => lm.SendMessage(TestMessageLevel.Warning, It.IsAny<string>()), Times.Exactly(15));
        _mockMessageLogger.Verify(lm => lm.SendMessage(TestMessageLevel.Warning, "Invalid value '3' for runsettings entry 'timeout:useCooperativeCancellation', setting will be ignored."), Times.Once);
        _mockMessageLogger.Verify(lm => lm.SendMessage(TestMessageLevel.Warning, "Invalid value 'timeout' for runsettings entry 'timeout:assemblyInitialize', setting will be ignored."), Times.Once);
        _mockMessageLogger.Verify(lm => lm.SendMessage(TestMessageLevel.Warning, "Invalid value 'timeout' for runsettings entry 'timeout:assemblyCleanup', setting will be ignored."), Times.Once);
        _mockMessageLogger.Verify(lm => lm.SendMessage(TestMessageLevel.Warning, "Invalid value 'timeout' for runsettings entry 'timeout:classInitialize', setting will be ignored."), Times.Once);
        _mockMessageLogger.Verify(lm => lm.SendMessage(TestMessageLevel.Warning, "Invalid value '3' for runsettings entry 'execution:mapNotRunnableToFailed', setting will be ignored."), Times.Once);
        _mockMessageLogger.Verify(lm => lm.SendMessage(TestMessageLevel.Warning, "Invalid value '3' for runsettings entry 'enableBaseClassTestMethodsFromOtherAssemblies', setting will be ignored."), Times.Once);
        _mockMessageLogger.Verify(lm => lm.SendMessage(TestMessageLevel.Warning, "Invalid value '3' for runsettings entry 'execution:treatClassAndAssemblyCleanupWarningsAsErrors', setting will be ignored."), Times.Once);
        _mockMessageLogger.Verify(lm => lm.SendMessage(TestMessageLevel.Warning, "Invalid value 'timeout' for runsettings entry 'timeout:classCleanup', setting will be ignored."), Times.Once);
        _mockMessageLogger.Verify(lm => lm.SendMessage(TestMessageLevel.Warning, "Invalid value 'timeout' for runsettings entry 'timeout:testInitialize', setting will be ignored."), Times.Once);
        _mockMessageLogger.Verify(lm => lm.SendMessage(TestMessageLevel.Warning, "Invalid value 'timeout' for runsettings entry 'timeout:testCleanup', setting will be ignored."), Times.Once);
        _mockMessageLogger.Verify(lm => lm.SendMessage(TestMessageLevel.Warning, "Invalid value 'timeout' for runsettings entry 'timeout:test', setting will be ignored."), Times.Once);
        _mockMessageLogger.Verify(lm => lm.SendMessage(TestMessageLevel.Warning, "Invalid value '3' for runsettings entry 'execution:treatDiscoveryWarningsAsErrors', setting will be ignored."), Times.Once);
        _mockMessageLogger.Verify(lm => lm.SendMessage(TestMessageLevel.Warning, "Invalid value '3' for runsettings entry 'execution:mapInconclusiveToFailed', setting will be ignored."), Times.Once);
        _mockMessageLogger.Verify(lm => lm.SendMessage(TestMessageLevel.Warning, "Invalid value '3' for runsettings entry 'execution:considerEmptyDataSourceAsInconclusive', setting will be ignored."), Times.Once);
        _mockMessageLogger.Verify(lm => lm.SendMessage(TestMessageLevel.Warning, "Invalid value '3' for runsettings entry 'execution:considerFixturesAsSpecialTests', setting will be ignored."), Times.Once);
    }

    public void ConfigJson_WithValidValues_ValuesAreSetCorrectly()
    {
        // Arrange - setting up valid configuration values
        var configDictionary = new Dictionary<string, string>
        {
            { "mstest:timeout:assemblyInitialize", "300" },
            { "mstest:timeout:assemblyCleanup", "300" },
            { "mstest:timeout:classInitialize", "200" },
            { "mstest:timeout:classCleanup", "200" },
            { "mstest:timeout:testInitialize", "100" },
            { "mstest:timeout:testCleanup", "100" },
            { "mstest:timeout:test", "60" },
            { "mstest:timeout:useCooperativeCancellation", "true" },
            { "mstest:parallelism:enabled", "true" },
            { "mstest:parallelism:workers", "4" },
            { "mstest:parallelism:scope", "class" },
            { "mstest:execution:mapInconclusiveToFailed", "true" },
            { "mstest:execution:mapNotRunnableToFailed", "true" },
            { "mstest:execution:treatDiscoveryWarningsAsErrors", "true" },
            { "mstest:execution:considerEmptyDataSourceAsInconclusive", "true" },
            { "mstest:execution:treatClassAndAssemblyCleanupWarningsAsErrors", "true" },
            { "mstest:execution:considerFixturesAsSpecialTests", "true" },
            { "mstest:enableBaseClassTestMethodsFromOtherAssemblies", "true" },
            { "mstest:orderTestsByNameInClass", "true" },
            { "mstest:output:captureTrace", "true" },
        };

        var mockConfig = new Mock<IConfiguration>();
        mockConfig.Setup(config => config[It.IsAny<string>()])
                  .Returns((string key) => configDictionary.TryGetValue(key, out string? value) ? value : null);

        var settings = new MSTestSettings();

        // Act
        MSTestSettings.SetSettingsFromConfig(mockConfig.Object, _mockMessageLogger.Object, settings);

        // Assert
        settings.EnableBaseClassTestMethodsFromOtherAssemblies.Should().BeTrue();
        settings.OrderTestsByNameInClass.Should().BeTrue();
        settings.CaptureDebugTraces.Should().BeTrue();
        settings.CooperativeCancellationTimeout.Should().BeTrue();
        settings.MapInconclusiveToFailed.Should().BeTrue();
        settings.MapNotRunnableToFailed.Should().BeTrue();
        settings.TreatDiscoveryWarningsAsErrors.Should().BeTrue();
        settings.ConsiderEmptyDataSourceAsInconclusive.Should().BeTrue();
        settings.TreatClassAndAssemblyCleanupWarningsAsErrors.Should().BeTrue();
        settings.ConsiderFixturesAsSpecialTests.Should().BeTrue();

        settings.TestTimeout.Should().Be(60);
        settings.AssemblyInitializeTimeout.Should().Be(300);
        settings.AssemblyCleanupTimeout.Should().Be(300);
        settings.ClassInitializeTimeout.Should().Be(200);
        settings.ClassCleanupTimeout.Should().Be(200);
        settings.TestInitializeTimeout.Should().Be(100);
        settings.TestCleanupTimeout.Should().Be(100);

        settings.DisableParallelization.Should().BeFalse();
        settings.ParallelizationWorkers.Should().Be(4);
        settings.ParallelizationScope.Should().Be(ExecutionScope.ClassLevel);
    }

    public void ConfigJson_Parllelism_Enabled_True() => ConfigJson_Parllelism_Enabled_Core(true);

    public void ConfigJson_Parllelism_Enabled_False() => ConfigJson_Parllelism_Enabled_Core(false);

    private void ConfigJson_Parllelism_Enabled_Core(bool parallelismEnabled)
    {
        // Arrange - setting up valid configuration values
        var configDictionary = new Dictionary<string, string>
        {
            { "mstest:parallelism:enabled", parallelismEnabled.ToString().ToLowerInvariant() },
            { "mstest:parallelism:workers", "4" },
            { "mstest:parallelism:scope", "class" },
        };

        var mockConfig = new Mock<IConfiguration>();
        mockConfig.Setup(config => config[It.IsAny<string>()])
                  .Returns((string key) => configDictionary.TryGetValue(key, out string? value) ? value : null);

        var settings = new MSTestSettings();

        // Act
        MSTestSettings.SetSettingsFromConfig(mockConfig.Object, _mockMessageLogger.Object, settings);

        // Assert
        settings.DisableParallelization.Should().Be(!parallelismEnabled);
        settings.ParallelizationWorkers.Should().Be(4);
        settings.ParallelizationScope.Should().Be(ExecutionScope.ClassLevel);
    }

    public void ConfigJson_WithValidValues_MethodScope()
    {
        // Arrange - setting up valid configuration values
        var configDictionary = new Dictionary<string, string> { { "mstest:parallelism:scope", "method" } };

        var mockConfig = new Mock<IConfiguration>();
        mockConfig.Setup(config => config[It.IsAny<string>()])
            .Returns((string key) => configDictionary.TryGetValue(key, out string? value) ? value : null);

        var settings = new MSTestSettings();

        // Act
        MSTestSettings.SetSettingsFromConfig(mockConfig.Object, _mockMessageLogger.Object, settings);

        // Assert
        settings.ParallelizationScope.Should().Be(ExecutionScope.MethodLevel);
    }

    #endregion
}<|MERGE_RESOLUTION|>--- conflicted
+++ resolved
@@ -358,11 +358,7 @@
 
         MSTestSettings adapterSettings = MSTestSettings.GetSettings(runSettingsXml, MSTestSettings.SettingsNameAlias, _mockMessageLogger.Object)!;
 
-<<<<<<< HEAD
-        adapterSettings.TreatDiscoveryWarningsAsErrors.Should().BeFalse();
-=======
-        Verify(adapterSettings.TreatDiscoveryWarningsAsErrors);
->>>>>>> f6f7b6df
+        adapterSettings.TreatDiscoveryWarningsAsErrors.Should().BeTrue();
     }
 
     public void TreatDiscoveryWarningsAsErrorsShouldBeConsumedFromRunSettingsWhenSpecified()
@@ -1031,19 +1027,11 @@
         MSTestSettings.PopulateSettings(null, _mockMessageLogger.Object, null);
 
         MSTestSettings adapterSettings = MSTestSettings.CurrentSettings;
-<<<<<<< HEAD
         adapterSettings.CaptureDebugTraces.Should().BeTrue();
         adapterSettings.MapInconclusiveToFailed.Should().BeFalse();
         adapterSettings.MapNotRunnableToFailed.Should().BeTrue();
         adapterSettings.EnableBaseClassTestMethodsFromOtherAssemblies.Should().BeTrue();
-        adapterSettings.TreatDiscoveryWarningsAsErrors.Should().BeFalse();
-=======
-        Verify(adapterSettings.CaptureDebugTraces);
-        Verify(!adapterSettings.MapInconclusiveToFailed);
-        Verify(adapterSettings.MapNotRunnableToFailed);
-        Verify(adapterSettings.EnableBaseClassTestMethodsFromOtherAssemblies);
-        Verify(adapterSettings.TreatDiscoveryWarningsAsErrors);
->>>>>>> f6f7b6df
+        adapterSettings.TreatDiscoveryWarningsAsErrors.Should().BeTrue();
     }
 
     public void PopulateSettingsShouldInitializeDefaultSettingsWhenRunSettingsIsNull()
@@ -1051,19 +1039,11 @@
         MSTestSettings.PopulateSettings(_mockDiscoveryContext.Object, _mockMessageLogger.Object, null);
 
         MSTestSettings adapterSettings = MSTestSettings.CurrentSettings;
-<<<<<<< HEAD
         adapterSettings.CaptureDebugTraces.Should().BeTrue();
         adapterSettings.MapInconclusiveToFailed.Should().BeFalse();
         adapterSettings.MapNotRunnableToFailed.Should().BeTrue();
         adapterSettings.EnableBaseClassTestMethodsFromOtherAssemblies.Should().BeTrue();
-        adapterSettings.TreatDiscoveryWarningsAsErrors.Should().BeFalse();
-=======
-        Verify(adapterSettings.CaptureDebugTraces);
-        Verify(!adapterSettings.MapInconclusiveToFailed);
-        Verify(adapterSettings.MapNotRunnableToFailed);
-        Verify(adapterSettings.EnableBaseClassTestMethodsFromOtherAssemblies);
-        Verify(adapterSettings.TreatDiscoveryWarningsAsErrors);
->>>>>>> f6f7b6df
+        adapterSettings.TreatDiscoveryWarningsAsErrors.Should().BeTrue();
     }
 
     public void PopulateSettingsShouldInitializeDefaultSettingsWhenRunSettingsXmlIsEmpty()
@@ -1072,19 +1052,11 @@
         MSTestSettings.PopulateSettings(_mockDiscoveryContext.Object, _mockMessageLogger.Object, null);
 
         MSTestSettings adapterSettings = MSTestSettings.CurrentSettings;
-<<<<<<< HEAD
         adapterSettings.CaptureDebugTraces.Should().BeTrue();
         adapterSettings.MapInconclusiveToFailed.Should().BeFalse();
         adapterSettings.MapNotRunnableToFailed.Should().BeTrue();
         adapterSettings.EnableBaseClassTestMethodsFromOtherAssemblies.Should().BeTrue();
-        adapterSettings.TreatDiscoveryWarningsAsErrors.Should().BeFalse();
-=======
-        Verify(adapterSettings.CaptureDebugTraces);
-        Verify(!adapterSettings.MapInconclusiveToFailed);
-        Verify(adapterSettings.MapNotRunnableToFailed);
-        Verify(adapterSettings.EnableBaseClassTestMethodsFromOtherAssemblies);
-        Verify(adapterSettings.TreatDiscoveryWarningsAsErrors);
->>>>>>> f6f7b6df
+        adapterSettings.TreatDiscoveryWarningsAsErrors.Should().BeTrue();
     }
 
     public void PopulateSettingsShouldInitializeSettingsToDefaultIfNotSpecified()
