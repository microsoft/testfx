--- conflicted
+++ resolved
@@ -152,11 +152,7 @@
             Setup(ro => ro.GetCustomAttributes(mockMemberInfo.Object)).
             Returns(attributes);
 
-<<<<<<< HEAD
-        rh.IsAttributeDefined<TestMethodAttribute>(mockMemberInfo.Object, true).Should().BeTrue();
-=======
-        Verify(rh.IsAttributeDefined<TestMethodAttribute>(mockMemberInfo.Object));
->>>>>>> f6f7b6df
+        rh.IsAttributeDefined<TestMethodAttribute>(mockMemberInfo.Object).Should().BeTrue();
     }
 
     public void IsAttributeDefinedShouldReturnFalseIfSpecifiedAttributeIsNotDefinedOnAMember()
@@ -169,11 +165,7 @@
             Setup(ro => ro.GetCustomAttributes(mockMemberInfo.Object)).
             Returns(attributes);
 
-<<<<<<< HEAD
-        rh.IsAttributeDefined<TestMethodAttribute>(mockMemberInfo.Object, true).Should().BeFalse();
-=======
-        Verify(!rh.IsAttributeDefined<TestMethodAttribute>(mockMemberInfo.Object));
->>>>>>> f6f7b6df
+        rh.IsAttributeDefined<TestMethodAttribute>(mockMemberInfo.Object).Should().BeFalse();
     }
 
     public void IsAttributeDefinedShouldReturnFromCache()
@@ -190,19 +182,11 @@
             Setup(ro => ro.GetCustomAttributes(memberInfo)).
             Returns(attributes);
 
-<<<<<<< HEAD
-        rh.IsAttributeDefined<TestMethodAttribute>(memberInfo, true).Should().BeTrue();
+        rh.IsAttributeDefined<TestMethodAttribute>(memberInfo).Should().BeTrue();
 
         // Validate that reflection APIs are not called again.
-        rh.IsAttributeDefined<TestMethodAttribute>(memberInfo, true).Should().BeTrue();
+        rh.IsAttributeDefined<TestMethodAttribute>(memberInfo).Should().BeTrue();
         _testablePlatformServiceProvider.MockReflectionOperations.Verify(ro => ro.GetCustomAttributes(memberInfo, true), Times.Once);
-=======
-        Verify(rh.IsAttributeDefined<TestMethodAttribute>(memberInfo));
-
-        // Validate that reflection APIs are not called again.
-        Verify(rh.IsAttributeDefined<TestMethodAttribute>(memberInfo));
-        _testablePlatformServiceProvider.MockReflectionOperations.Verify(ro => ro.GetCustomAttributes(memberInfo), Times.Once);
->>>>>>> f6f7b6df
 
         // Also validate that reflection APIs for an individual type is not called since the cache gives us what we need already.
         _testablePlatformServiceProvider.MockReflectionOperations.Verify(ro => ro.GetCustomAttributes(It.IsAny<MemberInfo>(), It.IsAny<Type>()), Times.Never);
@@ -218,11 +202,7 @@
             Setup(ro => ro.GetCustomAttributes(mockMemberInfo.Object)).
             Returns(attributes);
 
-<<<<<<< HEAD
-        rh.IsAttributeDefined<TestMethodAttribute>(mockMemberInfo.Object, true).Should().BeTrue();
-=======
-        Verify(rh.IsAttributeDefined<TestMethodAttribute>(mockMemberInfo.Object));
->>>>>>> f6f7b6df
+        rh.IsAttributeDefined<TestMethodAttribute>(mockMemberInfo.Object).Should().BeTrue();
     }
 
     public void HasAttributeDerivedFromShouldReturnFalseIfSpecifiedAttributeIsNotDefinedOnAMember()
@@ -235,11 +215,7 @@
             Setup(ro => ro.GetCustomAttributes(mockMemberInfo.Object)).
             Returns(attributes);
 
-<<<<<<< HEAD
-        rh.IsAttributeDefined<TestClassAttribute>(mockMemberInfo.Object, true).Should().BeFalse();
-=======
-        Verify(!rh.IsAttributeDefined<TestClassAttribute>(mockMemberInfo.Object));
->>>>>>> f6f7b6df
+        rh.IsAttributeDefined<TestClassAttribute>(mockMemberInfo.Object).Should().BeFalse();
     }
 
     public void HasAttributeDerivedFromShouldReturnFromCache()
@@ -256,19 +232,11 @@
             Setup(ro => ro.GetCustomAttributes(memberInfo)).
             Returns(attributes);
 
-<<<<<<< HEAD
-        rh.IsAttributeDefined<TestMethodAttribute>(memberInfo, true).Should().BeTrue();
+        rh.IsAttributeDefined<TestMethodAttribute>(memberInfo).Should().BeTrue();
 
         // Validate that reflection APIs are not called again.
-        rh.IsAttributeDefined<TestMethodAttribute>(memberInfo, true).Should().BeTrue();
-        _testablePlatformServiceProvider.MockReflectionOperations.Verify(ro => ro.GetCustomAttributes(memberInfo, true), Times.Once);
-=======
-        Verify(rh.IsAttributeDefined<TestMethodAttribute>(memberInfo));
-
-        // Validate that reflection APIs are not called again.
-        Verify(rh.IsAttributeDefined<TestMethodAttribute>(memberInfo));
+        rh.IsAttributeDefined<TestMethodAttribute>(memberInfo).Should().BeTrue();
         _testablePlatformServiceProvider.MockReflectionOperations.Verify(ro => ro.GetCustomAttributes(memberInfo), Times.Once);
->>>>>>> f6f7b6df
 
         // Also validate that reflection APIs for an individual type is not called since the cache gives us what we need already.
         _testablePlatformServiceProvider.MockReflectionOperations.Verify(ro => ro.GetCustomAttributes(It.IsAny<MemberInfo>(), It.IsAny<Type>()), Times.Never);
@@ -288,35 +256,7 @@
             Setup(ro => ro.GetCustomAttributes(mockMemberInfo.Object, typeof(TestMethodAttribute))).
             Returns(attributes);
 
-<<<<<<< HEAD
-        rh.IsAttributeDefined<TestMethodAttribute>(mockMemberInfo.Object, true).Should().BeFalse();
-    }
-
-    public void GettingAttributesShouldNotReturnInheritedAttributesWhenAskingForNonInheritedAttributes()
-    {
-        // This test checks that we get non-inherited attributes when asking for the same type.
-        // Reflect helper is internally caching the attributes so we don't ask Reflection for them over and over,
-        // and in the past there was a bug that stored the first ask for the attributes in the cache, not differentiating
-        // if you asked for inherited, or non-inherited attributes. So if that bug is again put in place you would get 2 attributes
-        // in both answers.
-        var rh = new ReflectHelper();
-
-        _testablePlatformServiceProvider.MockReflectionOperations.
-            Setup(ro => ro.GetCustomAttributes(It.IsAny<Type>(), /* inherit */ true)).
-            Returns([new TestClassAttribute(), new TestClassAttribute()]);
-
-        _testablePlatformServiceProvider.MockReflectionOperations.
-            Setup(ro => ro.GetCustomAttributes(It.IsAny<Type>(), /* inherit */ false)).
-            Returns([new TestClassAttribute()]);
-
-        TestClassAttribute[] inheritedAttributes = [.. rh.GetAttributes<TestClassAttribute>(typeof(object), inherit: true)];
-        TestClassAttribute[] nonInheritedAttributes = [.. rh.GetAttributes<TestClassAttribute>(typeof(object), inherit: false)];
-
-        inheritedAttributes.Length.Should().Be(2);
-        nonInheritedAttributes.Length.Should().Be(1);
-=======
         Verify(!rh.IsAttributeDefined<TestMethodAttribute>(mockMemberInfo.Object));
->>>>>>> f6f7b6df
     }
 
     internal class AttributeMockingHelper
