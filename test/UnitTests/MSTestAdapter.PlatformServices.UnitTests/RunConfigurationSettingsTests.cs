--- conflicted
+++ resolved
@@ -40,43 +40,6 @@
             PlatformServiceProvider.Instance = null;
         }
     }
-<<<<<<< HEAD
-    #region Property validation.
-
-    public void CollectSourceInformationIsByDefaultTrueWhenNotSpecified()
-    {
-        string runSettingsXml =
-            """
-            <RunSettings>
-              <RunConfiguration>
-              </RunConfiguration>
-            </RunSettings>
-            """;
-
-        RunConfigurationSettings configurationSettings = RunConfigurationSettings.GetSettings(runSettingsXml, RunConfigurationSettings.SettingsName)!;
-        configurationSettings.CollectSourceInformation.Should().BeTrue();
-    }
-
-    public void CollectSourceInformationShouldBeConsumedFromRunSettingsWhenSpecified()
-    {
-        string runSettingsXml =
-            """
-            <?xml version="1.0" encoding="utf-8"?>
-            <RunSettings>
-               <RunConfiguration>
-                 <ResultsDirectory>.\TestResults</ResultsDirectory>
-                 <CollectSourceInformation>false</CollectSourceInformation>
-               </RunConfiguration>
-            </RunSettings>
-            """;
-
-        RunConfigurationSettings configurationSettings = RunConfigurationSettings.GetSettings(runSettingsXml, RunConfigurationSettings.SettingsName)!;
-        configurationSettings.CollectSourceInformation.Should().BeFalse();
-    }
-
-    #endregion
-=======
->>>>>>> f6f7b6df
 
     #region ConfigurationSettings tests
 
@@ -88,11 +51,7 @@
         settings.Should().NotBeNull();
 
         // Validating the default value of a random setting.
-<<<<<<< HEAD
-        settings.CollectSourceInformation.Should().BeTrue();
-=======
-        Verify(settings.ExecutionApartmentState is null);
->>>>>>> f6f7b6df
+        settings.ExecutionApartmentState.Should().BeNull();
     }
 
     #endregion
@@ -104,11 +63,7 @@
         MSTestSettings.PopulateSettings(null, _mockMessageLogger.Object, null);
 
         RunConfigurationSettings settings = MSTestSettings.RunConfigurationSettings;
-<<<<<<< HEAD
-        settings.CollectSourceInformation.Should().BeTrue();
-=======
-        Verify(settings.ExecutionApartmentState is null);
->>>>>>> f6f7b6df
+        settings.ExecutionApartmentState.Should().BeNull();
     }
 
     public void PopulateSettingsShouldInitializeDefaultSettingsWhenRunSettingsIsNull()
@@ -116,11 +71,7 @@
         MSTestSettings.PopulateSettings(_mockDiscoveryContext.Object, _mockMessageLogger.Object, null);
 
         RunConfigurationSettings settings = MSTestSettings.RunConfigurationSettings;
-<<<<<<< HEAD
-        settings.CollectSourceInformation.Should().BeTrue();
-=======
-        Verify(settings.ExecutionApartmentState is null);
->>>>>>> f6f7b6df
+        settings.ExecutionApartmentState.Should().BeNull();
     }
 
     public void PopulateSettingsShouldInitializeDefaultSettingsWhenRunSettingsXmlIsEmpty()
@@ -129,11 +80,7 @@
         MSTestSettings.PopulateSettings(_mockDiscoveryContext.Object, _mockMessageLogger.Object, null);
 
         RunConfigurationSettings settings = MSTestSettings.RunConfigurationSettings;
-<<<<<<< HEAD
-        settings.CollectSourceInformation.Should().BeTrue();
-=======
-        Verify(settings.ExecutionApartmentState is null);
->>>>>>> f6f7b6df
+        settings.ExecutionApartmentState.Should().BeNull();
     }
 
     public void PopulateSettingsShouldInitializeSettingsToDefaultIfNotSpecified()
@@ -155,11 +102,7 @@
         settings.Should().NotBeNull();
 
         // Validating the default value of a random setting.
-<<<<<<< HEAD
-        settings.CollectSourceInformation.Should().BeTrue();
-=======
-        Verify(settings.ExecutionApartmentState is null);
->>>>>>> f6f7b6df
+        settings.ExecutionApartmentState.Should().BeNull();
     }
 
     public void PopulateSettingsShouldInitializeSettingsFromRunConfigurationSection()
@@ -182,11 +125,7 @@
         settings.Should().NotBeNull();
 
         // Validating the default value of a random setting.
-<<<<<<< HEAD
-        settings.CollectSourceInformation.Should().BeFalse();
-=======
-        Verify(settings.ExecutionApartmentState == ApartmentState.STA);
->>>>>>> f6f7b6df
+        settings.ExecutionApartmentState.Should().Be(ApartmentState.STA);
     }
 
     #endregion
@@ -210,14 +149,8 @@
         RunConfigurationSettings.SetRunConfigurationSettingsFromConfig(mockConfig.Object, settings);
 
         // Assert
-<<<<<<< HEAD
         settings.Should().NotBeNull();
-        settings.CollectSourceInformation.Should().BeTrue();
         settings.ExecutionApartmentState.Should().Be(ApartmentState.STA);
-=======
-        Verify(settings is not null);
-        Verify(settings.ExecutionApartmentState == ApartmentState.STA);
->>>>>>> f6f7b6df
     }
 
     #endregion
