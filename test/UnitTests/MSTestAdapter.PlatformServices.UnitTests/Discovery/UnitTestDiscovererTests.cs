﻿// Copyright (c) Microsoft Corporation. All rights reserved.
// Licensed under the MIT license. See LICENSE file in the project root for full license information.

using Microsoft.VisualStudio.TestPlatform.MSTest.TestAdapter;
using Microsoft.VisualStudio.TestPlatform.MSTest.TestAdapter.Discovery;
using Microsoft.VisualStudio.TestPlatform.MSTest.TestAdapter.ObjectModel;
using Microsoft.VisualStudio.TestPlatform.MSTestAdapter.PlatformServices;
using Microsoft.VisualStudio.TestPlatform.MSTestAdapter.UnitTests.TestableImplementations;
using Microsoft.VisualStudio.TestPlatform.ObjectModel;
using Microsoft.VisualStudio.TestPlatform.ObjectModel.Adapter;
using Microsoft.VisualStudio.TestPlatform.ObjectModel.Logging;

using Moq;

using TestFramework.ForTestingMSTest;

namespace Microsoft.VisualStudio.TestPlatform.MSTestAdapter.UnitTests.Discovery;

public class UnitTestDiscovererTests : TestContainer
{
    private const string Source = "DummyAssembly.dll";
    private readonly UnitTestDiscoverer _unitTestDiscoverer;

    private readonly TestablePlatformServiceProvider _testablePlatformServiceProvider;

    private readonly Mock<IMessageLogger> _mockMessageLogger;
    private readonly Mock<ITestCaseDiscoverySink> _mockTestCaseDiscoverySink;
    private readonly Mock<IRunSettings> _mockRunSettings;
    private readonly Mock<IDiscoveryContext> _mockDiscoveryContext;
    private readonly UnitTestElement _test;
    private readonly List<UnitTestElement> _testElements;

    public UnitTestDiscovererTests()
    {
        _testablePlatformServiceProvider = new TestablePlatformServiceProvider();
        _unitTestDiscoverer = new UnitTestDiscoverer();

        _mockMessageLogger = new Mock<IMessageLogger>();
        _mockTestCaseDiscoverySink = new Mock<ITestCaseDiscoverySink>();
        _mockRunSettings = new Mock<IRunSettings>();

        _mockDiscoveryContext = new Mock<IDiscoveryContext>();
        _mockDiscoveryContext.Setup(dc => dc.RunSettings).Returns(_mockRunSettings.Object);

        _test = new UnitTestElement(new TestMethod("M", "C", "A", false));
        _testElements = [_test];
        PlatformServiceProvider.Instance = _testablePlatformServiceProvider;
    }

    protected override void Dispose(bool disposing)
    {
        if (!IsDisposed)
        {
            base.Dispose(disposing);
            _testElements.Clear();
            PlatformServiceProvider.Instance = null;
            MSTestSettings.Reset();
        }
    }

    public void DiscoverTestsShouldThrowOnFileNotFound()
    {
        string[] sources = ["DummyAssembly1.dll", "DummyAssembly2.dll"];

        // Setup mocks.
        foreach (string source in sources)
        {
            _testablePlatformServiceProvider.MockFileOperations.Setup(fo => fo.GetFullFilePath(source))
                .Returns(source);
            _testablePlatformServiceProvider.MockFileOperations.Setup(fo => fo.DoesFileExist(source))
                .Returns(false);
        }

<<<<<<< HEAD
        Exception ex = VerifyThrows<FileNotFoundException>(() => _unitTestDiscoverer.DiscoverTests(sources, _mockMessageLogger.Object, _mockTestCaseDiscoverySink.Object, _mockDiscoveryContext.Object));
        Verify(ex.Message == string.Format(CultureInfo.CurrentCulture, Resource.TestAssembly_FileDoesNotExist, sources[0]));
=======
        _unitTestDiscoverer.DiscoverTests(sources, _mockMessageLogger.Object, _mockTestCaseDiscoverySink.Object, _mockDiscoveryContext.Object);

        // Assert.
        _mockMessageLogger.Verify(lm => lm.SendMessage(TestMessageLevel.Error, It.IsAny<string>()), Times.Exactly(2));
    }

    public void DiscoverTestsInSourceShouldSendBackAllWarnings()
    {
        // Setup mocks.
        _testablePlatformServiceProvider.MockFileOperations.Setup(fo => fo.GetFullFilePath(Source))
            .Returns(Source);
        _testablePlatformServiceProvider.MockFileOperations.Setup(fo => fo.DoesFileExist(Source))
            .Returns(false);

        _unitTestDiscoverer.DiscoverTestsInSource(Source, _mockMessageLogger.Object, _mockTestCaseDiscoverySink.Object, _mockDiscoveryContext.Object);

        // Assert.
        _mockMessageLogger.Verify(lm => lm.SendMessage(TestMessageLevel.Error, It.IsAny<string>()), Times.Once);
>>>>>>> e311a483
    }

    public void DiscoverTestsInSourceShouldThrowOnFileNotFound()
    {
        // Setup mocks.
        _testablePlatformServiceProvider.MockFileOperations.Setup(fo => fo.GetFullFilePath(Source))
            .Returns(Source);
        _testablePlatformServiceProvider.MockFileOperations.Setup(fo => fo.DoesFileExist(Source))
            .Returns(false);

        Exception ex = VerifyThrows<FileNotFoundException>(() => _unitTestDiscoverer.DiscoverTestsInSource(Source, _mockMessageLogger.Object, _mockTestCaseDiscoverySink.Object, _mockDiscoveryContext.Object));
        Verify(ex.Message == string.Format(CultureInfo.CurrentCulture, Resource.TestAssembly_FileDoesNotExist, Source));
    }

    public void DiscoverTestsInSourceShouldSendBackTestCasesDiscovered()
    {
        // Setup mocks.
        _testablePlatformServiceProvider.MockFileOperations.Setup(fo => fo.GetFullFilePath(Source))
            .Returns(Source);
        _testablePlatformServiceProvider.MockFileOperations.Setup(fo => fo.DoesFileExist(Source))
            .Returns(true);
        _testablePlatformServiceProvider.MockTestSourceValidator.Setup(
            tsv => tsv.IsAssemblyReferenced(It.IsAny<AssemblyName>(), Source)).Returns(true);
        _testablePlatformServiceProvider.MockFileOperations.Setup(fo => fo.LoadAssembly(Source, It.IsAny<bool>()))
            .Returns(Assembly.GetExecutingAssembly());
        _testablePlatformServiceProvider.MockTestSourceHost.Setup(
            ih => ih.CreateInstanceForType(It.IsAny<Type>(), It.IsAny<object[]>()))
            .Returns(new AssemblyEnumerator());

        _unitTestDiscoverer.DiscoverTestsInSource(Source, _mockMessageLogger.Object, _mockTestCaseDiscoverySink.Object, _mockDiscoveryContext.Object);

        // Assert.
        _mockTestCaseDiscoverySink.Verify(ds => ds.SendTestCase(It.IsAny<TestCase>()), Times.AtLeastOnce);
    }

    public void SendTestCasesShouldNotSendAnyTestCasesIfThereAreNoTestElements()
    {
        // There is a null check for testElements in the code flow before this function call. So not adding a unit test for that.
        _unitTestDiscoverer.SendTestCases(new List<UnitTestElement> { }, _mockTestCaseDiscoverySink.Object, _mockDiscoveryContext.Object, _mockMessageLogger.Object);

        // Assert.
        _mockTestCaseDiscoverySink.Verify(ds => ds.SendTestCase(It.IsAny<TestCase>()), Times.Never);
    }

    public void SendTestCasesShouldSendAllTestCaseData()
    {
        var test1 = new UnitTestElement(new TestMethod("M1", "C", "A", false));
        var test2 = new UnitTestElement(new TestMethod("M2", "C", "A", false));
        var testElements = new List<UnitTestElement> { test1, test2 };

        _unitTestDiscoverer.SendTestCases(testElements, _mockTestCaseDiscoverySink.Object, _mockDiscoveryContext.Object, _mockMessageLogger.Object);

        // Assert.
        _mockTestCaseDiscoverySink.Verify(ds => ds.SendTestCase(It.Is<TestCase>(tc => tc.FullyQualifiedName == "C.M1")), Times.Once);
        _mockTestCaseDiscoverySink.Verify(ds => ds.SendTestCase(It.Is<TestCase>(tc => tc.FullyQualifiedName == "C.M2")), Times.Once);
    }

    /// <summary>
    /// Send test cases should send filtered test cases only.
    /// </summary>
    public void SendTestCasesShouldSendFilteredTestCasesIfValidFilterExpression()
    {
        TestableDiscoveryContextWithGetTestCaseFilter discoveryContext = new(() => new TestableTestCaseFilterExpression(p => p.DisplayName == "M1"));

        var test1 = new UnitTestElement(new TestMethod("M1", "C", "A", false));
        var test2 = new UnitTestElement(new TestMethod("M2", "C", "A", false));
        var testElements = new List<UnitTestElement> { test1, test2 };

        // Action
        _unitTestDiscoverer.SendTestCases(testElements, _mockTestCaseDiscoverySink.Object, discoveryContext, _mockMessageLogger.Object);

        // Assert.
        _mockTestCaseDiscoverySink.Verify(ds => ds.SendTestCase(It.Is<TestCase>(tc => tc.FullyQualifiedName == "C.M1")), Times.Once);
        _mockTestCaseDiscoverySink.Verify(ds => ds.SendTestCase(It.Is<TestCase>(tc => tc.FullyQualifiedName == "C.M2")), Times.Never);
    }

    /// <summary>
    /// Send test cases should send all test cases if filter expression is null.
    /// </summary>
    public void SendTestCasesShouldSendAllTestCasesIfNullFilterExpression()
    {
        TestableDiscoveryContextWithGetTestCaseFilter discoveryContext = new(() => null!);

        var test1 = new UnitTestElement(new TestMethod("M1", "C", "A", false));
        var test2 = new UnitTestElement(new TestMethod("M2", "C", "A", false));
        var testElements = new List<UnitTestElement> { test1, test2 };

        // Action
        _unitTestDiscoverer.SendTestCases(testElements, _mockTestCaseDiscoverySink.Object, discoveryContext, _mockMessageLogger.Object);

        // Assert.
        _mockTestCaseDiscoverySink.Verify(ds => ds.SendTestCase(It.Is<TestCase>(tc => tc.FullyQualifiedName == "C.M1")), Times.Once);
        _mockTestCaseDiscoverySink.Verify(ds => ds.SendTestCase(It.Is<TestCase>(tc => tc.FullyQualifiedName == "C.M2")), Times.Once);
    }

    /// <summary>
    /// Send test cases should send all test cases if GetTestCaseFilter method is not present in DiscoveryContext.
    /// </summary>
    public void SendTestCasesShouldSendAllTestCasesIfGetTestCaseFilterNotPresent()
    {
        TestableDiscoveryContextWithoutGetTestCaseFilter discoveryContext = new();

        var test1 = new UnitTestElement(new TestMethod("M1", "C", "A", false));
        var test2 = new UnitTestElement(new TestMethod("M2", "C", "A", false));
        var testElements = new List<UnitTestElement> { test1, test2 };

        // Action
        _unitTestDiscoverer.SendTestCases(testElements, _mockTestCaseDiscoverySink.Object, discoveryContext, _mockMessageLogger.Object);

        // Assert.
        _mockTestCaseDiscoverySink.Verify(ds => ds.SendTestCase(It.Is<TestCase>(tc => tc.FullyQualifiedName == "C.M1")), Times.Once);
        _mockTestCaseDiscoverySink.Verify(ds => ds.SendTestCase(It.Is<TestCase>(tc => tc.FullyQualifiedName == "C.M2")), Times.Once);
    }

    /// <summary>
    /// Send test cases should not send any test cases if filter parsing error.
    /// </summary>
    public void SendTestCasesShouldNotSendAnyTestCasesIfFilterError()
    {
        TestableDiscoveryContextWithGetTestCaseFilter discoveryContext = new(() => throw new TestPlatformFormatException("DummyException"));

        var test1 = new UnitTestElement(new TestMethod("M1", "C", "A", false));
        var test2 = new UnitTestElement(new TestMethod("M2", "C", "A", false));
        var testElements = new List<UnitTestElement> { test1, test2 };

        // Action
        _unitTestDiscoverer.SendTestCases(testElements, _mockTestCaseDiscoverySink.Object, discoveryContext, _mockMessageLogger.Object);

        // Assert.
        _mockTestCaseDiscoverySink.Verify(ds => ds.SendTestCase(It.Is<TestCase>(tc => tc.FullyQualifiedName == "C.M1")), Times.Never);
        _mockTestCaseDiscoverySink.Verify(ds => ds.SendTestCase(It.Is<TestCase>(tc => tc.FullyQualifiedName == "C.M2")), Times.Never);
    }
}

internal class DummyNavigationData
{
    public DummyNavigationData(string fileName, int minLineNumber, int maxLineNumber)
    {
        FileName = fileName;
        MinLineNumber = minLineNumber;
        MaxLineNumber = maxLineNumber;
    }

    public string FileName { get; set; }

    public int MinLineNumber { get; set; }

    public int MaxLineNumber { get; set; }
}

internal class TestableUnitTestDiscoverer : UnitTestDiscoverer
{
    internal override void DiscoverTestsInSource(
        string source,
        IMessageLogger logger,
        ITestCaseDiscoverySink discoverySink,
        IDiscoveryContext? discoveryContext)
    {
        var testCase1 = new TestCase("A", new Uri("executor://testExecutor"), source);
        var testCase2 = new TestCase("B", new Uri("executor://testExecutor"), source);
        discoverySink.SendTestCase(testCase1);
        discoverySink.SendTestCase(testCase2);
    }
}

internal class TestableDiscoveryContextWithGetTestCaseFilter : IDiscoveryContext
{
    private readonly Func<ITestCaseFilterExpression?> _getFilter;

    public TestableDiscoveryContextWithGetTestCaseFilter(Func<ITestCaseFilterExpression?> getFilter) => _getFilter = getFilter;

    public IRunSettings? RunSettings { get; }

    public ITestCaseFilterExpression? GetTestCaseFilter(
        IEnumerable<string>? supportedProperties,
        Func<string, TestProperty?> propertyProvider) => _getFilter();
}

internal sealed class TestableDiscoveryContextWithoutGetTestCaseFilter : IDiscoveryContext
{
    public IRunSettings? RunSettings { get; }
}

internal sealed class TestableTestCaseFilterExpression : ITestCaseFilterExpression
{
    private readonly Func<TestCase, bool> _matchTest;

    public TestableTestCaseFilterExpression(Func<TestCase, bool> matchTestCase) => _matchTest = matchTestCase;

    public string TestCaseFilterValue => null!;

    public bool MatchTestCase(TestCase testCase, Func<string, object?> propertyValueProvider) => _matchTest(testCase);
}<|MERGE_RESOLUTION|>--- conflicted
+++ resolved
@@ -71,29 +71,8 @@
                 .Returns(false);
         }
 
-<<<<<<< HEAD
         Exception ex = VerifyThrows<FileNotFoundException>(() => _unitTestDiscoverer.DiscoverTests(sources, _mockMessageLogger.Object, _mockTestCaseDiscoverySink.Object, _mockDiscoveryContext.Object));
         Verify(ex.Message == string.Format(CultureInfo.CurrentCulture, Resource.TestAssembly_FileDoesNotExist, sources[0]));
-=======
-        _unitTestDiscoverer.DiscoverTests(sources, _mockMessageLogger.Object, _mockTestCaseDiscoverySink.Object, _mockDiscoveryContext.Object);
-
-        // Assert.
-        _mockMessageLogger.Verify(lm => lm.SendMessage(TestMessageLevel.Error, It.IsAny<string>()), Times.Exactly(2));
-    }
-
-    public void DiscoverTestsInSourceShouldSendBackAllWarnings()
-    {
-        // Setup mocks.
-        _testablePlatformServiceProvider.MockFileOperations.Setup(fo => fo.GetFullFilePath(Source))
-            .Returns(Source);
-        _testablePlatformServiceProvider.MockFileOperations.Setup(fo => fo.DoesFileExist(Source))
-            .Returns(false);
-
-        _unitTestDiscoverer.DiscoverTestsInSource(Source, _mockMessageLogger.Object, _mockTestCaseDiscoverySink.Object, _mockDiscoveryContext.Object);
-
-        // Assert.
-        _mockMessageLogger.Verify(lm => lm.SendMessage(TestMessageLevel.Error, It.IsAny<string>()), Times.Once);
->>>>>>> e311a483
     }
 
     public void DiscoverTestsInSourceShouldThrowOnFileNotFound()
