﻿// Copyright (c) Microsoft Corporation. All rights reserved.
// Licensed under the MIT license. See LICENSE file in the project root for full license information.

using AwesomeAssertions;

using Microsoft.VisualStudio.TestPlatform.MSTest.TestAdapter.Discovery;
using Microsoft.VisualStudio.TestPlatform.MSTest.TestAdapter.Helpers;

using Moq;

using TestFramework.ForTestingMSTest;

namespace Microsoft.VisualStudio.TestPlatform.MSTestAdapter.UnitTests.Discovery;

public class TestMethodValidatorTests : TestContainer
{
    private readonly TestMethodValidator _testMethodValidator;
    private readonly Mock<ReflectHelper> _mockReflectHelper;
    private readonly List<string> _warnings;

    private readonly Mock<MethodInfo> _mockMethodInfo;
    private readonly Type _type;

    public TestMethodValidatorTests()
    {
        _mockReflectHelper = new Mock<ReflectHelper>();
        _testMethodValidator = new TestMethodValidator(_mockReflectHelper.Object, discoverInternals: false);
        _warnings = [];

        _mockMethodInfo = new Mock<MethodInfo>();
        _type = typeof(TestMethodValidatorTests);
    }

    public void IsValidTestMethodShouldReturnFalseForMethodsWithoutATestMethodAttributeOrItsDerivedAttributes()
    {
        _mockReflectHelper.Setup(
<<<<<<< HEAD
            rh => rh.IsAttributeDefined<TestMethodAttribute>(It.IsAny<MemberInfo>(), false)).Returns(false);
        _testMethodValidator.IsValidTestMethod(_mockMethodInfo.Object, _type, _warnings).Should().BeFalse();
=======
            rh => rh.IsAttributeDefined<TestMethodAttribute>(It.IsAny<MemberInfo>())).Returns(false);
        Verify(!_testMethodValidator.IsValidTestMethod(_mockMethodInfo.Object, _type, _warnings));
>>>>>>> f6f7b6df
    }

    // TODO: Fix this test. It should be returning true, but we get false for a different reason (IsPublic is false)
    // https://github.com/microsoft/testfx/issues/4207
    public void IsValidTestMethodShouldReturnFalseForGenericTestMethodDefinitions()
    {
        SetupTestMethod();
        _mockMethodInfo.Setup(mi => mi.IsGenericMethodDefinition).Returns(true);
        _mockMethodInfo.Setup(mi => mi.DeclaringType!.FullName).Returns("DummyTestClass");
        _mockMethodInfo.Setup(mi => mi.Name).Returns("DummyTestMethod");

        _testMethodValidator.IsValidTestMethod(_mockMethodInfo.Object, _type, _warnings).Should().BeFalse();
    }

    // TODO: Fix this test. It should be returning true, but we get false for a different reason (IsPublic is false)
    // https://github.com/microsoft/testfx/issues/4207
    public void IsValidTestMethodShouldNotReportWarningsForGenericTestMethodDefinitions()
    {
        SetupTestMethod();

        _mockReflectHelper
            .Setup(x => x.GetFirstAttributeOrDefault<AsyncStateMachineAttribute>(_mockMethodInfo.Object))
            .Returns(default(AsyncStateMachineAttribute?));

        _mockMethodInfo.Setup(mi => mi.IsGenericMethodDefinition).Returns(true);
        _mockMethodInfo.Setup(mi => mi.DeclaringType!.FullName).Returns("DummyTestClass");
        _mockMethodInfo.Setup(mi => mi.Name).Returns("DummyTestMethod");
        _mockMethodInfo.Setup(mi => mi.Attributes).Returns(MethodAttributes.Public);
        _mockMethodInfo.Setup(mi => mi.ReturnType).Returns(typeof(void));
        _testMethodValidator.IsValidTestMethod(_mockMethodInfo.Object, _type, _warnings);

        _warnings.Count.Should().Be(0);
    }

    public void IsValidTestMethodShouldReturnFalseForNonPublicMethods()
    {
        SetupTestMethod();
        MethodInfo methodInfo = typeof(DummyTestClass).GetMethod(
            "InternalTestMethod",
            BindingFlags.Instance | BindingFlags.NonPublic)!;

        _testMethodValidator.IsValidTestMethod(methodInfo, typeof(DummyTestClass), _warnings).Should().BeFalse();
    }

    public void IsValidTestMethodShouldReturnFalseForAbstractMethods()
    {
        SetupTestMethod();
        MethodInfo methodInfo = typeof(DummyTestClass).GetMethod(
            "AbstractTestMethod",
            BindingFlags.Instance | BindingFlags.Public)!;

        _testMethodValidator.IsValidTestMethod(methodInfo, typeof(DummyTestClass), _warnings).Should().BeFalse();
    }

    public void IsValidTestMethodShouldReturnFalseForStaticMethods()
    {
        SetupTestMethod();
        MethodInfo methodInfo = typeof(DummyTestClass).GetMethod(
            "StaticTestMethod",
            BindingFlags.Static | BindingFlags.Public)!;

        _testMethodValidator.IsValidTestMethod(methodInfo, typeof(DummyTestClass), _warnings).Should().BeFalse();
    }

    public void IsValidTestMethodShouldReturnFalseForGenericTestMethods()
    {
        SetupTestMethod();
        Action action = () => new DummyTestClassWithGenericMethods().GenericMethod<int>();

        _testMethodValidator.IsValidTestMethod(action.Method, typeof(DummyTestClassWithGenericMethods), _warnings).Should().BeFalse();
    }

    public void IsValidTestMethodShouldReturnFalseForAsyncMethodsWithNonTaskReturnType()
    {
        SetupTestMethod();
        MethodInfo methodInfo = typeof(DummyTestClass).GetMethod(
            "AsyncMethodWithVoidReturnType",
            BindingFlags.Instance | BindingFlags.Public)!;
        _mockReflectHelper.Setup(_mockReflectHelper => _mockReflectHelper.GetFirstAttributeOrDefault<AsyncStateMachineAttribute>(methodInfo))
            .CallBase();

        _testMethodValidator.IsValidTestMethod(methodInfo, typeof(DummyTestClass), _warnings).Should().BeFalse();
    }

    public void IsValidTestMethodShouldReturnFalseForMethodsWithNonVoidReturnType()
    {
        SetupTestMethod();
        MethodInfo methodInfo = typeof(DummyTestClass).GetMethod(
            "MethodWithIntReturnType",
            BindingFlags.Instance | BindingFlags.Public)!;

        _testMethodValidator.IsValidTestMethod(methodInfo, typeof(DummyTestClass), _warnings).Should().BeFalse();
    }

    public void IsValidTestMethodShouldReturnTrueForAsyncMethodsWithTaskReturnType()
    {
        SetupTestMethod();
        MethodInfo methodInfo = typeof(DummyTestClass).GetMethod(
            "AsyncMethodWithTaskReturnType",
            BindingFlags.Instance | BindingFlags.Public)!;

        _testMethodValidator.IsValidTestMethod(methodInfo, _type, _warnings).Should().BeTrue();
    }

    public void IsValidTestMethodShouldReturnTrueForNonAsyncMethodsWithTaskReturnType()
    {
        SetupTestMethod();
        MethodInfo methodInfo = typeof(DummyTestClass).GetMethod(
            "MethodWithTaskReturnType",
            BindingFlags.Instance | BindingFlags.Public)!;

        _testMethodValidator.IsValidTestMethod(methodInfo, _type, _warnings).Should().BeTrue();
    }

    public void IsValidTestMethodShouldReturnTrueForMethodsWithVoidReturnType()
    {
        SetupTestMethod();
        MethodInfo methodInfo = typeof(DummyTestClass).GetMethod(
            "MethodWithVoidReturnType",
            BindingFlags.Instance | BindingFlags.Public)!;

        _testMethodValidator.IsValidTestMethod(methodInfo, _type, _warnings).Should().BeTrue();
    }

    #region Discovery of internals enabled

    public void WhenDiscoveryOfInternalsIsEnabledIsValidTestMethodShouldReturnTrueForInternalMethods()
    {
        SetupTestMethod();
        MethodInfo methodInfo = typeof(DummyTestClass).GetMethod(
            "InternalTestMethod",
            BindingFlags.Instance | BindingFlags.NonPublic)!;

        var testMethodValidator = new TestMethodValidator(_mockReflectHelper.Object, true);

        testMethodValidator.IsValidTestMethod(methodInfo, typeof(DummyTestClass), _warnings).Should().BeTrue();
    }

    public void WhenDiscoveryOfInternalsIsEnabledIsValidTestMethodShouldReturnFalseForPrivateMethods()
    {
        SetupTestMethod();
        MethodInfo methodInfo = typeof(DummyTestClass).GetMethod(
            "PrivateTestMethod",
            BindingFlags.Instance | BindingFlags.NonPublic)!;

        var testMethodValidator = new TestMethodValidator(_mockReflectHelper.Object, true);

        testMethodValidator.IsValidTestMethod(methodInfo, typeof(DummyTestClass), _warnings).Should().BeFalse();
    }

    #endregion

    private void SetupTestMethod()
        => _mockReflectHelper.Setup(
            rh => rh.IsAttributeDefined<TestMethodAttribute>(It.IsAny<MemberInfo>())).Returns(true);
}

#region Dummy types

public class DummyTestClassWithGenericMethods
{
    public void GenericMethod<T>()
    {
    }
}

internal abstract class DummyTestClass
{
    public static void StaticTestMethod()
    {
    }

    public abstract void AbstractTestMethod();

    [SuppressMessage("Usage", "VSTHRD100:Avoid async void methods", Justification = "Done on purpose")]
    public async void AsyncMethodWithVoidReturnType() => await Task.FromResult(true);

    public async Task AsyncMethodWithTaskReturnType() => await Task.Delay(TimeSpan.Zero);

    public Task MethodWithTaskReturnType() => Task.Delay(TimeSpan.Zero);

    public int MethodWithIntReturnType() => 0;

    public void MethodWithVoidReturnType()
    {
    }

    internal void InternalTestMethod()
    {
    }

#pragma warning disable IDE0051 // Remove unused private members
    private void PrivateTestMethod()
#pragma warning restore IDE0051 // Remove unused private members
    {
    }
}

#endregion<|MERGE_RESOLUTION|>--- conflicted
+++ resolved
@@ -34,13 +34,8 @@
     public void IsValidTestMethodShouldReturnFalseForMethodsWithoutATestMethodAttributeOrItsDerivedAttributes()
     {
         _mockReflectHelper.Setup(
-<<<<<<< HEAD
-            rh => rh.IsAttributeDefined<TestMethodAttribute>(It.IsAny<MemberInfo>(), false)).Returns(false);
+            rh => rh.IsAttributeDefined<TestMethodAttribute>(It.IsAny<MemberInfo>())).Returns(false);
         _testMethodValidator.IsValidTestMethod(_mockMethodInfo.Object, _type, _warnings).Should().BeFalse();
-=======
-            rh => rh.IsAttributeDefined<TestMethodAttribute>(It.IsAny<MemberInfo>())).Returns(false);
-        Verify(!_testMethodValidator.IsValidTestMethod(_mockMethodInfo.Object, _type, _warnings));
->>>>>>> f6f7b6df
     }
 
     // TODO: Fix this test. It should be returning true, but we get false for a different reason (IsPublic is false)
