--- conflicted
+++ resolved
@@ -40,26 +40,16 @@
 
     public void IsValidTestClassShouldReturnFalseForClassesNotHavingTestClassAttributeOrDerivedAttributeTypes()
     {
-<<<<<<< HEAD
-        _mockReflectHelper.Setup(rh => rh.IsAttributeDefined<TestClassAttribute>(It.IsAny<Type>(), false)).Returns(false);
+        _mockReflectHelper.Setup(rh => rh.IsAttributeDefined<TestClassAttribute>(It.IsAny<Type>())).Returns(false);
         _typeValidator.IsValidTestClass(typeof(TypeValidatorTests), _warnings).Should().BeFalse();
-=======
-        _mockReflectHelper.Setup(rh => rh.IsAttributeDefined<TestClassAttribute>(It.IsAny<Type>())).Returns(false);
-        Verify(!_typeValidator.IsValidTestClass(typeof(TypeValidatorTests), _warnings));
->>>>>>> f6f7b6df
     }
 
     public void IsValidTestClassShouldReturnTrueForClassesMarkedByAnAttributeDerivedFromTestClass()
     {
         _mockReflectHelper.Setup(rh => rh.IsAttributeDefined<TestClassAttribute>(It.IsAny<TypeInfo>())).Returns(false);
         _mockReflectHelper.Setup(
-<<<<<<< HEAD
-            rh => rh.IsAttributeDefined<TestClassAttribute>(It.IsAny<TypeInfo>(), false)).Returns(true);
+            rh => rh.IsAttributeDefined<TestClassAttribute>(It.IsAny<TypeInfo>())).Returns(true);
         _typeValidator.IsValidTestClass(typeof(TypeValidatorTests), _warnings).Should().BeTrue();
-=======
-            rh => rh.IsAttributeDefined<TestClassAttribute>(It.IsAny<TypeInfo>())).Returns(true);
-        Verify(_typeValidator.IsValidTestClass(typeof(TypeValidatorTests), _warnings));
->>>>>>> f6f7b6df
     }
 
     #endregion
