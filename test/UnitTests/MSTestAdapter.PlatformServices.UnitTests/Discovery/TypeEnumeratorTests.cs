﻿// Copyright (c) Microsoft Corporation. All rights reserved.
// Licensed under the MIT license. See LICENSE file in the project root for full license information.

using Microsoft.VisualStudio.TestPlatform.MSTest.TestAdapter;
using Microsoft.VisualStudio.TestPlatform.MSTest.TestAdapter.Discovery;
using Microsoft.VisualStudio.TestPlatform.MSTest.TestAdapter.Helpers;
using Microsoft.VisualStudio.TestPlatform.MSTestAdapter.UnitTests.TestableImplementations;
using Microsoft.VisualStudio.TestPlatform.ObjectModel.Adapter;
using Microsoft.VisualStudio.TestPlatform.ObjectModel.Logging;

using Moq;

using TestFramework.ForTestingMSTest;

namespace Microsoft.VisualStudio.TestPlatform.MSTestAdapter.UnitTests.Discovery;

public partial class TypeEnumeratorTests : TestContainer
{
    private readonly Mock<ReflectHelper> _mockReflectHelper;
    private readonly Mock<TestMethodValidator> _mockTestMethodValidator;
    private readonly Mock<TypeValidator> _mockTypeValidator;
    private readonly TestablePlatformServiceProvider _testablePlatformServiceProvider;
    private readonly Mock<IMessageLogger> _mockMessageLogger;

    private readonly List<string> _warnings;

    public TypeEnumeratorTests()
    {
        _mockReflectHelper = new Mock<ReflectHelper>
        {
            CallBase = true,
        };

        _mockTypeValidator = new Mock<TypeValidator>(MockBehavior.Default, _mockReflectHelper.Object);
        _mockTestMethodValidator = new Mock<TestMethodValidator>(MockBehavior.Default, _mockReflectHelper.Object, false);
        _warnings = [];
        _mockMessageLogger = new Mock<IMessageLogger>();

        _testablePlatformServiceProvider = new TestablePlatformServiceProvider();
        PlatformServiceProvider.Instance = _testablePlatformServiceProvider;
    }

    protected override void Dispose(bool disposing)
    {
        if (!IsDisposed)
        {
            base.Dispose(disposing);
            PlatformServiceProvider.Instance = null;
        }
    }

    #region Enumerate tests

    public void EnumerateShouldReturnNullIfTypeIsNotValid()
    {
        TypeEnumerator typeEnumerator = GetTypeEnumeratorInstance(typeof(IDummyInterface), string.Empty);
        Verify(typeEnumerator.Enumerate(_warnings) is null);
    }

    public void EnumerateShouldReturnEmptyCollectionWhenNoValidTestMethodsExist()
    {
        SetupTestClassAndTestMethods(isValidTestClass: true, isValidTestMethod: false, isMethodFromSameAssembly: true);
        TypeEnumerator typeEnumerator = GetTypeEnumeratorInstance(typeof(DummyTestClass), string.Empty);

        ICollection<MSTest.TestAdapter.ObjectModel.UnitTestElement>? tests = typeEnumerator.Enumerate(_warnings);

        Verify(tests is not null);
        Verify(tests.Count == 0);
    }

    #endregion

    #region GetTests tests

    public void GetTestsShouldReturnDeclaredTestMethods()
    {
        SetupTestClassAndTestMethods(isValidTestClass: true, isValidTestMethod: true, isMethodFromSameAssembly: true);
        TypeEnumerator typeEnumerator = GetTypeEnumeratorInstance(typeof(DummyBaseTestClass), Assembly.GetExecutingAssembly().FullName!);

        ICollection<MSTest.TestAdapter.ObjectModel.UnitTestElement>? tests = typeEnumerator.Enumerate(_warnings);

        Verify(tests is not null);

        // DummyBaseTestClass declares BaseTestMethod directly so it should always be discovered.
        Verify(tests.Any(t => t.TestMethod.Name == "BaseTestMethod"));
    }

    public void GetTestsShouldReturnBaseTestMethodsInSameAssembly()
    {
        SetupTestClassAndTestMethods(isValidTestClass: true, isValidTestMethod: true, isMethodFromSameAssembly: true);
        TypeEnumerator typeEnumerator = GetTypeEnumeratorInstance(typeof(DummyDerivedTestClass), Assembly.GetExecutingAssembly().FullName!);

        ICollection<MSTest.TestAdapter.ObjectModel.UnitTestElement>? tests = typeEnumerator.Enumerate(_warnings);

        Verify(tests is not null);

        // DummyDerivedTestClass inherits DummyBaseTestClass from same assembly. BestTestMethod from DummyBaseTestClass should be discovered.
        Verify(tests.Any(t => t.TestMethod.Name == "BaseTestMethod"));
    }

    public void GetTestsShouldReturnBaseTestMethodsFromAnotherAssemblyByDefault()
    {
        string runSettingsXml =
            """
            <RunSettings>
              <MSTestV2>
                <CaptureTraceOutput>true</CaptureTraceOutput>
                <MapInconclusiveToFailed>false</MapInconclusiveToFailed>
                <EnableBaseClassTestMethodsFromOtherAssemblies>true</EnableBaseClassTestMethodsFromOtherAssemblies>
              </MSTestV2>
            </RunSettings>
            """;

        var mockRunContext = new Mock<IRunContext>();
        var mockRunSettings = new Mock<IRunSettings>();
        mockRunContext.Setup(dc => dc.RunSettings).Returns(mockRunSettings.Object);
        mockRunSettings.Setup(rs => rs.SettingsXml).Returns(runSettingsXml);

        MSTestSettings.PopulateSettings(mockRunContext.Object, _mockMessageLogger.Object, null);
        SetupTestClassAndTestMethods(isValidTestClass: true, isValidTestMethod: true, isMethodFromSameAssembly: false);

        TypeEnumerator typeEnumerator = GetTypeEnumeratorInstance(typeof(DummyDerivedTestClass), Assembly.GetExecutingAssembly().FullName!);

        ICollection<MSTest.TestAdapter.ObjectModel.UnitTestElement>? tests = typeEnumerator.Enumerate(_warnings);

        Verify(tests is not null);

        // DummyDerivedFromRemoteTestClass inherits DummyRemoteBaseTestClass from different assembly. BestTestMethod from DummyRemoteBaseTestClass should be discovered by default.
        Verify(tests.Any(t => t.TestMethod.Name == "BaseTestMethod"));
    }

    public void GetTestsShouldReturnBaseTestMethodsFromAnotherAssemblyByConfiguration()
    {
        string runSettingsXml =
            """
            <RunSettings>
              <MSTestV2>
                <CaptureTraceOutput>true</CaptureTraceOutput>
                <MapInconclusiveToFailed>false</MapInconclusiveToFailed>
                <EnableBaseClassTestMethodsFromOtherAssemblies>true</EnableBaseClassTestMethodsFromOtherAssemblies>
              </MSTestV2>
            </RunSettings>
            """;

        var mockRunContext = new Mock<IRunContext>();
        var mockRunSettings = new Mock<IRunSettings>();
        mockRunContext.Setup(dc => dc.RunSettings).Returns(mockRunSettings.Object);
        mockRunSettings.Setup(rs => rs.SettingsXml).Returns(runSettingsXml);

        MSTestSettings.PopulateSettings(mockRunContext.Object, _mockMessageLogger.Object, null);
        SetupTestClassAndTestMethods(isValidTestClass: true, isValidTestMethod: true, isMethodFromSameAssembly: true);
        TypeEnumerator typeEnumerator = GetTypeEnumeratorInstance(typeof(DummyDerivedTestClass), Assembly.GetExecutingAssembly().FullName!);

        ICollection<MSTest.TestAdapter.ObjectModel.UnitTestElement>? tests = typeEnumerator.Enumerate(_warnings);

        Verify(tests is not null);

        // DummyDerivedFromRemoteTestClass inherits DummyRemoteBaseTestClass from different assembly.
        // BestTestMethod from DummyRemoteBaseTestClass should be discovered when RunSettings MSTestV2 specifies EnableBaseClassTestMethodsFromOtherAssemblies = true.
        Verify(tests.Any(t => t.TestMethod.Name == "BaseTestMethod"));
    }

    public void GetTestsShouldNotReturnBaseTestMethodsFromAnotherAssemblyByConfiguration()
    {
        string runSettingsXml =
            """
            <RunSettings>
              <MSTestV2>
                <CaptureTraceOutput>true</CaptureTraceOutput>
                <MapInconclusiveToFailed>false</MapInconclusiveToFailed>
                <EnableBaseClassTestMethodsFromOtherAssemblies>false</EnableBaseClassTestMethodsFromOtherAssemblies>
              </MSTestV2>
            </RunSettings>
            """;

        var mockRunContext = new Mock<IRunContext>();
        var mockRunSettings = new Mock<IRunSettings>();
        mockRunContext.Setup(dc => dc.RunSettings).Returns(mockRunSettings.Object);
        mockRunSettings.Setup(rs => rs.SettingsXml).Returns(runSettingsXml);

        MSTestSettings.PopulateSettings(mockRunContext.Object, _mockMessageLogger.Object, null);
        SetupTestClassAndTestMethods(isValidTestClass: true, isValidTestMethod: true, isMethodFromSameAssembly: false);
        TypeEnumerator typeEnumerator = GetTypeEnumeratorInstance(typeof(DummyDerivedTestClass), Assembly.GetExecutingAssembly().FullName!);

        ICollection<MSTest.TestAdapter.ObjectModel.UnitTestElement>? tests = typeEnumerator.Enumerate(_warnings);

        Verify(tests is not null);

        // DummyDerivedFromRemoteTestClass inherits DummyRemoteBaseTestClass from different assembly.
        // BestTestMethod from DummyRemoteBaseTestClass should not be discovered when RunSettings MSTestV2 specifies EnableBaseClassTestMethodsFromOtherAssemblies = false.
        Verify(tests.All(t => t.TestMethod.Name != "BaseTestMethod"));
    }

    public void GetTestsShouldNotReturnHiddenTestMethods()
    {
        SetupTestClassAndTestMethods(isValidTestClass: true, isValidTestMethod: true, isMethodFromSameAssembly: true);
        TypeEnumerator typeEnumerator = GetTypeEnumeratorInstance(typeof(DummyHidingTestClass), Assembly.GetExecutingAssembly().FullName!);

        ICollection<MSTest.TestAdapter.ObjectModel.UnitTestElement>? tests = typeEnumerator.Enumerate(_warnings);

        Verify(tests is not null);

        // DummyHidingTestClass declares BaseTestMethod directly so it should always be discovered.
        Verify(tests.Count(t => t.TestMethod.Name == "BaseTestMethod") == 1);

        // DummyHidingTestClass declares BaseTestMethod directly so it should always be discovered.
        Verify(tests.Count(t => t.TestMethod.Name == "DerivedTestMethod") == 1);

        // DummyHidingTestClass hides BaseTestMethod so declaring class should not be the base class
        Verify(!tests.Any(t => t.TestMethod.DeclaringClassFullName == typeof(DummyBaseTestClass).FullName));
    }

    public void GetTestsShouldReturnOverriddenTestMethods()
    {
        SetupTestClassAndTestMethods(isValidTestClass: true, isValidTestMethod: true, isMethodFromSameAssembly: true);
        TypeEnumerator typeEnumerator = GetTypeEnumeratorInstance(typeof(DummyOverridingTestClass), Assembly.GetExecutingAssembly().FullName!);

        ICollection<MSTest.TestAdapter.ObjectModel.UnitTestElement>? tests = typeEnumerator.Enumerate(_warnings);

        Verify(tests is not null);

        // DummyOverridingTestClass inherits BaseTestMethod so it should be discovered.
        Verify(tests.Count(t => t.TestMethod.Name == "BaseTestMethod") == 1);

        // DummyOverridingTestClass overrides DerivedTestMethod directly so it should always be discovered.
        Verify(tests.Count(t => t.TestMethod.Name == "DerivedTestMethod") == 1);

        // DummyOverridingTestClass inherits BaseTestMethod from DummyHidingTestClass specifically.
        Verify(typeof(DummyHidingTestClass).FullName
            == tests.Single(t => t.TestMethod.Name == "BaseTestMethod").TestMethod.DeclaringClassFullName);

        // DummyOverridingTestClass overrides DerivedTestMethod so is the declaring class.
        Verify(tests.Single(t => t.TestMethod.Name == "DerivedTestMethod").TestMethod.DeclaringClassFullName is null);
    }

    public void GetTestsShouldNotReturnHiddenTestMethodsFromAnyLevel()
    {
        SetupTestClassAndTestMethods(isValidTestClass: true, isValidTestMethod: true, isMethodFromSameAssembly: true);
        TypeEnumerator typeEnumerator = GetTypeEnumeratorInstance(typeof(DummySecondHidingTestClass), Assembly.GetExecutingAssembly().FullName!);

        ICollection<MSTest.TestAdapter.ObjectModel.UnitTestElement>? tests = typeEnumerator.Enumerate(_warnings);

        Verify(tests is not null);

        // DummySecondHidingTestClass hides BaseTestMethod so it should be discovered.
        Verify(tests.Count(t => t.TestMethod.Name == "BaseTestMethod") == 1);

        // DummySecondHidingTestClass hides DerivedTestMethod so it should be discovered.
        Verify(tests.Count(t => t.TestMethod.Name == "DerivedTestMethod") == 1);

        // DummySecondHidingTestClass hides all base test methods so declaring class should not be any base class.
        Verify(!tests.Any(t => t.TestMethod.DeclaringClassFullName == typeof(DummyBaseTestClass).FullName));

        // DummySecondHidingTestClass hides all base test methods so declaring class should not be any base class.
        Verify(!tests.Any(t => t.TestMethod.DeclaringClassFullName == typeof(DummyHidingTestClass).FullName));

        // DummySecondHidingTestClass hides all base test methods so declaring class should not be any base class.
        Verify(!tests.Any(t => t.TestMethod.DeclaringClassFullName == typeof(DummyOverridingTestClass).FullName));
    }

    #endregion

    #region GetTestFromMethod tests

    public void GetTestFromMethodShouldInitiateTestMethodWithCorrectParameters()
    {
        SetupTestClassAndTestMethods(isValidTestClass: true, isValidTestMethod: true, isMethodFromSameAssembly: true);
        TypeEnumerator typeEnumerator = GetTypeEnumeratorInstance(typeof(DummyTestClass), "DummyAssemblyName");

        MSTest.TestAdapter.ObjectModel.UnitTestElement testElement = typeEnumerator.GetTestFromMethod(typeof(DummyTestClass).GetMethod("MethodWithVoidReturnType")!, true, _warnings);

        Verify(testElement is not null);
        Verify(testElement.TestMethod.Name == "MethodWithVoidReturnType");
        Verify(typeof(DummyTestClass).FullName == testElement.TestMethod.FullClassName);
        Verify(testElement.TestMethod.AssemblyName == "DummyAssemblyName");
    }

    public void GetTestFromMethodShouldInitializeAsyncTypeNameCorrectly()
    {
        SetupTestClassAndTestMethods(isValidTestClass: true, isValidTestMethod: true, isMethodFromSameAssembly: true);
        TypeEnumerator typeEnumerator = GetTypeEnumeratorInstance(typeof(DummyTestClass), "DummyAssemblyName");
        MethodInfo methodInfo = typeof(DummyTestClass).GetMethod("AsyncMethodWithTaskReturnType")!;

        MSTest.TestAdapter.ObjectModel.UnitTestElement testElement = typeEnumerator.GetTestFromMethod(methodInfo, true, _warnings);

        string? expectedAsyncTaskName = methodInfo.GetCustomAttribute<AsyncStateMachineAttribute>()!.StateMachineType.FullName;

        Verify(testElement is not null);
        Verify(expectedAsyncTaskName == testElement.AsyncTypeName);
    }

    public void GetTestFromMethodShouldSetTestCategory()
    {
        SetupTestClassAndTestMethods(isValidTestClass: true, isValidTestMethod: true, isMethodFromSameAssembly: true);
        TypeEnumerator typeEnumerator = GetTypeEnumeratorInstance(typeof(DummyTestClass), "DummyAssemblyName");
        MethodInfo methodInfo = typeof(DummyTestClass).GetMethod("MethodWithVoidReturnType")!;
        methodInfo = new MockedMethodInfoWithExtraAttributes(methodInfo, new TestCategoryAttribute("foo"), new TestCategoryAttribute("bar"));
        string[] testCategories = ["foo", "bar"];

        MSTest.TestAdapter.ObjectModel.UnitTestElement testElement = typeEnumerator.GetTestFromMethod(methodInfo, true, _warnings);

        Verify(testElement is not null);
        Verify(testCategories.SequenceEqual(testElement.TestCategory));
    }

    public void GetTestFromMethodShouldSetDoNotParallelize()
    {
        SetupTestClassAndTestMethods(isValidTestClass: true, isValidTestMethod: true, isMethodFromSameAssembly: true);
        TypeEnumerator typeEnumerator = GetTypeEnumeratorInstance(typeof(DummyTestClass), "DummyAssemblyName");
        MethodInfo methodInfo = typeof(DummyTestClass).GetMethod("MethodWithVoidReturnType")!;
        methodInfo = new MockedMethodInfoWithExtraAttributes(methodInfo, new DoNotParallelizeAttribute());

        MSTest.TestAdapter.ObjectModel.UnitTestElement testElement = typeEnumerator.GetTestFromMethod(methodInfo, true, _warnings);

        Verify(testElement is not null);
        Verify(testElement.DoNotParallelize);
    }

    public void GetTestFromMethodShouldFillTraitsWithTestProperties()
    {
        SetupTestClassAndTestMethods(isValidTestClass: true, isValidTestMethod: true, isMethodFromSameAssembly: true);
        TypeEnumerator typeEnumerator = GetTypeEnumeratorInstance(typeof(DummyTestClass), "DummyAssemblyName");
        MethodInfo methodInfo = typeof(DummyTestClass).GetMethod("MethodWithVoidReturnType")!;
        methodInfo = new MockedMethodInfoWithExtraAttributes(
            methodInfo,
            new TestMethodAttribute(),
            new TestPropertyAttribute("foo", "bar"),
            new TestPropertyAttribute("fooprime", "barprime"));

        MSTest.TestAdapter.ObjectModel.UnitTestElement testElement = typeEnumerator.GetTestFromMethod(methodInfo, true, _warnings);

        Verify(testElement is not null);
        Verify(testElement.Traits!.Length == 2);
        Verify(testElement.Traits[0].Name == "foo");
        Verify(testElement.Traits[0].Value == "bar");
        Verify(testElement.Traits[1].Name == "fooprime");
        Verify(testElement.Traits[1].Value == "barprime");
    }

    public void GetTestFromMethodShouldFillTraitsWithTestOwnerPropertyIfPresent()
    {
        SetupTestClassAndTestMethods(isValidTestClass: true, isValidTestMethod: true, isMethodFromSameAssembly: true);
        TypeEnumerator typeEnumerator = GetTypeEnumeratorInstance(typeof(DummyTestClass), "DummyAssemblyName");
        MethodInfo methodInfo = typeof(DummyTestClass).GetMethod("MethodWithVoidReturnType")!;
        methodInfo = new MockedMethodInfoWithExtraAttributes(
            methodInfo,
            new TestMethodAttribute(),
            new TestPropertyAttribute("foo", "bar"),
            new TestPropertyAttribute("fooprime", "barprime"),
            new OwnerAttribute("mike"));

        MSTest.TestAdapter.ObjectModel.UnitTestElement testElement = typeEnumerator.GetTestFromMethod(methodInfo, true, _warnings);

        Verify(testElement is not null);
        Verify(testElement.Traits!.Length == 3);
        Verify(testElement.Traits[0].Name == "foo");
        Verify(testElement.Traits[0].Value == "bar");
        Verify(testElement.Traits[1].Name == "fooprime");
        Verify(testElement.Traits[1].Value == "barprime");
        Verify(testElement.Traits[2].Name == "Owner");
        Verify(testElement.Traits[2].Value == "mike");
    }

    public void GetTestFromMethodShouldFillTraitsWithTestPriorityPropertyIfPresent()
    {
        SetupTestClassAndTestMethods(isValidTestClass: true, isValidTestMethod: true, isMethodFromSameAssembly: true);
        TypeEnumerator typeEnumerator = GetTypeEnumeratorInstance(typeof(DummyTestClass), "DummyAssemblyName");
        MethodInfo methodInfo = typeof(DummyTestClass).GetMethod("MethodWithVoidReturnType")!;
        methodInfo = new MockedMethodInfoWithExtraAttributes(methodInfo, new TestPropertyAttribute("foo", "bar"), new TestPropertyAttribute("fooprime", "barprime"), new PriorityAttribute(1));

        MSTest.TestAdapter.ObjectModel.UnitTestElement testElement = typeEnumerator.GetTestFromMethod(methodInfo, true, _warnings);

        Verify(testElement is not null);
        Verify(testElement.Traits!.Length == 3);
        Verify(testElement.Traits[0].Name == "foo");
        Verify(testElement.Traits[0].Value == "bar");
        Verify(testElement.Traits[1].Name == "fooprime");
        Verify(testElement.Traits[1].Value == "barprime");
        Verify(testElement.Traits[2].Name == "Priority");
        Verify(testElement.Traits[2].Value == "1");
    }

    public void GetTestFromMethodShouldSetPriority()
    {
        SetupTestClassAndTestMethods(isValidTestClass: true, isValidTestMethod: true, isMethodFromSameAssembly: true);
        TypeEnumerator typeEnumerator = GetTypeEnumeratorInstance(typeof(DummyTestClass), "DummyAssemblyName");
        MethodInfo methodInfo = typeof(DummyTestClass).GetMethod("MethodWithVoidReturnType")!;
        methodInfo = new MockedMethodInfoWithExtraAttributes(methodInfo, new PriorityAttribute(1));

        MSTest.TestAdapter.ObjectModel.UnitTestElement testElement = typeEnumerator.GetTestFromMethod(methodInfo, true, _warnings);

        Verify(testElement is not null);
        Verify(testElement.Priority == 1);
    }

<<<<<<< HEAD
=======
    public void GetTestFromMethodShouldSetDescription()
    {
        SetupTestClassAndTestMethods(isValidTestClass: true, isValidTestMethod: true, isMethodFromSameAssembly: true);
        TypeEnumerator typeEnumerator = GetTypeEnumeratorInstance(typeof(DummyTestClass), "DummyAssemblyName");
        MethodInfo methodInfo = typeof(DummyTestClass).GetMethod("MethodWithVoidReturnType")!;
        methodInfo = new MockedMethodInfoWithExtraAttributes(methodInfo, new DescriptionAttribute("Dummy description"));

        MSTest.TestAdapter.ObjectModel.UnitTestElement testElement = typeEnumerator.GetTestFromMethod(methodInfo, true, _warnings);

        Verify(testElement.Traits is not null);
        Verify(testElement.Traits.Any(t => t.Name == "Description" && t.Value == "Dummy description"));
    }

>>>>>>> 9f345122
    public void GetTestFromMethodShouldSetWorkItemIds()
    {
        SetupTestClassAndTestMethods(isValidTestClass: true, isValidTestMethod: true, isMethodFromSameAssembly: true);
        TypeEnumerator typeEnumerator = GetTypeEnumeratorInstance(typeof(DummyTestClass), "DummyAssemblyName");
        MethodInfo methodInfo = typeof(DummyTestClass).GetMethod("MethodWithVoidReturnType")!;
        methodInfo = new MockedMethodInfoWithExtraAttributes(methodInfo, new WorkItemAttribute(123), new WorkItemAttribute(345));

        MSTest.TestAdapter.ObjectModel.UnitTestElement testElement = typeEnumerator.GetTestFromMethod(methodInfo, true, _warnings);

        Verify(new string[] { "123", "345" }.SequenceEqual(testElement.WorkItemIds));
    }

    public void GetTestFromMethodShouldSetWorkItemIdsToNullIfNotAny()
    {
        SetupTestClassAndTestMethods(isValidTestClass: true, isValidTestMethod: true, isMethodFromSameAssembly: true);
        TypeEnumerator typeEnumerator = GetTypeEnumeratorInstance(typeof(DummyTestClass), "DummyAssemblyName");
        MethodInfo methodInfo = typeof(DummyTestClass).GetMethod("MethodWithVoidReturnType")!;

        MSTest.TestAdapter.ObjectModel.UnitTestElement testElement = typeEnumerator.GetTestFromMethod(methodInfo, true, _warnings);

        Verify(testElement.WorkItemIds is null);
    }

    public void GetTestFromMethodShouldSetDeploymentItemsToNullIfNotPresent()
    {
        SetupTestClassAndTestMethods(isValidTestClass: true, isValidTestMethod: true, isMethodFromSameAssembly: true);
        TypeEnumerator typeEnumerator = GetTypeEnumeratorInstance(typeof(DummyTestClass), "DummyAssemblyName");
        MethodInfo methodInfo = typeof(DummyTestClass).GetMethod("MethodWithVoidReturnType")!;

        // Setup mocks
        _testablePlatformServiceProvider.MockTestDeployment.Setup(
            td => td.GetDeploymentItems(It.IsAny<MethodInfo>(), It.IsAny<Type>(), _warnings))
            .Returns((KeyValuePair<string, string>[])null!);

        MSTest.TestAdapter.ObjectModel.UnitTestElement testElement = typeEnumerator.GetTestFromMethod(methodInfo, true, _warnings);

        Verify(testElement is not null);
        Verify(testElement.DeploymentItems is null);
    }

    public void GetTestFromMethodShouldSetDeploymentItems()
    {
        SetupTestClassAndTestMethods(isValidTestClass: true, isValidTestMethod: true, isMethodFromSameAssembly: true);
        TypeEnumerator typeEnumerator = GetTypeEnumeratorInstance(typeof(DummyTestClass), "DummyAssemblyName");
        MethodInfo methodInfo = typeof(DummyTestClass).GetMethod("MethodWithVoidReturnType")!;
        KeyValuePair<string, string>[] deploymentItems = [new KeyValuePair<string, string>("C:\\temp", string.Empty)];

        // Setup mocks
        _testablePlatformServiceProvider.MockTestDeployment.Setup(
            td => td.GetDeploymentItems(methodInfo, typeof(DummyTestClass), _warnings)).Returns(deploymentItems);

        MSTest.TestAdapter.ObjectModel.UnitTestElement testElement = typeEnumerator.GetTestFromMethod(methodInfo, true, _warnings);

        Verify(testElement is not null);
        Verify(testElement.DeploymentItems is not null);
        Verify(deploymentItems.SequenceEqual(testElement.DeploymentItems));
    }

    public void GetTestFromMethodShouldSetDeclaringAssemblyName()
    {
        const bool isMethodFromSameAssembly = false;

        TypeEnumerator typeEnumerator = GetTypeEnumeratorInstance(typeof(DummyTestClass), "DummyAssemblyName");
        MethodInfo methodInfo = typeof(DummyTestClass).GetMethod("MethodWithVoidReturnType")!;

        // Setup mocks
        string otherAssemblyName = "ADifferentAssembly";
        _testablePlatformServiceProvider.MockFileOperations.Setup(fo => fo.GetAssemblyPath(It.IsAny<Assembly>()))
            .Returns(otherAssemblyName);

        MSTest.TestAdapter.ObjectModel.UnitTestElement testElement = typeEnumerator.GetTestFromMethod(methodInfo, isMethodFromSameAssembly, _warnings);

        Verify(testElement is not null);
        Verify(otherAssemblyName == testElement.TestMethod.DeclaringAssemblyName);
    }

    public void GetTestFromMethodShouldSetDisplayNameToTestMethodNameIfDisplayNameIsNotPresent()
    {
        SetupTestClassAndTestMethods(isValidTestClass: true, isValidTestMethod: true, isMethodFromSameAssembly: true);
        TypeEnumerator typeEnumerator = GetTypeEnumeratorInstance(typeof(DummyTestClass), "DummyAssemblyName");
        MethodInfo methodInfo = typeof(DummyTestClass).GetMethod(nameof(DummyTestClass.MethodWithVoidReturnType))!;
        methodInfo = new MockedMethodInfoWithExtraAttributes(methodInfo, new TestMethodAttribute());

        MSTest.TestAdapter.ObjectModel.UnitTestElement testElement = typeEnumerator.GetTestFromMethod(methodInfo, true, _warnings);

        Verify(testElement is not null);
        Verify(testElement.DisplayName == "MethodWithVoidReturnType");
    }

    public void GetTestFromMethodShouldSetDisplayNameFromTestMethodAttribute()
    {
        SetupTestClassAndTestMethods(isValidTestClass: true, isValidTestMethod: true, isMethodFromSameAssembly: true);
        TypeEnumerator typeEnumerator = GetTypeEnumeratorInstance(typeof(DummyTestClass), "DummyAssemblyName");
        MethodInfo methodInfo = typeof(DummyTestClass).GetMethod(nameof(DummyTestClass.MethodWithVoidReturnType))!;
        methodInfo = new MockedMethodInfoWithExtraAttributes(methodInfo, new TestMethodAttribute() { DisplayName = "Test method display name." });

        MSTest.TestAdapter.ObjectModel.UnitTestElement testElement = typeEnumerator.GetTestFromMethod(methodInfo, true, _warnings);

        Verify(testElement is not null);
        Verify(testElement.DisplayName == "Test method display name.");
    }

    #endregion

    #region private methods

    private void SetupTestClassAndTestMethods(bool isValidTestClass, bool isValidTestMethod, bool isMethodFromSameAssembly)
    {
        _mockTypeValidator.Setup(tv => tv.IsValidTestClass(It.IsAny<Type>(), It.IsAny<List<string>>()))
            .Returns(isValidTestClass);
        _mockTestMethodValidator.Setup(
            tmv => tmv.IsValidTestMethod(It.IsAny<MethodInfo>(), It.IsAny<Type>(), It.IsAny<ICollection<string>>())).Returns(isValidTestMethod);
        _mockReflectHelper.Setup(
            rh => rh.IsMethodDeclaredInSameAssemblyAsType(It.IsAny<MethodInfo>(), It.IsAny<Type>())).Returns(isMethodFromSameAssembly);
    }

    private TypeEnumerator GetTypeEnumeratorInstance(Type type, string assemblyName)
        => new(
            type,
            assemblyName,
            _mockReflectHelper.Object,
            _mockTypeValidator.Object,
            _mockTestMethodValidator.Object);

    #endregion
}

#region Dummy Test Types

public class DummyBaseTestClass
{
    public void BaseTestMethod()
    {
    }
}

public class DummyDerivedTestClass : DummyBaseTestClass
{
    public void DerivedTestMethod()
    {
    }
}

public class DummyHidingTestClass : DummyBaseTestClass
{
    public new virtual void BaseTestMethod()
    {
    }

    public virtual void DerivedTestMethod()
    {
    }
}

public class DummyOverridingTestClass : DummyHidingTestClass
{
    public override void DerivedTestMethod()
    {
    }
}

public class DummySecondHidingTestClass : DummyOverridingTestClass
{
    public new void BaseTestMethod()
    {
    }

    public new void DerivedTestMethod()
    {
    }
}

#endregion<|MERGE_RESOLUTION|>--- conflicted
+++ resolved
@@ -393,8 +393,6 @@
         Verify(testElement.Priority == 1);
     }
 
-<<<<<<< HEAD
-=======
     public void GetTestFromMethodShouldSetDescription()
     {
         SetupTestClassAndTestMethods(isValidTestClass: true, isValidTestMethod: true, isMethodFromSameAssembly: true);
@@ -408,7 +406,6 @@
         Verify(testElement.Traits.Any(t => t.Name == "Description" && t.Value == "Dummy description"));
     }
 
->>>>>>> 9f345122
     public void GetTestFromMethodShouldSetWorkItemIds()
     {
         SetupTestClassAndTestMethods(isValidTestClass: true, isValidTestMethod: true, isMethodFromSameAssembly: true);
