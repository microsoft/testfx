﻿// Copyright (c) Microsoft Corporation. All rights reserved.
// Licensed under the MIT license. See LICENSE file in the project root for full license information.

using AwesomeAssertions;

using Microsoft.VisualStudio.TestPlatform.MSTest.TestAdapter;
using Microsoft.VisualStudio.TestPlatform.MSTest.TestAdapter.Discovery;
using Microsoft.VisualStudio.TestPlatform.MSTest.TestAdapter.Helpers;
using Microsoft.VisualStudio.TestPlatform.MSTestAdapter.UnitTests.TestableImplementations;
using Microsoft.VisualStudio.TestPlatform.ObjectModel.Adapter;
using Microsoft.VisualStudio.TestPlatform.ObjectModel.Logging;

using Moq;

using TestFramework.ForTestingMSTest;

namespace Microsoft.VisualStudio.TestPlatform.MSTestAdapter.UnitTests.Discovery;

public partial class TypeEnumeratorTests : TestContainer
{
    private readonly Mock<ReflectHelper> _mockReflectHelper;
    private readonly Mock<TestMethodValidator> _mockTestMethodValidator;
    private readonly Mock<TypeValidator> _mockTypeValidator;
    private readonly TestablePlatformServiceProvider _testablePlatformServiceProvider;
    private readonly Mock<IMessageLogger> _mockMessageLogger;

    private readonly List<string> _warnings;

    public TypeEnumeratorTests()
    {
        _mockReflectHelper = new Mock<ReflectHelper>
        {
            CallBase = true,
        };

        _mockTypeValidator = new Mock<TypeValidator>(MockBehavior.Default, _mockReflectHelper.Object);
        _mockTestMethodValidator = new Mock<TestMethodValidator>(MockBehavior.Default, _mockReflectHelper.Object, false);
        _warnings = [];
        _mockMessageLogger = new Mock<IMessageLogger>();

        _testablePlatformServiceProvider = new TestablePlatformServiceProvider();
        PlatformServiceProvider.Instance = _testablePlatformServiceProvider;
    }

    protected override void Dispose(bool disposing)
    {
        if (!IsDisposed)
        {
            base.Dispose(disposing);
            PlatformServiceProvider.Instance = null;
        }
    }

    #region Enumerate tests

    public void EnumerateShouldReturnNullIfTypeIsNotValid()
    {
        TypeEnumerator typeEnumerator = GetTypeEnumeratorInstance(typeof(IDummyInterface), string.Empty);
        typeEnumerator.Enumerate(_warnings).Should().BeNull();
    }

    public void EnumerateShouldReturnEmptyCollectionWhenNoValidTestMethodsExist()
    {
        SetupTestClassAndTestMethods(isValidTestClass: true, isValidTestMethod: false, isMethodFromSameAssembly: true);
        TypeEnumerator typeEnumerator = GetTypeEnumeratorInstance(typeof(DummyTestClass), string.Empty);

        ICollection<MSTest.TestAdapter.ObjectModel.UnitTestElement>? tests = typeEnumerator.Enumerate(_warnings);

        tests.Should().NotBeNull();
        tests.Should().HaveCount(0);
    }

    #endregion

    #region GetTests tests

    public void GetTestsShouldReturnDeclaredTestMethods()
    {
        SetupTestClassAndTestMethods(isValidTestClass: true, isValidTestMethod: true, isMethodFromSameAssembly: true);
        TypeEnumerator typeEnumerator = GetTypeEnumeratorInstance(typeof(DummyBaseTestClass), Assembly.GetExecutingAssembly().FullName!);

        ICollection<MSTest.TestAdapter.ObjectModel.UnitTestElement>? tests = typeEnumerator.Enumerate(_warnings);

        tests.Should().NotBeNull();

        // DummyBaseTestClass declares BaseTestMethod directly so it should always be discovered.
        tests.Should().Contain(t => t.TestMethod.Name == "BaseTestMethod");
    }

    public void GetTestsShouldReturnBaseTestMethodsInSameAssembly()
    {
        SetupTestClassAndTestMethods(isValidTestClass: true, isValidTestMethod: true, isMethodFromSameAssembly: true);
        TypeEnumerator typeEnumerator = GetTypeEnumeratorInstance(typeof(DummyDerivedTestClass), Assembly.GetExecutingAssembly().FullName!);

        ICollection<MSTest.TestAdapter.ObjectModel.UnitTestElement>? tests = typeEnumerator.Enumerate(_warnings);

        tests.Should().NotBeNull();

        // DummyDerivedTestClass inherits DummyBaseTestClass from same assembly. BestTestMethod from DummyBaseTestClass should be discovered.
        tests.Should().Contain(t => t.TestMethod.Name == "BaseTestMethod");
    }

    public void GetTestsShouldReturnBaseTestMethodsFromAnotherAssemblyByDefault()
    {
        string runSettingsXml =
            """
            <RunSettings>
              <MSTestV2>
                <CaptureTraceOutput>true</CaptureTraceOutput>
                <MapInconclusiveToFailed>false</MapInconclusiveToFailed>
                <EnableBaseClassTestMethodsFromOtherAssemblies>true</EnableBaseClassTestMethodsFromOtherAssemblies>
              </MSTestV2>
            </RunSettings>
            """;

        var mockRunContext = new Mock<IRunContext>();
        var mockRunSettings = new Mock<IRunSettings>();
        mockRunContext.Setup(dc => dc.RunSettings).Returns(mockRunSettings.Object);
        mockRunSettings.Setup(rs => rs.SettingsXml).Returns(runSettingsXml);

        MSTestSettings.PopulateSettings(mockRunContext.Object, _mockMessageLogger.Object, null);
        SetupTestClassAndTestMethods(isValidTestClass: true, isValidTestMethod: true, isMethodFromSameAssembly: false);

        TypeEnumerator typeEnumerator = GetTypeEnumeratorInstance(typeof(DummyDerivedTestClass), Assembly.GetExecutingAssembly().FullName!);

        ICollection<MSTest.TestAdapter.ObjectModel.UnitTestElement>? tests = typeEnumerator.Enumerate(_warnings);

        tests.Should().NotBeNull();

        // DummyDerivedFromRemoteTestClass inherits DummyRemoteBaseTestClass from different assembly. BestTestMethod from DummyRemoteBaseTestClass should be discovered by default.
        tests.Should().Contain(t => t.TestMethod.Name == "BaseTestMethod");
    }

    public void GetTestsShouldReturnBaseTestMethodsFromAnotherAssemblyByConfiguration()
    {
        string runSettingsXml =
            """
            <RunSettings>
              <MSTestV2>
                <CaptureTraceOutput>true</CaptureTraceOutput>
                <MapInconclusiveToFailed>false</MapInconclusiveToFailed>
                <EnableBaseClassTestMethodsFromOtherAssemblies>true</EnableBaseClassTestMethodsFromOtherAssemblies>
              </MSTestV2>
            </RunSettings>
            """;

        var mockRunContext = new Mock<IRunContext>();
        var mockRunSettings = new Mock<IRunSettings>();
        mockRunContext.Setup(dc => dc.RunSettings).Returns(mockRunSettings.Object);
        mockRunSettings.Setup(rs => rs.SettingsXml).Returns(runSettingsXml);

        MSTestSettings.PopulateSettings(mockRunContext.Object, _mockMessageLogger.Object, null);
        SetupTestClassAndTestMethods(isValidTestClass: true, isValidTestMethod: true, isMethodFromSameAssembly: true);
        TypeEnumerator typeEnumerator = GetTypeEnumeratorInstance(typeof(DummyDerivedTestClass), Assembly.GetExecutingAssembly().FullName!);

        ICollection<MSTest.TestAdapter.ObjectModel.UnitTestElement>? tests = typeEnumerator.Enumerate(_warnings);

        tests.Should().NotBeNull();

        // DummyDerivedFromRemoteTestClass inherits DummyRemoteBaseTestClass from different assembly.
        // BestTestMethod from DummyRemoteBaseTestClass should be discovered when RunSettings MSTestV2 specifies EnableBaseClassTestMethodsFromOtherAssemblies = true.
        tests.Should().Contain(t => t.TestMethod.Name == "BaseTestMethod");
    }

    public void GetTestsShouldNotReturnBaseTestMethodsFromAnotherAssemblyByConfiguration()
    {
        string runSettingsXml =
            """
            <RunSettings>
              <MSTestV2>
                <CaptureTraceOutput>true</CaptureTraceOutput>
                <MapInconclusiveToFailed>false</MapInconclusiveToFailed>
                <EnableBaseClassTestMethodsFromOtherAssemblies>false</EnableBaseClassTestMethodsFromOtherAssemblies>
              </MSTestV2>
            </RunSettings>
            """;

        var mockRunContext = new Mock<IRunContext>();
        var mockRunSettings = new Mock<IRunSettings>();
        mockRunContext.Setup(dc => dc.RunSettings).Returns(mockRunSettings.Object);
        mockRunSettings.Setup(rs => rs.SettingsXml).Returns(runSettingsXml);

        MSTestSettings.PopulateSettings(mockRunContext.Object, _mockMessageLogger.Object, null);
        SetupTestClassAndTestMethods(isValidTestClass: true, isValidTestMethod: true, isMethodFromSameAssembly: false);
        TypeEnumerator typeEnumerator = GetTypeEnumeratorInstance(typeof(DummyDerivedTestClass), Assembly.GetExecutingAssembly().FullName!);

        ICollection<MSTest.TestAdapter.ObjectModel.UnitTestElement>? tests = typeEnumerator.Enumerate(_warnings);

        tests.Should().NotBeNull();

        // DummyDerivedFromRemoteTestClass inherits DummyRemoteBaseTestClass from different assembly.
        // BestTestMethod from DummyRemoteBaseTestClass should not be discovered when RunSettings MSTestV2 specifies EnableBaseClassTestMethodsFromOtherAssemblies = false.
        tests.Should().NotContain(t => t.TestMethod.Name == "BaseTestMethod");
    }

    public void GetTestsShouldNotReturnHiddenTestMethods()
    {
        SetupTestClassAndTestMethods(isValidTestClass: true, isValidTestMethod: true, isMethodFromSameAssembly: true);
        TypeEnumerator typeEnumerator = GetTypeEnumeratorInstance(typeof(DummyHidingTestClass), Assembly.GetExecutingAssembly().FullName!);

        ICollection<MSTest.TestAdapter.ObjectModel.UnitTestElement>? tests = typeEnumerator.Enumerate(_warnings);

        tests.Should().NotBeNull();

        // DummyHidingTestClass declares BaseTestMethod directly so it should always be discovered.
        tests.Where(t => t.TestMethod.Name == "BaseTestMethod").Should().HaveCount(1);

        // DummyHidingTestClass declares BaseTestMethod directly so it should always be discovered.
        tests.Where(t => t.TestMethod.Name == "DerivedTestMethod").Should().HaveCount(1);

        // DummyHidingTestClass hides BaseTestMethod so declaring class should not be the base class
        tests.Should().NotContain(t => t.TestMethod.DeclaringClassFullName == typeof(DummyBaseTestClass).FullName);
    }

    public void GetTestsShouldReturnOverriddenTestMethods()
    {
        SetupTestClassAndTestMethods(isValidTestClass: true, isValidTestMethod: true, isMethodFromSameAssembly: true);
        TypeEnumerator typeEnumerator = GetTypeEnumeratorInstance(typeof(DummyOverridingTestClass), Assembly.GetExecutingAssembly().FullName!);

        ICollection<MSTest.TestAdapter.ObjectModel.UnitTestElement>? tests = typeEnumerator.Enumerate(_warnings);

        tests.Should().NotBeNull();

        // DummyOverridingTestClass inherits BaseTestMethod so it should be discovered.
        tests.Where(t => t.TestMethod.Name == "BaseTestMethod").Should().HaveCount(1);

        // DummyOverridingTestClass overrides DerivedTestMethod directly so it should always be discovered.
        tests.Where(t => t.TestMethod.Name == "DerivedTestMethod").Should().HaveCount(1);

        // DummyOverridingTestClass inherits BaseTestMethod from DummyHidingTestClass specifically.
        tests.Single(t => t.TestMethod.Name == "BaseTestMethod").TestMethod.DeclaringClassFullName.Should().Be(typeof(DummyHidingTestClass).FullName);

        // DummyOverridingTestClass overrides DerivedTestMethod so is the declaring class.
        tests.Single(t => t.TestMethod.Name == "DerivedTestMethod").TestMethod.DeclaringClassFullName.Should().BeNull();
    }

    public void GetTestsShouldNotReturnHiddenTestMethodsFromAnyLevel()
    {
        SetupTestClassAndTestMethods(isValidTestClass: true, isValidTestMethod: true, isMethodFromSameAssembly: true);
        TypeEnumerator typeEnumerator = GetTypeEnumeratorInstance(typeof(DummySecondHidingTestClass), Assembly.GetExecutingAssembly().FullName!);

        ICollection<MSTest.TestAdapter.ObjectModel.UnitTestElement>? tests = typeEnumerator.Enumerate(_warnings);

        tests.Should().NotBeNull();

        // DummySecondHidingTestClass hides BaseTestMethod so it should be discovered.
        tests.Where(t => t.TestMethod.Name == "BaseTestMethod").Should().HaveCount(1);

        // DummySecondHidingTestClass hides DerivedTestMethod so it should be discovered.
        tests.Where(t => t.TestMethod.Name == "DerivedTestMethod").Should().HaveCount(1);

        // DummySecondHidingTestClass hides all base test methods so declaring class should not be any base class.
        tests.Should().NotContain(t => t.TestMethod.DeclaringClassFullName == typeof(DummyBaseTestClass).FullName);

        // DummySecondHidingTestClass hides all base test methods so declaring class should not be any base class.
        tests.Should().NotContain(t => t.TestMethod.DeclaringClassFullName == typeof(DummyHidingTestClass).FullName);

        // DummySecondHidingTestClass hides all base test methods so declaring class should not be any base class.
        tests.Should().NotContain(t => t.TestMethod.DeclaringClassFullName == typeof(DummyOverridingTestClass).FullName);
    }

    #endregion

    #region GetTestFromMethod tests

    public void GetTestFromMethodShouldInitiateTestMethodWithCorrectParameters()
    {
        SetupTestClassAndTestMethods(isValidTestClass: true, isValidTestMethod: true, isMethodFromSameAssembly: true);
        TypeEnumerator typeEnumerator = GetTypeEnumeratorInstance(typeof(DummyTestClass), "DummyAssemblyName");

        MSTest.TestAdapter.ObjectModel.UnitTestElement testElement = typeEnumerator.GetTestFromMethod(typeof(DummyTestClass).GetMethod("MethodWithVoidReturnType")!, true, _warnings);

<<<<<<< HEAD
        testElement.Should().NotBeNull();
        testElement.TestMethod.Name.Should().Be("MethodWithVoidReturnType");
        testElement.TestMethod.FullClassName.Should().Be(typeof(DummyTestClass).FullName);
        testElement.TestMethod.AssemblyName.Should().Be("DummyAssemblyName");
        testElement.TestMethod.IsAsync.Should().BeFalse();
=======
        Verify(testElement is not null);
        Verify(testElement.TestMethod.Name == "MethodWithVoidReturnType");
        Verify(typeof(DummyTestClass).FullName == testElement.TestMethod.FullClassName);
        Verify(testElement.TestMethod.AssemblyName == "DummyAssemblyName");
>>>>>>> f6f7b6df
    }

    public void GetTestFromMethodShouldInitializeAsyncTypeNameCorrectly()
    {
        SetupTestClassAndTestMethods(isValidTestClass: true, isValidTestMethod: true, isMethodFromSameAssembly: true);
        TypeEnumerator typeEnumerator = GetTypeEnumeratorInstance(typeof(DummyTestClass), "DummyAssemblyName");
        MethodInfo methodInfo = typeof(DummyTestClass).GetMethod("AsyncMethodWithTaskReturnType")!;

        MSTest.TestAdapter.ObjectModel.UnitTestElement testElement = typeEnumerator.GetTestFromMethod(methodInfo, true, _warnings);

        string? expectedAsyncTaskName = methodInfo.GetCustomAttribute<AsyncStateMachineAttribute>()!.StateMachineType.FullName;

        testElement.Should().NotBeNull();
        testElement.AsyncTypeName.Should().Be(expectedAsyncTaskName);
    }

    public void GetTestFromMethodShouldSetTestCategory()
    {
        SetupTestClassAndTestMethods(isValidTestClass: true, isValidTestMethod: true, isMethodFromSameAssembly: true);
        TypeEnumerator typeEnumerator = GetTypeEnumeratorInstance(typeof(DummyTestClass), "DummyAssemblyName");
        MethodInfo methodInfo = typeof(DummyTestClass).GetMethod("MethodWithVoidReturnType")!;
        methodInfo = new MockedMethodInfoWithExtraAttributes(methodInfo, new TestCategoryAttribute("foo"), new TestCategoryAttribute("bar"));
        string[] testCategories = ["foo", "bar"];

        MSTest.TestAdapter.ObjectModel.UnitTestElement testElement = typeEnumerator.GetTestFromMethod(methodInfo, true, _warnings);

        testElement.Should().NotBeNull();
        testElement.TestCategory.Should().BeEquivalentTo(testCategories);
    }

    public void GetTestFromMethodShouldSetDoNotParallelize()
    {
        SetupTestClassAndTestMethods(isValidTestClass: true, isValidTestMethod: true, isMethodFromSameAssembly: true);
        TypeEnumerator typeEnumerator = GetTypeEnumeratorInstance(typeof(DummyTestClass), "DummyAssemblyName");
        MethodInfo methodInfo = typeof(DummyTestClass).GetMethod("MethodWithVoidReturnType")!;
        methodInfo = new MockedMethodInfoWithExtraAttributes(methodInfo, new DoNotParallelizeAttribute());

        MSTest.TestAdapter.ObjectModel.UnitTestElement testElement = typeEnumerator.GetTestFromMethod(methodInfo, true, _warnings);

        testElement.Should().NotBeNull();
        testElement.DoNotParallelize.Should().BeTrue();
    }

    public void GetTestFromMethodShouldFillTraitsWithTestProperties()
    {
        SetupTestClassAndTestMethods(isValidTestClass: true, isValidTestMethod: true, isMethodFromSameAssembly: true);
        TypeEnumerator typeEnumerator = GetTypeEnumeratorInstance(typeof(DummyTestClass), "DummyAssemblyName");
        MethodInfo methodInfo = typeof(DummyTestClass).GetMethod("MethodWithVoidReturnType")!;
        methodInfo = new MockedMethodInfoWithExtraAttributes(
            methodInfo,
            new TestMethodAttribute(),
            new TestPropertyAttribute("foo", "bar"),
            new TestPropertyAttribute("fooprime", "barprime"));

        MSTest.TestAdapter.ObjectModel.UnitTestElement testElement = typeEnumerator.GetTestFromMethod(methodInfo, true, _warnings);

        testElement.Should().NotBeNull();
        testElement.Traits.Should().HaveCount(2);
        testElement.Traits![0].Name.Should().Be("foo");
        testElement.Traits[0].Value.Should().Be("bar");
        testElement.Traits[1].Name.Should().Be("fooprime");
        testElement.Traits[1].Value.Should().Be("barprime");
    }

    public void GetTestFromMethodShouldFillTraitsWithTestOwnerPropertyIfPresent()
    {
        SetupTestClassAndTestMethods(isValidTestClass: true, isValidTestMethod: true, isMethodFromSameAssembly: true);
        TypeEnumerator typeEnumerator = GetTypeEnumeratorInstance(typeof(DummyTestClass), "DummyAssemblyName");
        MethodInfo methodInfo = typeof(DummyTestClass).GetMethod("MethodWithVoidReturnType")!;
        methodInfo = new MockedMethodInfoWithExtraAttributes(
            methodInfo,
            new TestMethodAttribute(),
            new TestPropertyAttribute("foo", "bar"),
            new TestPropertyAttribute("fooprime", "barprime"),
            new OwnerAttribute("mike"));

        MSTest.TestAdapter.ObjectModel.UnitTestElement testElement = typeEnumerator.GetTestFromMethod(methodInfo, true, _warnings);

        testElement.Should().NotBeNull();
        testElement.Traits.Should().HaveCount(3);
        testElement.Traits![0].Name.Should().Be("foo");
        testElement.Traits[0].Value.Should().Be("bar");
        testElement.Traits[1].Name.Should().Be("fooprime");
        testElement.Traits[1].Value.Should().Be("barprime");
        testElement.Traits[2].Name.Should().Be("Owner");
        testElement.Traits[2].Value.Should().Be("mike");
    }

    public void GetTestFromMethodShouldFillTraitsWithTestPriorityPropertyIfPresent()
    {
        SetupTestClassAndTestMethods(isValidTestClass: true, isValidTestMethod: true, isMethodFromSameAssembly: true);
        TypeEnumerator typeEnumerator = GetTypeEnumeratorInstance(typeof(DummyTestClass), "DummyAssemblyName");
        MethodInfo methodInfo = typeof(DummyTestClass).GetMethod("MethodWithVoidReturnType")!;
        methodInfo = new MockedMethodInfoWithExtraAttributes(methodInfo, new TestPropertyAttribute("foo", "bar"), new TestPropertyAttribute("fooprime", "barprime"), new PriorityAttribute(1));

        MSTest.TestAdapter.ObjectModel.UnitTestElement testElement = typeEnumerator.GetTestFromMethod(methodInfo, true, _warnings);

        testElement.Should().NotBeNull();
        testElement.Traits.Should().HaveCount(3);
        testElement.Traits![0].Name.Should().Be("foo");
        testElement.Traits[0].Value.Should().Be("bar");
        testElement.Traits[1].Name.Should().Be("fooprime");
        testElement.Traits[1].Value.Should().Be("barprime");
        testElement.Traits[2].Name.Should().Be("Priority");
        testElement.Traits[2].Value.Should().Be("1");
    }

    public void GetTestFromMethodShouldSetPriority()
    {
        SetupTestClassAndTestMethods(isValidTestClass: true, isValidTestMethod: true, isMethodFromSameAssembly: true);
        TypeEnumerator typeEnumerator = GetTypeEnumeratorInstance(typeof(DummyTestClass), "DummyAssemblyName");
        MethodInfo methodInfo = typeof(DummyTestClass).GetMethod("MethodWithVoidReturnType")!;
        methodInfo = new MockedMethodInfoWithExtraAttributes(methodInfo, new PriorityAttribute(1));

        MSTest.TestAdapter.ObjectModel.UnitTestElement testElement = typeEnumerator.GetTestFromMethod(methodInfo, true, _warnings);

        testElement.Should().NotBeNull();
        testElement.Priority.Should().Be(1);
    }

    public void GetTestFromMethodShouldSetDescription()
    {
        SetupTestClassAndTestMethods(isValidTestClass: true, isValidTestMethod: true, isMethodFromSameAssembly: true);
        TypeEnumerator typeEnumerator = GetTypeEnumeratorInstance(typeof(DummyTestClass), "DummyAssemblyName");
        MethodInfo methodInfo = typeof(DummyTestClass).GetMethod("MethodWithVoidReturnType")!;
        methodInfo = new MockedMethodInfoWithExtraAttributes(methodInfo, new DescriptionAttribute("Dummy description"));

        MSTest.TestAdapter.ObjectModel.UnitTestElement testElement = typeEnumerator.GetTestFromMethod(methodInfo, true, _warnings);

        testElement.Traits.Should().NotBeNull();
        testElement.Traits.Should().Contain(t => t.Name == "Description" && t.Value == "Dummy description");
    }

    public void GetTestFromMethodShouldSetWorkItemIds()
    {
        SetupTestClassAndTestMethods(isValidTestClass: true, isValidTestMethod: true, isMethodFromSameAssembly: true);
        TypeEnumerator typeEnumerator = GetTypeEnumeratorInstance(typeof(DummyTestClass), "DummyAssemblyName");
        MethodInfo methodInfo = typeof(DummyTestClass).GetMethod("MethodWithVoidReturnType")!;
        methodInfo = new MockedMethodInfoWithExtraAttributes(methodInfo, new WorkItemAttribute(123), new WorkItemAttribute(345));

        MSTest.TestAdapter.ObjectModel.UnitTestElement testElement = typeEnumerator.GetTestFromMethod(methodInfo, true, _warnings);

        testElement.WorkItemIds.Should().BeEquivalentTo(["123", "345"]);
    }

    public void GetTestFromMethodShouldSetWorkItemIdsToNullIfNotAny()
    {
        SetupTestClassAndTestMethods(isValidTestClass: true, isValidTestMethod: true, isMethodFromSameAssembly: true);
        TypeEnumerator typeEnumerator = GetTypeEnumeratorInstance(typeof(DummyTestClass), "DummyAssemblyName");
        MethodInfo methodInfo = typeof(DummyTestClass).GetMethod("MethodWithVoidReturnType")!;

        MSTest.TestAdapter.ObjectModel.UnitTestElement testElement = typeEnumerator.GetTestFromMethod(methodInfo, true, _warnings);

        testElement.WorkItemIds.Should().BeNull();
    }

<<<<<<< HEAD
    public void GetTestFromMethodShouldSetCssIteration()
    {
        SetupTestClassAndTestMethods(isValidTestClass: true, isValidTestMethod: true, isMethodFromSameAssembly: true);
        TypeEnumerator typeEnumerator = GetTypeEnumeratorInstance(typeof(DummyTestClass), "DummyAssemblyName");
        MethodInfo methodInfo = typeof(DummyTestClass).GetMethod("MethodWithVoidReturnType")!;
        methodInfo = new MockedMethodInfoWithExtraAttributes(methodInfo, new CssIterationAttribute("234"));

        MSTest.TestAdapter.ObjectModel.UnitTestElement testElement = typeEnumerator.GetTestFromMethod(methodInfo, true, _warnings);

        testElement.CssIteration.Should().Be("234");
    }

    public void GetTestFromMethodShouldSetCssProjectStructure()
    {
        SetupTestClassAndTestMethods(isValidTestClass: true, isValidTestMethod: true, isMethodFromSameAssembly: true);
        TypeEnumerator typeEnumerator = GetTypeEnumeratorInstance(typeof(DummyTestClass), "DummyAssemblyName");
        MethodInfo methodInfo = typeof(DummyTestClass).GetMethod("MethodWithVoidReturnType")!;
        methodInfo = new MockedMethodInfoWithExtraAttributes(methodInfo, new CssProjectStructureAttribute("ProjectStructure123"));

        MSTest.TestAdapter.ObjectModel.UnitTestElement testElement = typeEnumerator.GetTestFromMethod(methodInfo, true, _warnings);

        testElement.CssProjectStructure.Should().Be("ProjectStructure123");
    }

=======
>>>>>>> f6f7b6df
    public void GetTestFromMethodShouldSetDeploymentItemsToNullIfNotPresent()
    {
        SetupTestClassAndTestMethods(isValidTestClass: true, isValidTestMethod: true, isMethodFromSameAssembly: true);
        TypeEnumerator typeEnumerator = GetTypeEnumeratorInstance(typeof(DummyTestClass), "DummyAssemblyName");
        MethodInfo methodInfo = typeof(DummyTestClass).GetMethod("MethodWithVoidReturnType")!;

        // Setup mocks
        _testablePlatformServiceProvider.MockTestDeployment.Setup(
            td => td.GetDeploymentItems(It.IsAny<MethodInfo>(), It.IsAny<Type>(), _warnings))
            .Returns((KeyValuePair<string, string>[])null!);

        MSTest.TestAdapter.ObjectModel.UnitTestElement testElement = typeEnumerator.GetTestFromMethod(methodInfo, true, _warnings);

        testElement.Should().NotBeNull();
        testElement.DeploymentItems.Should().BeNull();
    }

    public void GetTestFromMethodShouldSetDeploymentItems()
    {
        SetupTestClassAndTestMethods(isValidTestClass: true, isValidTestMethod: true, isMethodFromSameAssembly: true);
        TypeEnumerator typeEnumerator = GetTypeEnumeratorInstance(typeof(DummyTestClass), "DummyAssemblyName");
        MethodInfo methodInfo = typeof(DummyTestClass).GetMethod("MethodWithVoidReturnType")!;
        KeyValuePair<string, string>[] deploymentItems = [new KeyValuePair<string, string>("C:\\temp", string.Empty)];

        // Setup mocks
        _testablePlatformServiceProvider.MockTestDeployment.Setup(
            td => td.GetDeploymentItems(methodInfo, typeof(DummyTestClass), _warnings)).Returns(deploymentItems);

        MSTest.TestAdapter.ObjectModel.UnitTestElement testElement = typeEnumerator.GetTestFromMethod(methodInfo, true, _warnings);

        testElement.Should().NotBeNull();
        testElement.DeploymentItems.Should().NotBeNull();
        testElement.DeploymentItems.Should().BeEquivalentTo(deploymentItems);
    }

    public void GetTestFromMethodShouldSetDeclaringAssemblyName()
    {
        const bool isMethodFromSameAssembly = false;

        TypeEnumerator typeEnumerator = GetTypeEnumeratorInstance(typeof(DummyTestClass), "DummyAssemblyName");
        MethodInfo methodInfo = typeof(DummyTestClass).GetMethod("MethodWithVoidReturnType")!;

        // Setup mocks
        string otherAssemblyName = "ADifferentAssembly";
        _testablePlatformServiceProvider.MockFileOperations.Setup(fo => fo.GetAssemblyPath(It.IsAny<Assembly>()))
            .Returns(otherAssemblyName);

        MSTest.TestAdapter.ObjectModel.UnitTestElement testElement = typeEnumerator.GetTestFromMethod(methodInfo, isMethodFromSameAssembly, _warnings);

        testElement.Should().NotBeNull();
        testElement.TestMethod.DeclaringAssemblyName.Should().Be(otherAssemblyName);
    }

    public void GetTestFromMethodShouldSetDisplayNameToTestMethodNameIfDisplayNameIsNotPresent()
    {
        SetupTestClassAndTestMethods(isValidTestClass: true, isValidTestMethod: true, isMethodFromSameAssembly: true);
        TypeEnumerator typeEnumerator = GetTypeEnumeratorInstance(typeof(DummyTestClass), "DummyAssemblyName");
        MethodInfo methodInfo = typeof(DummyTestClass).GetMethod(nameof(DummyTestClass.MethodWithVoidReturnType))!;
        methodInfo = new MockedMethodInfoWithExtraAttributes(methodInfo, new TestMethodAttribute());

        MSTest.TestAdapter.ObjectModel.UnitTestElement testElement = typeEnumerator.GetTestFromMethod(methodInfo, true, _warnings);

        testElement.Should().NotBeNull();
        testElement.DisplayName.Should().Be("MethodWithVoidReturnType");
    }

    public void GetTestFromMethodShouldSetDisplayNameFromTestMethodAttribute()
    {
        SetupTestClassAndTestMethods(isValidTestClass: true, isValidTestMethod: true, isMethodFromSameAssembly: true);
        TypeEnumerator typeEnumerator = GetTypeEnumeratorInstance(typeof(DummyTestClass), "DummyAssemblyName");
        MethodInfo methodInfo = typeof(DummyTestClass).GetMethod(nameof(DummyTestClass.MethodWithVoidReturnType))!;
        methodInfo = new MockedMethodInfoWithExtraAttributes(methodInfo, new TestMethodAttribute() { DisplayName = "Test method display name." });

        MSTest.TestAdapter.ObjectModel.UnitTestElement testElement = typeEnumerator.GetTestFromMethod(methodInfo, true, _warnings);

        testElement.Should().NotBeNull();
        testElement.DisplayName.Should().Be("Test method display name.");
    }

    public void GetTestFromMethodShouldSetDisplayNameFromDataTestMethodAttribute()
    {
        SetupTestClassAndTestMethods(isValidTestClass: true, isValidTestMethod: true, isMethodFromSameAssembly: true);
        TypeEnumerator typeEnumerator = GetTypeEnumeratorInstance(typeof(DummyTestClass), "DummyAssemblyName");
        MethodInfo methodInfo = typeof(DummyTestClass).GetMethod(nameof(DummyTestClass.MethodWithVoidReturnType))!;
        methodInfo = new MockedMethodInfoWithExtraAttributes(methodInfo, new DataTestMethodAttribute() { DisplayName = "Test method display name." });

        MSTest.TestAdapter.ObjectModel.UnitTestElement testElement = typeEnumerator.GetTestFromMethod(methodInfo, true, _warnings);

        testElement.Should().NotBeNull();
        testElement.DisplayName.Should().Be("Test method display name.");
    }

    #endregion

    #region private methods

    private void SetupTestClassAndTestMethods(bool isValidTestClass, bool isValidTestMethod, bool isMethodFromSameAssembly)
    {
        _mockTypeValidator.Setup(tv => tv.IsValidTestClass(It.IsAny<Type>(), It.IsAny<List<string>>()))
            .Returns(isValidTestClass);
        _mockTestMethodValidator.Setup(
            tmv => tmv.IsValidTestMethod(It.IsAny<MethodInfo>(), It.IsAny<Type>(), It.IsAny<ICollection<string>>())).Returns(isValidTestMethod);
        _mockReflectHelper.Setup(
            rh => rh.IsMethodDeclaredInSameAssemblyAsType(It.IsAny<MethodInfo>(), It.IsAny<Type>())).Returns(isMethodFromSameAssembly);
    }

    private TypeEnumerator GetTypeEnumeratorInstance(Type type, string assemblyName)
        => new(
            type,
            assemblyName,
            _mockReflectHelper.Object,
            _mockTypeValidator.Object,
            _mockTestMethodValidator.Object);

    #endregion
}

#region Dummy Test Types

public class DummyBaseTestClass
{
    public void BaseTestMethod()
    {
    }
}

public class DummyDerivedTestClass : DummyBaseTestClass
{
    public void DerivedTestMethod()
    {
    }
}

public class DummyHidingTestClass : DummyBaseTestClass
{
    public new virtual void BaseTestMethod()
    {
    }

    public virtual void DerivedTestMethod()
    {
    }
}

public class DummyOverridingTestClass : DummyHidingTestClass
{
    public override void DerivedTestMethod()
    {
    }
}

public class DummySecondHidingTestClass : DummyOverridingTestClass
{
    public new void BaseTestMethod()
    {
    }

    public new void DerivedTestMethod()
    {
    }
}

#endregion<|MERGE_RESOLUTION|>--- conflicted
+++ resolved
@@ -270,18 +270,10 @@
 
         MSTest.TestAdapter.ObjectModel.UnitTestElement testElement = typeEnumerator.GetTestFromMethod(typeof(DummyTestClass).GetMethod("MethodWithVoidReturnType")!, true, _warnings);
 
-<<<<<<< HEAD
         testElement.Should().NotBeNull();
         testElement.TestMethod.Name.Should().Be("MethodWithVoidReturnType");
         testElement.TestMethod.FullClassName.Should().Be(typeof(DummyTestClass).FullName);
         testElement.TestMethod.AssemblyName.Should().Be("DummyAssemblyName");
-        testElement.TestMethod.IsAsync.Should().BeFalse();
-=======
-        Verify(testElement is not null);
-        Verify(testElement.TestMethod.Name == "MethodWithVoidReturnType");
-        Verify(typeof(DummyTestClass).FullName == testElement.TestMethod.FullClassName);
-        Verify(testElement.TestMethod.AssemblyName == "DummyAssemblyName");
->>>>>>> f6f7b6df
     }
 
     public void GetTestFromMethodShouldInitializeAsyncTypeNameCorrectly()
@@ -438,33 +430,6 @@
         testElement.WorkItemIds.Should().BeNull();
     }
 
-<<<<<<< HEAD
-    public void GetTestFromMethodShouldSetCssIteration()
-    {
-        SetupTestClassAndTestMethods(isValidTestClass: true, isValidTestMethod: true, isMethodFromSameAssembly: true);
-        TypeEnumerator typeEnumerator = GetTypeEnumeratorInstance(typeof(DummyTestClass), "DummyAssemblyName");
-        MethodInfo methodInfo = typeof(DummyTestClass).GetMethod("MethodWithVoidReturnType")!;
-        methodInfo = new MockedMethodInfoWithExtraAttributes(methodInfo, new CssIterationAttribute("234"));
-
-        MSTest.TestAdapter.ObjectModel.UnitTestElement testElement = typeEnumerator.GetTestFromMethod(methodInfo, true, _warnings);
-
-        testElement.CssIteration.Should().Be("234");
-    }
-
-    public void GetTestFromMethodShouldSetCssProjectStructure()
-    {
-        SetupTestClassAndTestMethods(isValidTestClass: true, isValidTestMethod: true, isMethodFromSameAssembly: true);
-        TypeEnumerator typeEnumerator = GetTypeEnumeratorInstance(typeof(DummyTestClass), "DummyAssemblyName");
-        MethodInfo methodInfo = typeof(DummyTestClass).GetMethod("MethodWithVoidReturnType")!;
-        methodInfo = new MockedMethodInfoWithExtraAttributes(methodInfo, new CssProjectStructureAttribute("ProjectStructure123"));
-
-        MSTest.TestAdapter.ObjectModel.UnitTestElement testElement = typeEnumerator.GetTestFromMethod(methodInfo, true, _warnings);
-
-        testElement.CssProjectStructure.Should().Be("ProjectStructure123");
-    }
-
-=======
->>>>>>> f6f7b6df
     public void GetTestFromMethodShouldSetDeploymentItemsToNullIfNotPresent()
     {
         SetupTestClassAndTestMethods(isValidTestClass: true, isValidTestMethod: true, isMethodFromSameAssembly: true);
