--- conflicted
+++ resolved
@@ -85,11 +85,7 @@
         // Setup mocks
         mockAssembly.Setup(a => a.GetTypes()).Returns([]);
 
-<<<<<<< HEAD
-        AssemblyEnumerator.GetTypes(mockAssembly.Object, string.Empty, _warnings).Length.Should().Be(0);
-=======
-        Verify(AssemblyEnumerator.GetTypes(mockAssembly.Object).Length == 0);
->>>>>>> f6f7b6df
+        AssemblyEnumerator.GetTypes(mockAssembly.Object).Length.Should().Be(0);
     }
 
     public void GetTypesShouldReturnSetOfDefinedTypes()
@@ -101,124 +97,10 @@
         // Setup mocks
         mockAssembly.Setup(a => a.GetTypes()).Returns(expectedTypes);
 
-<<<<<<< HEAD
-        Type[] types = AssemblyEnumerator.GetTypes(mockAssembly.Object, string.Empty, _warnings);
+        Type[] types = AssemblyEnumerator.GetTypes(mockAssembly.Object);
         expectedTypes.SequenceEqual(types).Should().BeTrue();
     }
 
-    public void GetTypesShouldHandleReflectionTypeLoadException()
-    {
-        Mock<TestableAssembly> mockAssembly = new();
-
-        // Setup mocks
-        mockAssembly.Setup(a => a.GetTypes()).Throws(new ReflectionTypeLoadException(null, null));
-
-        AssemblyEnumerator.GetTypes(mockAssembly.Object, string.Empty, _warnings);
-    }
-
-    public void GetTypesShouldReturnReflectionTypeLoadExceptionTypesOnException()
-    {
-        Mock<TestableAssembly> mockAssembly = new();
-        var reflectedTypes = new Type[] { typeof(DummyTestClass) };
-
-        // Setup mocks
-        mockAssembly.Setup(a => a.GetTypes()).Throws(new ReflectionTypeLoadException(reflectedTypes, null));
-
-        Type[] types = AssemblyEnumerator.GetTypes(mockAssembly.Object, string.Empty, _warnings);
-
-        types.Should().NotBeNull();
-        reflectedTypes.SequenceEqual(types).Should().BeTrue();
-    }
-
-    public void GetTypesShouldLogWarningsWhenReflectionFailsWithLoaderExceptions()
-    {
-        Mock<TestableAssembly> mockAssembly = new();
-        var exceptions = new Exception[] { new("DummyLoaderException") };
-
-        // Setup mocks
-        mockAssembly.Setup(a => a.GetTypes()).Throws(new ReflectionTypeLoadException(null, exceptions));
-        mockAssembly.Setup(a => a.GetTypes()).Throws(new ReflectionTypeLoadException(null, exceptions));
-
-        Type[] types = AssemblyEnumerator.GetTypes(mockAssembly.Object, "DummyAssembly", _warnings);
-
-        // Depending on the TFM, .NET either gives us null or empty array.
-        (types is null || types.Length == 0).Should().BeTrue();
-
-        _warnings.Count.Should().Be(1);
-        _warnings.ToList().Contains(
-            string.Format(CultureInfo.CurrentCulture, Resource.TypeLoadFailed, "DummyAssembly", "System.Exception: DummyLoaderException\r\n")).Should().BeTrue();
-
-        _testablePlatformServiceProvider.MockTraceLogger.Verify(tl => tl.LogWarning("{0}", exceptions[0]), Times.Once);
-    }
-
-    #endregion
-
-    #region GetLoadExceptionDetails tests
-
-    public void GetLoadExceptionDetailsShouldReturnExceptionMessageIfLoaderExceptionsIsNull() =>
-        AssemblyEnumerator.GetLoadExceptionDetails(
-            new ReflectionTypeLoadException(null, null, "DummyMessage"))
-        .Should().Be("DummyMessage\r\n");
-
-    public void GetLoadExceptionDetailsShouldReturnLoaderExceptionMessage()
-    {
-        var loaderException = new AccessViolationException("DummyLoaderExceptionMessage2");
-        var exceptions = new ReflectionTypeLoadException(null, [loaderException]);
-
-        string.Concat(
-            string.Format(
-                CultureInfo.CurrentCulture,
-                Resource.EnumeratorLoadTypeErrorFormat,
-                loaderException.GetType(),
-                loaderException.Message),
-            "\r\n")
-        .Should().Be(AssemblyEnumerator.GetLoadExceptionDetails(exceptions));
-    }
-
-    public void GetLoadExceptionDetailsShouldReturnLoaderExceptionMessagesForMoreThanOneException()
-    {
-        var loaderException1 = new ArgumentNullException("DummyLoaderExceptionMessage1", (Exception)null!);
-        var loaderException2 = new AccessViolationException("DummyLoaderExceptionMessage2");
-        var exceptions = new ReflectionTypeLoadException(
-            null,
-            [loaderException1, loaderException2]);
-        StringBuilder errorDetails = new();
-
-        errorDetails.AppendFormat(
-                CultureInfo.CurrentCulture,
-                Resource.EnumeratorLoadTypeErrorFormat,
-                loaderException1.GetType(),
-                loaderException1.Message).AppendLine();
-        errorDetails.AppendFormat(
-                CultureInfo.CurrentCulture,
-                Resource.EnumeratorLoadTypeErrorFormat,
-                loaderException2.GetType(),
-                loaderException2.Message).AppendLine();
-
-        errorDetails.ToString().Should().Be(AssemblyEnumerator.GetLoadExceptionDetails(exceptions));
-    }
-
-    public void GetLoadExceptionDetailsShouldLogUniqueExceptionsOnly()
-    {
-        var loaderException = new AccessViolationException("DummyLoaderExceptionMessage2");
-        var exceptions = new ReflectionTypeLoadException(null, [loaderException, loaderException]);
-
-        string.Concat(
-            string.Format(
-                CultureInfo.CurrentCulture,
-                Resource.EnumeratorLoadTypeErrorFormat,
-                loaderException.GetType(),
-                loaderException.Message),
-            "\r\n")
-        .Should().Be(AssemblyEnumerator.GetLoadExceptionDetails(exceptions));
-    }
-
-=======
-        Type[] types = AssemblyEnumerator.GetTypes(mockAssembly.Object);
-        Verify(expectedTypes.SequenceEqual(types));
-    }
-
->>>>>>> f6f7b6df
     #endregion
 
     #region EnumerateAssembly tests
