--- conflicted
+++ resolved
@@ -147,13 +147,7 @@
 
         var testCase = _unitTestElement.ToTestCase();
 
-<<<<<<< HEAD
-        (testCase.GetPropertyValue(EngineConstants.CssIterationProperty) as string).Should().Be("12");
-        (testCase.GetPropertyValue(EngineConstants.CssProjectStructureProperty) as string).Should().Be("ProjectStructure");
-        new string[] { "2312", "22332" }.SequenceEqual((string[])testCase.GetPropertyValue(EngineConstants.WorkItemIdsProperty)!).Should().BeTrue();
-=======
         Verify(new string[] { "2312", "22332" }.SequenceEqual((string[])testCase.GetPropertyValue(EngineConstants.WorkItemIdsProperty)!));
->>>>>>> f6f7b6df
     }
 
     public void ToTestCaseShouldSetDeploymentItemPropertyIfPresent()
@@ -174,45 +168,6 @@
         _unitTestElement.DeploymentItems.SequenceEqual(testCase.GetPropertyValue(EngineConstants.DeploymentItemsProperty) as KeyValuePair<string, string>[]).Should().BeTrue();
     }
 
-<<<<<<< HEAD
-    [Obsolete("Remove test case when enum entry is removed")]
-    public void ToTestCase_WhenStrategyIsLegacy_UsesDefaultTestCaseId()
-    {
-#pragma warning disable CA2263 // Prefer generic overload when type is known
-        foreach (DynamicDataType dataType in Enum.GetValues<DynamicDataType>())
-        {
-            var testCase = new UnitTestElement(new("MyMethod", "MyProduct.MyNamespace.MyClass", "MyAssembly", null, TestIdGenerationStrategy.Legacy) { DataType = dataType }).ToTestCase();
-            var expectedTestCase = new TestCase(testCase.FullyQualifiedName, testCase.ExecutorUri, testCase.Source);
-            testCase.Id.Should().Be(expectedTestCase.Id);
-            testCase.GetPropertyValue(EngineConstants.TestIdGenerationStrategyProperty)!.Equals((int)TestIdGenerationStrategy.Legacy).Should().BeTrue();
-        }
-#pragma warning restore CA2263 // Prefer generic overload when type is known
-    }
-
-    [Obsolete("Remove test case when enum entry is removed")]
-    public void ToTestCase_WhenStrategyIsDisplayName_DoesNotUseDefaultTestCaseId()
-    {
-#pragma warning disable CA2263 // Prefer generic overload when type is known
-        foreach (DynamicDataType dataType in Enum.GetValues<DynamicDataType>())
-        {
-            var testCase = new UnitTestElement(new("MyMethod", "MyProduct.MyNamespace.MyClass", "MyAssembly", null, TestIdGenerationStrategy.DisplayName) { DataType = dataType }).ToTestCase();
-            var expectedTestCase = new TestCase(testCase.FullyQualifiedName, testCase.ExecutorUri, testCase.Source);
-            if (dataType == DynamicDataType.None)
-            {
-                testCase.Id.Should().Be(expectedTestCase.Id);
-            }
-            else
-            {
-                testCase.Id.Should().NotBe(expectedTestCase.Id);
-            }
-
-            testCase.GetPropertyValue(EngineConstants.TestIdGenerationStrategyProperty)!.Equals((int)TestIdGenerationStrategy.DisplayName).Should().BeTrue();
-        }
-#pragma warning restore CA2263 // Prefer generic overload when type is known
-    }
-
-=======
->>>>>>> f6f7b6df
     public void ToTestCase_WhenStrategyIsData_DoesNotUseDefaultTestCaseId()
     {
 #pragma warning disable CA2263 // Prefer generic overload when type is known
@@ -224,101 +179,6 @@
                 SerializedData = dataType == DynamicDataType.None ? null : [],
             }).ToTestCase();
             var expectedTestCase = new TestCase(testCase.FullyQualifiedName, testCase.ExecutorUri, testCase.Source);
-<<<<<<< HEAD
-            testCase.Id.Should().NotBe(expectedTestCase.Id);
-            testCase.GetPropertyValue(EngineConstants.TestIdGenerationStrategyProperty)!.Equals((int)TestIdGenerationStrategy.FullyQualified).Should().BeTrue();
-        }
-#pragma warning restore CA2263 // Prefer generic overload when type is known
-    }
-
-    [Obsolete("Remove test case when enum entry is removed")]
-    public void ToTestCase_WhenStrategyIsDisplayName_ExamplesOfTestCaseIdUniqueness()
-    {
-        TestIdGenerationStrategy testIdStrategy = TestIdGenerationStrategy.DisplayName;
-        TestCase[] testCases =
-        [
-            new UnitTestElement(
-                new("MyMethod", "MyProduct.MyNamespace.MyClass", "MyAssembly", null, testIdStrategy))
-            .ToTestCase(),
-            new UnitTestElement(
-                new("MyOtherMethod", "MyProduct.MyNamespace.MyClass", "MyAssembly", null, testIdStrategy))
-            .ToTestCase(),
-            new UnitTestElement(
-                new("MyMethod", "MyOtherProduct.MyNamespace.MyClass", "MyAssembly", null, testIdStrategy))
-            .ToTestCase(),
-            new UnitTestElement(
-                new("MyMethod", "MyProduct.MyNamespace.MyClass", "MyOtherAssembly", null, testIdStrategy))
-            .ToTestCase(),
-            new UnitTestElement(
-                new("MyMethod", "MyProduct.MyNamespace.MyClass", "MyAssembly", null, testIdStrategy)
-                {
-                    DataType = DynamicDataType.ITestDataSource,
-                })
-            {
-                DisplayName = "SomeDisplayName",
-            }
-            .ToTestCase(),
-            new UnitTestElement(
-                new("MyMethod", "MyProduct.MyNamespace.MyClass", "MyAssembly", null, testIdStrategy)
-                {
-                    DataType = DynamicDataType.ITestDataSource,
-                })
-            {
-                DisplayName = "SomeOtherDisplayName",
-            }
-            .ToTestCase()
-        ];
-
-        testCases.Select(tc => tc.Id.ToString()).Distinct().Count().Should().Be(testCases.Length);
-    }
-
-    [Obsolete("Remove test case when enum entry is removed")]
-    public void ToTestCase_WhenStrategyIsDisplayName_ExamplesOfTestCaseIdCollision()
-    {
-        TestIdGenerationStrategy testIdStrategy = TestIdGenerationStrategy.DisplayName;
-        TestCase[] testCases =
-        [
-            new UnitTestElement(
-                new("MyMethod", "MyProduct.MyNamespace.MyClass", "MyAssembly", null, testIdStrategy)
-                {
-                    DataType = DynamicDataType.None,
-                })
-            .ToTestCase(),
-            new UnitTestElement(
-                new("MyMethod", "MyProduct.MyNamespace.MyClass", "MyAssembly", null, testIdStrategy)
-                {
-                    DataType = DynamicDataType.None,
-                    SerializedData = ["1"],
-                })
-            .ToTestCase(),
-            new UnitTestElement(
-                new("MyMethod", "MyProduct.MyNamespace.MyClass", "MyAssembly", null, testIdStrategy)
-                {
-                    DataType = DynamicDataType.None,
-                    SerializedData = ["2"],
-                })
-            .ToTestCase(),
-            new UnitTestElement(
-                new("MyMethod", "MyProduct.MyNamespace.MyClass", "MyAssembly", null, testIdStrategy)
-                {
-                    DataType = DynamicDataType.ITestDataSource,
-                    SerializedData = ["1"],
-                })
-            .ToTestCase(),
-            new UnitTestElement(
-                new("MyMethod", "MyProduct.MyNamespace.MyClass", "MyAssembly", null, testIdStrategy)
-                {
-                    DataType = DynamicDataType.ITestDataSource,
-                    SerializedData = ["2"],
-                })
-            .ToTestCase()
-        ];
-
-        // All the test cases with DynamicDataType.None will have the same Id (showing collisions).
-        // All the test cases with DynamicDataType.ITestDataSource will have the same Id, but different one (showing collisions).
-        // So for the 5 test cases, we have 2 distinct Ids.
-        testCases.Select(tc => tc.Id.ToString()).Distinct().Count().Should().Be(2);
-=======
             Guid expectedId = GuidFromString("MyAssemblyMyProduct.MyNamespace.MyClass.MyMethod" + (dataType == DynamicDataType.None ? string.Empty : "[0]"));
             Verify(expectedTestCase.Id != testCase.Id);
             Verify(expectedId == testCase.Id);
@@ -332,7 +192,6 @@
             byte[] hash = TestFx.Hashing.XxHash128.Hash(Encoding.Unicode.GetBytes(data));
             return UnitTestElement.VersionedGuidFromHash(hash, hashVersion: 1);
         }
->>>>>>> f6f7b6df
     }
 
     public void ToTestCase_WhenStrategyIsFullyQualifiedTest_ExamplesOfTestCaseIdUniqueness()
