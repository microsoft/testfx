﻿// Copyright (c) Microsoft Corporation. All rights reserved.
// Licensed under the MIT license. See LICENSE file in the project root for full license information.

using AwesomeAssertions;

using Microsoft.VisualStudio.TestPlatform.MSTest.TestAdapter;
using Microsoft.VisualStudio.TestPlatform.MSTest.TestAdapter.Execution;
using Microsoft.VisualStudio.TestPlatform.MSTest.TestAdapter.ObjectModel;
using Microsoft.VisualStudio.TestPlatform.MSTestAdapter.PlatformServices;
using Microsoft.VisualStudio.TestPlatform.MSTestAdapter.PlatformServices.Interface;
using Microsoft.VisualStudio.TestPlatform.MSTestAdapter.PlatformServices.Resources;
using Microsoft.VisualStudio.TestPlatform.MSTestAdapter.UnitTests.TestableImplementations;

using Moq;

using TestFramework.ForTestingMSTest;

using UTF = Microsoft.VisualStudio.TestTools.UnitTesting;

namespace Microsoft.VisualStudio.TestPlatform.MSTestAdapter.UnitTests.Execution;

/// <summary>
/// The test method info tests.
/// </summary>
public class TestMethodInfoTests : TestContainer
{
    private readonly TestMethodInfo _testMethodInfo;

    private readonly MethodInfo _methodInfo;

    private readonly TestClassAttribute _classAttribute;

    private readonly TestMethodAttribute _testMethodAttribute;

    private readonly TestAssemblyInfo _testAssemblyInfo;

    private readonly ConstructorInfo _constructorInfo;

    private readonly TestContextImplementation _testContextImplementation;

    private readonly TestClassInfo _testClassInfo;

    public TestMethodInfoTests()
    {
        _constructorInfo = typeof(DummyTestClass).GetConstructor([])!;
        _methodInfo = typeof(DummyTestClass).GetMethods().Single(m => m.Name.Equals("DummyTestMethod", StringComparison.Ordinal));
        _classAttribute = new TestClassAttribute();
        _testMethodAttribute = new TestMethodAttribute();

        _testAssemblyInfo = new TestAssemblyInfo(typeof(DummyTestClass).Assembly);
        var testMethod = new TestMethod("dummyTestName", "dummyClassName", "dummyAssemblyName", false);
        _testContextImplementation = new TestContextImplementation(testMethod, null, new Dictionary<string, object?>());
        _testClassInfo = new TestClassInfo(typeof(DummyTestClass), _constructorInfo, true, _classAttribute, _testAssemblyInfo);

        _testMethodInfo = new TestMethodInfo(
            _methodInfo,
            parent: _testClassInfo,
            _testContextImplementation)
        {
            TimeoutInfo = TimeoutInfo.FromTimeout(3600 * 1000),
            Executor = _testMethodAttribute,
        };

        // Reset test hooks
        DummyTestClass.TestConstructorMethodBody = () => { };
        DummyTestClass.TestContextSetterBody = value => { };
        DummyTestClass.TestInitializeMethodBody = value => { };
        DummyTestClass.TestMethodBody = instance => { };
        DummyTestClass.TestCleanupMethodBody = value => { };
    }

    public void SetArgumentsShouldSetArgumentsNeededForCurrentTestRun()
    {
        object[] arguments = [10, 20, 30];
        _testMethodInfo.SetArguments(arguments);

        _testMethodInfo.Arguments!.Length.Should().Be(3);
        ((int?)_testMethodInfo.Arguments[0]).Should().Be(10);
        ((int?)_testMethodInfo.Arguments[1]).Should().Be(20);
        ((int?)_testMethodInfo.Arguments[2]).Should().Be(30);
    }

    #region TestMethod invoke scenarios

    public async Task TestMethodInfoInvokeShouldWaitForAsyncTestMethodsToComplete()
    {
        bool methodCalled = false;
        DummyTestClass.DummyAsyncTestMethodBody = () => Task.Run(() => methodCalled = true);
        MethodInfo asyncMethodInfo = typeof(DummyTestClass).GetMethod("DummyAsyncTestMethod")!;

        var method = new TestMethodInfo(asyncMethodInfo, _testClassInfo, _testContextImplementation)
        {
            TimeoutInfo = TimeoutInfo.FromTimeout(3600 * 1000),
            Executor = _testMethodAttribute,
        };

        TestResult result = await method.InvokeAsync(null);

        methodCalled.Should().BeTrue();
        result.Outcome.Should().Be(UTF.UnitTestOutcome.Passed);
    }

    public async Task TestMethodInfoInvokeAsyncShouldHandleThrowAssertInconclusive()
    {
        DummyTestClass.DummyAsyncTestMethodBody = () => Task.Run(() => throw new AssertInconclusiveException());
        MethodInfo asyncMethodInfo = typeof(DummyTestClass).GetMethod("DummyAsyncTestMethod")!;

        var method = new TestMethodInfo(
            asyncMethodInfo,
            _testClassInfo,
            _testContextImplementation)
        {
            TimeoutInfo = TimeoutInfo.FromTimeout(3600 * 1000),
            Executor = _testMethodAttribute,
        };

        TestResult result = await method.InvokeAsync(null);

        result.Outcome.Should().Be(UTF.UnitTestOutcome.Inconclusive);
    }

    public async Task TestMethodInfoInvokeAsyncShouldHandleAssertInconclusive()
    {
        DummyTestClass.DummyAsyncTestMethodBody = () => Task.Run(() => UTF.Assert.Inconclusive());
        MethodInfo asyncMethodInfo = typeof(DummyTestClass).GetMethod("DummyAsyncTestMethod")!;

        var method = new TestMethodInfo(
            asyncMethodInfo,
            _testClassInfo,
            _testContextImplementation)
        {
            TimeoutInfo = TimeoutInfo.FromTimeout(3600 * 1000),
            Executor = _testMethodAttribute,
        };

        TestResult result = await method.InvokeAsync(null);

        result.Outcome.Should().Be(UTF.UnitTestOutcome.Inconclusive);
    }

    public async Task TestMethodInfoInvokeShouldHandleThrowAssertInconclusive()
    {
        DummyTestClass.TestMethodBody = d => throw new AssertInconclusiveException();
        MethodInfo dummyMethodInfo = typeof(DummyTestClass).GetMethod("DummyTestMethod")!;

        var method = new TestMethodInfo(
            dummyMethodInfo,
            _testClassInfo,
            _testContextImplementation)
        {
            TimeoutInfo = TimeoutInfo.FromTimeout(3600 * 1000),
            Executor = _testMethodAttribute,
        };

        TestResult result = await method.InvokeAsync(null);

        result.Outcome.Should().Be(UTF.UnitTestOutcome.Inconclusive);
    }

    public async Task TestMethodInfoInvokeShouldHandleAssertInconclusive()
    {
        DummyTestClass.TestMethodBody = d => UTF.Assert.Inconclusive();
        MethodInfo dummyMethodInfo = typeof(DummyTestClass).GetMethod("DummyTestMethod")!;

        var method = new TestMethodInfo(
            dummyMethodInfo,
            _testClassInfo,
            _testContextImplementation)
        {
            TimeoutInfo = TimeoutInfo.FromTimeout(3600 * 1000),
            Executor = _testMethodAttribute,
        };

        TestResult result = await method.InvokeAsync(null);

        result.Outcome.Should().Be(UTF.UnitTestOutcome.Inconclusive);
    }

    public async Task TestMethodInfoInvokeShouldReportTestContextMessages()
    {
        DummyTestClass.TestMethodBody = o => _testContextImplementation.WriteLine("TestContext");

        var method = new TestMethodInfo(
            _methodInfo,
            _testClassInfo,
            _testContextImplementation)
        {
            TimeoutInfo = TimeoutInfo.FromTimeout(3600 * 1000),
            Executor = _testMethodAttribute,
        };

        TestResult result = await method.InvokeAsync(null);

        result.TestContextMessages!.Contains("TestContext").Should().BeTrue();
    }

    public async Task TestMethodInfoInvokeShouldClearTestContextMessagesAfterReporting()
    {
        DummyTestClass.TestMethodBody = o => _testContextImplementation.WriteLine("TestContext");

        var method = new TestMethodInfo(
            _methodInfo,
            _testClassInfo,
            _testContextImplementation)
        {
            TimeoutInfo = TimeoutInfo.FromTimeout(3600 * 1000),
            Executor = _testMethodAttribute,
        };

        TestResult result = await method.InvokeAsync(null);

        result.TestContextMessages!.Contains("TestContext").Should().BeTrue();

        DummyTestClass.TestMethodBody = o => _testContextImplementation.WriteLine("SeaShore");

        result = await method.InvokeAsync(null);

        result.TestContextMessages!.Contains("SeaShore").Should().BeTrue();
    }

    public async Task Invoke_WhenTestMethodThrowsMissingMethodException_TestOutcomeIsFailedAndExceptionIsPreserved()
    {
        DummyTestClass.TestMethodBody = _ =>
        {
            var input = new
            {
                Field1 = "StringWith\0Null",
                Field2 = "NormalString",
            };

            Activator.CreateInstance(input.GetType());
        };

        var method = new TestMethodInfo(
            _methodInfo,
            _testClassInfo,
            _testContextImplementation)
        {
            TimeoutInfo = TimeoutInfo.FromTimeout(3600 * 1000),
            Executor = _testMethodAttribute,
        };

        TestResult result = await method.InvokeAsync(null);

        result.Outcome.Should().Be(UTF.UnitTestOutcome.Failed);
        result.TestFailureException.Should().BeOfType<TestFailedException>();
        result.TestFailureException.InnerException.Should().BeOfType<MissingMethodException>();
    }

    #endregion

    #region TestClass constructor setup

    public async Task TestMethodInfoInvokeShouldCreateNewInstanceOfTestClassOnEveryCall()
    {
        int ctorCallCount = 0;
        DummyTestClass.TestConstructorMethodBody = () => ctorCallCount++;

        TestResult result = await _testMethodInfo.InvokeAsync(null);
        await _testMethodInfo.InvokeAsync(null);

        result.Outcome.Should().Be(UTF.UnitTestOutcome.Passed);
        ctorCallCount.Should().Be(2);
    }

    public async Task TestMethodInfoInvokeShouldMarkOutcomeFailedIfTestClassConstructorThrows()
    {
        DummyTestClass.TestConstructorMethodBody = () => throw new NotImplementedException();

        TestResult result = await _testMethodInfo.InvokeAsync(null);

        result.Outcome.Should().Be(UTF.UnitTestOutcome.Failed);
    }

    public async Task TestMethodInfoInvokeShouldSetErrorMessageIfTestClassConstructorThrows()
    {
        DummyTestClass.TestConstructorMethodBody = () => throw new NotImplementedException("dummyExceptionMessage");

        TestResult result = await _testMethodInfo.InvokeAsync(null);

        string errorMessage = string.Format(
            CultureInfo.InvariantCulture,
            Resource.UTA_InstanceCreationError,
            typeof(DummyTestClass).FullName,
            "System.NotImplementedException: dummyExceptionMessage");
        result.TestFailureException!.Message.Should().Be(errorMessage);
    }

    public async Task TestMethodInfoInvokeShouldSetErrorMessageIfTestClassConstructorThrowsWithoutInnerException()
    {
        ConstructorInfo ctorInfo = typeof(DummyTestClassWithParameterizedCtor).GetConstructors().Single();
        var testClass = new TestClassInfo(typeof(DummyTestClassWithParameterizedCtor), ctorInfo, true, _classAttribute, _testAssemblyInfo);
        var method = new TestMethodInfo(_methodInfo, testClass, _testContextImplementation)
        {
            TimeoutInfo = TimeoutInfo.FromTimeout(3600 * 1000),
            Executor = _testMethodAttribute,
        };

        TestResult result = await method.InvokeAsync(null);
        string errorMessage = string.Format(
            CultureInfo.InvariantCulture,
            Resource.UTA_InstanceCreationError,
            typeof(DummyTestClassWithParameterizedCtor).FullName,
            "System.Reflection.TargetParameterCountException: Parameter count mismatch.");

        result.Outcome.Should().Be(UTF.UnitTestOutcome.Failed);
        result.TestFailureException!.Message.Should().Be(errorMessage);
    }

    public async Task TestMethodInfoInvokeShouldSetStackTraceInformationIfTestClassConstructorThrows()
    {
        DummyTestClass.TestConstructorMethodBody = () => throw new NotImplementedException("dummyExceptionMessage");

        var exception = (await _testMethodInfo.InvokeAsync(null)).TestFailureException as TestFailedException;

        exception.Should().NotBeNull();
        exception.StackTraceInformation.Should().NotBeNull();
        exception.StackTraceInformation.ErrorStackTrace.StartsWith(
            "   at Microsoft.VisualStudio.TestPlatform.MSTestAdapter.UnitTests.Execution.TestMethodInfoTests.<>c.<TestMethodInfoInvokeShouldSetStackTraceInformationIfTestClassConstructorThrows>b__", StringComparison.Ordinal).Should().BeTrue();
    }

    public async Task TestMethodInfoInvokeShouldSetStackTraceInformationIfTestClassConstructorThrowsWithoutInnerException()
    {
        ConstructorInfo ctorInfo = typeof(DummyTestClassWithParameterizedCtor).GetConstructors().Single();
        var testClass = new TestClassInfo(typeof(DummyTestClassWithParameterizedCtor), ctorInfo, true, _classAttribute, _testAssemblyInfo);
        var method = new TestMethodInfo(_methodInfo, testClass, _testContextImplementation)
        {
            TimeoutInfo = TimeoutInfo.FromTimeout(3600 * 1000),
            Executor = _testMethodAttribute,
        };

        var exception = (await method.InvokeAsync(null)).TestFailureException as TestFailedException;

<<<<<<< HEAD
        exception.Should().NotBeNull();
        exception.StackTraceInformation.Should().NotBeNull();
        exception.StackTraceInformation.ErrorStackTrace.StartsWith(
            "   at System.Reflection.RuntimeConstructorInfo.Invoke(BindingFlags invokeAttr, Binder binder, Object[] parameters, CultureInfo culture)", StringComparison.Ordinal).Should().BeTrue();
=======
        Verify(exception is not null);
        Verify(exception.StackTraceInformation is not null);
        // NOTE: On net8.0 and later, the first frame is System.Reflection.MethodBaseInvoker.ThrowTargetParameterCountException()
        // So, we do a consistent Contains check to check that the stack trace is there.
        Verify(
            exception.StackTraceInformation.ErrorStackTrace.Contains(
            "   at System.Reflection.RuntimeConstructorInfo.Invoke(BindingFlags invokeAttr, Binder binder, Object[] parameters, CultureInfo culture)", StringComparison.Ordinal));
>>>>>>> f6f7b6df
    }

    public async Task TestMethodInfoInvokeShouldSetResultFilesIfTestContextHasAttachments()
    {
        Mock<ITestContext> testContext = new();
        testContext.Setup(tc => tc.GetResultFiles()).Returns(["C:\\temp.txt"]);
        var mockInnerContext = new Mock<TestContext>();
        testContext.SetupGet(tc => tc.Context).Returns(mockInnerContext.Object);
        mockInnerContext.SetupGet(tc => tc.CancellationTokenSource).Returns(new CancellationTokenSource());

        var method = new TestMethodInfo(_methodInfo, _testClassInfo, testContext.Object)
        {
            TimeoutInfo = TimeoutInfo.FromTimeout(3600 * 1000),
            Executor = _testMethodAttribute,
        };

        TestResult result = await method.InvokeAsync(null);
        result.ResultFiles!.Contains("C:\\temp.txt").Should().BeTrue();
    }

    public async Task TestMethodInfoInvoke_WhenCtorHasOneParameterOfTypeTestContext_SetsItToTestContext()
    {
        ConstructorInfo ctorInfo = typeof(DummyTestClass).GetConstructor([typeof(TestContext)])!;
        var testClassInfo = new TestClassInfo(typeof(DummyTestClass), ctorInfo, false, _classAttribute, _testAssemblyInfo);
        var testMethodInfo = new TestMethodInfo(_methodInfo, testClassInfo, _testContextImplementation)
        {
            TimeoutInfo = TimeoutInfo.FromTimeout(3600 * 1000),
            Executor = _testMethodAttribute,
        };

        TestResult result = await testMethodInfo.InvokeAsync(null);

        result.Outcome.Should().Be(UTF.UnitTestOutcome.Passed);
    }

    #endregion

    #region TestClass.TestContext property setup

    public async Task TestMethodInfoInvokeShouldNotThrowIfTestContextIsNotPresent()
    {
        var testClass = new TestClassInfo(typeof(DummyTestClass), _constructorInfo, true, _classAttribute, _testAssemblyInfo);
        var method = new TestMethodInfo(_methodInfo, testClass, _testContextImplementation)
        {
            TimeoutInfo = TimeoutInfo.FromTimeout(3600 * 1000),
            Executor = _testMethodAttribute,
        };

#pragma warning disable IDE0059 // Unnecessary assignment of a value - fp
        TestResult result = null!;
#pragma warning restore IDE0059 // Unnecessary assignment of a value
        async Task RunMethod() => result = await method.InvokeAsync(null);

        await RunMethod();
        result.Outcome.Should().Be(UTF.UnitTestOutcome.Passed);
    }

    public async Task TestMethodInfoInvokeShouldNotThrowIfTestContextDoesNotHaveASetter()
    {
        var testClass = new TestClassInfo(typeof(DummyTestClass), _constructorInfo, true, _classAttribute, _testAssemblyInfo);
        var method = new TestMethodInfo(_methodInfo, testClass, _testContextImplementation)
        {
            TimeoutInfo = TimeoutInfo.FromTimeout(3600 * 1000),
            Executor = _testMethodAttribute,
        };

#pragma warning disable IDE0059 // Unnecessary assignment of a value - fp
        TestResult result = null!;
#pragma warning restore IDE0059 // Unnecessary assignment of a value
        async Task RunMethod() => result = await method.InvokeAsync(null);

        await RunMethod();
        result.Outcome.Should().Be(UTF.UnitTestOutcome.Passed);
    }

    public async Task TestMethodInfoInvokeShouldSetTestContextForTestClassInstance()
    {
        TestContext? testContext = null;
        DummyTestClass.TestContextSetterBody = context => testContext = context as TestContext;

        await _testMethodInfo.InvokeAsync(null);

        _testContextImplementation.Equals(testContext).Should().BeTrue();
    }

    public async Task TestMethodInfoInvokeShouldMarkOutcomeFailedIfSetTestContextThrows()
    {
        DummyTestClass.TestContextSetterBody = value => throw new NotImplementedException();

        TestResult result = await _testMethodInfo.InvokeAsync(null);

        result.Outcome.Should().Be(UTF.UnitTestOutcome.Failed);
    }

    public async Task TestMethodInfoInvokeShouldSetErrorMessageIfSetTestContextThrows()
    {
        DummyTestClass.TestContextSetterBody = value => throw new NotImplementedException("dummyExceptionMessage");

        var exception = (await _testMethodInfo.InvokeAsync(null)).TestFailureException as TestFailedException;

        string errorMessage = string.Format(
            CultureInfo.InvariantCulture,
            Resource.UTA_TestContextSetError,
            typeof(DummyTestClass).FullName,
            "System.NotImplementedException: dummyExceptionMessage");
        exception.Should().NotBeNull();
        exception?.Message.Should().Be(errorMessage);
    }

    public async Task TestMethodInfoInvokeShouldSetStackTraceInformationIfSetTestContextThrows()
    {
        DummyTestClass.TestConstructorMethodBody = () => throw new NotImplementedException("dummyExceptionMessage");

        var exception = (await _testMethodInfo.InvokeAsync(null)).TestFailureException as TestFailedException;

        exception.Should().NotBeNull();
        exception.StackTraceInformation.Should().NotBeNull();
        exception.StackTraceInformation.ErrorStackTrace.StartsWith(
            "   at Microsoft.VisualStudio.TestPlatform.MSTestAdapter.UnitTests.Execution.TestMethodInfoTests.<>c.<TestMethodInfoInvokeShouldSetStackTraceInformationIfSetTestContextThrows>b__", StringComparison.Ordinal).Should().BeTrue();
    }

    public async Task TestMethodInfoInvoke_WhenCtorHasOneParameterOfTypeTestContextAndTestContextProperty_InitializeBothTestContexts()
    {
        ConstructorInfo ctorInfo = typeof(DummyTestClass).GetConstructor([typeof(TestContext)])!;
        var testClassInfo = new TestClassInfo(typeof(DummyTestClass), ctorInfo, false, _classAttribute, _testAssemblyInfo);
        var testMethodInfo = new TestMethodInfo(_methodInfo, testClassInfo, _testContextImplementation)
        {
            TimeoutInfo = TimeoutInfo.FromTimeout(3600 * 1000),
            Executor = _testMethodAttribute,
        };
        TestContext? testContext = null;
        DummyTestClass.TestContextSetterBody = context => testContext = context as TestContext;

        TestResult result = await testMethodInfo.InvokeAsync(null);

        result.Outcome.Should().Be(UTF.UnitTestOutcome.Passed);
        _testContextImplementation.Equals(testContext).Should().BeTrue();
    }

    #endregion

    #region TestInitialize method setup

    public async Task TestMethodInfoInvokeShouldCallTestInitialize()
    {
        bool testInitializeCalled = false;
        DummyTestClass.TestInitializeMethodBody = classInstance => testInitializeCalled = true;
        _testClassInfo.TestInitializeMethod = typeof(DummyTestClass).GetMethod("DummyTestInitializeMethod")!;

        TestResult result = await _testMethodInfo.InvokeAsync(null);

        testInitializeCalled.Should().BeTrue();
        result.Outcome.Should().Be(UTF.UnitTestOutcome.Passed);
    }

    public async Task TestMethodInfoInvokeShouldCallAsyncTestInitializeAndWaitForCompletion()
    {
        bool testInitializeCalled = false;
        DummyTestClass.DummyAsyncTestMethodBody = () => Task.Run(() => testInitializeCalled = true);
        _testClassInfo.TestInitializeMethod = typeof(DummyTestClass).GetMethod("DummyAsyncTestMethod")!;

        TestResult result = await _testMethodInfo.InvokeAsync(null);

        testInitializeCalled.Should().BeTrue();
        result.Outcome.Should().Be(UTF.UnitTestOutcome.Passed);
    }

    public async Task TestMethodInfoInvokeShouldCallTestInitializeOfAllBaseClasses()
    {
        var callOrder = new List<string>();
        DummyTestClassBase.BaseTestClassMethodBody = classInstance => callOrder.Add("baseTestInitializeCalled2");
        DummyTestClass.DummyAsyncTestMethodBody = () => Task.Run(() => callOrder.Add("baseAsyncTestInitializeCalled1"));
        DummyTestClass.TestInitializeMethodBody = classInstance => callOrder.Add("classTestInitializeCalled");
        _testClassInfo.TestInitializeMethod = typeof(DummyTestClass).GetMethod("DummyTestInitializeMethod")!;
        _testClassInfo.BaseTestInitializeMethodsQueue.Enqueue(typeof(DummyTestClassBase).GetMethod("DummyBaseTestClassMethod")!);
        _testClassInfo.BaseTestInitializeMethodsQueue.Enqueue(typeof(DummyTestClass).GetMethod("DummyAsyncTestMethod")!);

        TestResult result = await _testMethodInfo.InvokeAsync(null);

        var expectedCallOrder = new List<string>
                                    {
                                        "baseAsyncTestInitializeCalled1",
                                        "baseTestInitializeCalled2",
                                        "classTestInitializeCalled",
                                    };
        result.Outcome.Should().Be(UTF.UnitTestOutcome.Passed);
        expectedCallOrder.SequenceEqual(callOrder).Should().BeTrue();
    }

    public async Task TestMethodInfoInvokeShouldNotThrowIfTestInitializeIsNull()
    {
        _testClassInfo.TestInitializeMethod = null;

        TestResult result = await _testMethodInfo.InvokeAsync(null);

        result.Outcome.Should().Be(UTF.UnitTestOutcome.Passed);
    }

    public async Task TestMethodInfoInvokeShouldNotThrowIfTestInitializeForBaseClassIsNull()
    {
        _testClassInfo.BaseTestInitializeMethodsQueue.Enqueue(null!);

        TestResult result = await _testMethodInfo.InvokeAsync(null);

        result.Outcome.Should().Be(UTF.UnitTestOutcome.Passed);
    }

    public async Task TestMethodInfoInvokeWhenTestThrowsReturnsExpectedResult()
    {
        // Arrange.
        DummyTestClass.TestInitializeMethodBody = classInstance => throw new ArgumentException("Some exception message", new InvalidOperationException("Inner exception message"));
        _testClassInfo.TestInitializeMethod = typeof(DummyTestClass).GetMethod("DummyTestInitializeMethod")!;
        string errorMessage = string.Format(
            CultureInfo.InvariantCulture,
            Resource.UTA_InitMethodThrows,
            typeof(DummyTestClass).FullName,
            _testClassInfo.TestInitializeMethod!.Name,
            "System.ArgumentException: Some exception message ---> System.InvalidOperationException: Inner exception message");

        var testMethodInfo = new TestMethodInfo(_methodInfo, _testClassInfo, _testContextImplementation)
        {
            TimeoutInfo = TimeoutInfo.FromTimeout(3600 * 1000),
            Executor = _testMethodAttribute,
        };

        // Act.
        TestResult result = await testMethodInfo.InvokeAsync(null);

        // Assert.
        result.Outcome.Should().Be(UTF.UnitTestOutcome.Failed);

        var exception = result.TestFailureException as TestFailedException;
        exception.Should().NotBeNull();
        exception.Message.Should().Be(errorMessage);
        exception.Outcome.Should().Be(UTF.UnitTestOutcome.Failed);
        exception.InnerException.Should().BeOfType<ArgumentException>();
        exception.InnerException.InnerException.Should().BeOfType<InvalidOperationException>();
#if DEBUG
        exception.StackTraceInformation!.ErrorStackTrace.StartsWith(
    "   at Microsoft.VisualStudio.TestPlatform.MSTestAdapter.UnitTests.Execution.TestMethodInfoTests.<>c.<TestMethodInfoInvokeWhenTestThrowsReturnsExpectedResult>b__", StringComparison.Ordinal).Should().BeTrue();
#endif
    }

    public async Task TestInitialize_WhenTestReturnsTaskFromException_DisplayProperException()
    {
        // Arrange.
        DummyTestClass.TestInitializeMethodBodyAsync = async classInstance => await Task.FromException<Exception>(new Exception("Outer", new InvalidOperationException("Inner")));
        _testClassInfo.TestInitializeMethod = typeof(DummyTestClass).GetMethod("DummyTestInitializeMethodAsync")!;
        var testMethodInfo = new TestMethodInfo(_methodInfo, _testClassInfo, _testContextImplementation)
        {
            TimeoutInfo = TimeoutInfo.FromTimeout(3600 * 1000),
            Executor = _testMethodAttribute,
        };

        // Act.
        TestResult result = await testMethodInfo.InvokeAsync(null);

        // Assert.
        result.Outcome.Should().Be(UTF.UnitTestOutcome.Failed);

        var exception = result.TestFailureException as TestFailedException;
        exception.Should().NotBeNull();
        exception.Outcome.Should().Be(UTF.UnitTestOutcome.Failed);
        exception.InnerException.Should().BeOfType<Exception>();
        exception.InnerException.InnerException.Should().BeOfType<InvalidOperationException>();

        string expectedErrorMessage = string.Format(
            CultureInfo.InvariantCulture,
            Resource.UTA_InitMethodThrows,
            typeof(DummyTestClass).FullName,
            _testClassInfo.TestInitializeMethod!.Name,
            "System.Exception: Outer ---> System.InvalidOperationException: Inner");
        exception.Message.Should().Be(expectedErrorMessage);
        exception.StackTraceInformation.Should().NotBeNull();
    }

    public async Task TestMethodInfoInvokeWhenTestThrowsAssertFailReturnsExpectedResult()
    {
        // Arrange.
        DummyTestClass.TestInitializeMethodBody = classInstance => UTF.Assert.Fail("dummyFailMessage");
        _testClassInfo.TestInitializeMethod = typeof(DummyTestClass).GetMethod("DummyTestInitializeMethod")!;
        string errorMessage = string.Format(
            CultureInfo.InvariantCulture,
            Resource.UTA_InitMethodThrows,
            typeof(DummyTestClass).FullName,
            _testClassInfo.TestInitializeMethod!.Name,
            "Assert.Fail failed. dummyFailMessage");

        var testMethodInfo = new TestMethodInfo(_methodInfo, _testClassInfo, _testContextImplementation)
        {
            TimeoutInfo = TimeoutInfo.FromTimeout(3600 * 1000),
            Executor = _testMethodAttribute,
        };

        // Act.
        TestResult result = await testMethodInfo.InvokeAsync(null);

        // Assert.
        result.Outcome.Should().Be(UTF.UnitTestOutcome.Failed);

        var exception = result.TestFailureException as TestFailedException;
        exception.Should().NotBeNull();
        exception.Message.Should().Be(errorMessage);
        exception.Outcome.Should().Be(UTF.UnitTestOutcome.Failed);
        exception.InnerException.Should().BeOfType<AssertFailedException>();
#if DEBUG
<<<<<<< HEAD
        exception.StackTraceInformation!.ErrorStackTrace.StartsWith(
    "   at Microsoft.VisualStudio.TestPlatform.MSTestAdapter.UnitTests.Execution.TestMethodInfoTests.<>c.<TestMethodInfoInvokeWhenTestThrowsAssertFailReturnsExpectedResult>b__", StringComparison.Ordinal).Should().BeTrue();
=======
        Verify(exception.StackTraceInformation!.ErrorStackTrace.Contains(
    "   at Microsoft.VisualStudio.TestPlatform.MSTestAdapter.UnitTests.Execution.TestMethodInfoTests.<>c.<TestMethodInfoInvokeWhenTestThrowsAssertFailReturnsExpectedResult>b__", StringComparison.Ordinal));
>>>>>>> f6f7b6df
#endif
    }

    public async Task TestMethodInfoInvokeWhenTestThrowsAssertInconclusiveReturnsExpectedResult()
    {
        // Arrange.
        DummyTestClass.TestInitializeMethodBody = classInstance => UTF.Assert.Inconclusive("dummyFailMessage");
        _testClassInfo.TestInitializeMethod = typeof(DummyTestClass).GetMethod("DummyTestInitializeMethod")!;
        string errorMessage = string.Format(
            CultureInfo.InvariantCulture,
            Resource.UTA_InitMethodThrows,
            typeof(DummyTestClass).FullName,
            _testClassInfo.TestInitializeMethod!.Name,
            "Assert.Inconclusive failed. dummyFailMessage");

        var testMethodInfo = new TestMethodInfo(_methodInfo, _testClassInfo, _testContextImplementation)
        {
            TimeoutInfo = TimeoutInfo.FromTimeout(3600 * 1000),
            Executor = _testMethodAttribute,
        };

        // Act.
        TestResult result = await testMethodInfo.InvokeAsync(null);

        // Assert.
        result.Outcome.Should().Be(UTF.UnitTestOutcome.Inconclusive);

        var exception = result.TestFailureException as TestFailedException;
        exception.Should().NotBeNull();
        exception.Message.Should().Be(errorMessage);
        exception.Outcome.Should().Be(UTF.UnitTestOutcome.Inconclusive);
        exception.InnerException.Should().BeOfType<AssertInconclusiveException>();
#if DEBUG
<<<<<<< HEAD
        exception.StackTraceInformation!.ErrorStackTrace.StartsWith(
            "   at Microsoft.VisualStudio.TestPlatform.MSTestAdapter.UnitTests.Execution.TestMethodInfoTests.<>c.<TestMethodInfoInvokeWhenTestThrowsAssertInconclusiveReturnsExpectedResult>b__", StringComparison.Ordinal).Should().BeTrue();
=======
        Verify(exception.StackTraceInformation!.ErrorStackTrace.Contains(
            "   at Microsoft.VisualStudio.TestPlatform.MSTestAdapter.UnitTests.Execution.TestMethodInfoTests.<>c.<TestMethodInfoInvokeWhenTestThrowsAssertInconclusiveReturnsExpectedResult>b__", StringComparison.Ordinal));
>>>>>>> f6f7b6df
#endif
    }

    #endregion

    #region TestCleanup method setup

    public async Task TestCleanup_WhenTestReturnsTaskFromException_DisplayProperException()
    {
        // Arrange.
        DummyTestClass.TestCleanupMethodBodyAsync = async classInstance => await Task.FromException<Exception>(new Exception("Outer", new InvalidOperationException("Inner")));
        _testClassInfo.TestCleanupMethod = typeof(DummyTestClass).GetMethod("DummyTestCleanupMethodAsync")!;
        var testMethodInfo = new TestMethodInfo(_methodInfo, _testClassInfo, _testContextImplementation)
        {
            TimeoutInfo = TimeoutInfo.FromTimeout(3600 * 1000),
            Executor = _testMethodAttribute,
        };

        // Act.
        TestResult result = await testMethodInfo.InvokeAsync(null);

        // Assert.
        result.Outcome.Should().Be(UTF.UnitTestOutcome.Failed);

        var exception = result.TestFailureException as TestFailedException;
        exception.Should().NotBeNull();
        exception.Outcome.Should().Be(UTF.UnitTestOutcome.Failed);
        exception.InnerException.Should().BeOfType<Exception>();
        exception.InnerException.InnerException.Should().BeOfType<InvalidOperationException>();

        string errorMessage = string.Format(
            CultureInfo.InvariantCulture,
            Resource.UTA_CleanupMethodThrows,
            typeof(DummyTestClass).FullName,
            _testClassInfo.TestCleanupMethod!.Name,
            "System.Exception: Outer ---> System.InvalidOperationException: Inner");
        exception.Message.Should().Be(errorMessage);

        if (exception.StackTraceInformation is null)
        {
            throw new Exception("Expected stack trace not to be empty.");
        }
    }

    public async Task TestMethodInfoInvokeShouldCallTestCleanup()
    {
        bool cleanupMethodCalled = false;
        DummyTestClass.DummyAsyncTestMethodBody = () => Task.Run(() => cleanupMethodCalled = true);
        _testClassInfo.TestCleanupMethod = typeof(DummyTestClass).GetMethod("DummyAsyncTestMethod")!;

        TestResult result = await _testMethodInfo.InvokeAsync(null);

        result.Outcome.Should().Be(UTF.UnitTestOutcome.Passed);
        cleanupMethodCalled.Should().BeTrue();
    }

    public async Task TestMethodInfoInvokeShouldCallAsyncTestCleanup()
    {
        bool cleanupMethodCalled = false;
        DummyTestClass.TestCleanupMethodBody = classInstance => cleanupMethodCalled = true;
        _testClassInfo.TestCleanupMethod = typeof(DummyTestClass).GetMethod("DummyTestCleanupMethod")!;

        TestResult result = await _testMethodInfo.InvokeAsync(null);

        result.Outcome.Should().Be(UTF.UnitTestOutcome.Passed);
        cleanupMethodCalled.Should().BeTrue();
    }

    public async Task TestMethodInfoInvokeShouldNotThrowIfTestCleanupMethodIsNull()
    {
        _testClassInfo.TestCleanupMethod = null;

        TestResult result = await _testMethodInfo.InvokeAsync(null);

        result.Outcome.Should().Be(UTF.UnitTestOutcome.Passed);
    }

    public async Task TestMethodInfoInvokeShouldCallTestCleanupForBaseTestClasses()
    {
        var callOrder = new List<string>();
        DummyTestClassBase.BaseTestClassMethodBody = classInstance => callOrder.Add("baseTestCleanupCalled" + callOrder.Count);
        DummyTestClass.TestCleanupMethodBody = classInstance => callOrder.Add("classTestCleanupCalled");
        _testClassInfo.TestCleanupMethod = typeof(DummyTestClass).GetMethod("DummyTestCleanupMethod")!;
        _testClassInfo.BaseTestCleanupMethodsQueue.Enqueue(typeof(DummyTestClassBase).GetMethod("DummyBaseTestClassMethod")!);
        _testClassInfo.BaseTestCleanupMethodsQueue.Enqueue(typeof(DummyTestClassBase).GetMethod("DummyBaseTestClassMethod")!);

        TestResult result = await _testMethodInfo.InvokeAsync(null);

        var expectedCallOrder = new List<string>
                                    {
                                        "classTestCleanupCalled",
                                        "baseTestCleanupCalled1",
                                        "baseTestCleanupCalled2",
                                    };
        result.Outcome.Should().Be(UTF.UnitTestOutcome.Passed);
        expectedCallOrder.SequenceEqual(callOrder).Should().BeTrue();
    }

    public async Task TestMethodInfoInvokeShouldCallTestCleanupForBaseTestClassesAlways()
    {
        var callOrder = new List<string>();
        DummyTestClassBase.BaseTestClassMethodBody = classInstance => callOrder.Add("baseTestCleanupCalled" + callOrder.Count);
        DummyTestClass.TestCleanupMethodBody = classInstance => callOrder.Add("classTestCleanupCalled");
        _testClassInfo.TestCleanupMethod = typeof(DummyTestClass).GetMethod("DummyTestCleanupMethod")!;
        _testClassInfo.BaseTestCleanupMethodsQueue.Enqueue(typeof(DummyTestClassBase).GetMethod("DummyBaseTestClassMethod")!);
        _testClassInfo.BaseTestCleanupMethodsQueue.Enqueue(typeof(DummyTestClassBase).GetMethod("DummyBaseTestClassMethod")!);

        await _testMethodInfo.InvokeAsync(null);
        TestResult result = await _testMethodInfo.InvokeAsync(null);

        var expectedCallOrder = new List<string>
                                    {
                                        "classTestCleanupCalled",
                                        "baseTestCleanupCalled1",
                                        "baseTestCleanupCalled2",
                                        "classTestCleanupCalled",
                                        "baseTestCleanupCalled4",
                                        "baseTestCleanupCalled5",
                                    };

        result.Outcome.Should().Be(UTF.UnitTestOutcome.Passed);
        expectedCallOrder.SequenceEqual(callOrder).Should().BeTrue();
    }

    public async Task TestMethodInfoInvokeWhenTestCleanupThrowsReturnsExpectedResult()
    {
        DummyTestClass.TestCleanupMethodBody = classInstance => throw new ArgumentException("Some exception message", new InvalidOperationException("Inner exception message"));
        _testClassInfo.TestCleanupMethod = typeof(DummyTestClass).GetMethod("DummyTestCleanupMethod")!;

        string expectedErrorMessage = string.Format(
            CultureInfo.CurrentCulture,
            Resource.UTA_CleanupMethodThrows,
            typeof(DummyTestClass).FullName,
            _testClassInfo.TestCleanupMethod!.Name,
            "System.ArgumentException: Some exception message ---> System.InvalidOperationException: Inner exception message");

        TestResult result = await _testMethodInfo.InvokeAsync(null);

        result.Outcome.Should().Be(UTF.UnitTestOutcome.Failed);

        var exception = result.TestFailureException as TestFailedException;
        exception.Should().NotBeNull();
        exception.Outcome.Should().Be(UTF.UnitTestOutcome.Failed);
        exception.Message.Should().Be(expectedErrorMessage);
        exception.InnerException.Should().BeOfType<ArgumentException>();
        exception.InnerException.InnerException.Should().BeOfType<InvalidOperationException>();

#if DEBUG
        exception.StackTraceInformation!.ErrorStackTrace.StartsWith(
            "   at Microsoft.VisualStudio.TestPlatform.MSTestAdapter.UnitTests.Execution.TestMethodInfoTests.<>c.<TestMethodInfoInvokeWhenTestCleanupThrowsReturnsExpectedResult>b__", StringComparison.Ordinal).Should().BeTrue();
#endif
    }

    public async Task TestMethodInfoInvokeWhenTestCleanupThrowsAssertInconclusiveReturnsExpectedResult()
    {
        DummyTestClass.TestCleanupMethodBody = classInstance => UTF.Assert.Inconclusive("Test inconclusive");
        _testClassInfo.TestCleanupMethod = typeof(DummyTestClass).GetMethod("DummyTestCleanupMethod")!;

        string expectedErrorMessage = string.Format(
            CultureInfo.CurrentCulture,
            Resource.UTA_CleanupMethodThrows,
            typeof(DummyTestClass).FullName,
            _testClassInfo.TestCleanupMethod.Name,
            "Microsoft.VisualStudio.TestTools.UnitTesting.AssertInconclusiveException: Assert.Inconclusive failed. Test inconclusive");

        TestResult result = await _testMethodInfo.InvokeAsync(null);

        result.Outcome.Should().Be(UTF.UnitTestOutcome.Inconclusive);

        var exception = result.TestFailureException as TestFailedException;
        exception.Should().NotBeNull();
        exception.Outcome.Should().Be(UTF.UnitTestOutcome.Inconclusive);
        exception.Message.Should().Be(expectedErrorMessage);
        exception.InnerException.Should().BeOfType<AssertInconclusiveException>();
#if DEBUG
<<<<<<< HEAD
        exception.StackTraceInformation!.ErrorStackTrace.StartsWith(
    "   at Microsoft.VisualStudio.TestPlatform.MSTestAdapter.UnitTests.Execution.TestMethodInfoTests.<>c.<TestMethodInfoInvokeWhenTestCleanupThrowsAssertInconclusiveReturnsExpectedResult>b__", StringComparison.Ordinal).Should().BeTrue();
=======
        Verify(exception.StackTraceInformation!.ErrorStackTrace.Contains(
    "   at Microsoft.VisualStudio.TestPlatform.MSTestAdapter.UnitTests.Execution.TestMethodInfoTests.<>c.<TestMethodInfoInvokeWhenTestCleanupThrowsAssertInconclusiveReturnsExpectedResult>b__", StringComparison.Ordinal));
>>>>>>> f6f7b6df
#endif
    }

    public async Task TestMethodInfoInvokeWhenTestCleanupThrowsAssertFailedReturnsExpectedResult()
    {
        DummyTestClass.TestCleanupMethodBody = classInstance => UTF.Assert.Fail("Test failed");
        _testClassInfo.TestCleanupMethod = typeof(DummyTestClass).GetMethod("DummyTestCleanupMethod")!;

        string expectedErrorMessage = string.Format(
            CultureInfo.CurrentCulture,
            Resource.UTA_CleanupMethodThrows,
            typeof(DummyTestClass).FullName,
            _testClassInfo.TestCleanupMethod!.Name,
            "Microsoft.VisualStudio.TestTools.UnitTesting.AssertFailedException: Assert.Fail failed. Test failed");

        TestResult result = await _testMethodInfo.InvokeAsync(null);

        result.Outcome.Should().Be(UTF.UnitTestOutcome.Failed);

        var exception = result.TestFailureException as TestFailedException;
        exception.Should().NotBeNull();
        exception.Outcome.Should().Be(UTF.UnitTestOutcome.Failed);
        exception.Message.Should().Be(expectedErrorMessage);
        exception.InnerException.Should().BeOfType<AssertFailedException>();
#if DEBUG
<<<<<<< HEAD
        exception.StackTraceInformation!.ErrorStackTrace.StartsWith(
            "   at Microsoft.VisualStudio.TestPlatform.MSTestAdapter.UnitTests.Execution.TestMethodInfoTests.<>c.<TestMethodInfoInvokeWhenTestCleanupThrowsAssertFailedReturnsExpectedResult>b__", StringComparison.Ordinal).Should().BeTrue();
=======
        Verify(exception.StackTraceInformation!.ErrorStackTrace.Contains(
            "   at Microsoft.VisualStudio.TestPlatform.MSTestAdapter.UnitTests.Execution.TestMethodInfoTests.<>c.<TestMethodInfoInvokeWhenTestCleanupThrowsAssertFailedReturnsExpectedResult>b__", StringComparison.Ordinal));
>>>>>>> f6f7b6df
#endif
    }

    public async Task TestMethodInfoInvokeShouldAppendErrorMessagesIfBothTestMethodAndTestCleanupThrows()
    {
        DummyTestClass.TestCleanupMethodBody = classInstance => throw new NotImplementedException("dummyErrorMessage");
        DummyTestClass.TestMethodBody = classInstance => throw new NotImplementedException("dummyMethodError");
        _testClassInfo.TestCleanupMethod = typeof(DummyTestClass).GetMethod("DummyTestCleanupMethod")!;

        TestResult result = await _testMethodInfo.InvokeAsync(null);
        var exception = result.TestFailureException as AggregateException;
        string errorMessage = string.Format(
            CultureInfo.CurrentCulture,
            Resource.UTA_TestMethodThrows,
            typeof(DummyTestClass).FullName,
            _testMethodInfo.TestMethodName,
            "System.NotImplementedException: dummyMethodError");
        string cleanupError = string.Format(
            CultureInfo.CurrentCulture,
            Resource.UTA_CleanupMethodThrows,
            typeof(DummyTestClass).FullName,
            _testClassInfo.TestCleanupMethod!.Name,
            "System.NotImplementedException: dummyErrorMessage");

        result.Outcome.Should().Be(UTF.UnitTestOutcome.Failed);
        exception.Should().NotBeNull();
        exception.InnerExceptions[0].Message.Contains(errorMessage).Should().BeTrue();
        exception.InnerExceptions[1].Message.Contains(cleanupError).Should().BeTrue();
    }

    public async Task TestMethodInfoInvokeShouldAppendStackTraceInformationIfBothTestMethodAndTestCleanupThrows()
    {
        DummyTestClass.TestCleanupMethodBody = classInstance => throw new NotImplementedException();
        DummyTestClass.TestMethodBody = classInstance => throw new NotImplementedException("dummyMethodError");
        _testClassInfo.TestCleanupMethod = typeof(DummyTestClass).GetMethod("DummyTestCleanupMethod")!;

        TestResult result = await _testMethodInfo.InvokeAsync(null);
        var exception = result.TestFailureException as AggregateException;

        result.Outcome.Should().Be(UTF.UnitTestOutcome.Failed);
        exception.Should().NotBeNull();
#if DEBUG
        ((TestFailedException)exception.InnerExceptions[0]).StackTraceInformation!.ErrorStackTrace.Contains("Microsoft.VisualStudio.TestPlatform.MSTestAdapter.UnitTests.Execution.TestMethodInfoTests.DummyTestClass.DummyTestMethod()").Should().BeTrue();
        ((TestFailedException)exception.InnerExceptions[1]).StackTraceInformation!.ErrorStackTrace.Contains("Microsoft.VisualStudio.TestPlatform.MSTestAdapter.UnitTests.Execution.TestMethodInfoTests.DummyTestClass.DummyTestCleanupMethod()").Should().BeTrue();
#endif
    }

    public async Task TestMethodInfoInvokeShouldSetOutcomeAsInconclusiveIfTestCleanupIsInconclusive()
    {
        DummyTestClass.TestCleanupMethodBody = classInstance => throw new AssertInconclusiveException();
        _testClassInfo.TestCleanupMethod = typeof(DummyTestClass).GetMethod("DummyTestCleanupMethod")!;

        TestResult result = await _testMethodInfo.InvokeAsync(null);
        var exception = result.TestFailureException as TestFailedException;

        result.Outcome.Should().Be(UTF.UnitTestOutcome.Inconclusive);
        exception.Should().NotBeNull();
        exception.Message.Contains("Microsoft.VisualStudio.TestTools.UnitTesting.AssertInconclusiveException").Should().BeTrue();
    }

    public async Task TestMethodInfoInvokeShouldSetMoreImportantOutcomeIfTestCleanupIsInconclusiveButTestMethodFails()
    {
        DummyTestClass.TestCleanupMethodBody = classInstance => throw new AssertInconclusiveException();
        DummyTestClass.TestMethodBody = classInstance => throw new Exception();
        _testClassInfo.TestCleanupMethod = typeof(DummyTestClass).GetMethod("DummyTestCleanupMethod")!;

        TestResult result = await _testMethodInfo.InvokeAsync(null);

        result.Outcome.Should().Be(UTF.UnitTestOutcome.Failed);
    }

    public async Task TestMethodInfoInvokeShouldCallDisposeForDisposableTestClass()
    {
        bool disposeCalled = false;
        DummyTestClassWithDisposable.DisposeMethodBody = () => disposeCalled = true;
        ConstructorInfo ctorInfo = typeof(DummyTestClassWithDisposable).GetConstructor([])!;
        var testClass = new TestClassInfo(typeof(DummyTestClassWithDisposable), ctorInfo, true, _classAttribute, _testAssemblyInfo);
        var method = new TestMethodInfo(typeof(DummyTestClassWithDisposable).GetMethod("DummyTestMethod")!, testClass, _testContextImplementation)
        {
            TimeoutInfo = TimeoutInfo.FromTimeout(3600 * 1000),
            Executor = _testMethodAttribute,
        };

        await method.InvokeAsync(null);

        disposeCalled.Should().BeTrue();
    }

#if NET6_0_OR_GREATER
    public async Task TestMethodInfoInvoke_WhenTestClassIsAsyncDisposable_ShouldDisposeAsync()
    {
        // Arrange
        bool asyncDisposeCalled = false;
        DummyTestClassWithAsyncDisposable.DisposeAsyncMethodBody = () => asyncDisposeCalled = true;
        ConstructorInfo ctorInfo = typeof(DummyTestClassWithAsyncDisposable).GetConstructor([])!;
        var testClass = new TestClassInfo(typeof(DummyTestClassWithAsyncDisposable), ctorInfo, true, _classAttribute, _testAssemblyInfo);
        var method = new TestMethodInfo(typeof(DummyTestClassWithAsyncDisposable).GetMethod("DummyTestMethod")!, testClass, _testContextImplementation)
        {
            TimeoutInfo = TimeoutInfo.FromTimeout(3600 * 1000),
            Executor = _testMethodAttribute,
        };

        // Act
        await method.InvokeAsync(null);

        // Assert
        asyncDisposeCalled.Should().BeTrue();
    }

    public async Task TestMethodInfoInvoke_WhenTestClassIsDisposableAndAsyncDisposable_ShouldCallAsyncDisposeThenDispose()
    {
        // Arrange
        int order = 0;
        int disposeCalledOrder = 0;
        int disposeAsyncCalledOrder = 0;

        DummyTestClassWithAsyncDisposableAndDisposable.DisposeMethodBody = () => disposeCalledOrder = ++order;
        DummyTestClassWithAsyncDisposableAndDisposable.DisposeAsyncMethodBody = () => disposeAsyncCalledOrder = ++order;

        ConstructorInfo ctorInfo = typeof(DummyTestClassWithAsyncDisposableAndDisposable).GetConstructor([])!;
        var testClass = new TestClassInfo(typeof(DummyTestClassWithAsyncDisposableAndDisposable), ctorInfo, true, _classAttribute, _testAssemblyInfo);
        var method = new TestMethodInfo(typeof(DummyTestClassWithAsyncDisposableAndDisposable).GetMethod("DummyTestMethod")!, testClass, _testContextImplementation)
        {
            TimeoutInfo = TimeoutInfo.FromTimeout(3600 * 1000),
            Executor = _testMethodAttribute,
        };

        // Act
        await method.InvokeAsync(null);

        // Assert
        disposeCalledOrder.Should().Be(2);
        disposeAsyncCalledOrder.Should().Be(1);
    }
#endif

    public async Task TestMethodInfoInvokeShouldCallDisposeForDisposableTestClassIfTestCleanupThrows()
    {
        bool disposeCalled = false;
        DummyTestClassWithDisposable.DisposeMethodBody = () => disposeCalled = true;
        DummyTestClassWithDisposable.DummyTestCleanupMethodBody = classInstance => throw new NotImplementedException();
        ConstructorInfo ctorInfo = typeof(DummyTestClassWithDisposable).GetConstructor([])!;
        var testClass = new TestClassInfo(typeof(DummyTestClassWithDisposable), ctorInfo, true, _classAttribute, _testAssemblyInfo)
        {
            TestCleanupMethod = typeof(DummyTestClassWithDisposable).GetMethod("DummyTestCleanupMethod")!,
        };
        var method = new TestMethodInfo(typeof(DummyTestClassWithDisposable).GetMethod("DummyTestMethod")!, testClass, _testContextImplementation)
        {
            TimeoutInfo = TimeoutInfo.FromTimeout(3600 * 1000),
            Executor = _testMethodAttribute,
        };

        await method.InvokeAsync(null);

        disposeCalled.Should().BeTrue();
    }

    public async Task TestMethodInfoInvokeShouldCallTestCleanupEvenIfTestMethodThrows()
    {
        bool testCleanupMethodCalled = false;
        DummyTestClass.TestMethodBody = classInstance => throw new NotImplementedException();
        DummyTestClass.TestCleanupMethodBody = classInstance => testCleanupMethodCalled = true;
        _testClassInfo.TestCleanupMethod = typeof(DummyTestClass).GetMethod("DummyTestCleanupMethod")!;

        TestResult result = await _testMethodInfo.InvokeAsync(null);

        testCleanupMethodCalled.Should().BeTrue();
        result.Outcome.Should().Be(UTF.UnitTestOutcome.Failed);
    }

    public async Task TestMethodInfoInvokeShouldCallTestCleanupEvenIfTestInitializeMethodThrows()
    {
        bool testCleanupMethodCalled = false;
        DummyTestClass.TestInitializeMethodBody = classInstance => throw new NotImplementedException();
        DummyTestClass.TestCleanupMethodBody = classInstance => testCleanupMethodCalled = true;
        _testClassInfo.TestInitializeMethod = typeof(DummyTestClass).GetMethod("DummyTestInitializeMethod")!;
        _testClassInfo.TestCleanupMethod = typeof(DummyTestClass).GetMethod("DummyTestCleanupMethod")!;

        TestResult result = await _testMethodInfo.InvokeAsync(null);

        testCleanupMethodCalled.Should().BeTrue();
        result.Outcome.Should().Be(UTF.UnitTestOutcome.Failed);
    }

    public async Task TestMethodInfoInvokeShouldCallTestCleanupIfTestClassInstanceIsNotNull()
    {
        bool testCleanupMethodCalled = false;

        // Throwing in constructor to ensure classInstance is null in TestMethodInfo.Invoke
        DummyTestClass.TestConstructorMethodBody = () => throw new NotImplementedException();
        DummyTestClass.TestCleanupMethodBody = classInstance => testCleanupMethodCalled = true;

        TestResult result = await _testMethodInfo.InvokeAsync(null);

        testCleanupMethodCalled.Should().BeFalse();
        result.Outcome.Should().Be(UTF.UnitTestOutcome.Failed);
    }

    public async Task TestMethodInfoInvokeShouldNotCallTestCleanupIfClassSetContextThrows()
    {
        bool testCleanupCalled = false;
        DummyTestClass.TestCleanupMethodBody = classInstance => testCleanupCalled = true;
        DummyTestClass.TestContextSetterBody = o => throw new NotImplementedException();
        _testClassInfo.TestCleanupMethod = typeof(DummyTestClass).GetMethod("DummyTestCleanupMethod")!;

        await _testMethodInfo.InvokeAsync(null);

        testCleanupCalled.Should().BeFalse();
    }

<<<<<<< HEAD
    public async Task TestMethodInfoInvokeShouldSetResultAsPassedIfExpectedExceptionIsThrown()
    {
        DummyTestClass.TestMethodBody = o => throw new DivideByZeroException();
        var testMethodInfo = new TestMethodInfo(_methodInfo, _testClassInfo, _testContextImplementation)
        {
            TimeoutInfo = TimeoutInfo.FromTimeout(3600 * 1000),
            Executor = _testMethodAttribute,
            ExpectedException = _expectedException,
        };

        TestResult result = await testMethodInfo.InvokeAsync(null);

        result.Outcome.Should().Be(UTF.UnitTestOutcome.Passed);
    }

    public async Task TestMethodInfoInvokeShouldSetResultAsFailedIfExceptionDifferentFromExpectedExceptionIsThrown()
    {
        DummyTestClass.TestMethodBody = o => throw new IndexOutOfRangeException();
        var testMethodInfo = new TestMethodInfo(_methodInfo, _testClassInfo, _testContextImplementation)
        {
            TimeoutInfo = TimeoutInfo.FromTimeout(3600 * 1000),
            Executor = _testMethodAttribute,
            ExpectedException = _expectedException,
        };

        TestResult result = await testMethodInfo.InvokeAsync(null);

        result.Outcome.Should().Be(UTF.UnitTestOutcome.Failed);
        string message = "Test method threw exception System.IndexOutOfRangeException, but exception System.DivideByZeroException was expected. " +
            "Exception message: System.IndexOutOfRangeException: Index was outside the bounds of the array.";
        result.TestFailureException!.Message.Should().Be(message);
    }

    public async Task TestMethodInfoInvokeShouldSetResultAsFailedWhenExceptionIsExpectedButIsNotThrown()
    {
        DummyTestClass.TestMethodBody = o => { };
        var testMethodInfo = new TestMethodInfo(_methodInfo, _testClassInfo, _testContextImplementation)
        {
            TimeoutInfo = TimeoutInfo.FromTimeout(3600 * 1000),
            Executor = _testMethodAttribute,
            ExpectedException = _expectedException,
        };
        TestResult result = await testMethodInfo.InvokeAsync(null);
        result.Outcome.Should().Be(UTF.UnitTestOutcome.Failed);
        string message = "Test method did not throw expected exception System.DivideByZeroException.";
        result.TestFailureException!.Message.Contains(message).Should().BeTrue();
    }

=======
>>>>>>> f6f7b6df
    public async Task TestMethodInfoInvokeShouldSetResultAsInconclusiveWhenExceptionIsAssertInconclusiveException()
    {
        DummyTestClass.TestMethodBody = o => throw new AssertInconclusiveException();
        var testMethodInfo = new TestMethodInfo(_methodInfo, _testClassInfo, _testContextImplementation)
        {
            TimeoutInfo = TimeoutInfo.FromTimeout(3600 * 1000),
            Executor = _testMethodAttribute,
        };
        TestResult result = await testMethodInfo.InvokeAsync(null);
        result.Outcome.Should().Be(UTF.UnitTestOutcome.Inconclusive);
        string message = "Exception of type 'Microsoft.VisualStudio.TestTools.UnitTesting.AssertInconclusiveException' was thrown.";
        result.TestFailureException!.Message.Should().Be(message);
    }

    public async Task TestMethodInfoInvokeShouldSetTestOutcomeBeforeTestCleanup()
    {
        UTF.UnitTestOutcome testOutcome = UTF.UnitTestOutcome.Unknown;
        DummyTestClass.TestMethodBody = o => throw new AssertInconclusiveException();
        DummyTestClass.TestCleanupMethodBody = c =>
        {
            if (DummyTestClass.GetTestContext() != null)
            {
                testOutcome = DummyTestClass.GetTestContext().CurrentTestOutcome;
            }
        };
        _testClassInfo.TestCleanupMethod = typeof(DummyTestClass).GetMethod("DummyTestCleanupMethod")!;
        var testMethodInfo = new TestMethodInfo(_methodInfo, _testClassInfo, _testContextImplementation)
        {
            TimeoutInfo = TimeoutInfo.FromTimeout(3600 * 1000),
            Executor = _testMethodAttribute,
        };

        TestResult result = await testMethodInfo.InvokeAsync(null);

        testOutcome.Should().Be(UTF.UnitTestOutcome.Inconclusive);
    }

<<<<<<< HEAD
    public async Task HandleMethodExceptionShouldInvokeVerifyOfCustomExpectedException()
    {
        CustomExpectedExceptionAttribute customExpectedException = new(typeof(DivideByZeroException), "Attempted to divide by zero");
        var method = new TestMethodInfo(
            _methodInfo,
            _testClassInfo,
            _testContextImplementation)
        {
            TimeoutInfo = TimeoutInfo.FromTimeout(0),
            Executor = _testMethodAttribute,
            ExpectedException = customExpectedException,
        };

        DummyTestClass.TestMethodBody = o => throw new DivideByZeroException();
        TestResult result = await method.InvokeAsync(null);
        customExpectedException.IsVerifyInvoked.Should().BeTrue();
        result.Outcome.Should().Be(UTF.UnitTestOutcome.Passed);
    }

    public async Task HandleMethodExceptionShouldSetOutcomeAsFailedIfVerifyOfExpectedExceptionThrows()
    {
        CustomExpectedExceptionAttribute customExpectedException = new(typeof(DivideByZeroException), "Custom Exception");
        var method = new TestMethodInfo(
            _methodInfo,
            _testClassInfo,
            _testContextImplementation)
        {
            TimeoutInfo = TimeoutInfo.FromTimeout(0),
            Executor = _testMethodAttribute,
            ExpectedException = customExpectedException,
        };

        DummyTestClass.TestMethodBody = o => throw new DivideByZeroException();
        TestResult result = await method.InvokeAsync(null);
        result.TestFailureException!.Message.Should().Be("The exception message doesn't contain the string defined in the exception attribute");
        result.Outcome.Should().Be(UTF.UnitTestOutcome.Failed);
    }

    public async Task HandleMethodExceptionShouldSetOutcomeAsInconclusiveIfVerifyOfExpectedExceptionThrowsAssertInconclusiveException()
    {
        CustomExpectedExceptionAttribute customExpectedException = new(typeof(DivideByZeroException), "Custom Exception");
        var method = new TestMethodInfo(
            _methodInfo,
            _testClassInfo,
            _testContextImplementation)
        {
            TimeoutInfo = TimeoutInfo.FromTimeout(0),
            Executor = _testMethodAttribute,
            ExpectedException = customExpectedException,
        };

        DummyTestClass.TestMethodBody = o => throw new AssertInconclusiveException();
        TestResult result = await method.InvokeAsync(null);
        string message = "Exception of type 'Microsoft.VisualStudio.TestTools.UnitTesting.AssertInconclusiveException' was thrown.";
        result.TestFailureException!.Message.Should().Be(message);
        result.Outcome.Should().Be(UTF.UnitTestOutcome.Inconclusive);
    }

    public async Task HandleMethodExceptionShouldInvokeVerifyOfDerivedCustomExpectedException()
    {
        DerivedCustomExpectedExceptionAttribute derivedCustomExpectedException = new(typeof(DivideByZeroException), "Attempted to divide by zero");
        var method = new TestMethodInfo(
            _methodInfo,
            _testClassInfo,
            _testContextImplementation)
        {
            TimeoutInfo = TimeoutInfo.FromTimeout(0),
            Executor = _testMethodAttribute,
            ExpectedException = derivedCustomExpectedException,
        };

        DummyTestClass.TestMethodBody = o => throw new DivideByZeroException();
        TestResult result = await method.InvokeAsync(null);
        derivedCustomExpectedException.IsVerifyInvoked.Should().BeTrue();
        result.Outcome.Should().Be(UTF.UnitTestOutcome.Passed);
    }

    public async Task VerifyShouldNotThrowIfThrownExceptionCanBeAssignedToExpectedException()
    {
        ExpectedExceptionAttribute expectedException = new(typeof(Exception))
        {
            AllowDerivedTypes = true,
        };
        var method = new TestMethodInfo(
            _methodInfo,
            _testClassInfo,
            _testContextImplementation)
        {
            TimeoutInfo = TimeoutInfo.FromTimeout(0),
            Executor = _testMethodAttribute,
            ExpectedException = expectedException,
        };

        DummyTestClass.TestMethodBody = o => throw new DivideByZeroException();
        TestResult result = await method.InvokeAsync(null);
        result.Outcome.Should().Be(UTF.UnitTestOutcome.Passed);
    }

    public async Task VerifyShouldThrowExceptionIfThrownExceptionCannotBeAssignedToExpectedException()
    {
        ExpectedExceptionAttribute expectedException = new(typeof(DivideByZeroException), "Custom Exception")
        {
            AllowDerivedTypes = true,
        };
        var method = new TestMethodInfo(
            _methodInfo,
            _testClassInfo,
            _testContextImplementation)
        {
            TimeoutInfo = TimeoutInfo.FromTimeout(0),
            Executor = _testMethodAttribute,
            ExpectedException = expectedException,
        };

        DummyTestClass.TestMethodBody = o => throw new ArgumentNullException();
        TestResult result = await method.InvokeAsync(null);
        string message = "Test method threw exception System.ArgumentNullException, but exception System.DivideByZeroException" +
            " or a type derived from it was expected. Exception message: System.ArgumentNullException: Value cannot be null.";
        result.TestFailureException!.Message.Should().Be(message);
        result.Outcome.Should().Be(UTF.UnitTestOutcome.Failed);
    }

    public async Task VerifyShouldRethrowExceptionIfThrownExceptionIsAssertFailedException()
    {
        ExpectedExceptionAttribute expectedException = new(typeof(DivideByZeroException))
        {
            AllowDerivedTypes = true,
        };
        var method = new TestMethodInfo(
            _methodInfo,
            _testClassInfo,
            _testContextImplementation)
        {
            TimeoutInfo = TimeoutInfo.FromTimeout(0),
            Executor = _testMethodAttribute,
            ExpectedException = expectedException,
        };

        DummyTestClass.TestMethodBody = o => throw new AssertFailedException();
        TestResult result = await method.InvokeAsync(null);
        string message = "Exception of type 'Microsoft.VisualStudio.TestTools.UnitTesting.AssertFailedException' was thrown.";
        result.TestFailureException!.Message.Should().Be(message);
        result.Outcome.Should().Be(UTF.UnitTestOutcome.Failed);
    }

    public async Task VerifyShouldRethrowExceptionIfThrownExceptionIsAssertInconclusiveException()
    {
        ExpectedExceptionAttribute expectedException = new(typeof(DivideByZeroException))
        {
            AllowDerivedTypes = true,
        };
        var method = new TestMethodInfo(
            _methodInfo,
            _testClassInfo,
            _testContextImplementation)
        {
            TimeoutInfo = TimeoutInfo.FromTimeout(0),
            Executor = _testMethodAttribute,
            ExpectedException = expectedException,
        };

        DummyTestClass.TestMethodBody = o => throw new AssertInconclusiveException();
        TestResult result = await method.InvokeAsync(null);
        string message = "Exception of type 'Microsoft.VisualStudio.TestTools.UnitTesting.AssertInconclusiveException' was thrown.";
        result.TestFailureException!.Message.Should().Be(message);
        result.Outcome.Should().Be(UTF.UnitTestOutcome.Inconclusive);
    }

    public async Task VerifyShouldThrowIfThrownExceptionIsNotSameAsExpectedException()
    {
        ExpectedExceptionAttribute expectedException = new(typeof(Exception));
        var method = new TestMethodInfo(
            _methodInfo,
            _testClassInfo,
            _testContextImplementation)
        {
            TimeoutInfo = TimeoutInfo.FromTimeout(0),
            Executor = _testMethodAttribute,
            ExpectedException = expectedException,
        };

        DummyTestClass.TestMethodBody = o => throw new DivideByZeroException();
        TestResult result = await method.InvokeAsync(null);
        string message = "Test method threw exception System.DivideByZeroException, but exception System.Exception was expected. " +
            "Exception message: System.DivideByZeroException: Attempted to divide by zero.";
        result.TestFailureException!.Message.Should().Be(message);
        result.Outcome.Should().Be(UTF.UnitTestOutcome.Failed);
    }

    public async Task VerifyShouldRethrowIfThrownExceptionIsAssertExceptionWhichIsNotSameAsExpectedException()
    {
        ExpectedExceptionAttribute expectedException = new(typeof(Exception));
        var method = new TestMethodInfo(
            _methodInfo,
            _testClassInfo,
            _testContextImplementation)
        {
            TimeoutInfo = TimeoutInfo.FromTimeout(0),
            Executor = _testMethodAttribute,
            ExpectedException = expectedException,
        };

        DummyTestClass.TestMethodBody = o => throw new AssertInconclusiveException();
        TestResult result = await method.InvokeAsync(null);
        string message = "Exception of type 'Microsoft.VisualStudio.TestTools.UnitTesting.AssertInconclusiveException' was thrown.";
        result.TestFailureException!.Message.Should().Be(message);
        result.Outcome.Should().Be(UTF.UnitTestOutcome.Inconclusive);
    }

    public void ResolveExpectedExceptionShouldThrowWhenAttributeIsDefinedTwice_DifferentConcreteType()
    {
        MethodInfo testMethodInfo = typeof(DummyTestClassForExpectedException).GetMethod(nameof(DummyTestClassForExpectedException.DummyTestMethod1))!;
        TestClassInfo classInfo = new(
            typeof(DummyTestClassForExpectedException),
            typeof(DummyTestClassForExpectedException).GetConstructor([])!,
            isParameterlessConstructor: true,
            new TestClassAttribute(),
            new TestAssemblyInfo(typeof(DummyTestClassForExpectedException).Assembly));

        TypeInspectionException ex = UTF.Assert.ThrowsException<TypeInspectionException>(() => new TestMethodInfo(testMethodInfo, classInfo, _testContextImplementation)
        {
            TimeoutInfo = TimeoutInfo.FromTimeout(3600 * 1000),
            Executor = _testMethodAttribute,
        });
        UTF.Assert.AreEqual("The test method 'Microsoft.VisualStudio.TestPlatform.MSTestAdapter.UnitTests.Execution.TestMethodInfoTests+DummyTestClassForExpectedException.DummyTestMethod1' has multiple attributes derived from 'ExpectedExceptionBaseAttribute' defined on it. Only one such attribute is allowed.", ex.Message);
    }

    public void ResolveExpectedExceptionShouldThrowWhenAttributeIsDefinedTwice_SameConcreteType()
    {
        MethodInfo testMethodInfo = typeof(DummyTestClassForExpectedException).GetMethod(nameof(DummyTestClassForExpectedException.DummyTestMethod1))!;
        TestClassInfo classInfo = new(
            typeof(DummyTestClassForExpectedException),
            typeof(DummyTestClassForExpectedException).GetConstructor([])!,
            isParameterlessConstructor: true,
            new TestClassAttribute(),
            new TestAssemblyInfo(typeof(DummyTestClassForExpectedException).Assembly));

        TypeInspectionException ex = UTF.Assert.ThrowsException<TypeInspectionException>(() => new TestMethodInfo(testMethodInfo, classInfo, _testContextImplementation)
        {
            TimeoutInfo = TimeoutInfo.FromTimeout(3600 * 1000),
            Executor = _testMethodAttribute,
        });
        UTF.Assert.AreEqual("The test method 'Microsoft.VisualStudio.TestPlatform.MSTestAdapter.UnitTests.Execution.TestMethodInfoTests+DummyTestClassForExpectedException.DummyTestMethod1' has multiple attributes derived from 'ExpectedExceptionBaseAttribute' defined on it. Only one such attribute is allowed.", ex.Message);
    }

    public void ResolveExpectedExceptionHelperShouldReturnExpectedExceptionAttributeIfPresent()
    {
        Type type = typeof(DummyTestClassForExpectedException);
        MethodInfo methodInfo = type.GetMethod(nameof(DummyTestClassForExpectedException.TestMethodWithExpectedException))!;
        TestClassInfo classInfo = new(
            typeof(DummyTestClassForExpectedException),
            typeof(DummyTestClassForExpectedException).GetConstructor([])!,
            isParameterlessConstructor: true,
            new TestClassAttribute(),
            new TestAssemblyInfo(typeof(DummyTestClassForExpectedException).Assembly));

        var testMethodInfo = new TestMethodInfo(methodInfo, classInfo, _testContextImplementation)
        {
            TimeoutInfo = TimeoutInfo.FromTimeout(3600 * 1000),
            Executor = _testMethodAttribute,
        };

        testMethodInfo.ExpectedException.Should().NotBeNull();
        ((ExpectedExceptionAttribute)testMethodInfo.ExpectedException).ExceptionType.Should().Be<DivideByZeroException>();
    }

    public void ResolveExpectedExceptionHelperShouldReturnNullIfExpectedExceptionAttributeIsNotPresent()
    {
        Type type = typeof(DummyTestClassForExpectedException);
        MethodInfo methodInfo = type.GetMethod(nameof(DummyTestClassForExpectedException.TestMethodWithoutExpectedException))!;
        TestClassInfo classInfo = new(
            typeof(DummyTestClassForExpectedException),
            typeof(DummyTestClassForExpectedException).GetConstructor([])!,
            isParameterlessConstructor: true,
            new TestClassAttribute(),
            new TestAssemblyInfo(typeof(DummyTestClassForExpectedException).Assembly));

        var testMethodInfo = new TestMethodInfo(methodInfo, classInfo, _testContextImplementation)
        {
            TimeoutInfo = TimeoutInfo.FromTimeout(3600 * 1000),
            Executor = _testMethodAttribute,
        };

        testMethodInfo.ExpectedException.Should().BeNull();
    }

=======
>>>>>>> f6f7b6df
    #endregion

    #region TestMethod invoke setup order

    public async Task TestMethodInfoInvokeShouldInitializeClassInstanceTestInitializeAndTestCleanupInOrder()
    {
        var callOrder = new List<string>();
        _testClassInfo.TestInitializeMethod = typeof(DummyTestClass).GetMethod("DummyTestInitializeMethod")!;
        _testClassInfo.TestCleanupMethod = typeof(DummyTestClass).GetMethod("DummyTestCleanupMethod")!;

        DummyTestClass.TestConstructorMethodBody = () => callOrder.Add("classCtor");
        DummyTestClass.TestContextSetterBody = o => callOrder.Add("testContext");
        DummyTestClass.TestInitializeMethodBody = classInstance => callOrder.Add("testInit");
        DummyTestClass.TestMethodBody = classInstance => callOrder.Add("testMethodInfo");
        DummyTestClass.TestCleanupMethodBody = classInstance => callOrder.Add("testCleanup");

        TestResult result = await _testMethodInfo.InvokeAsync(null);

        var expectedCallOrder = new List<string>
                                    {
                                        "classCtor",
                                        "testContext",
                                        "testInit",
                                        "testMethodInfo",
                                        "testCleanup",
                                    };
        expectedCallOrder.SequenceEqual(callOrder).Should().BeTrue();
        result.Outcome.Should().Be(UTF.UnitTestOutcome.Passed);
    }

    #endregion

    #region TestMethod timeout scenarios

    public async Task TestMethodInfoInvokeShouldReturnTestFailureOnTimeout()
    {
        var testablePlatformServiceProvider = new TestablePlatformServiceProvider();

        await RunWithTestablePlatformService(testablePlatformServiceProvider, async () =>
        {
            testablePlatformServiceProvider.MockThreadOperations.CallBase = true;

            PlatformServiceProvider.Instance = testablePlatformServiceProvider;

            testablePlatformServiceProvider.MockThreadOperations.Setup(
             to => to.Execute(It.IsAny<Action>(), It.IsAny<int>(), It.IsAny<CancellationToken>())).Returns(false);
            var method = new TestMethodInfo(_methodInfo, _testClassInfo, _testContextImplementation)
            {
                TimeoutInfo = TimeoutInfo.FromTimeout(1),
                Executor = _testMethodAttribute,
            };

            TestResult result = await method.InvokeAsync(null);

            result.Outcome.Should().Be(UTF.UnitTestOutcome.Timeout);
            result.TestFailureException!.Message.Equals("Test 'DummyTestMethod' timed out after 1ms", StringComparison.Ordinal).Should().BeTrue();
        });
    }

    public async Task TestMethodInfoInvokeShouldReturnTestPassedOnCompletionWithinTimeout()
    {
        DummyTestClass.TestMethodBody = o => { /* do nothing */ };
        var method = new TestMethodInfo(_methodInfo, _testClassInfo, _testContextImplementation)
        {
            TimeoutInfo = TimeoutInfo.FromTimeout(3600 * 1000),
            Executor = _testMethodAttribute,
        };
        TestResult result = await method.InvokeAsync(null);
        result.Outcome.Should().Be(UTF.UnitTestOutcome.Passed);
    }

    public async Task TestMethodInfoInvokeShouldCancelTokenSourceOnTimeout()
    {
        var testablePlatformServiceProvider = new TestablePlatformServiceProvider();
        await RunWithTestablePlatformService(testablePlatformServiceProvider, async () =>
        {
            testablePlatformServiceProvider.MockThreadOperations.CallBase = true;
            PlatformServiceProvider.Instance = testablePlatformServiceProvider;

            testablePlatformServiceProvider.MockThreadOperations.Setup(
             to => to.Execute(It.IsAny<Action>(), It.IsAny<int>(), It.IsAny<CancellationToken>())).Returns(false);

            var method = new TestMethodInfo(_methodInfo, _testClassInfo, _testContextImplementation)
            {
                TimeoutInfo = TimeoutInfo.FromTimeout(1),
                Executor = _testMethodAttribute,
            };
            TestResult result = await method.InvokeAsync(null);

            result.Outcome.Should().Be(UTF.UnitTestOutcome.Timeout);
            result.TestFailureException!.Message.Equals("Test 'DummyTestMethod' timed out after 1ms", StringComparison.Ordinal).Should().BeTrue();
            _testContextImplementation.CancellationTokenSource.IsCancellationRequested.Should().BeTrue("Not canceled..");
        });
    }

    public async Task TestMethodInfoInvokeShouldFailOnTokenSourceCancellation()
    {
        var testablePlatformServiceProvider = new TestablePlatformServiceProvider();
        await RunWithTestablePlatformService(testablePlatformServiceProvider, async () =>
        {
            testablePlatformServiceProvider.MockThreadOperations.CallBase = true;
            PlatformServiceProvider.Instance = testablePlatformServiceProvider;

            testablePlatformServiceProvider.MockThreadOperations.Setup(
             to => to.Execute(It.IsAny<Action>(), It.IsAny<int>(), It.IsAny<CancellationToken>())).Callback((Action action, int timeout, CancellationToken cancelToken) =>
             {
                 try
                 {
                     Task.WaitAny([Task.Delay(100000, cancelToken)], cancelToken);
                 }
                 catch (OperationCanceledException)
                 {
                 }
             });

            _testContextImplementation.CancellationTokenSource.CancelAfter(100);
            var method = new TestMethodInfo(_methodInfo, _testClassInfo, _testContextImplementation)
            {
                TimeoutInfo = TimeoutInfo.FromTimeout(100000),
                Executor = _testMethodAttribute,
            };
            TestResult result = await method.InvokeAsync(null);

            result.Outcome.Should().Be(UTF.UnitTestOutcome.Timeout);
            result.TestFailureException!.Message.Equals("Test 'DummyTestMethod' was canceled", StringComparison.Ordinal).Should().BeTrue();
            _testContextImplementation.CancellationTokenSource.IsCancellationRequested.Should().BeTrue("Not canceled..");
        });
    }

    #endregion

    public void ResolveArgumentsShouldReturnProvidedArgumentsWhenTooFewParameters()
    {
        MethodInfo simpleArgumentsMethod = typeof(DummyTestClass).GetMethod("DummySimpleArgumentsMethod")!;

        var method = new TestMethodInfo(
            simpleArgumentsMethod,
            _testClassInfo,
            _testContextImplementation)
        {
            TimeoutInfo = TimeoutInfo.FromTimeout(3600 * 1000),
            Executor = _testMethodAttribute,
        };

        object[] arguments = ["RequiredStr1"];
        object[] expectedArguments = ["RequiredStr1"];
        object?[] resolvedArguments = method.ResolveArguments(arguments);

        resolvedArguments.Length.Should().Be(1);
        expectedArguments.SequenceEqual(resolvedArguments).Should().BeTrue();
    }

    public void ResolveArgumentsShouldReturnProvidedArgumentsWhenTooManyParameters()
    {
        MethodInfo simpleArgumentsMethod = typeof(DummyTestClass).GetMethod("DummySimpleArgumentsMethod")!;

        var method = new TestMethodInfo(
            simpleArgumentsMethod,
            _testClassInfo,
            _testContextImplementation)
        {
            TimeoutInfo = TimeoutInfo.FromTimeout(3600 * 1000),
            Executor = _testMethodAttribute,
        };

        object?[] arguments = ["RequiredStr1", "RequiredStr2", "ExtraStr3"];
        object?[] expectedArguments = ["RequiredStr1", "RequiredStr2", "ExtraStr3"];
        object?[] resolvedArguments = method.ResolveArguments(arguments);

        resolvedArguments.Length.Should().Be(3);
        expectedArguments.SequenceEqual(resolvedArguments).Should().BeTrue();
    }

    public void ResolveArgumentsShouldReturnAdditionalOptionalParametersWithNoneProvided()
    {
        MethodInfo optionalArgumentsMethod = typeof(DummyTestClass).GetMethod("DummyOptionalArgumentsMethod")!;

        var method = new TestMethodInfo(
            optionalArgumentsMethod,
            _testClassInfo,
            _testContextImplementation)
        {
            TimeoutInfo = TimeoutInfo.FromTimeout(3600 * 1000),
            Executor = _testMethodAttribute,
        };

        object?[] arguments = ["RequiredStr1"];
        object?[] expectedArguments = ["RequiredStr1", null, null];
        object?[] resolvedArguments = method.ResolveArguments(arguments);

        resolvedArguments.Length.Should().Be(3);
        expectedArguments.SequenceEqual(resolvedArguments).Should().BeTrue();
    }

    public void ResolveArgumentsShouldReturnAdditionalOptionalParametersWithSomeProvided()
    {
        MethodInfo optionalArgumentsMethod = typeof(DummyTestClass).GetMethod("DummyOptionalArgumentsMethod")!;

        var method = new TestMethodInfo(
            optionalArgumentsMethod,
            _testClassInfo,
            _testContextImplementation)
        {
            TimeoutInfo = TimeoutInfo.FromTimeout(3600 * 1000),
            Executor = _testMethodAttribute,
        };

        object?[] arguments = ["RequiredStr1", "OptionalStr1"];
        object?[] expectedArguments = ["RequiredStr1", "OptionalStr1", null];
        object?[] resolvedArguments = method.ResolveArguments(arguments);

        resolvedArguments.Length.Should().Be(3);
        expectedArguments.SequenceEqual(resolvedArguments).Should().BeTrue();
    }

    public void ResolveArgumentsShouldReturnEmptyParamsWithNoneProvided()
    {
        MethodInfo paramsArgumentMethod = typeof(DummyTestClass).GetMethod("DummyParamsArgumentMethod")!;

        var method = new TestMethodInfo(
            paramsArgumentMethod,
            _testClassInfo,
            _testContextImplementation)
        {
            TimeoutInfo = TimeoutInfo.FromTimeout(3600 * 1000),
            Executor = _testMethodAttribute,
        };

        object[] arguments = [1];
        object[] expectedArguments = [1, Array.Empty<string>()];
        object?[] resolvedArguments = method.ResolveArguments(arguments);

        resolvedArguments.Length.Should().Be(2);
        expectedArguments[0].Equals(resolvedArguments[0]).Should().BeTrue();
        resolvedArguments[1].Should().BeOfType<string[]>();
        ((string[])expectedArguments[1]).SequenceEqual((string[])resolvedArguments[1]!).Should().BeTrue();
    }

    public void ResolveArgumentsShouldReturnPopulatedParamsWithAllProvided()
    {
        MethodInfo paramsArgumentMethod = typeof(DummyTestClass).GetMethod("DummyParamsArgumentMethod")!;

        var method = new TestMethodInfo(
            paramsArgumentMethod,
            _testClassInfo,
            _testContextImplementation)
        {
            TimeoutInfo = TimeoutInfo.FromTimeout(3600 * 1000),
            Executor = _testMethodAttribute,
        };

        object[] arguments = [1, "str1", "str2", "str3"];
        object[] expectedArguments = [1, new string[] { "str1", "str2", "str3" }];
        object?[] resolvedArguments = method.ResolveArguments(arguments);

        resolvedArguments.Length.Should().Be(2);
        expectedArguments[0].Equals(resolvedArguments[0]).Should().BeTrue();
        resolvedArguments[1].Should().BeOfType<string[]>();
        ((string[])expectedArguments[1]).SequenceEqual((string[])resolvedArguments[1]!).Should().BeTrue();
    }

    #region helper methods

    private static async Task RunWithTestablePlatformService(TestablePlatformServiceProvider testablePlatformServiceProvider, Func<Task> action)
    {
        try
        {
            testablePlatformServiceProvider.MockThreadOperations.
                Setup(tho => tho.Execute(It.IsAny<Action>(), It.IsAny<int>(), It.IsAny<CancellationToken>())).
                Returns(true).
                Callback((Action a, int timeout, CancellationToken token) => a.Invoke());

            await action();
        }
        finally
        {
            PlatformServiceProvider.Instance = null;
        }
    }

    #endregion

    #region Test data
    public class DummyTestClassBase
    {
        public static Action<DummyTestClassBase> BaseTestClassMethodBody { get; set; } = null!;

        public void DummyBaseTestClassMethod() => BaseTestClassMethodBody(this);
    }

    public class DummyTestClass : DummyTestClassBase
    {
        private static TestContext s_tc = null!;

        public DummyTestClass() => TestConstructorMethodBody();

        public DummyTestClass(TestContext tc) => (tc is not null).Should().BeTrue();

        public static Action TestConstructorMethodBody { get; set; } = null!;

        public static Action<object> TestContextSetterBody { get; set; } = null!;

        public static Func<DummyTestClass, Task> TestInitializeMethodBodyAsync { get; set; } = null!;

        public static Action<DummyTestClass> TestInitializeMethodBody { get; set; } = null!;

        public static Action<DummyTestClass> TestMethodBody { get; set; } = null!;

        public static Action<DummyTestClass> TestCleanupMethodBody { get; set; } = null!;

        public static Func<DummyTestClass, Task> TestCleanupMethodBodyAsync { get; set; } = null!;

        public static Func<Task> DummyAsyncTestMethodBody { get; set; } = null!;

        public static TestContext GetTestContext() => s_tc;

        public TestContext TestContext
        {
            get => throw new NotImplementedException();

            set
            {
                TestContextSetterBody(value);
                s_tc = value;
            }
        }

        [MethodImpl(MethodImplOptions.NoInlining | MethodImplOptions.NoOptimization)]
        public void DummyTestInitializeMethod() => TestInitializeMethodBody(this);

        [MethodImpl(MethodImplOptions.NoInlining | MethodImplOptions.NoOptimization)]
        public async Task DummyTestInitializeMethodAsync() => await TestInitializeMethodBodyAsync(this);

        [MethodImpl(MethodImplOptions.NoInlining | MethodImplOptions.NoOptimization)]
        public void DummyTestCleanupMethod() => TestCleanupMethodBody(this);

        [MethodImpl(MethodImplOptions.NoInlining | MethodImplOptions.NoOptimization)]
        public async Task DummyTestCleanupMethodAsync() => await TestCleanupMethodBodyAsync(this);

        [MethodImpl(MethodImplOptions.NoInlining | MethodImplOptions.NoOptimization)]
        public void DummyTestMethod() => TestMethodBody(this);

        [MethodImpl(MethodImplOptions.NoInlining | MethodImplOptions.NoOptimization)]
        public Task DummyAsyncTestMethod() =>
            // We use this method to validate async TestInitialize, TestCleanup, TestMethod
            DummyAsyncTestMethodBody();

        [MethodImpl(MethodImplOptions.NoInlining | MethodImplOptions.NoOptimization)]
        public void DummySimpleArgumentsMethod(string str1, string str2) => TestMethodBody(this);

        [MethodImpl(MethodImplOptions.NoInlining | MethodImplOptions.NoOptimization)]
        public void DummyOptionalArgumentsMethod(string str1, string? str2 = null, string? str3 = null) => TestMethodBody(this);

        [MethodImpl(MethodImplOptions.NoInlining | MethodImplOptions.NoOptimization)]
        public void DummyParamsArgumentMethod(int i, params string[] args) => TestMethodBody(this);
    }

    public class DummyTestClassWithParameterizedCtor
    {
        public DummyTestClassWithParameterizedCtor(int x)
        {
        }
    }

    public class DummyTestClassWithTestContextWithoutSetter
    {
        public TestContext TestContext => null!;
    }

    public class DummyTestClassWithDisposable : IDisposable
    {
        public static Action? DisposeMethodBody { get; set; }

        public static Action<DummyTestClassWithDisposable>? DummyTestCleanupMethodBody { get; set; }

        public void Dispose() => DisposeMethodBody!();

        public void DummyTestMethod()
        {
        }

        public void DummyTestCleanupMethod() => DummyTestCleanupMethodBody!(this);
    }

#if NET6_0_OR_GREATER
    public class DummyTestClassWithAsyncDisposable : IAsyncDisposable
    {
        public static Action? DisposeAsyncMethodBody { get; set; }

        public static Action<DummyTestClassWithDisposable>? DummyTestCleanupMethodBody { get; set; }

        public void DummyTestMethod()
        {
        }

        public ValueTask DisposeAsync()
        {
            DisposeAsyncMethodBody!();
            return ValueTask.CompletedTask;
        }
    }

    public class DummyTestClassWithAsyncDisposableAndDisposable : IAsyncDisposable, IDisposable
    {
        public static Action? DisposeMethodBody { get; set; }

        public static Action? DisposeAsyncMethodBody { get; set; }

        public static Action<DummyTestClassWithDisposable>? DummyTestCleanupMethodBody { get; set; }

        public void DummyTestMethod()
        {
        }

        public ValueTask DisposeAsync()
        {
            DisposeAsyncMethodBody!();
            return ValueTask.CompletedTask;
        }

        public void Dispose() => DisposeMethodBody!();
    }
#endif

}
#endregion<|MERGE_RESOLUTION|>--- conflicted
+++ resolved
@@ -331,20 +331,12 @@
 
         var exception = (await method.InvokeAsync(null)).TestFailureException as TestFailedException;
 
-<<<<<<< HEAD
         exception.Should().NotBeNull();
         exception.StackTraceInformation.Should().NotBeNull();
-        exception.StackTraceInformation.ErrorStackTrace.StartsWith(
-            "   at System.Reflection.RuntimeConstructorInfo.Invoke(BindingFlags invokeAttr, Binder binder, Object[] parameters, CultureInfo culture)", StringComparison.Ordinal).Should().BeTrue();
-=======
-        Verify(exception is not null);
-        Verify(exception.StackTraceInformation is not null);
         // NOTE: On net8.0 and later, the first frame is System.Reflection.MethodBaseInvoker.ThrowTargetParameterCountException()
         // So, we do a consistent Contains check to check that the stack trace is there.
-        Verify(
-            exception.StackTraceInformation.ErrorStackTrace.Contains(
-            "   at System.Reflection.RuntimeConstructorInfo.Invoke(BindingFlags invokeAttr, Binder binder, Object[] parameters, CultureInfo culture)", StringComparison.Ordinal));
->>>>>>> f6f7b6df
+        exception.StackTraceInformation.ErrorStackTrace.Contains(
+            "   at System.Reflection.RuntimeConstructorInfo.Invoke(BindingFlags invokeAttr, Binder binder, Object[] parameters, CultureInfo culture)", StringComparison.Ordinal).Should().BeTrue();
     }
 
     public async Task TestMethodInfoInvokeShouldSetResultFilesIfTestContextHasAttachments()
@@ -651,13 +643,8 @@
         exception.Outcome.Should().Be(UTF.UnitTestOutcome.Failed);
         exception.InnerException.Should().BeOfType<AssertFailedException>();
 #if DEBUG
-<<<<<<< HEAD
-        exception.StackTraceInformation!.ErrorStackTrace.StartsWith(
-    "   at Microsoft.VisualStudio.TestPlatform.MSTestAdapter.UnitTests.Execution.TestMethodInfoTests.<>c.<TestMethodInfoInvokeWhenTestThrowsAssertFailReturnsExpectedResult>b__", StringComparison.Ordinal).Should().BeTrue();
-=======
-        Verify(exception.StackTraceInformation!.ErrorStackTrace.Contains(
-    "   at Microsoft.VisualStudio.TestPlatform.MSTestAdapter.UnitTests.Execution.TestMethodInfoTests.<>c.<TestMethodInfoInvokeWhenTestThrowsAssertFailReturnsExpectedResult>b__", StringComparison.Ordinal));
->>>>>>> f6f7b6df
+        exception.StackTraceInformation!.ErrorStackTrace.Contains(
+            "   at Microsoft.VisualStudio.TestPlatform.MSTestAdapter.UnitTests.Execution.TestMethodInfoTests.<>c.<TestMethodInfoInvokeWhenTestThrowsAssertFailReturnsExpectedResult>b__", StringComparison.Ordinal).Should().BeTrue();
 #endif
     }
 
@@ -691,13 +678,8 @@
         exception.Outcome.Should().Be(UTF.UnitTestOutcome.Inconclusive);
         exception.InnerException.Should().BeOfType<AssertInconclusiveException>();
 #if DEBUG
-<<<<<<< HEAD
-        exception.StackTraceInformation!.ErrorStackTrace.StartsWith(
+        exception.StackTraceInformation!.ErrorStackTrace.Contains(
             "   at Microsoft.VisualStudio.TestPlatform.MSTestAdapter.UnitTests.Execution.TestMethodInfoTests.<>c.<TestMethodInfoInvokeWhenTestThrowsAssertInconclusiveReturnsExpectedResult>b__", StringComparison.Ordinal).Should().BeTrue();
-=======
-        Verify(exception.StackTraceInformation!.ErrorStackTrace.Contains(
-            "   at Microsoft.VisualStudio.TestPlatform.MSTestAdapter.UnitTests.Execution.TestMethodInfoTests.<>c.<TestMethodInfoInvokeWhenTestThrowsAssertInconclusiveReturnsExpectedResult>b__", StringComparison.Ordinal));
->>>>>>> f6f7b6df
 #endif
     }
 
@@ -873,13 +855,8 @@
         exception.Message.Should().Be(expectedErrorMessage);
         exception.InnerException.Should().BeOfType<AssertInconclusiveException>();
 #if DEBUG
-<<<<<<< HEAD
-        exception.StackTraceInformation!.ErrorStackTrace.StartsWith(
-    "   at Microsoft.VisualStudio.TestPlatform.MSTestAdapter.UnitTests.Execution.TestMethodInfoTests.<>c.<TestMethodInfoInvokeWhenTestCleanupThrowsAssertInconclusiveReturnsExpectedResult>b__", StringComparison.Ordinal).Should().BeTrue();
-=======
-        Verify(exception.StackTraceInformation!.ErrorStackTrace.Contains(
-    "   at Microsoft.VisualStudio.TestPlatform.MSTestAdapter.UnitTests.Execution.TestMethodInfoTests.<>c.<TestMethodInfoInvokeWhenTestCleanupThrowsAssertInconclusiveReturnsExpectedResult>b__", StringComparison.Ordinal));
->>>>>>> f6f7b6df
+        exception.StackTraceInformation!.ErrorStackTrace.Contains(
+            "   at Microsoft.VisualStudio.TestPlatform.MSTestAdapter.UnitTests.Execution.TestMethodInfoTests.<>c.<TestMethodInfoInvokeWhenTestCleanupThrowsAssertInconclusiveReturnsExpectedResult>b__", StringComparison.Ordinal).Should().BeTrue();
 #endif
     }
 
@@ -905,13 +882,8 @@
         exception.Message.Should().Be(expectedErrorMessage);
         exception.InnerException.Should().BeOfType<AssertFailedException>();
 #if DEBUG
-<<<<<<< HEAD
-        exception.StackTraceInformation!.ErrorStackTrace.StartsWith(
+        exception.StackTraceInformation!.ErrorStackTrace.Contains(
             "   at Microsoft.VisualStudio.TestPlatform.MSTestAdapter.UnitTests.Execution.TestMethodInfoTests.<>c.<TestMethodInfoInvokeWhenTestCleanupThrowsAssertFailedReturnsExpectedResult>b__", StringComparison.Ordinal).Should().BeTrue();
-=======
-        Verify(exception.StackTraceInformation!.ErrorStackTrace.Contains(
-            "   at Microsoft.VisualStudio.TestPlatform.MSTestAdapter.UnitTests.Execution.TestMethodInfoTests.<>c.<TestMethodInfoInvokeWhenTestCleanupThrowsAssertFailedReturnsExpectedResult>b__", StringComparison.Ordinal));
->>>>>>> f6f7b6df
 #endif
     }
 
@@ -1122,57 +1094,6 @@
         testCleanupCalled.Should().BeFalse();
     }
 
-<<<<<<< HEAD
-    public async Task TestMethodInfoInvokeShouldSetResultAsPassedIfExpectedExceptionIsThrown()
-    {
-        DummyTestClass.TestMethodBody = o => throw new DivideByZeroException();
-        var testMethodInfo = new TestMethodInfo(_methodInfo, _testClassInfo, _testContextImplementation)
-        {
-            TimeoutInfo = TimeoutInfo.FromTimeout(3600 * 1000),
-            Executor = _testMethodAttribute,
-            ExpectedException = _expectedException,
-        };
-
-        TestResult result = await testMethodInfo.InvokeAsync(null);
-
-        result.Outcome.Should().Be(UTF.UnitTestOutcome.Passed);
-    }
-
-    public async Task TestMethodInfoInvokeShouldSetResultAsFailedIfExceptionDifferentFromExpectedExceptionIsThrown()
-    {
-        DummyTestClass.TestMethodBody = o => throw new IndexOutOfRangeException();
-        var testMethodInfo = new TestMethodInfo(_methodInfo, _testClassInfo, _testContextImplementation)
-        {
-            TimeoutInfo = TimeoutInfo.FromTimeout(3600 * 1000),
-            Executor = _testMethodAttribute,
-            ExpectedException = _expectedException,
-        };
-
-        TestResult result = await testMethodInfo.InvokeAsync(null);
-
-        result.Outcome.Should().Be(UTF.UnitTestOutcome.Failed);
-        string message = "Test method threw exception System.IndexOutOfRangeException, but exception System.DivideByZeroException was expected. " +
-            "Exception message: System.IndexOutOfRangeException: Index was outside the bounds of the array.";
-        result.TestFailureException!.Message.Should().Be(message);
-    }
-
-    public async Task TestMethodInfoInvokeShouldSetResultAsFailedWhenExceptionIsExpectedButIsNotThrown()
-    {
-        DummyTestClass.TestMethodBody = o => { };
-        var testMethodInfo = new TestMethodInfo(_methodInfo, _testClassInfo, _testContextImplementation)
-        {
-            TimeoutInfo = TimeoutInfo.FromTimeout(3600 * 1000),
-            Executor = _testMethodAttribute,
-            ExpectedException = _expectedException,
-        };
-        TestResult result = await testMethodInfo.InvokeAsync(null);
-        result.Outcome.Should().Be(UTF.UnitTestOutcome.Failed);
-        string message = "Test method did not throw expected exception System.DivideByZeroException.";
-        result.TestFailureException!.Message.Contains(message).Should().BeTrue();
-    }
-
-=======
->>>>>>> f6f7b6df
     public async Task TestMethodInfoInvokeShouldSetResultAsInconclusiveWhenExceptionIsAssertInconclusiveException()
     {
         DummyTestClass.TestMethodBody = o => throw new AssertInconclusiveException();
@@ -1210,295 +1131,6 @@
         testOutcome.Should().Be(UTF.UnitTestOutcome.Inconclusive);
     }
 
-<<<<<<< HEAD
-    public async Task HandleMethodExceptionShouldInvokeVerifyOfCustomExpectedException()
-    {
-        CustomExpectedExceptionAttribute customExpectedException = new(typeof(DivideByZeroException), "Attempted to divide by zero");
-        var method = new TestMethodInfo(
-            _methodInfo,
-            _testClassInfo,
-            _testContextImplementation)
-        {
-            TimeoutInfo = TimeoutInfo.FromTimeout(0),
-            Executor = _testMethodAttribute,
-            ExpectedException = customExpectedException,
-        };
-
-        DummyTestClass.TestMethodBody = o => throw new DivideByZeroException();
-        TestResult result = await method.InvokeAsync(null);
-        customExpectedException.IsVerifyInvoked.Should().BeTrue();
-        result.Outcome.Should().Be(UTF.UnitTestOutcome.Passed);
-    }
-
-    public async Task HandleMethodExceptionShouldSetOutcomeAsFailedIfVerifyOfExpectedExceptionThrows()
-    {
-        CustomExpectedExceptionAttribute customExpectedException = new(typeof(DivideByZeroException), "Custom Exception");
-        var method = new TestMethodInfo(
-            _methodInfo,
-            _testClassInfo,
-            _testContextImplementation)
-        {
-            TimeoutInfo = TimeoutInfo.FromTimeout(0),
-            Executor = _testMethodAttribute,
-            ExpectedException = customExpectedException,
-        };
-
-        DummyTestClass.TestMethodBody = o => throw new DivideByZeroException();
-        TestResult result = await method.InvokeAsync(null);
-        result.TestFailureException!.Message.Should().Be("The exception message doesn't contain the string defined in the exception attribute");
-        result.Outcome.Should().Be(UTF.UnitTestOutcome.Failed);
-    }
-
-    public async Task HandleMethodExceptionShouldSetOutcomeAsInconclusiveIfVerifyOfExpectedExceptionThrowsAssertInconclusiveException()
-    {
-        CustomExpectedExceptionAttribute customExpectedException = new(typeof(DivideByZeroException), "Custom Exception");
-        var method = new TestMethodInfo(
-            _methodInfo,
-            _testClassInfo,
-            _testContextImplementation)
-        {
-            TimeoutInfo = TimeoutInfo.FromTimeout(0),
-            Executor = _testMethodAttribute,
-            ExpectedException = customExpectedException,
-        };
-
-        DummyTestClass.TestMethodBody = o => throw new AssertInconclusiveException();
-        TestResult result = await method.InvokeAsync(null);
-        string message = "Exception of type 'Microsoft.VisualStudio.TestTools.UnitTesting.AssertInconclusiveException' was thrown.";
-        result.TestFailureException!.Message.Should().Be(message);
-        result.Outcome.Should().Be(UTF.UnitTestOutcome.Inconclusive);
-    }
-
-    public async Task HandleMethodExceptionShouldInvokeVerifyOfDerivedCustomExpectedException()
-    {
-        DerivedCustomExpectedExceptionAttribute derivedCustomExpectedException = new(typeof(DivideByZeroException), "Attempted to divide by zero");
-        var method = new TestMethodInfo(
-            _methodInfo,
-            _testClassInfo,
-            _testContextImplementation)
-        {
-            TimeoutInfo = TimeoutInfo.FromTimeout(0),
-            Executor = _testMethodAttribute,
-            ExpectedException = derivedCustomExpectedException,
-        };
-
-        DummyTestClass.TestMethodBody = o => throw new DivideByZeroException();
-        TestResult result = await method.InvokeAsync(null);
-        derivedCustomExpectedException.IsVerifyInvoked.Should().BeTrue();
-        result.Outcome.Should().Be(UTF.UnitTestOutcome.Passed);
-    }
-
-    public async Task VerifyShouldNotThrowIfThrownExceptionCanBeAssignedToExpectedException()
-    {
-        ExpectedExceptionAttribute expectedException = new(typeof(Exception))
-        {
-            AllowDerivedTypes = true,
-        };
-        var method = new TestMethodInfo(
-            _methodInfo,
-            _testClassInfo,
-            _testContextImplementation)
-        {
-            TimeoutInfo = TimeoutInfo.FromTimeout(0),
-            Executor = _testMethodAttribute,
-            ExpectedException = expectedException,
-        };
-
-        DummyTestClass.TestMethodBody = o => throw new DivideByZeroException();
-        TestResult result = await method.InvokeAsync(null);
-        result.Outcome.Should().Be(UTF.UnitTestOutcome.Passed);
-    }
-
-    public async Task VerifyShouldThrowExceptionIfThrownExceptionCannotBeAssignedToExpectedException()
-    {
-        ExpectedExceptionAttribute expectedException = new(typeof(DivideByZeroException), "Custom Exception")
-        {
-            AllowDerivedTypes = true,
-        };
-        var method = new TestMethodInfo(
-            _methodInfo,
-            _testClassInfo,
-            _testContextImplementation)
-        {
-            TimeoutInfo = TimeoutInfo.FromTimeout(0),
-            Executor = _testMethodAttribute,
-            ExpectedException = expectedException,
-        };
-
-        DummyTestClass.TestMethodBody = o => throw new ArgumentNullException();
-        TestResult result = await method.InvokeAsync(null);
-        string message = "Test method threw exception System.ArgumentNullException, but exception System.DivideByZeroException" +
-            " or a type derived from it was expected. Exception message: System.ArgumentNullException: Value cannot be null.";
-        result.TestFailureException!.Message.Should().Be(message);
-        result.Outcome.Should().Be(UTF.UnitTestOutcome.Failed);
-    }
-
-    public async Task VerifyShouldRethrowExceptionIfThrownExceptionIsAssertFailedException()
-    {
-        ExpectedExceptionAttribute expectedException = new(typeof(DivideByZeroException))
-        {
-            AllowDerivedTypes = true,
-        };
-        var method = new TestMethodInfo(
-            _methodInfo,
-            _testClassInfo,
-            _testContextImplementation)
-        {
-            TimeoutInfo = TimeoutInfo.FromTimeout(0),
-            Executor = _testMethodAttribute,
-            ExpectedException = expectedException,
-        };
-
-        DummyTestClass.TestMethodBody = o => throw new AssertFailedException();
-        TestResult result = await method.InvokeAsync(null);
-        string message = "Exception of type 'Microsoft.VisualStudio.TestTools.UnitTesting.AssertFailedException' was thrown.";
-        result.TestFailureException!.Message.Should().Be(message);
-        result.Outcome.Should().Be(UTF.UnitTestOutcome.Failed);
-    }
-
-    public async Task VerifyShouldRethrowExceptionIfThrownExceptionIsAssertInconclusiveException()
-    {
-        ExpectedExceptionAttribute expectedException = new(typeof(DivideByZeroException))
-        {
-            AllowDerivedTypes = true,
-        };
-        var method = new TestMethodInfo(
-            _methodInfo,
-            _testClassInfo,
-            _testContextImplementation)
-        {
-            TimeoutInfo = TimeoutInfo.FromTimeout(0),
-            Executor = _testMethodAttribute,
-            ExpectedException = expectedException,
-        };
-
-        DummyTestClass.TestMethodBody = o => throw new AssertInconclusiveException();
-        TestResult result = await method.InvokeAsync(null);
-        string message = "Exception of type 'Microsoft.VisualStudio.TestTools.UnitTesting.AssertInconclusiveException' was thrown.";
-        result.TestFailureException!.Message.Should().Be(message);
-        result.Outcome.Should().Be(UTF.UnitTestOutcome.Inconclusive);
-    }
-
-    public async Task VerifyShouldThrowIfThrownExceptionIsNotSameAsExpectedException()
-    {
-        ExpectedExceptionAttribute expectedException = new(typeof(Exception));
-        var method = new TestMethodInfo(
-            _methodInfo,
-            _testClassInfo,
-            _testContextImplementation)
-        {
-            TimeoutInfo = TimeoutInfo.FromTimeout(0),
-            Executor = _testMethodAttribute,
-            ExpectedException = expectedException,
-        };
-
-        DummyTestClass.TestMethodBody = o => throw new DivideByZeroException();
-        TestResult result = await method.InvokeAsync(null);
-        string message = "Test method threw exception System.DivideByZeroException, but exception System.Exception was expected. " +
-            "Exception message: System.DivideByZeroException: Attempted to divide by zero.";
-        result.TestFailureException!.Message.Should().Be(message);
-        result.Outcome.Should().Be(UTF.UnitTestOutcome.Failed);
-    }
-
-    public async Task VerifyShouldRethrowIfThrownExceptionIsAssertExceptionWhichIsNotSameAsExpectedException()
-    {
-        ExpectedExceptionAttribute expectedException = new(typeof(Exception));
-        var method = new TestMethodInfo(
-            _methodInfo,
-            _testClassInfo,
-            _testContextImplementation)
-        {
-            TimeoutInfo = TimeoutInfo.FromTimeout(0),
-            Executor = _testMethodAttribute,
-            ExpectedException = expectedException,
-        };
-
-        DummyTestClass.TestMethodBody = o => throw new AssertInconclusiveException();
-        TestResult result = await method.InvokeAsync(null);
-        string message = "Exception of type 'Microsoft.VisualStudio.TestTools.UnitTesting.AssertInconclusiveException' was thrown.";
-        result.TestFailureException!.Message.Should().Be(message);
-        result.Outcome.Should().Be(UTF.UnitTestOutcome.Inconclusive);
-    }
-
-    public void ResolveExpectedExceptionShouldThrowWhenAttributeIsDefinedTwice_DifferentConcreteType()
-    {
-        MethodInfo testMethodInfo = typeof(DummyTestClassForExpectedException).GetMethod(nameof(DummyTestClassForExpectedException.DummyTestMethod1))!;
-        TestClassInfo classInfo = new(
-            typeof(DummyTestClassForExpectedException),
-            typeof(DummyTestClassForExpectedException).GetConstructor([])!,
-            isParameterlessConstructor: true,
-            new TestClassAttribute(),
-            new TestAssemblyInfo(typeof(DummyTestClassForExpectedException).Assembly));
-
-        TypeInspectionException ex = UTF.Assert.ThrowsException<TypeInspectionException>(() => new TestMethodInfo(testMethodInfo, classInfo, _testContextImplementation)
-        {
-            TimeoutInfo = TimeoutInfo.FromTimeout(3600 * 1000),
-            Executor = _testMethodAttribute,
-        });
-        UTF.Assert.AreEqual("The test method 'Microsoft.VisualStudio.TestPlatform.MSTestAdapter.UnitTests.Execution.TestMethodInfoTests+DummyTestClassForExpectedException.DummyTestMethod1' has multiple attributes derived from 'ExpectedExceptionBaseAttribute' defined on it. Only one such attribute is allowed.", ex.Message);
-    }
-
-    public void ResolveExpectedExceptionShouldThrowWhenAttributeIsDefinedTwice_SameConcreteType()
-    {
-        MethodInfo testMethodInfo = typeof(DummyTestClassForExpectedException).GetMethod(nameof(DummyTestClassForExpectedException.DummyTestMethod1))!;
-        TestClassInfo classInfo = new(
-            typeof(DummyTestClassForExpectedException),
-            typeof(DummyTestClassForExpectedException).GetConstructor([])!,
-            isParameterlessConstructor: true,
-            new TestClassAttribute(),
-            new TestAssemblyInfo(typeof(DummyTestClassForExpectedException).Assembly));
-
-        TypeInspectionException ex = UTF.Assert.ThrowsException<TypeInspectionException>(() => new TestMethodInfo(testMethodInfo, classInfo, _testContextImplementation)
-        {
-            TimeoutInfo = TimeoutInfo.FromTimeout(3600 * 1000),
-            Executor = _testMethodAttribute,
-        });
-        UTF.Assert.AreEqual("The test method 'Microsoft.VisualStudio.TestPlatform.MSTestAdapter.UnitTests.Execution.TestMethodInfoTests+DummyTestClassForExpectedException.DummyTestMethod1' has multiple attributes derived from 'ExpectedExceptionBaseAttribute' defined on it. Only one such attribute is allowed.", ex.Message);
-    }
-
-    public void ResolveExpectedExceptionHelperShouldReturnExpectedExceptionAttributeIfPresent()
-    {
-        Type type = typeof(DummyTestClassForExpectedException);
-        MethodInfo methodInfo = type.GetMethod(nameof(DummyTestClassForExpectedException.TestMethodWithExpectedException))!;
-        TestClassInfo classInfo = new(
-            typeof(DummyTestClassForExpectedException),
-            typeof(DummyTestClassForExpectedException).GetConstructor([])!,
-            isParameterlessConstructor: true,
-            new TestClassAttribute(),
-            new TestAssemblyInfo(typeof(DummyTestClassForExpectedException).Assembly));
-
-        var testMethodInfo = new TestMethodInfo(methodInfo, classInfo, _testContextImplementation)
-        {
-            TimeoutInfo = TimeoutInfo.FromTimeout(3600 * 1000),
-            Executor = _testMethodAttribute,
-        };
-
-        testMethodInfo.ExpectedException.Should().NotBeNull();
-        ((ExpectedExceptionAttribute)testMethodInfo.ExpectedException).ExceptionType.Should().Be<DivideByZeroException>();
-    }
-
-    public void ResolveExpectedExceptionHelperShouldReturnNullIfExpectedExceptionAttributeIsNotPresent()
-    {
-        Type type = typeof(DummyTestClassForExpectedException);
-        MethodInfo methodInfo = type.GetMethod(nameof(DummyTestClassForExpectedException.TestMethodWithoutExpectedException))!;
-        TestClassInfo classInfo = new(
-            typeof(DummyTestClassForExpectedException),
-            typeof(DummyTestClassForExpectedException).GetConstructor([])!,
-            isParameterlessConstructor: true,
-            new TestClassAttribute(),
-            new TestAssemblyInfo(typeof(DummyTestClassForExpectedException).Assembly));
-
-        var testMethodInfo = new TestMethodInfo(methodInfo, classInfo, _testContextImplementation)
-        {
-            TimeoutInfo = TimeoutInfo.FromTimeout(3600 * 1000),
-            Executor = _testMethodAttribute,
-        };
-
-        testMethodInfo.ExpectedException.Should().BeNull();
-    }
-
-=======
->>>>>>> f6f7b6df
     #endregion
 
     #region TestMethod invoke setup order
