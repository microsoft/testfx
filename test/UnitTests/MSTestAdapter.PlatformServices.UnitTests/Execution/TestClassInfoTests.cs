﻿// Copyright (c) Microsoft Corporation. All rights reserved.
// Licensed under the MIT license. See LICENSE file in the project root for full license information.

using System.Threading.Tasks;

using Microsoft.VisualStudio.TestPlatform.MSTest.TestAdapter.Execution;
using Microsoft.VisualStudio.TestPlatform.MSTest.TestAdapter.ObjectModel;
using Microsoft.VisualStudio.TestPlatform.MSTestAdapter.PlatformServices;
using Microsoft.VisualStudio.TestPlatform.MSTestAdapter.PlatformServices.Interface;

using Moq;

using TestFramework.ForTestingMSTest;

using UTF = Microsoft.VisualStudio.TestTools.UnitTesting;

namespace Microsoft.VisualStudio.TestPlatform.MSTestAdapter.UnitTests.Execution;

public class TestClassInfoTests : TestContainer
{
    private sealed class TestTestContextImpl : ITestContext
    {
        public TestTestContextImpl(TestContext testContext)
            => Context = testContext;

        public TestContext Context { get; }

        public void AddProperty(string propertyName, string propertyValue) => throw new NotImplementedException();

        public void ClearDiagnosticMessages()
        {
        }

        public void DisplayMessage(MessageLevel messageLevel, string message) => throw new NotImplementedException();

        public string GetDiagnosticMessages() => string.Empty;

        public IList<string> GetResultFiles() => throw new NotImplementedException();

        public void SetDataConnection(object? dbConnection) => throw new NotImplementedException();

        public void SetDataRow(object? dataRow) => throw new NotImplementedException();

        public void SetDisplayName(string? displayName) => throw new NotImplementedException();

        public void SetException(Exception? exception) => throw new NotImplementedException();

        public void SetOutcome(UTF.UnitTestOutcome outcome) => throw new NotImplementedException();

        public void SetTestData(object?[]? data) => throw new NotImplementedException();

        public bool TryGetPropertyValue(string propertyName, out object propertyValue) => throw new NotImplementedException();
    }

    private readonly Type _testClassType;

    private readonly ConstructorInfo _testClassConstructor;

    private readonly TestClassAttribute _testClassAttribute;

    private readonly TestAssemblyInfo _testAssemblyInfo;

    private readonly TestContext _testContext;

    private readonly TestClassInfo _testClassInfo;

    public TestClassInfoTests()
    {
        _testClassType = typeof(DummyTestClass);
        _testClassConstructor = _testClassType.GetConstructors().First();
        _testClassAttribute = _testClassType.GetCustomAttributes().OfType<TestClassAttribute>().First();
        _testAssemblyInfo = new TestAssemblyInfo(_testClassType.Assembly);

        _testClassInfo = new TestClassInfo(
            _testClassType,
            _testClassConstructor,
            true,
            _testClassAttribute,
            _testAssemblyInfo);

        var testContext = new Mock<TestContext>();
        testContext.SetupGet(x => x.CancellationTokenSource).Returns(new CancellationTokenSource());
        _testContext = testContext.Object;

        // Prevent leaking init/cleanup methods between classes
        DummyGrandParentTestClass.ClassInitMethodBody = null!;
        DummyGrandParentTestClass.CleanupClassMethodBody = null!;
        DummyBaseTestClass.ClassInitializeMethodBody = null!;
        DummyBaseTestClass.ClassCleanupMethodBody = null!;
        DummyDerivedTestClass.DerivedClassInitializeMethodBody = null!;
        DummyDerivedTestClass.DerivedClassCleanupMethodBody = null!;
        DummyTestClass.ClassInitializeMethodBody = null!;
        DummyTestClass.ClassCleanupMethodBody = null!;
    }

    public void TestClassInfoClassAttributeGetsAReferenceToTheTestClassAttribute() => Verify(_testClassAttribute == _testClassInfo.ClassAttribute);

    public void TestClassInfoClassTypeGetsAReferenceToTheActualTypeForTheTestClass() => Verify(typeof(DummyTestClass) == _testClassInfo.ClassType);

    public void TestClassInfoConstructorGetsTheConstructorInfoForTestClass() => Verify(_testClassConstructor == _testClassInfo.Constructor);

    public void TestClassInfoTestContextPropertyGetsAReferenceToTheTestContextDefinedInTestClass() => Verify(_testClassInfo.TestContextProperty == _testClassType.GetProperty("TestContext"));

    public void TestClassInfoParentGetsAReferenceToTheParentAssemblyForTheTestClass() => Verify(_testAssemblyInfo == _testClassInfo.Parent);

    public void TestClassInfoClassInitializeMethodSetShouldThrowForMultipleClassInitializeMethods()
    {
        void Action()
        {
            _testClassInfo.ClassInitializeMethod = _testClassType.GetMethods().First();
            _testClassInfo.ClassInitializeMethod = _testClassType.GetMethods().First();
        }

        VerifyThrows<TypeInspectionException>(Action);
    }

    public void TestClassInfoClassCleanupMethodSetShouldThrowForMultipleClassCleanupMethods()
    {
        void Action()
        {
            _testClassInfo.ClassCleanupMethod = _testClassType.GetMethods().First();
            _testClassInfo.ClassCleanupMethod = _testClassType.GetMethods().First();
        }

        VerifyThrows<TypeInspectionException>(Action);
    }

    public async Task TestClassInfoClassCleanupMethodShouldNotInvokeWhenNoTestClassInitializedIsCalled()
    {
        int classCleanupCallCount = 0;
        DummyTestClass.ClassCleanupMethodBody = () => classCleanupCallCount++;

        _testClassInfo.ClassCleanupMethod = typeof(DummyTestClass).GetMethod("ClassCleanupMethod")!;
        _testClassInfo.ClassInitializeMethod = typeof(DummyTestClass).GetMethod("ClassInitializeMethod")!;

<<<<<<< HEAD
        TestFailedException? ex = _testClassInfo.ExecuteClassCleanup(new TestContextImplementation(null, null, new Dictionary<string, object?>())); // call cleanup without calling init
=======
        TestFailedException? ex = await _testClassInfo.ExecuteClassCleanupAsync(new TestContextImplementation(null, new StringWriter(), new Dictionary<string, object?>())); // call cleanup without calling init
>>>>>>> bd482b45
        Verify(ex is null);
        Verify(classCleanupCallCount == 0);
    }

    public async Task TestClassInfoClassCleanupMethodShouldInvokeWhenTestClassInitializedIsCalled()
    {
        int classCleanupCallCount = 0;
        DummyTestClass.ClassCleanupMethodBody = () => classCleanupCallCount++;

        _testClassInfo.ClassCleanupMethod = typeof(DummyTestClass).GetMethod("ClassCleanupMethod")!;
        _testClassInfo.ClassInitializeMethod = typeof(DummyTestClass).GetMethod("ClassInitializeMethod")!;

        GetResultOrRunClassInitialize();
<<<<<<< HEAD
        TestFailedException? ex = _testClassInfo.ExecuteClassCleanup(new TestContextImplementation(null, null, new Dictionary<string, object?>())); // call cleanup without calling init
=======
        TestFailedException? ex = await _testClassInfo.ExecuteClassCleanupAsync(new TestContextImplementation(null, new StringWriter(), new Dictionary<string, object?>())); // call cleanup without calling init
>>>>>>> bd482b45

        Verify(ex is null);
        Verify(classCleanupCallCount == 1);
    }

    public async Task TestClassInfoClassCleanupMethodShouldInvokeBaseClassCleanupMethodWhenTestClassInitializedIsCalled()
    {
        int classCleanupCallCount = 0;
        DummyBaseTestClass.ClassCleanupMethodBody = () => classCleanupCallCount++;

        _testClassInfo.BaseClassInitMethods.Add(typeof(DummyBaseTestClass).GetMethod("InitBaseClassMethod")!);
        _testClassInfo.BaseClassCleanupMethods.Add(typeof(DummyBaseTestClass).GetMethod("CleanupClassMethod")!);

        GetResultOrRunClassInitialize();
<<<<<<< HEAD
        TestFailedException? ex = _testClassInfo.ExecuteClassCleanup(new TestContextImplementation(null, null, new Dictionary<string, object?>()));
=======
        TestFailedException? ex = await _testClassInfo.ExecuteClassCleanupAsync(new TestContextImplementation(null, new StringWriter(), new Dictionary<string, object?>()));
>>>>>>> bd482b45

        Verify(ex is null);
        Verify(classCleanupCallCount == 1);
    }

    public void TestClassInfoHasExecutableCleanupMethodShouldReturnFalseIfClassDoesNotHaveCleanupMethod() => Verify(!_testClassInfo.HasExecutableCleanupMethod);

    public void TestClassInfoHasExecutableCleanupMethodShouldReturnTrueEvenIfClassInitializeThrowsAnException()
    {
        _testClassInfo.ClassCleanupMethod = _testClassType.GetMethods().First();
        _testClassInfo.ClassInitializationException = new NotImplementedException();

        Verify(_testClassInfo.HasExecutableCleanupMethod);
    }

    public void TestClassInfoHasExecutableCleanupMethodShouldReturnTrueIfClassHasCleanupMethod()
    {
        _testClassInfo.ClassCleanupMethod = _testClassType.GetMethods().First();

        Verify(_testClassInfo.HasExecutableCleanupMethod);
    }

    #region Run Class Initialize tests

    public void RunClassInitializeShouldNotInvokeIfClassInitializeIsNull()
    {
        int classInitCallCount = 0;
        DummyTestClass.ClassInitializeMethodBody = tc => classInitCallCount++;

        _testClassInfo.ClassInitializeMethod = null;

        GetResultOrRunClassInitialize(null);

        Verify(classInitCallCount == 0);
    }

    public void RunClassInitializeShouldThrowIfTestContextIsNull()
    {
        DummyTestClass.ClassInitializeMethodBody = tc => { };

        _testClassInfo.ClassInitializeMethod = typeof(DummyTestClass).GetMethod("ClassInitializeMethod")!;

        TestResult result = GetResultOrRunClassInitialize(null);
        var exception = result.TestFailureException as TestFailedException;
        Verify(exception is not null);
        Verify(result.Outcome == UTF.UnitTestOutcome.Error);
        Verify(exception.Message == "TestContext cannot be Null.");
    }

    public void RunClassInitializeShouldExecuteClassInitialize()
    {
        int classInitCallCount = 0;
        DummyTestClass.ClassInitializeMethodBody = tc => classInitCallCount++;
        _testClassInfo.ClassInitializeMethod = typeof(DummyTestClass).GetMethod("ClassInitializeMethod")!;

        GetResultOrRunClassInitialize();
        Verify(classInitCallCount == 1);
        Verify(_testClassInfo.IsClassInitializeExecuted);

        GetResultOrRunClassInitialize();
        Verify(classInitCallCount == 1);
        Verify(_testClassInfo.IsClassInitializeExecuted);
    }

    public void RunClassInitializeShouldSetClassInitializeExecutedFlag()
    {
        DummyTestClass.ClassInitializeMethodBody = tc => { };
        _testClassInfo.ClassInitializeMethod = typeof(DummyTestClass).GetMethod("ClassInitializeMethod")!;

        GetResultOrRunClassInitialize();

        Verify(_testClassInfo.IsClassInitializeExecuted);
    }

    public void RunClassInitializeShouldOnlyRunOnce()
    {
        int classInitCallCount = 0;
        DummyTestClass.ClassInitializeMethodBody = tc => classInitCallCount++;
        _testClassInfo.ClassInitializeMethod = typeof(DummyTestClass).GetMethod("ClassInitializeMethod")!;

        GetResultOrRunClassInitialize();
        GetResultOrRunClassInitialize();

        Verify(classInitCallCount == 1, "Class Initialize called only once");
    }

    public void RunClassInitializeShouldRunOnlyOnceIfThereIsNoDerivedClassInitializeAndSetClassInitializeExecutedFlag()
    {
        int classInitCallCount = 0;
        DummyBaseTestClass.ClassInitializeMethodBody = tc => classInitCallCount++;
        _testClassInfo.BaseClassInitMethods.Add(typeof(DummyBaseTestClass).GetMethod("InitBaseClassMethod")!);

        GetResultOrRunClassInitialize();
        Verify(_testClassInfo.IsClassInitializeExecuted);

        GetResultOrRunClassInitialize();
        Verify(classInitCallCount == 1);
    }

    public void RunClassInitializeShouldSetClassInitializationExceptionOnException()
    {
        DummyTestClass.ClassInitializeMethodBody = tc => UTF.Assert.Inconclusive("Test Inconclusive");
        _testClassInfo.ClassInitializeMethod = typeof(DummyTestClass).GetMethod("ClassInitializeMethod")!;

        var exception = GetResultOrRunClassInitialize().TestFailureException as TestFailedException;
        Assert.IsNotNull(exception);

        Verify(_testClassInfo.ClassInitializationException is not null);
    }

    public void RunClassInitializeShouldExecuteBaseClassInitializeMethod()
    {
        int classInitCallCount = 0;
        DummyBaseTestClass.ClassInitializeMethodBody = tc => classInitCallCount++;
        DummyDerivedTestClass.DerivedClassInitializeMethodBody = tc => classInitCallCount++;

        _testClassInfo.BaseClassInitMethods.Add(typeof(DummyBaseTestClass).GetMethod("InitBaseClassMethod")!);
        _testClassInfo.ClassInitializeMethod = typeof(DummyDerivedTestClass).GetMethod("InitDerivedClassMethod")!;

        GetResultOrRunClassInitialize();

        Verify(classInitCallCount == 2);
    }

    public void RunClassInitializeShouldNotExecuteBaseClassInitializeMethodIfClassInitializeHasExecuted()
    {
        int classInitCallCount = 0;

        DummyBaseTestClass.ClassInitializeMethodBody = tc => classInitCallCount += 2;
        DummyDerivedTestClass.DerivedClassInitializeMethodBody = tc => classInitCallCount++;

        _testClassInfo.BaseClassInitMethods.Add(typeof(DummyBaseTestClass).GetMethod("InitBaseClassMethod")!);
        _testClassInfo.ClassInitializeMethod = typeof(DummyDerivedTestClass).GetMethod("InitDerivedClassMethod")!;

        GetResultOrRunClassInitialize();
        Verify(_testClassInfo.IsClassInitializeExecuted);

        GetResultOrRunClassInitialize(); // this one shouldn't run
        Verify(classInitCallCount == 3);
    }

    public void RunClassInitializeShouldExecuteBaseClassInitializeIfDerivedClassInitializeIsNull()
    {
        int classInitCallCount = 0;
        DummyBaseTestClass.ClassInitializeMethodBody = tc => classInitCallCount++;
        _testClassInfo.BaseClassInitMethods.Add(typeof(DummyBaseTestClass).GetMethod("InitBaseClassMethod")!);

        GetResultOrRunClassInitialize();

        Verify(classInitCallCount == 1);
    }

    public void RunClassInitializeShouldNotExecuteBaseClassIfBaseClassInitializeIsNull()
    {
        int classInitCallCount = 0;
        DummyTestClass.ClassInitializeMethodBody = tc => classInitCallCount++;

        _testClassInfo.ClassInitializeMethod = typeof(DummyTestClass).GetMethod("ClassInitializeMethod")!;

        GetResultOrRunClassInitialize();

        Verify(classInitCallCount == 1);
    }

    public void RunClassInitializeShouldThrowTestFailedExceptionOnBaseInitializeMethodWithNonAssertExceptions()
    {
        DummyBaseTestClass.ClassInitializeMethodBody = tc => throw new ArgumentException("Some exception message", new InvalidOperationException("Inner exception message"));

        _testClassInfo.BaseClassInitMethods.Add(typeof(DummyBaseTestClass).GetMethod("InitBaseClassMethod")!);

        var exception = GetResultOrRunClassInitialize().TestFailureException as TestFailedException;
        Assert.IsNotNull(exception);

        Verify(exception.Outcome == UTF.UnitTestOutcome.Failed);
        Verify(
            exception.Message
            == "Class Initialization method Microsoft.VisualStudio.TestPlatform.MSTestAdapter.UnitTests.Execution.TestClassInfoTests+DummyTestClass.InitBaseClassMethod threw exception. System.ArgumentException: Some exception message.");
#if DEBUG
        Verify(exception.StackTraceInformation!.ErrorStackTrace.StartsWith(
    "   at Microsoft.VisualStudio.TestPlatform.MSTestAdapter.UnitTests.Execution.TestClassInfoTests.<>c.<RunClassInitializeShouldThrowTestFailedExceptionOnBaseInitializeMethodWithNonAssertExceptions>", StringComparison.Ordinal));
#endif
        Verify(exception.InnerException!.GetType() == typeof(ArgumentException));
        Verify(exception.InnerException.InnerException!.GetType() == typeof(InvalidOperationException));
    }

    public void RunClassInitializeShouldThrowTestFailedExceptionOnAssertionFailure()
    {
        DummyTestClass.ClassInitializeMethodBody = tc => UTF.Assert.Fail("Test failure");
        _testClassInfo.ClassInitializeMethod = typeof(DummyTestClass).GetMethod("ClassInitializeMethod")!;

        var exception = GetResultOrRunClassInitialize().TestFailureException as TestFailedException;
        Assert.IsNotNull(exception);

        Verify(exception.Outcome == UTF.UnitTestOutcome.Failed);
        Verify(
            exception.Message
            == "Class Initialization method Microsoft.VisualStudio.TestPlatform.MSTestAdapter.UnitTests.Execution.TestClassInfoTests+DummyTestClass.ClassInitializeMethod threw exception. Microsoft.VisualStudio.TestTools.UnitTesting.AssertFailedException: Assert.Fail failed. Test failure.");
#if DEBUG
        Verify(exception.StackTraceInformation!.ErrorStackTrace.Contains(
    "   at Microsoft.VisualStudio.TestPlatform.MSTestAdapter.UnitTests.Execution.TestClassInfoTests.<>c.<RunClassInitializeShouldThrowTestFailedExceptionOnAssertionFailure>", StringComparison.Ordinal));
#endif
        Verify(exception.InnerException!.GetType() == typeof(AssertFailedException));
    }

    public void RunClassInitializeShouldThrowTestFailedExceptionWithInconclusiveOnAssertInconclusive()
    {
        DummyTestClass.ClassInitializeMethodBody = tc => UTF.Assert.Inconclusive("Test Inconclusive");
        _testClassInfo.ClassInitializeMethod = typeof(DummyTestClass).GetMethod("ClassInitializeMethod")!;

        var exception = GetResultOrRunClassInitialize().TestFailureException as TestFailedException;
        Assert.IsNotNull(exception);

        Verify(exception.Outcome == UTF.UnitTestOutcome.Inconclusive);
        Verify(
            exception.Message
            == "Class Initialization method Microsoft.VisualStudio.TestPlatform.MSTestAdapter.UnitTests.Execution.TestClassInfoTests+DummyTestClass.ClassInitializeMethod threw exception. Microsoft.VisualStudio.TestTools.UnitTesting.AssertInconclusiveException: Assert.Inconclusive failed. Test Inconclusive.");
#if DEBUG
        Verify(exception.StackTraceInformation!.ErrorStackTrace.Contains(
    "   at Microsoft.VisualStudio.TestPlatform.MSTestAdapter.UnitTests.Execution.TestClassInfoTests.<>c.<RunClassInitializeShouldThrowTestFailedExceptionWithInconclusiveOnAssertInconclusive>", StringComparison.Ordinal));
#endif
        Verify(exception.InnerException!.GetType() == typeof(AssertInconclusiveException));
    }

    public void RunClassInitializeShouldThrowTestFailedExceptionWithNonAssertExceptions()
    {
        DummyTestClass.ClassInitializeMethodBody = tc => throw new ArgumentException("Argument exception");
        _testClassInfo.ClassInitializeMethod = typeof(DummyTestClass).GetMethod("ClassInitializeMethod")!;

        var exception = GetResultOrRunClassInitialize().TestFailureException as TestFailedException;
        Assert.IsNotNull(exception);

        Verify(exception.Outcome == UTF.UnitTestOutcome.Failed);
        Verify(
            exception.Message
            == "Class Initialization method Microsoft.VisualStudio.TestPlatform.MSTestAdapter.UnitTests.Execution.TestClassInfoTests+DummyTestClass.ClassInitializeMethod threw exception. System.ArgumentException: Argument exception.");
#if DEBUG
        Verify(exception.StackTraceInformation!.ErrorStackTrace.StartsWith(
    "   at Microsoft.VisualStudio.TestPlatform.MSTestAdapter.UnitTests.Execution.TestClassInfoTests.<>c.<RunClassInitializeShouldThrowTestFailedExceptionWithNonAssertExceptions>", StringComparison.Ordinal));
#endif
    }

    public void RunClassInitializeShouldThrowForAlreadyExecutedTestClassInitWithException()
    {
        DummyTestClass.ClassInitializeMethodBody = tc => { };
        _testClassInfo.ClassInitializeMethod = typeof(DummyTestClass).GetMethod("ClassInitializeMethod")!;
        _testClassInfo.ClassInitializationException = new TestFailedException(UTF.UnitTestOutcome.Failed, "Cached Test failure");

        var exception = GetResultOrRunClassInitialize().TestFailureException as TestFailedException;
        Assert.IsNotNull(exception);
        Verify(exception.Outcome == UTF.UnitTestOutcome.Failed);
        Verify(exception.Message == "Cached Test failure");
    }

    public void RunAssemblyInitializeShouldPassOnTheTestContextToAssemblyInitMethod()
    {
        DummyTestClass.ClassInitializeMethodBody = tc => Verify(tc == _testContext);
        _testClassInfo.ClassInitializeMethod = typeof(DummyTestClass).GetMethod("ClassInitializeMethod")!;

        GetResultOrRunClassInitialize();
    }

    public void RunClassInitializeShouldThrowTheInnerMostExceptionWhenThereAreMultipleNestedTypeInitializationExceptions()
    {
        DummyTestClass.ClassInitializeMethodBody = tc =>
            // This helper calls inner helper, and the inner helper ctor throws.
            // We want to see the real exception on screen, and not TypeInitializationException
            // which has no info about what failed.
            FailingStaticHelper.DoWork();
        _testClassInfo.ClassInitializeMethod = typeof(DummyTestClass).GetMethod("ClassInitializeMethod")!;

        var exception = GetResultOrRunClassInitialize().TestFailureException as TestFailedException;
        Assert.IsNotNull(exception);

        Verify(exception.Outcome == UTF.UnitTestOutcome.Failed);
        Verify(
            exception.Message
            == "Class Initialization method Microsoft.VisualStudio.TestPlatform.MSTestAdapter.UnitTests.Execution.TestClassInfoTests+DummyTestClass.ClassInitializeMethod threw exception. System.InvalidOperationException: I fail..");
#if DEBUG
        Verify(
            exception.StackTraceInformation!.ErrorStackTrace.StartsWith(
            "   at Microsoft.VisualStudio.TestPlatform.MSTestAdapter.UnitTests.Execution.TestClassInfoTests.FailingStaticHelper..cctor()", StringComparison.Ordinal));
#endif
        Verify(exception.InnerException!.GetType() == typeof(InvalidOperationException));
    }

    private TestResult GetResultOrRunClassInitialize()
        => GetResultOrRunClassInitialize(_testContext);

    private TestResult GetResultOrRunClassInitialize(TestContext? testContext)
        => _testClassInfo.GetResultOrRunClassInitializeAsync(new TestTestContextImpl(testContext!), string.Empty, string.Empty, string.Empty, string.Empty).GetAwaiter().GetResult();
    #endregion

    #region Run Class Cleanup tests

    public async Task RunClassCleanupShouldInvokeIfClassCleanupMethod()
    {
        // Arrange
        int classCleanupCallCount = 0;
        DummyTestClass.ClassCleanupMethodBody = () => classCleanupCallCount++;
        _testClassInfo.ClassCleanupMethod = typeof(DummyTestClass).GetMethod(nameof(DummyTestClass.ClassCleanupMethod));

        // Act
        GetResultOrRunClassInitialize(null);
<<<<<<< HEAD
        TestFailedException? ex = _testClassInfo.ExecuteClassCleanup(new TestContextImplementation(null, null, new Dictionary<string, object?>()));
=======
        TestFailedException? ex = await _testClassInfo.ExecuteClassCleanupAsync(new TestContextImplementation(null, new StringWriter(), new Dictionary<string, object?>()));
>>>>>>> bd482b45

        // Assert
        Verify(ex is null);
        Verify(classCleanupCallCount == 1);
    }

    public async Task RunClassCleanupShouldNotInvokeIfClassCleanupIsNull()
    {
        // Arrange
        int classCleanupCallCount = 0;
        DummyTestClass.ClassCleanupMethodBody = () => classCleanupCallCount++;
        _testClassInfo.ClassCleanupMethod = null;

        // Act
<<<<<<< HEAD
        TestFailedException? ex = _testClassInfo.ExecuteClassCleanup(new TestContextImplementation(null, null, new Dictionary<string, object?>()));
=======
        TestFailedException? ex = await _testClassInfo.ExecuteClassCleanupAsync(new TestContextImplementation(null, new StringWriter(), new Dictionary<string, object?>()));
>>>>>>> bd482b45

        // Assert
        Verify(ex is null);
        Verify(classCleanupCallCount == 0);
    }

    public async Task RunClassCleanupShouldReturnAssertFailureExceptionDetails()
    {
        // Arrange
        DummyTestClass.ClassCleanupMethodBody = () => UTF.Assert.Fail("Test Failure");
        _testClassInfo.ClassCleanupMethod = typeof(DummyTestClass).GetMethod(nameof(DummyTestClass.ClassCleanupMethod));

        // Act
        GetResultOrRunClassInitialize(null);
<<<<<<< HEAD
        TestFailedException? classCleanupException = _testClassInfo.ExecuteClassCleanup(new TestContextImplementation(null, null, new Dictionary<string, object?>()));
=======
        TestFailedException? classCleanupException = await _testClassInfo.ExecuteClassCleanupAsync(new TestContextImplementation(null, new StringWriter(), new Dictionary<string, object?>()));
>>>>>>> bd482b45

        // Assert
        Verify(classCleanupException is not null);
        Verify(classCleanupException.Message.StartsWith("Class Cleanup method DummyTestClass.ClassCleanupMethod failed.", StringComparison.Ordinal));
        Verify(classCleanupException.Message.Contains("Error Message: Assert.Fail failed. Test Failure."));
#if DEBUG
        Verify(
    classCleanupException.Message.Contains(
    $"{typeof(TestClassInfoTests).FullName}.<>c.<{nameof(this.RunClassCleanupShouldReturnAssertFailureExceptionDetails)}>"),
    $"Value: {classCleanupException.Message}");
#endif
    }

    public async Task RunClassCleanupShouldReturnAssertInconclusiveExceptionDetails()
    {
        // Arrange
        DummyTestClass.ClassCleanupMethodBody = () => UTF.Assert.Inconclusive("Test Inconclusive");
        _testClassInfo.ClassCleanupMethod = typeof(DummyTestClass).GetMethod(nameof(DummyTestClass.ClassCleanupMethod));

        // Act
        GetResultOrRunClassInitialize(null);
<<<<<<< HEAD
        TestFailedException? classCleanupException = _testClassInfo.ExecuteClassCleanup(new TestContextImplementation(null, null, new Dictionary<string, object?>()));
=======
        TestFailedException? classCleanupException = await _testClassInfo.ExecuteClassCleanupAsync(new TestContextImplementation(null, new StringWriter(), new Dictionary<string, object?>()));
>>>>>>> bd482b45

        // Assert
        Verify(classCleanupException is not null);
        Verify(classCleanupException.Message.StartsWith("Class Cleanup method DummyTestClass.ClassCleanupMethod failed.", StringComparison.Ordinal));
        Verify(classCleanupException.Message.Contains("Error Message: Assert.Inconclusive failed. Test Inconclusive."));
#if DEBUG
        Verify(
            classCleanupException.Message.Contains($"{typeof(TestClassInfoTests).FullName}.<>c.<{nameof(this.RunClassCleanupShouldReturnAssertInconclusiveExceptionDetails)}>"),
            $"Value: {classCleanupException.Message}");
#endif
    }

    public async Task RunClassCleanupShouldReturnExceptionDetailsOfNonAssertExceptions()
    {
        // Arrange
        DummyTestClass.ClassCleanupMethodBody = () => throw new ArgumentException("Argument Exception");
        _testClassInfo.ClassCleanupMethod = typeof(DummyTestClass).GetMethod(nameof(DummyTestClass.ClassCleanupMethod));

        // Act
        GetResultOrRunClassInitialize(null);
<<<<<<< HEAD
        TestFailedException? classCleanupException = _testClassInfo.ExecuteClassCleanup(new TestContextImplementation(null, null, new Dictionary<string, object?>()));
=======
        TestFailedException? classCleanupException = await _testClassInfo.ExecuteClassCleanupAsync(new TestContextImplementation(null, new StringWriter(), new Dictionary<string, object?>()));
>>>>>>> bd482b45

        // Assert
        Verify(classCleanupException is not null);
        Verify(classCleanupException.Message.StartsWith("Class Cleanup method DummyTestClass.ClassCleanupMethod failed.", StringComparison.Ordinal));
        Verify(classCleanupException.Message.Contains("Error Message: System.ArgumentException: Argument Exception. Stack Trace:"));
        Verify(classCleanupException.Message.Contains($"{typeof(TestClassInfoTests).FullName}.<>c.<{nameof(this.RunClassCleanupShouldReturnExceptionDetailsOfNonAssertExceptions)}>"));
    }

    public async Task RunBaseClassCleanupWithNoDerivedClassCleanupShouldReturnExceptionDetailsOfNonAssertExceptions()
    {
        // Arrange
        DummyBaseTestClass.ClassCleanupMethodBody = () => throw new ArgumentException("Argument Exception");
        MethodInfo baseClassCleanupMethod = typeof(DummyBaseTestClass).GetMethod(nameof(DummyBaseTestClass.CleanupClassMethod))!;
        _testClassInfo.ClassCleanupMethod = null;
        _testClassInfo.BaseClassCleanupMethods.Add(baseClassCleanupMethod);

        // Act
        GetResultOrRunClassInitialize(null);
<<<<<<< HEAD
        TestFailedException? classCleanupException = _testClassInfo.ExecuteClassCleanup(new TestContextImplementation(null, null, new Dictionary<string, object?>()));
=======
        TestFailedException? classCleanupException = await _testClassInfo.ExecuteClassCleanupAsync(new TestContextImplementation(null, new StringWriter(), new Dictionary<string, object?>()));
>>>>>>> bd482b45

        // Assert
        Verify(classCleanupException is not null);
        Verify(classCleanupException.Message.StartsWith("Class Cleanup method DummyBaseTestClass.CleanupClassMethod failed.", StringComparison.Ordinal));
        Verify(classCleanupException.Message.Contains("Error Message: System.ArgumentException: Argument Exception. Stack Trace:"));
        Verify(classCleanupException.Message.Contains($"{typeof(TestClassInfoTests).FullName}.<>c.<{nameof(this.RunBaseClassCleanupWithNoDerivedClassCleanupShouldReturnExceptionDetailsOfNonAssertExceptions)}>"));
    }

    public async Task RunBaseClassCleanupEvenIfThereIsNoDerivedClassCleanup()
    {
        // Arrange
        int classCleanupCallCount = 0;
        DummyBaseTestClass.ClassCleanupMethodBody = () => classCleanupCallCount++;
        MethodInfo baseClassCleanupMethod = typeof(DummyBaseTestClass).GetMethod(nameof(DummyBaseTestClass.CleanupClassMethod))!;
        _testClassInfo.ClassCleanupMethod = null;
        _testClassInfo.BaseClassCleanupMethods.Add(baseClassCleanupMethod);

        // Act
<<<<<<< HEAD
        TestFailedException? ex = _testClassInfo.ExecuteClassCleanup(new TestContextImplementation(null, null, new Dictionary<string, object?>()));
=======
        TestFailedException? ex = await _testClassInfo.ExecuteClassCleanupAsync(new TestContextImplementation(null, new StringWriter(), new Dictionary<string, object?>()));
>>>>>>> bd482b45

        // Assert
        Verify(ex is null);
        Verify(_testClassInfo.HasExecutableCleanupMethod);
        Verify(classCleanupCallCount == 0, "DummyBaseTestClass.CleanupClassMethod call count");

        // Act 2
        GetResultOrRunClassInitialize(null);
<<<<<<< HEAD
        ex = _testClassInfo.ExecuteClassCleanup(new TestContextImplementation(null, null, new Dictionary<string, object?>()));
=======
        ex = await _testClassInfo.ExecuteClassCleanupAsync(new TestContextImplementation(null, new StringWriter(), new Dictionary<string, object?>()));
>>>>>>> bd482b45

        // Assert 2
        Verify(ex is null);
        Verify(_testClassInfo.HasExecutableCleanupMethod);
        Verify(_testClassInfo.IsClassInitializeExecuted);
        Verify(classCleanupCallCount == 1, "DummyBaseTestClass.CleanupClassMethod call count");

        // Act 3
<<<<<<< HEAD
        ex = _testClassInfo.ExecuteClassCleanup(new TestContextImplementation(null, null, new Dictionary<string, object?>()));
=======
        ex = await _testClassInfo.ExecuteClassCleanupAsync(new TestContextImplementation(null, new StringWriter(), new Dictionary<string, object?>()));
>>>>>>> bd482b45

        // Assert 3
        Verify(ex is null);
        Verify(_testClassInfo.HasExecutableCleanupMethod);
        Verify(classCleanupCallCount == 1, "DummyBaseTestClass.CleanupClassMethod call count");
    }

    public async Task RunClassCleanupShouldThrowTheInnerMostExceptionWhenThereAreMultipleNestedTypeInitializationExceptions()
    {
        // This helper calls inner helper, and the inner helper ctor throws.
        // We want to see the real exception on screen, and not TypeInitializationException
        // which has no info about what failed.
        DummyTestClass.ClassCleanupMethodBody = FailingStaticHelper.DoWork;
        _testClassInfo.ClassCleanupMethod = typeof(DummyTestClass).GetMethod("ClassCleanupMethod")!;

        GetResultOrRunClassInitialize(null);
<<<<<<< HEAD
        TestFailedException? classCleanupException = _testClassInfo.ExecuteClassCleanup(new TestContextImplementation(null, null, new Dictionary<string, object?>()));
=======
        TestFailedException? classCleanupException = await _testClassInfo.ExecuteClassCleanupAsync(new TestContextImplementation(null, new StringWriter(), new Dictionary<string, object?>()));
>>>>>>> bd482b45

        Verify(classCleanupException is not null);
        Verify(classCleanupException.Message.StartsWith("Class Cleanup method DummyTestClass.ClassCleanupMethod failed. Error Message: System.InvalidOperationException: I fail..", StringComparison.Ordinal));
        Verify(classCleanupException.Message.Contains("at Microsoft.VisualStudio.TestPlatform.MSTestAdapter.UnitTests.Execution.TestClassInfoTests.FailingStaticHelper..cctor()"));
    }

    #endregion

    [DummyTestClass]
    public class DummyGrandParentTestClass
    {
        public static Action<object> ClassInitMethodBody { get; set; } = null!;

        public static Action CleanupClassMethodBody { get; set; } = null!;

        public TestContext BaseTestContext { get; set; } = null!;

        [ClassInitialize(UTF.InheritanceBehavior.BeforeEachDerivedClass)]
        public static void InitClassMethod(TestContext testContext) => ClassInitMethodBody?.Invoke(testContext);

        public static void ClassCleanupMethod() => CleanupClassMethodBody?.Invoke();
    }

    [DummyTestClass]
    public class DummyBaseTestClass : DummyGrandParentTestClass
    {
        public static Action<object> ClassInitializeMethodBody { get; set; } = null!;

        public static Action ClassCleanupMethodBody { get; set; } = null!;

        public TestContext TestContext { get; set; } = null!;

        [ClassInitialize(UTF.InheritanceBehavior.BeforeEachDerivedClass)]
        public static void InitBaseClassMethod(TestContext testContext) => ClassInitializeMethodBody?.Invoke(testContext);

        public static void CleanupClassMethod() => ClassCleanupMethodBody?.Invoke();
    }

    [DummyTestClass]
    public class DummyDerivedTestClass : DummyBaseTestClass
    {
        public static Action<object> DerivedClassInitializeMethodBody { get; set; } = null!;

        public static Action DerivedClassCleanupMethodBody { get; set; } = null!;

        public TestContext Context { get; set; } = null!;

        public static void InitDerivedClassMethod(TestContext testContext) => DerivedClassInitializeMethodBody?.Invoke(testContext);

        public static void CleanupDerivedClassMethod() => DerivedClassCleanupMethodBody?.Invoke();
    }

    [DummyTestClass]
    public class DummyTestClass
    {
        public static Action<object> ClassInitializeMethodBody { get; set; } = null!;

        public static Action ClassCleanupMethodBody { get; set; } = null!;

        public TestContext TestContext { get; set; } = null!;

        public static void ClassInitializeMethod(TestContext testContext) => ClassInitializeMethodBody?.Invoke(testContext);

        public static void ClassCleanupMethod() => ClassCleanupMethodBody?.Invoke();
    }

    private class DummyTestClassAttribute : TestClassAttribute;

    private static class FailingStaticHelper
    {
        static FailingStaticHelper() => throw new InvalidOperationException("I fail.");

        public static void DoWork()
        {
        }
    }
}<|MERGE_RESOLUTION|>--- conflicted
+++ resolved
@@ -133,11 +133,7 @@
         _testClassInfo.ClassCleanupMethod = typeof(DummyTestClass).GetMethod("ClassCleanupMethod")!;
         _testClassInfo.ClassInitializeMethod = typeof(DummyTestClass).GetMethod("ClassInitializeMethod")!;
 
-<<<<<<< HEAD
-        TestFailedException? ex = _testClassInfo.ExecuteClassCleanup(new TestContextImplementation(null, null, new Dictionary<string, object?>())); // call cleanup without calling init
-=======
-        TestFailedException? ex = await _testClassInfo.ExecuteClassCleanupAsync(new TestContextImplementation(null, new StringWriter(), new Dictionary<string, object?>())); // call cleanup without calling init
->>>>>>> bd482b45
+        TestFailedException? ex = await _testClassInfo.ExecuteClassCleanupAsync(new TestContextImplementation(null, null, new Dictionary<string, object?>())); // call cleanup without calling init
         Verify(ex is null);
         Verify(classCleanupCallCount == 0);
     }
@@ -151,11 +147,7 @@
         _testClassInfo.ClassInitializeMethod = typeof(DummyTestClass).GetMethod("ClassInitializeMethod")!;
 
         GetResultOrRunClassInitialize();
-<<<<<<< HEAD
-        TestFailedException? ex = _testClassInfo.ExecuteClassCleanup(new TestContextImplementation(null, null, new Dictionary<string, object?>())); // call cleanup without calling init
-=======
-        TestFailedException? ex = await _testClassInfo.ExecuteClassCleanupAsync(new TestContextImplementation(null, new StringWriter(), new Dictionary<string, object?>())); // call cleanup without calling init
->>>>>>> bd482b45
+        TestFailedException? ex = await _testClassInfo.ExecuteClassCleanupAsync(new TestContextImplementation(null, null, new Dictionary<string, object?>())); // call cleanup without calling init
 
         Verify(ex is null);
         Verify(classCleanupCallCount == 1);
@@ -170,11 +162,7 @@
         _testClassInfo.BaseClassCleanupMethods.Add(typeof(DummyBaseTestClass).GetMethod("CleanupClassMethod")!);
 
         GetResultOrRunClassInitialize();
-<<<<<<< HEAD
-        TestFailedException? ex = _testClassInfo.ExecuteClassCleanup(new TestContextImplementation(null, null, new Dictionary<string, object?>()));
-=======
-        TestFailedException? ex = await _testClassInfo.ExecuteClassCleanupAsync(new TestContextImplementation(null, new StringWriter(), new Dictionary<string, object?>()));
->>>>>>> bd482b45
+        TestFailedException? ex = await _testClassInfo.ExecuteClassCleanupAsync(new TestContextImplementation(null, null, new Dictionary<string, object?>()));
 
         Verify(ex is null);
         Verify(classCleanupCallCount == 1);
@@ -478,11 +466,7 @@
 
         // Act
         GetResultOrRunClassInitialize(null);
-<<<<<<< HEAD
-        TestFailedException? ex = _testClassInfo.ExecuteClassCleanup(new TestContextImplementation(null, null, new Dictionary<string, object?>()));
-=======
-        TestFailedException? ex = await _testClassInfo.ExecuteClassCleanupAsync(new TestContextImplementation(null, new StringWriter(), new Dictionary<string, object?>()));
->>>>>>> bd482b45
+        TestFailedException? ex = await _testClassInfo.ExecuteClassCleanupAsync(new TestContextImplementation(null, null, new Dictionary<string, object?>()));
 
         // Assert
         Verify(ex is null);
@@ -497,11 +481,7 @@
         _testClassInfo.ClassCleanupMethod = null;
 
         // Act
-<<<<<<< HEAD
-        TestFailedException? ex = _testClassInfo.ExecuteClassCleanup(new TestContextImplementation(null, null, new Dictionary<string, object?>()));
-=======
-        TestFailedException? ex = await _testClassInfo.ExecuteClassCleanupAsync(new TestContextImplementation(null, new StringWriter(), new Dictionary<string, object?>()));
->>>>>>> bd482b45
+        TestFailedException? ex = await _testClassInfo.ExecuteClassCleanupAsync(new TestContextImplementation(null, null, new Dictionary<string, object?>()));
 
         // Assert
         Verify(ex is null);
@@ -516,11 +496,7 @@
 
         // Act
         GetResultOrRunClassInitialize(null);
-<<<<<<< HEAD
-        TestFailedException? classCleanupException = _testClassInfo.ExecuteClassCleanup(new TestContextImplementation(null, null, new Dictionary<string, object?>()));
-=======
-        TestFailedException? classCleanupException = await _testClassInfo.ExecuteClassCleanupAsync(new TestContextImplementation(null, new StringWriter(), new Dictionary<string, object?>()));
->>>>>>> bd482b45
+        TestFailedException? classCleanupException = await _testClassInfo.ExecuteClassCleanupAsync(new TestContextImplementation(null, null, new Dictionary<string, object?>()));
 
         // Assert
         Verify(classCleanupException is not null);
@@ -542,11 +518,7 @@
 
         // Act
         GetResultOrRunClassInitialize(null);
-<<<<<<< HEAD
-        TestFailedException? classCleanupException = _testClassInfo.ExecuteClassCleanup(new TestContextImplementation(null, null, new Dictionary<string, object?>()));
-=======
-        TestFailedException? classCleanupException = await _testClassInfo.ExecuteClassCleanupAsync(new TestContextImplementation(null, new StringWriter(), new Dictionary<string, object?>()));
->>>>>>> bd482b45
+        TestFailedException? classCleanupException = await _testClassInfo.ExecuteClassCleanupAsync(new TestContextImplementation(null, null, new Dictionary<string, object?>()));
 
         // Assert
         Verify(classCleanupException is not null);
@@ -567,11 +539,7 @@
 
         // Act
         GetResultOrRunClassInitialize(null);
-<<<<<<< HEAD
-        TestFailedException? classCleanupException = _testClassInfo.ExecuteClassCleanup(new TestContextImplementation(null, null, new Dictionary<string, object?>()));
-=======
-        TestFailedException? classCleanupException = await _testClassInfo.ExecuteClassCleanupAsync(new TestContextImplementation(null, new StringWriter(), new Dictionary<string, object?>()));
->>>>>>> bd482b45
+        TestFailedException? classCleanupException = await _testClassInfo.ExecuteClassCleanupAsync(new TestContextImplementation(null, null, new Dictionary<string, object?>()));
 
         // Assert
         Verify(classCleanupException is not null);
@@ -590,11 +558,7 @@
 
         // Act
         GetResultOrRunClassInitialize(null);
-<<<<<<< HEAD
-        TestFailedException? classCleanupException = _testClassInfo.ExecuteClassCleanup(new TestContextImplementation(null, null, new Dictionary<string, object?>()));
-=======
-        TestFailedException? classCleanupException = await _testClassInfo.ExecuteClassCleanupAsync(new TestContextImplementation(null, new StringWriter(), new Dictionary<string, object?>()));
->>>>>>> bd482b45
+        TestFailedException? classCleanupException = await _testClassInfo.ExecuteClassCleanupAsync(new TestContextImplementation(null, null, new Dictionary<string, object?>()));
 
         // Assert
         Verify(classCleanupException is not null);
@@ -613,11 +577,7 @@
         _testClassInfo.BaseClassCleanupMethods.Add(baseClassCleanupMethod);
 
         // Act
-<<<<<<< HEAD
-        TestFailedException? ex = _testClassInfo.ExecuteClassCleanup(new TestContextImplementation(null, null, new Dictionary<string, object?>()));
-=======
-        TestFailedException? ex = await _testClassInfo.ExecuteClassCleanupAsync(new TestContextImplementation(null, new StringWriter(), new Dictionary<string, object?>()));
->>>>>>> bd482b45
+        TestFailedException? ex = await _testClassInfo.ExecuteClassCleanupAsync(new TestContextImplementation(null, null, new Dictionary<string, object?>()));
 
         // Assert
         Verify(ex is null);
@@ -626,11 +586,7 @@
 
         // Act 2
         GetResultOrRunClassInitialize(null);
-<<<<<<< HEAD
-        ex = _testClassInfo.ExecuteClassCleanup(new TestContextImplementation(null, null, new Dictionary<string, object?>()));
-=======
-        ex = await _testClassInfo.ExecuteClassCleanupAsync(new TestContextImplementation(null, new StringWriter(), new Dictionary<string, object?>()));
->>>>>>> bd482b45
+        ex = await _testClassInfo.ExecuteClassCleanupAsync(new TestContextImplementation(null, null, new Dictionary<string, object?>()));
 
         // Assert 2
         Verify(ex is null);
@@ -639,11 +595,7 @@
         Verify(classCleanupCallCount == 1, "DummyBaseTestClass.CleanupClassMethod call count");
 
         // Act 3
-<<<<<<< HEAD
-        ex = _testClassInfo.ExecuteClassCleanup(new TestContextImplementation(null, null, new Dictionary<string, object?>()));
-=======
-        ex = await _testClassInfo.ExecuteClassCleanupAsync(new TestContextImplementation(null, new StringWriter(), new Dictionary<string, object?>()));
->>>>>>> bd482b45
+        ex = await _testClassInfo.ExecuteClassCleanupAsync(new TestContextImplementation(null, null, new Dictionary<string, object?>()));
 
         // Assert 3
         Verify(ex is null);
@@ -660,11 +612,7 @@
         _testClassInfo.ClassCleanupMethod = typeof(DummyTestClass).GetMethod("ClassCleanupMethod")!;
 
         GetResultOrRunClassInitialize(null);
-<<<<<<< HEAD
-        TestFailedException? classCleanupException = _testClassInfo.ExecuteClassCleanup(new TestContextImplementation(null, null, new Dictionary<string, object?>()));
-=======
-        TestFailedException? classCleanupException = await _testClassInfo.ExecuteClassCleanupAsync(new TestContextImplementation(null, new StringWriter(), new Dictionary<string, object?>()));
->>>>>>> bd482b45
+        TestFailedException? classCleanupException = await _testClassInfo.ExecuteClassCleanupAsync(new TestContextImplementation(null, null, new Dictionary<string, object?>()));
 
         Verify(classCleanupException is not null);
         Verify(classCleanupException.Message.StartsWith("Class Cleanup method DummyTestClass.ClassCleanupMethod failed. Error Message: System.InvalidOperationException: I fail..", StringComparison.Ordinal));
