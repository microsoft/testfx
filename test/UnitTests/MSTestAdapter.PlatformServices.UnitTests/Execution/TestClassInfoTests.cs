--- conflicted
+++ resolved
@@ -143,15 +143,9 @@
         _testClassInfo.ClassCleanupMethod = typeof(DummyTestClass).GetMethod("ClassCleanupMethod")!;
         _testClassInfo.ClassInitializeMethod = typeof(DummyTestClass).GetMethod("ClassInitializeMethod")!;
 
-<<<<<<< HEAD
-        TestFailedException? ex = await _testClassInfo.ExecuteClassCleanupAsync(new TestContextImplementation(null, null, new Dictionary<string, object?>())); // call cleanup without calling init
+        TestFailedException? ex = await _testClassInfo.ExecuteClassCleanupAsync(CreateDummyTestContextImplementation()); // call cleanup without calling init
         ex.Should().BeNull();
         classCleanupCallCount.Should().Be(0);
-=======
-        TestFailedException? ex = await _testClassInfo.ExecuteClassCleanupAsync(CreateDummyTestContextImplementation()); // call cleanup without calling init
-        Verify(ex is null);
-        Verify(classCleanupCallCount == 0);
->>>>>>> 894edb43
     }
 
     public async Task TestClassInfoClassCleanupMethodShouldInvokeWhenTestClassInitializedIsCalled()
