﻿// Copyright (c) Microsoft Corporation. All rights reserved.
// Licensed under the MIT license. See LICENSE file in the project root for full license information.

using AwesomeAssertions;

using Microsoft.VisualStudio.TestPlatform.MSTest.TestAdapter;
using Microsoft.VisualStudio.TestPlatform.MSTest.TestAdapter.Execution;
using Microsoft.VisualStudio.TestPlatform.MSTest.TestAdapter.Helpers;
using Microsoft.VisualStudio.TestPlatform.MSTest.TestAdapter.ObjectModel;
using Microsoft.VisualStudio.TestPlatform.MSTestAdapter.UnitTests.TestableImplementations;
using Microsoft.VisualStudio.TestPlatform.ObjectModel.Logging;

using Moq;

using TestFramework.ForTestingMSTest;

using UTF = Microsoft.VisualStudio.TestTools.UnitTesting;

namespace Microsoft.VisualStudio.TestPlatform.MSTestAdapter.UnitTests.Execution;

public sealed class UnitTestRunnerTests : TestContainer
{
    private readonly Dictionary<string, object?> _testRunParameters;
    private readonly TestablePlatformServiceProvider _testablePlatformServiceProvider;
    private readonly Mock<IMessageLogger> _mockMessageLogger;

    private UnitTestRunner _unitTestRunner;

    public UnitTestRunnerTests()
    {
        _testRunParameters = [];
        _testablePlatformServiceProvider = new TestablePlatformServiceProvider();
        _mockMessageLogger = new Mock<IMessageLogger>();
        PlatformServiceProvider.Instance = _testablePlatformServiceProvider;

        _unitTestRunner = new UnitTestRunner(GetSettingsWithDebugTrace(false)!, []);
    }

    protected override void Dispose(bool disposing)
    {
        if (!IsDisposed)
        {
            base.Dispose(disposing);
            PlatformServiceProvider.Instance = null;
        }
    }

    #region Constructor tests

    public void ConstructorShouldPopulateSettings()
    {
        string runSettingsXml =
            """
            <RunSettings>
              <MSTest>
                <SettingsFile>DummyPath\TestSettings1.testsettings</SettingsFile>
              </MSTest>
            </RunSettings>
            """;

        _testablePlatformServiceProvider.MockSettingsProvider.Setup(sp => sp.Load(It.IsAny<XmlReader>()))
            .Callback((XmlReader actualReader) =>
            {
                actualReader.Read();
                actualReader.ReadInnerXml();
            });

        MSTestSettings adapterSettings = MSTestSettings.GetSettings(runSettingsXml, MSTestSettings.SettingsName, _mockMessageLogger.Object)!;
        var assemblyEnumerator = new UnitTestRunner(adapterSettings, []);

<<<<<<< HEAD
        MSTestSettings.CurrentSettings.ForcedLegacyMode.Should().BeTrue();
        MSTestSettings.CurrentSettings.TestSettingsFile.Should().Be("DummyPath\\TestSettings1.testsettings");
=======
        Verify(MSTestSettings.CurrentSettings.TestSettingsFile == "DummyPath\\TestSettings1.testsettings");
>>>>>>> 894edb43
    }

    #endregion

    #region RunSingleTest tests

    public async Task RunSingleTestShouldThrowIfTestMethodIsNull()
    {
        Func<Task> func = () => _unitTestRunner.RunSingleTestAsync(null!, null!, null!);
        await func.Should().ThrowAsync<ArgumentNullException>();
    }

    public async Task RunSingleTestShouldThrowIfTestRunParametersIsNull()
    {
<<<<<<< HEAD
        var testMethod = new TestMethod("M", "C", "A", isAsync: false);
        Func<Task> func = () => _unitTestRunner.RunSingleTestAsync(testMethod, null!, null!);
        await func.Should().ThrowAsync<ArgumentNullException>();
=======
        var testMethod = new TestMethod("M", "C", "A", displayName: null);
        await VerifyThrowsAsync<ArgumentNullException>(async () => await _unitTestRunner.RunSingleTestAsync(testMethod, null!, null!));
>>>>>>> 894edb43
    }

    public async Task RunSingleTestShouldReturnTestResultIndicateATestNotFoundIfTestMethodCannotBeFound()
    {
        var testMethod = new TestMethod("M", "C", "A", displayName: null);

        _testablePlatformServiceProvider.MockFileOperations.Setup(fo => fo.LoadAssembly("A"))
            .Returns(Assembly.GetExecutingAssembly());

        TestResult[] results = await _unitTestRunner.RunSingleTestAsync(testMethod, _testRunParameters, null!);

        results.Should().NotBeNull();
        results.Length.Should().Be(1);
        results[0].Outcome.Should().Be(UTF.UnitTestOutcome.NotFound);
        results[0].IgnoreReason.Should().Be("Test method M was not found.");
    }

    public async Task RunSingleTestShouldReturnTestResultIndicatingNotRunnableTestIfTestMethodCannotBeRun()
    {
        Type type = typeof(TypeCacheTests.DummyTestClassWithTestMethods);
        MethodInfo methodInfo = type.GetMethod("TestMethodWithNullCustomPropertyName")!;
        var testMethod = new TestMethod(methodInfo.Name, type.FullName!, "A", displayName: null);

        _testablePlatformServiceProvider.MockFileOperations.Setup(fo => fo.LoadAssembly("A"))
            .Returns(Assembly.GetExecutingAssembly());

        TestResult[] results = await _unitTestRunner.RunSingleTestAsync(testMethod, _testRunParameters, null!);

        string expectedMessage = string.Format(
            CultureInfo.InvariantCulture,
            "UTA021: {0}: Null or empty custom property defined on method {1}. The custom property must have a valid name.",
            methodInfo.DeclaringType!.FullName,
            methodInfo.Name);

        results.Should().NotBeNull();
        results.Length.Should().Be(1);
        results[0].Outcome.Should().Be(UTF.UnitTestOutcome.NotRunnable);
        results[0].IgnoreReason.Should().Be(expectedMessage);
    }

    public async Task ExecuteShouldSkipTestAndFillInClassIgnoreMessageIfIgnoreAttributeIsPresentOnTestClassAndHasMessage()
    {
        Type type = typeof(TypeCacheTests.DummyTestClassWithIgnoreClassWithMessage);
        MethodInfo methodInfo = type.GetMethod("TestMethod")!;
        var testMethod = new TestMethod(methodInfo.Name, type.FullName!, "A", displayName: null);

        _testablePlatformServiceProvider.MockFileOperations.Setup(fo => fo.LoadAssembly("A"))
            .Returns(Assembly.GetExecutingAssembly());

        TestResult[] results = await _unitTestRunner.RunSingleTestAsync(testMethod, _testRunParameters, null!);

        results.Should().NotBeNull();
        results.Length.Should().Be(1);
        results[0].Outcome.Should().Be(UTF.UnitTestOutcome.Ignored);
        results[0].IgnoreReason.Should().Be("IgnoreTestClassMessage");
    }

    public async Task ExecuteShouldSkipTestAndSkipFillingIgnoreMessageIfIgnoreAttributeIsPresentOnTestClassButHasNoMessage()
    {
        Type type = typeof(TypeCacheTests.DummyTestClassWithIgnoreClass);
        MethodInfo methodInfo = type.GetMethod("TestMethod")!;
        var testMethod = new TestMethod(methodInfo.Name, type.FullName!, "A", displayName: null);

        _testablePlatformServiceProvider.MockFileOperations.Setup(fo => fo.LoadAssembly("A"))
            .Returns(Assembly.GetExecutingAssembly());

        TestResult[] results = await _unitTestRunner.RunSingleTestAsync(testMethod, _testRunParameters, null!);

        results.Should().NotBeNull();
        results.Length.Should().Be(1);
        results[0].Outcome.Should().Be(UTF.UnitTestOutcome.Ignored);
        results[0].IgnoreReason.Should().Be(string.Empty);
    }

    public async Task ExecuteShouldSkipTestAndFillInMethodIgnoreMessageIfIgnoreAttributeIsPresentOnTestMethodAndHasMessage()
    {
        Type type = typeof(TypeCacheTests.DummyTestClassWithIgnoreTestWithMessage);
        MethodInfo methodInfo = type.GetMethod("TestMethod")!;
        var testMethod = new TestMethod(methodInfo.Name, type.FullName!, "A", displayName: null);

        _testablePlatformServiceProvider.MockFileOperations.Setup(fo => fo.LoadAssembly("A"))
            .Returns(Assembly.GetExecutingAssembly());

        TestResult[] results = await _unitTestRunner.RunSingleTestAsync(testMethod, _testRunParameters, null!);

        results.Should().NotBeNull();
        results.Length.Should().Be(1);
        results[0].Outcome.Should().Be(UTF.UnitTestOutcome.Ignored);
        results[0].IgnoreReason.Should().Be("IgnoreTestMessage");
    }

    public async Task ExecuteShouldSkipTestAndSkipFillingIgnoreMessageIfIgnoreAttributeIsPresentOnTestMethodButHasNoMessage()
    {
        Type type = typeof(TypeCacheTests.DummyTestClassWithIgnoreTest);
        MethodInfo methodInfo = type.GetMethod("TestMethod")!;
        var testMethod = new TestMethod(methodInfo.Name, type.FullName!, "A", displayName: null);

        _testablePlatformServiceProvider.MockFileOperations.Setup(fo => fo.LoadAssembly("A"))
            .Returns(Assembly.GetExecutingAssembly());

        TestResult[] results = await _unitTestRunner.RunSingleTestAsync(testMethod, _testRunParameters, null!);

        results.Should().NotBeNull();
        results.Length.Should().Be(1);
        results[0].Outcome.Should().Be(UTF.UnitTestOutcome.Ignored);
        results[0].IgnoreReason.Should().Be(string.Empty);
    }

    public async Task ExecuteShouldSkipTestAndFillInClassIgnoreMessageIfIgnoreAttributeIsPresentOnBothClassAndMethod()
    {
        Type type = typeof(TypeCacheTests.DummyTestClassWithIgnoreClassAndIgnoreTestWithMessage);
        MethodInfo methodInfo = type.GetMethod("TestMethod")!;
        var testMethod = new TestMethod(methodInfo.Name, type.FullName!, "A", displayName: null);

        _testablePlatformServiceProvider.MockFileOperations.Setup(fo => fo.LoadAssembly("A"))
            .Returns(Assembly.GetExecutingAssembly());

        TestResult[] results = await _unitTestRunner.RunSingleTestAsync(testMethod, _testRunParameters, null!);

        results.Should().NotBeNull();
        results.Length.Should().Be(1);
        results[0].Outcome.Should().Be(UTF.UnitTestOutcome.Ignored);
        results[0].IgnoreReason.Should().Be("IgnoreTestClassMessage");
    }

    public async Task ExecuteShouldSkipTestAndFillInMethodIgnoreMessageIfIgnoreAttributeIsPresentOnBothClassAndMethodButClassHasNoMessage()
    {
        Type type = typeof(TypeCacheTests.DummyTestClassWithIgnoreClassWithNoMessageAndIgnoreTestWithMessage);
        MethodInfo methodInfo = type.GetMethod("TestMethod")!;
        var testMethod = new TestMethod(methodInfo.Name, type.FullName!, "A", displayName: null);

        _testablePlatformServiceProvider.MockFileOperations.Setup(fo => fo.LoadAssembly("A"))
            .Returns(Assembly.GetExecutingAssembly());

        TestResult[] results = await _unitTestRunner.RunSingleTestAsync(testMethod, _testRunParameters, null!);

        results.Should().NotBeNull();
        results.Length.Should().Be(1);
        results[0].Outcome.Should().Be(UTF.UnitTestOutcome.Ignored);
        results[0].IgnoreReason.Should().Be("IgnoreTestMessage");
    }

    public async Task RunSingleTestShouldReturnTestResultIndicatingFailureIfThereIsAnyTypeInspectionExceptionWhenInspectingTestMethod()
    {
        Type type = typeof(TypeCacheTests.DummyTestClassWithTestMethods);
        var testMethod = new TestMethod("ImaginaryTestMethod", type.FullName!, "A", displayName: null);

        _testablePlatformServiceProvider.MockFileOperations.Setup(fo => fo.LoadAssembly("A"))
            .Returns(Assembly.GetExecutingAssembly());

        TestResult[] results = await _unitTestRunner.RunSingleTestAsync(testMethod, _testRunParameters, null!);

        string expectedMessage = string.Format(
            CultureInfo.InvariantCulture,
            "Method {0}.{1} does not exist.",
            testMethod.FullClassName,
            testMethod.Name);

        results.Should().NotBeNull();
        results.Length.Should().Be(1);
        results[0].Outcome.Should().Be(UTF.UnitTestOutcome.Failed);
        results[0].IgnoreReason.Should().Be(expectedMessage);
    }

    public async Task RunSingleTestShouldReturnTestResultsForAPassingTestMethod()
    {
        Type type = typeof(TypeCacheTests.DummyTestClassWithTestMethods);
        MethodInfo methodInfo = type.GetMethod("TestMethod")!;
        var testMethod = new TestMethod(methodInfo.Name, type.FullName!, "A", displayName: null);

        _testablePlatformServiceProvider.MockFileOperations.Setup(fo => fo.LoadAssembly("A"))
            .Returns(Assembly.GetExecutingAssembly());

        TestResult[] results = await _unitTestRunner.RunSingleTestAsync(testMethod, _testRunParameters, null!);

        results.Should().NotBeNull();
        results.Length.Should().Be(1);
        results[0].Outcome.Should().Be(UTF.UnitTestOutcome.Passed);
        results[0].IgnoreReason.Should().BeNull();
    }

    public async Task RunSingleTestShouldSetTestsAsInProgressInTestContext()
    {
        Type type = typeof(DummyTestClass);
        MethodInfo methodInfo = type.GetMethod("TestMethodToTestInProgress")!;
        var testMethod = new TestMethod(methodInfo.Name, type.FullName!, "A", displayName: null);

        _testablePlatformServiceProvider.MockFileOperations.Setup(fo => fo.LoadAssembly("A"))
            .Returns(Assembly.GetExecutingAssembly());

        // Asserting in the test method execution flow itself.
        TestResult[] results = await _unitTestRunner.RunSingleTestAsync(testMethod, _testRunParameters, null!);

        results.Should().NotBeNull();
        results.Length.Should().Be(1);
        results[0].Outcome.Should().Be(UTF.UnitTestOutcome.Passed);
    }

    public async Task RunSingleTestShouldCallAssemblyInitializeAndClassInitializeMethodsInOrder()
    {
        var mockReflectHelper = new Mock<ReflectHelper>();
        _unitTestRunner = new UnitTestRunner(new MSTestSettings(), [], mockReflectHelper.Object);

        Type type = typeof(DummyTestClassWithInitializeMethods);
        MethodInfo methodInfo = type.GetMethod("TestMethod")!;
        var testMethod = new TestMethod(methodInfo.Name, type.FullName!, "A", displayName: null);

        _testablePlatformServiceProvider.MockFileOperations.Setup(fo => fo.LoadAssembly("A"))
            .Returns(Assembly.GetExecutingAssembly());
        mockReflectHelper.Setup(
            rh => rh.IsAttributeDefined<AssemblyInitializeAttribute>(type.GetMethod("AssemblyInitialize")!))
            .Returns(true);

        int validator = 1;
        DummyTestClassWithInitializeMethods.AssemblyInitializeMethodBody = () => validator <<= 2;
        DummyTestClassWithInitializeMethods.ClassInitializeMethodBody = () => validator >>= 2;

        await _unitTestRunner.RunSingleTestAsync(testMethod, _testRunParameters, null!);

        validator.Should().Be(1);
    }

    #endregion

    #region private helpers

    private MSTestSettings? GetSettingsWithDebugTrace(bool captureDebugTraceValue)
    {
        string runSettingsXml =
            $"""
             <RunSettings>
               <MSTest>
                 <CaptureTraceOutput>{captureDebugTraceValue}</CaptureTraceOutput>
               </MSTest>
             </RunSettings>
             """;

        _testablePlatformServiceProvider.MockSettingsProvider.Setup(sp => sp.Load(It.IsAny<XmlReader>()))
            .Callback((XmlReader actualReader) =>
            {
                actualReader.Read();
                actualReader.ReadInnerXml();
            });

        return MSTestSettings.GetSettings(runSettingsXml, MSTestSettings.SettingsName, _mockMessageLogger.Object);
    }

    #endregion

    #region Dummy implementations

    [DummyTestClass]
    private class DummyTestClass
    {
        public TestContext TestContext { get; set; } = null!;

        [TestMethod]
        public void TestMethodToTestInProgress() => Assert.AreEqual(UTF.UnitTestOutcome.InProgress, TestContext.CurrentTestOutcome);
    }

    [DummyTestClass]
    private class DummyTestClassWithInitializeMethods
    {
        public static Action AssemblyInitializeMethodBody { get; set; } = null!;

        public static Action ClassInitializeMethodBody { get; set; } = null!;

        // The reflectHelper instance would set the AssemblyInitialize attribute here before running any tests.
        // Setting an attribute causes conflicts with other tests.
        public static void AssemblyInitialize(TestContext tc) => AssemblyInitializeMethodBody.Invoke();

        [ClassInitialize]
        public static void ClassInitialize(TestContext tc) => ClassInitializeMethodBody.Invoke();

        [TestMethod]
        public void TestMethod()
        {
        }
    }

    [DummyTestClass]
    private class DummyTestClassWithCleanupMethods
    {
        public static Action AssemblyCleanupMethodBody { get; set; } = null!;

        public static Action ClassCleanupMethodBody { get; set; } = null!;

        public static Action<TestContext> TestMethodBody { get; set; } = null!;

        public TestContext TestContext { get; set; } = null!;

        [AssemblyCleanup]
        public static void AssemblyCleanup() => AssemblyCleanupMethodBody?.Invoke();

        [ClassCleanup]
        public static void ClassCleanup() => ClassCleanupMethodBody?.Invoke();

        [TestMethod]
        public void TestMethod() => TestMethodBody?.Invoke(TestContext);
    }

    private class DummyTestClassAttribute : TestClassAttribute;

    #endregion
}<|MERGE_RESOLUTION|>--- conflicted
+++ resolved
@@ -68,12 +68,8 @@
         MSTestSettings adapterSettings = MSTestSettings.GetSettings(runSettingsXml, MSTestSettings.SettingsName, _mockMessageLogger.Object)!;
         var assemblyEnumerator = new UnitTestRunner(adapterSettings, []);
 
-<<<<<<< HEAD
         MSTestSettings.CurrentSettings.ForcedLegacyMode.Should().BeTrue();
         MSTestSettings.CurrentSettings.TestSettingsFile.Should().Be("DummyPath\\TestSettings1.testsettings");
-=======
-        Verify(MSTestSettings.CurrentSettings.TestSettingsFile == "DummyPath\\TestSettings1.testsettings");
->>>>>>> 894edb43
     }
 
     #endregion
@@ -88,14 +84,9 @@
 
     public async Task RunSingleTestShouldThrowIfTestRunParametersIsNull()
     {
-<<<<<<< HEAD
-        var testMethod = new TestMethod("M", "C", "A", isAsync: false);
+        var testMethod = new TestMethod("M", "C", "A", displayName: null);
         Func<Task> func = () => _unitTestRunner.RunSingleTestAsync(testMethod, null!, null!);
         await func.Should().ThrowAsync<ArgumentNullException>();
-=======
-        var testMethod = new TestMethod("M", "C", "A", displayName: null);
-        await VerifyThrowsAsync<ArgumentNullException>(async () => await _unitTestRunner.RunSingleTestAsync(testMethod, null!, null!));
->>>>>>> 894edb43
     }
 
     public async Task RunSingleTestShouldReturnTestResultIndicateATestNotFoundIfTestMethodCannotBeFound()
