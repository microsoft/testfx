﻿// Copyright (c) Microsoft Corporation. All rights reserved.
// Licensed under the MIT license. See LICENSE file in the project root for full license information.

using AwesomeAssertions;

namespace Microsoft.VisualStudio.TestPlatform.TestFramework.UnitTests;

public partial class AssertTests
{
    #region ThrowAssertFailed tests
    // See https://github.com/dotnet/sdk/issues/25373
    public void ThrowAssertFailedDoesNotThrowIfMessageContainsInvalidStringFormatComposite()
    {
        Action action = () => Assert.ThrowAssertFailed("name", "{");
        action.Should().Throw<AssertFailedException>()
            .And.Message.Should().Contain("name failed. {");
    }
    #endregion

<<<<<<< HEAD
=======
    #region ThrowsException tests
    public void ThrowsExceptionWithLambdaExpressionsShouldThrowAssertionOnNoException()
    {
        Action action = () => Assert.ThrowsException<ArgumentException>(() => { });
        action.Should().Throw<AssertFailedException>()
            .And.Message.Should().Be("Assert.ThrowsException failed. Expected exception type:<System.ArgumentException> but no exception was thrown. ");
    }

    public void ThrowsExceptionWithLambdaExpressionsShouldThrowAssertionOnWrongException()
    {
        Action action = () => Assert.ThrowsException<ArgumentException>(() => throw new FormatException());
        action.Should().Throw<AssertFailedException>()
            .And.Message.Should().Be("Assert.ThrowsException failed. Expected exception type:<System.ArgumentException>. Actual exception type:<System.FormatException>. ");
    }

    public void ThrowsException_FuncArgument_AllowsToReturnNull()
    {
        Action action = () => Assert.ThrowsException<ArgumentException>(() => null);
        action.Should().Throw<AssertFailedException>()
            .And.Message.Should().Be("Assert.ThrowsException failed. Expected exception type:<System.ArgumentException> but no exception was thrown. ");
    }

    public void ThrowsException_FuncArgumentOverloadWithMessage_AllowsToReturnNull()
    {
        Action action = () => Assert.ThrowsException<ArgumentException>(() => null, "message");
        action.Should().Throw<AssertFailedException>()
            .And.Message.Should().Be("Assert.ThrowsException failed. Expected exception type:<System.ArgumentException> but no exception was thrown. message");
    }

    public void ThrowsException_FuncArgumentOverloadWithMessagesAndParameters_AllowsToReturnNull()
    {
        Action action = () => Assert.ThrowsException<ArgumentException>(() => null, "message {0}", 1);
        action.Should().Throw<AssertFailedException>()
            .And.Message.Should().Be("Assert.ThrowsException failed. Expected exception type:<System.ArgumentException> but no exception was thrown. message 1");
    }
    #endregion

    #region ThrowsExceptionAsync tests.
    public async Task ThrowsExceptionAsyncShouldNotThrowAssertionOnRightException()
    {
        Task t = Assert.ThrowsExceptionAsync<ArgumentException>(
            async () =>
            {
                await Task.Delay(5).ConfigureAwait(false);
                throw new ArgumentException();
            });

        // Should not throw an exception.
        await t.ConfigureAwait(false);
    }

    public void ThrowsExceptionAsyncShouldThrowAssertionOnNoException()
    {
        Task t = Assert.ThrowsExceptionAsync<ArgumentException>(
            async () => await Task.Delay(5).ConfigureAwait(false));
        Action action = t.Wait;
        AggregateException ex = action.Should().Throw<AggregateException>().Which;

        ex.InnerException.Should().NotBeNull();
        ex.InnerException!.Should().BeOfType<AssertFailedException>();
        ex.InnerException!.Message.Should().Be("Assert.ThrowsExceptionAsync failed. Expected exception type:<System.ArgumentException> but no exception was thrown. ");
    }

    public void ThrowsExceptionAsyncShouldThrowAssertionOnWrongException()
    {
        Task t = Assert.ThrowsExceptionAsync<ArgumentException>(
            async () =>
            {
                await Task.Delay(5).ConfigureAwait(false);
                throw new FormatException();
            });
        Action action = t.Wait;
        AggregateException ex = action.Should().Throw<AggregateException>().Which;

        ex.InnerException.Should().NotBeNull();
        ex.InnerException!.Should().BeOfType<AssertFailedException>();
        ex.InnerException!.Message.Should().Be("Assert.ThrowsExceptionAsync failed. Expected exception type:<System.ArgumentException>. Actual exception type:<System.FormatException>. ");
    }

    public void ThrowsExceptionAsyncWithMessageShouldThrowAssertionOnNoException()
    {
        Task t = Assert.ThrowsExceptionAsync<ArgumentException>(
            async () => await Task.Delay(5).ConfigureAwait(false),
            "The world is not on fire.");
        Action action = t.Wait;
        AggregateException ex = action.Should().Throw<AggregateException>().Which;

        ex.InnerException.Should().NotBeNull();
        ex.InnerException!.Should().BeOfType<AssertFailedException>();
        ex.InnerException!.Message.Should().Be("Assert.ThrowsExceptionAsync failed. Expected exception type:<System.ArgumentException> but no exception was thrown. The world is not on fire.");
    }

    public void ThrowsExceptionAsyncWithMessageShouldThrowAssertionOnWrongException()
    {
        Task t = Assert.ThrowsExceptionAsync<ArgumentException>(
            async () =>
            {
                await Task.Delay(5).ConfigureAwait(false);
                throw new FormatException();
            },
            "Happily ever after.");
        Action action = t.Wait;
        AggregateException ex = action.Should().Throw<AggregateException>().Which;

        ex.InnerException.Should().NotBeNull();
        ex.InnerException!.Should().BeOfType<AssertFailedException>();
        ex.InnerException!.Message.Should().Be("Assert.ThrowsExceptionAsync failed. Expected exception type:<System.ArgumentException>. Actual exception type:<System.FormatException>. Happily ever after.");
    }

    public void ThrowsExceptionAsyncWithMessageAndParamsShouldThrowOnNullAction()
    {
        static void A()
        {
            Task t = Assert.ThrowsExceptionAsync<ArgumentException>(null!, null!, null);
            t.Wait();
        }

        Action action = A;
        AggregateException ex = action.Should().Throw<AggregateException>().Which;

        ex.InnerException.Should().NotBeNull();
        ex.InnerException!.Should().BeOfType<ArgumentNullException>();
    }

    public void ThrowsExceptionAsyncWithMessageAndParamsShouldThrowOnNullMessage()
    {
        static void A()
        {
            Task t = Assert.ThrowsExceptionAsync<ArgumentException>(async () => await Task.FromResult(true).ConfigureAwait(false), null!, null);
            t.Wait();
        }

        Action action = A;
        AggregateException ex = action.Should().Throw<AggregateException>().Which;

        ex.InnerException.Should().NotBeNull();
        ex.InnerException!.Should().BeOfType<ArgumentNullException>();
    }

    public void ThrowsExceptionAsyncWithMessageAndParamsShouldThrowAssertionOnNoException()
    {
        Task t = Assert.ThrowsExceptionAsync<ArgumentException>(
            async () => await Task.Delay(5).ConfigureAwait(false),
            "The world is not on fire {0}.{1}-{2}.",
            "ta",
            "da",
            123);
        Action action = t.Wait;
        AggregateException ex = action.Should().Throw<AggregateException>().Which;

        ex.InnerException.Should().NotBeNull();
        Assert.AreEqual(typeof(AssertFailedException), ex.InnerException.GetType());
        ex.InnerException!.Message.Should().Be("Assert.ThrowsExceptionAsync failed. Expected exception type:<System.ArgumentException> but no exception was thrown. The world is not on fire ta.da-123.");
    }

    public void ThrowsExceptionAsyncWithMessageAndParamsShouldThrowAssertionOnWrongException()
    {
        Task t = Assert.ThrowsExceptionAsync<ArgumentException>(
            async () =>
            {
                await Task.Delay(5).ConfigureAwait(false);
                throw new FormatException();
            },
            "Happily ever after. {0} {1}.",
            "The",
            "End");
        Action action = t.Wait;
        AggregateException ex = action.Should().Throw<AggregateException>().Which;

        ex.InnerException.Should().NotBeNull();
        Assert.AreEqual(typeof(AssertFailedException), ex.InnerException.GetType());
        ex.InnerException!.Message.Should().Be("Assert.ThrowsExceptionAsync failed. Expected exception type:<System.ArgumentException>. Actual exception type:<System.FormatException>. Happily ever after. The End.");
    }
    #endregion

>>>>>>> 7804d20d
    public void Throws_WhenExceptionIsDerivedFromExpectedType_ShouldNotThrow()
        => Assert.Throws<ArgumentException>(() => throw new ArgumentNullException());

    public void Throws_WhenExceptionIsNotExpectedType_ShouldThrow()
    {
        static void Action() => Assert.Throws<ArgumentException>(() => throw new Exception());
        Action action = Action;
        action.Should().Throw<AssertFailedException>();
    }

    public void Throws_WithInterpolation()
    {
        static string GetString() => throw new Exception();

#pragma warning disable IDE0200 // Remove unnecessary lambda expression - intentionally testing overload resolution for this case.
        Exception ex = Assert.Throws<Exception>(() => GetString(), $"Hello {GetString()}");
#pragma warning restore IDE0200 // Remove unnecessary lambda expression
        Exception ex2 = Assert.Throws<Exception>(GetString, $"Hello {GetString()}");
        ex.Should().NotBeNull();
        ex2.Should().NotBeNull();
    }

    public void ThrowsExactly_WithInterpolation()
    {
        static string GetString() => throw new Exception();

#pragma warning disable IDE0200 // Remove unnecessary lambda expression - intentionally testing overload resolution for this case.
        Exception ex = Assert.ThrowsExactly<Exception>(() => GetString(), $"Hello {GetString()}");
#pragma warning restore IDE0200 // Remove unnecessary lambda expression
        Exception ex2 = Assert.ThrowsExactly<Exception>(GetString, $"Hello {GetString()}");
        ex.Should().NotBeNull();
        ex2.Should().NotBeNull();
    }

    public void ThrowsExactly_WhenExceptionIsDerivedFromExpectedType_ShouldThrow()
    {
        static void Action() => Assert.ThrowsExactly<ArgumentException>(() => throw new ArgumentNullException());
        Action action = Action;
        action.Should().Throw<AssertFailedException>();
    }

    public void ThrowsExactly_WhenExceptionExpectedType_ShouldNotThrow()
        => Assert.ThrowsExactly<ArgumentNullException>(() => throw new ArgumentNullException());

    public async Task ThrowsAsync_WhenExceptionIsDerivedFromExpectedType_ShouldNotThrow()
        => await Assert.ThrowsAsync<ArgumentException>(() => throw new ArgumentNullException());

    public void ThrowsAsync_WhenExceptionIsNotExpectedType_ShouldThrow()
    {
        Task t = Assert.ThrowsAsync<ArgumentException>(() => throw new Exception());
<<<<<<< HEAD
        Exception ex = VerifyThrows(t.Wait);
        AssertFailedException assertFailedException = Assert.IsInstanceOfType<AssertFailedException>(ex.InnerException);
        Assert.AreEqual("Assert.ThrowsAsync failed. Expected exception type:<System.ArgumentException>. Actual exception type:<System.Exception>. 'action' expression: '() => throw new Exception()'.", assertFailedException.Message);
=======
        Action action = t.Wait;
        AggregateException ex = action.Should().Throw<AggregateException>().Which;
        ex.InnerException.Should().BeOfType<AssertFailedException>();
        ex.InnerException!.Message.Should().Be("Assert.ThrowsAsync failed. Expected exception type:<System.ArgumentException>. Actual exception type:<System.Exception>. ");
>>>>>>> 7804d20d
    }

    public void ThrowsExactlyAsync_WhenExceptionIsDerivedFromExpectedType_ShouldThrow()
    {
        Task t = Assert.ThrowsExactlyAsync<ArgumentException>(() => throw new ArgumentNullException());
<<<<<<< HEAD
        Exception ex = VerifyThrows(t.Wait);
        AssertFailedException assertFailedException = Assert.IsInstanceOfType<AssertFailedException>(ex.InnerException);
        Assert.AreEqual("Assert.ThrowsExactlyAsync failed. Expected exception type:<System.ArgumentException>. Actual exception type:<System.ArgumentNullException>. 'action' expression: '() => throw new ArgumentNullException()'.", assertFailedException.Message);
=======
        Action action = t.Wait;
        AggregateException ex = action.Should().Throw<AggregateException>().Which;
        ex.InnerException.Should().BeOfType<AssertFailedException>();
        ex.InnerException!.Message.Should().Be("Assert.ThrowsExactlyAsync failed. Expected exception type:<System.ArgumentException>. Actual exception type:<System.ArgumentNullException>. ");
>>>>>>> 7804d20d
    }

    public void Throws_WithMessageBuilder_Passes()
    {
        bool wasBuilderCalled = false;
        Assert.Throws<ArgumentNullException>(() => throw new ArgumentNullException(), messageBuilder: _ =>
        {
            wasBuilderCalled = true;
            return "message constructed via builder.";
        });

        wasBuilderCalled.Should().BeFalse();
    }

    public void Throws_WithMessageBuilder_FailsBecauseNoException()
    {
        bool wasBuilderCalled = false;
        Exception? exceptionPassedToBuilder = null;
        Action action = () => Assert.Throws<ArgumentNullException>(() => { }, messageBuilder: ex =>
        {
            wasBuilderCalled = true;
            exceptionPassedToBuilder = ex;
            return "message constructed via builder.";
        });
        action.Should().Throw<AssertFailedException>()
            .And.Message.Should().Be("Assert.Throws failed. Expected exception type:<System.ArgumentNullException> but no exception was thrown. message constructed via builder.");

<<<<<<< HEAD
        Verify(wasBuilderCalled);
        Verify(exceptionPassedToBuilder is null);
        Verify(assertFailedEx.Message == "Assert.Throws failed. Expected exception type:<System.ArgumentNullException> but no exception was thrown. 'action' expression: '() => { }'. message constructed via builder.");
=======
        wasBuilderCalled.Should().BeTrue();
        exceptionPassedToBuilder.Should().BeNull();
>>>>>>> 7804d20d
    }

    public void Throws_WithMessageBuilder_FailsBecauseTypeMismatch()
    {
        bool wasBuilderCalled = false;
        Exception? exceptionPassedToBuilder = null;
        Action action = () => Assert.Throws<ArgumentNullException>(() => throw new ArgumentOutOfRangeException("MyParamNameHere"), messageBuilder: ex =>
        {
            wasBuilderCalled = true;
            exceptionPassedToBuilder = ex;
            return "message constructed via builder.";
        });
        action.Should().Throw<AssertFailedException>()
            .And.Message.Should().Be("Assert.Throws failed. Expected exception type:<System.ArgumentNullException>. Actual exception type:<System.ArgumentOutOfRangeException>. message constructed via builder.");

<<<<<<< HEAD
        Verify(wasBuilderCalled);
        Verify(exceptionPassedToBuilder is ArgumentOutOfRangeException { ParamName: "MyParamNameHere" });
        Verify(assertFailedEx.Message == "Assert.Throws failed. Expected exception type:<System.ArgumentNullException>. Actual exception type:<System.ArgumentOutOfRangeException>. 'action' expression: '() => throw new ArgumentOutOfRangeException(\"MyParamNameHere\")'. message constructed via builder.");
=======
        wasBuilderCalled.Should().BeTrue();
        exceptionPassedToBuilder.Should().BeOfType<ArgumentOutOfRangeException>();
        ((ArgumentOutOfRangeException)exceptionPassedToBuilder!).ParamName.Should().Be("MyParamNameHere");
>>>>>>> 7804d20d
    }

    public void ThrowsExactly_WithMessageBuilder_Passes()
    {
        bool wasBuilderCalled = false;
        Assert.ThrowsExactly<ArgumentNullException>(() => throw new ArgumentNullException(), messageBuilder: _ =>
        {
            wasBuilderCalled = true;
            return "message constructed via builder.";
        });

        wasBuilderCalled.Should().BeFalse();
    }

    public void ThrowsExactly_WithMessageBuilder_FailsBecauseNoException()
    {
        bool wasBuilderCalled = false;
        Exception? exceptionPassedToBuilder = null;
        Action action = () => Assert.ThrowsExactly<ArgumentNullException>(() => { }, messageBuilder: ex =>
        {
            wasBuilderCalled = true;
            exceptionPassedToBuilder = ex;
            return "message constructed via builder.";
        });
        action.Should().Throw<AssertFailedException>()
            .And.Message.Should().Be("Assert.ThrowsExactly failed. Expected exception type:<System.ArgumentNullException> but no exception was thrown. message constructed via builder.");

<<<<<<< HEAD
        Verify(wasBuilderCalled);
        Verify(exceptionPassedToBuilder is null);
        Verify(assertFailedEx.Message == "Assert.ThrowsExactly failed. Expected exception type:<System.ArgumentNullException> but no exception was thrown. 'action' expression: '() => { }'. message constructed via builder.");
=======
        wasBuilderCalled.Should().BeTrue();
        exceptionPassedToBuilder.Should().BeNull();
>>>>>>> 7804d20d
    }

    public void ThrowsExactly_WithMessageBuilder_FailsBecauseTypeMismatch()
    {
        bool wasBuilderCalled = false;
        Exception? exceptionPassedToBuilder = null;
        Action action = () => Assert.ThrowsExactly<ArgumentNullException>(() => throw new ArgumentOutOfRangeException("MyParamNameHere"), messageBuilder: ex =>
        {
            wasBuilderCalled = true;
            exceptionPassedToBuilder = ex;
            return "message constructed via builder.";
        });
        action.Should().Throw<AssertFailedException>()
            .And.Message.Should().Be("Assert.ThrowsExactly failed. Expected exception type:<System.ArgumentNullException>. Actual exception type:<System.ArgumentOutOfRangeException>. message constructed via builder.");

<<<<<<< HEAD
        Verify(wasBuilderCalled);
        Verify(exceptionPassedToBuilder is ArgumentOutOfRangeException { ParamName: "MyParamNameHere" });
        Verify(assertFailedEx.Message == "Assert.ThrowsExactly failed. Expected exception type:<System.ArgumentNullException>. Actual exception type:<System.ArgumentOutOfRangeException>. 'action' expression: '() => throw new ArgumentOutOfRangeException(\"MyParamNameHere\")'. message constructed via builder.");
=======
        wasBuilderCalled.Should().BeTrue();
        exceptionPassedToBuilder.Should().BeOfType<ArgumentOutOfRangeException>();
        ((ArgumentOutOfRangeException)exceptionPassedToBuilder!).ParamName.Should().Be("MyParamNameHere");
>>>>>>> 7804d20d
    }

    public async Task ThrowsAsync_WithMessageBuilder_Passes()
    {
        bool wasBuilderCalled = false;
        await Assert.ThrowsAsync<ArgumentNullException>(() => Task.FromException(new ArgumentNullException()), messageBuilder: _ =>
        {
            wasBuilderCalled = true;
            return "message constructed via builder.";
        });

        wasBuilderCalled.Should().BeFalse();
    }

    public async Task ThrowsAsync_WithMessageBuilder_FailsBecauseNoException()
    {
        bool wasBuilderCalled = false;
        Exception? exceptionPassedToBuilder = null;
        Func<Task> action = async () => await Assert.ThrowsAsync<ArgumentNullException>(() => Task.CompletedTask, messageBuilder: ex =>
        {
            wasBuilderCalled = true;
            exceptionPassedToBuilder = ex;
            return "message constructed via builder.";
        });
        (await action.Should().ThrowAsync<AssertFailedException>())
            .And.Message.Should().Be("Assert.ThrowsAsync failed. Expected exception type:<System.ArgumentNullException> but no exception was thrown. message constructed via builder.");

<<<<<<< HEAD
        Verify(wasBuilderCalled);
        Verify(exceptionPassedToBuilder is null);
        Verify(assertFailedEx.Message == "Assert.ThrowsAsync failed. Expected exception type:<System.ArgumentNullException> but no exception was thrown. 'action' expression: '() => Task.CompletedTask'. message constructed via builder.");
=======
        wasBuilderCalled.Should().BeTrue();
        exceptionPassedToBuilder.Should().BeNull();
>>>>>>> 7804d20d
    }

    public async Task ThrowsAsync_WithMessageBuilder_FailsBecauseTypeMismatch()
    {
        bool wasBuilderCalled = false;
        Exception? exceptionPassedToBuilder = null;
        Func<Task> action = async () => await Assert.ThrowsAsync<ArgumentNullException>(() => Task.FromException(new ArgumentOutOfRangeException("MyParamNameHere")), messageBuilder: ex =>
        {
            wasBuilderCalled = true;
            exceptionPassedToBuilder = ex;
            return "message constructed via builder.";
        });
        (await action.Should().ThrowAsync<AssertFailedException>())
            .And.Message.Should().Be("Assert.ThrowsAsync failed. Expected exception type:<System.ArgumentNullException>. Actual exception type:<System.ArgumentOutOfRangeException>. message constructed via builder.");

<<<<<<< HEAD
        Verify(wasBuilderCalled);
        Verify(exceptionPassedToBuilder is ArgumentOutOfRangeException { ParamName: "MyParamNameHere" });
        Verify(assertFailedEx.Message == "Assert.ThrowsAsync failed. Expected exception type:<System.ArgumentNullException>. Actual exception type:<System.ArgumentOutOfRangeException>. 'action' expression: '() => Task.FromException(new ArgumentOutOfRangeException(\"MyParamNameHere\"))'. message constructed via builder.");
=======
        wasBuilderCalled.Should().BeTrue();
        exceptionPassedToBuilder.Should().BeOfType<ArgumentOutOfRangeException>();
        ((ArgumentOutOfRangeException)exceptionPassedToBuilder!).ParamName.Should().Be("MyParamNameHere");
>>>>>>> 7804d20d
    }

    public async Task ThrowsExactlyAsync_WithMessageBuilder_Passes()
    {
        bool wasBuilderCalled = false;
        await Assert.ThrowsExactlyAsync<ArgumentNullException>(() => Task.FromException(new ArgumentNullException()), messageBuilder: _ =>
        {
            wasBuilderCalled = true;
            return "message constructed via builder.";
        });

        wasBuilderCalled.Should().BeFalse();
    }

    public async Task ThrowsExactlyAsync_WithMessageBuilder_FailsBecauseNoException()
    {
        bool wasBuilderCalled = false;
        Exception? exceptionPassedToBuilder = null;
        Func<Task> action = async () => await Assert.ThrowsExactlyAsync<ArgumentNullException>(() => Task.CompletedTask, messageBuilder: ex =>
        {
            wasBuilderCalled = true;
            exceptionPassedToBuilder = ex;
            return "message constructed via builder.";
        });
        (await action.Should().ThrowAsync<AssertFailedException>())
            .And.Message.Should().Be("Assert.ThrowsExactlyAsync failed. Expected exception type:<System.ArgumentNullException> but no exception was thrown. message constructed via builder.");

<<<<<<< HEAD
        Verify(wasBuilderCalled);
        Verify(exceptionPassedToBuilder is null);
        Verify(assertFailedEx.Message == "Assert.ThrowsExactlyAsync failed. Expected exception type:<System.ArgumentNullException> but no exception was thrown. 'action' expression: '() => Task.CompletedTask'. message constructed via builder.");
=======
        wasBuilderCalled.Should().BeTrue();
        exceptionPassedToBuilder.Should().BeNull();
>>>>>>> 7804d20d
    }

    public async Task ThrowsExactlyAsync_WithMessageBuilder_FailsBecauseTypeMismatch()
    {
        bool wasBuilderCalled = false;
        Exception? exceptionPassedToBuilder = null;
        Func<Task> action = async () => await Assert.ThrowsExactlyAsync<ArgumentNullException>(() => Task.FromException(new ArgumentOutOfRangeException("MyParamNameHere")), messageBuilder: ex =>
        {
            wasBuilderCalled = true;
            exceptionPassedToBuilder = ex;
            return "message constructed via builder.";
        });
        (await action.Should().ThrowAsync<AssertFailedException>())
            .And.Message.Should().Be("Assert.ThrowsExactlyAsync failed. Expected exception type:<System.ArgumentNullException>. Actual exception type:<System.ArgumentOutOfRangeException>. message constructed via builder.");

<<<<<<< HEAD
        Verify(wasBuilderCalled);
        Verify(exceptionPassedToBuilder is ArgumentOutOfRangeException { ParamName: "MyParamNameHere" });
        Verify(assertFailedEx.Message == "Assert.ThrowsExactlyAsync failed. Expected exception type:<System.ArgumentNullException>. Actual exception type:<System.ArgumentOutOfRangeException>. 'action' expression: '() => Task.FromException(new ArgumentOutOfRangeException(\"MyParamNameHere\"))'. message constructed via builder.");
=======
        wasBuilderCalled.Should().BeTrue();
        exceptionPassedToBuilder.Should().BeOfType<ArgumentOutOfRangeException>();
        ((ArgumentOutOfRangeException)exceptionPassedToBuilder!).ParamName.Should().Be("MyParamNameHere");
>>>>>>> 7804d20d
    }
}<|MERGE_RESOLUTION|>--- conflicted
+++ resolved
@@ -17,184 +17,6 @@
     }
     #endregion
 
-<<<<<<< HEAD
-=======
-    #region ThrowsException tests
-    public void ThrowsExceptionWithLambdaExpressionsShouldThrowAssertionOnNoException()
-    {
-        Action action = () => Assert.ThrowsException<ArgumentException>(() => { });
-        action.Should().Throw<AssertFailedException>()
-            .And.Message.Should().Be("Assert.ThrowsException failed. Expected exception type:<System.ArgumentException> but no exception was thrown. ");
-    }
-
-    public void ThrowsExceptionWithLambdaExpressionsShouldThrowAssertionOnWrongException()
-    {
-        Action action = () => Assert.ThrowsException<ArgumentException>(() => throw new FormatException());
-        action.Should().Throw<AssertFailedException>()
-            .And.Message.Should().Be("Assert.ThrowsException failed. Expected exception type:<System.ArgumentException>. Actual exception type:<System.FormatException>. ");
-    }
-
-    public void ThrowsException_FuncArgument_AllowsToReturnNull()
-    {
-        Action action = () => Assert.ThrowsException<ArgumentException>(() => null);
-        action.Should().Throw<AssertFailedException>()
-            .And.Message.Should().Be("Assert.ThrowsException failed. Expected exception type:<System.ArgumentException> but no exception was thrown. ");
-    }
-
-    public void ThrowsException_FuncArgumentOverloadWithMessage_AllowsToReturnNull()
-    {
-        Action action = () => Assert.ThrowsException<ArgumentException>(() => null, "message");
-        action.Should().Throw<AssertFailedException>()
-            .And.Message.Should().Be("Assert.ThrowsException failed. Expected exception type:<System.ArgumentException> but no exception was thrown. message");
-    }
-
-    public void ThrowsException_FuncArgumentOverloadWithMessagesAndParameters_AllowsToReturnNull()
-    {
-        Action action = () => Assert.ThrowsException<ArgumentException>(() => null, "message {0}", 1);
-        action.Should().Throw<AssertFailedException>()
-            .And.Message.Should().Be("Assert.ThrowsException failed. Expected exception type:<System.ArgumentException> but no exception was thrown. message 1");
-    }
-    #endregion
-
-    #region ThrowsExceptionAsync tests.
-    public async Task ThrowsExceptionAsyncShouldNotThrowAssertionOnRightException()
-    {
-        Task t = Assert.ThrowsExceptionAsync<ArgumentException>(
-            async () =>
-            {
-                await Task.Delay(5).ConfigureAwait(false);
-                throw new ArgumentException();
-            });
-
-        // Should not throw an exception.
-        await t.ConfigureAwait(false);
-    }
-
-    public void ThrowsExceptionAsyncShouldThrowAssertionOnNoException()
-    {
-        Task t = Assert.ThrowsExceptionAsync<ArgumentException>(
-            async () => await Task.Delay(5).ConfigureAwait(false));
-        Action action = t.Wait;
-        AggregateException ex = action.Should().Throw<AggregateException>().Which;
-
-        ex.InnerException.Should().NotBeNull();
-        ex.InnerException!.Should().BeOfType<AssertFailedException>();
-        ex.InnerException!.Message.Should().Be("Assert.ThrowsExceptionAsync failed. Expected exception type:<System.ArgumentException> but no exception was thrown. ");
-    }
-
-    public void ThrowsExceptionAsyncShouldThrowAssertionOnWrongException()
-    {
-        Task t = Assert.ThrowsExceptionAsync<ArgumentException>(
-            async () =>
-            {
-                await Task.Delay(5).ConfigureAwait(false);
-                throw new FormatException();
-            });
-        Action action = t.Wait;
-        AggregateException ex = action.Should().Throw<AggregateException>().Which;
-
-        ex.InnerException.Should().NotBeNull();
-        ex.InnerException!.Should().BeOfType<AssertFailedException>();
-        ex.InnerException!.Message.Should().Be("Assert.ThrowsExceptionAsync failed. Expected exception type:<System.ArgumentException>. Actual exception type:<System.FormatException>. ");
-    }
-
-    public void ThrowsExceptionAsyncWithMessageShouldThrowAssertionOnNoException()
-    {
-        Task t = Assert.ThrowsExceptionAsync<ArgumentException>(
-            async () => await Task.Delay(5).ConfigureAwait(false),
-            "The world is not on fire.");
-        Action action = t.Wait;
-        AggregateException ex = action.Should().Throw<AggregateException>().Which;
-
-        ex.InnerException.Should().NotBeNull();
-        ex.InnerException!.Should().BeOfType<AssertFailedException>();
-        ex.InnerException!.Message.Should().Be("Assert.ThrowsExceptionAsync failed. Expected exception type:<System.ArgumentException> but no exception was thrown. The world is not on fire.");
-    }
-
-    public void ThrowsExceptionAsyncWithMessageShouldThrowAssertionOnWrongException()
-    {
-        Task t = Assert.ThrowsExceptionAsync<ArgumentException>(
-            async () =>
-            {
-                await Task.Delay(5).ConfigureAwait(false);
-                throw new FormatException();
-            },
-            "Happily ever after.");
-        Action action = t.Wait;
-        AggregateException ex = action.Should().Throw<AggregateException>().Which;
-
-        ex.InnerException.Should().NotBeNull();
-        ex.InnerException!.Should().BeOfType<AssertFailedException>();
-        ex.InnerException!.Message.Should().Be("Assert.ThrowsExceptionAsync failed. Expected exception type:<System.ArgumentException>. Actual exception type:<System.FormatException>. Happily ever after.");
-    }
-
-    public void ThrowsExceptionAsyncWithMessageAndParamsShouldThrowOnNullAction()
-    {
-        static void A()
-        {
-            Task t = Assert.ThrowsExceptionAsync<ArgumentException>(null!, null!, null);
-            t.Wait();
-        }
-
-        Action action = A;
-        AggregateException ex = action.Should().Throw<AggregateException>().Which;
-
-        ex.InnerException.Should().NotBeNull();
-        ex.InnerException!.Should().BeOfType<ArgumentNullException>();
-    }
-
-    public void ThrowsExceptionAsyncWithMessageAndParamsShouldThrowOnNullMessage()
-    {
-        static void A()
-        {
-            Task t = Assert.ThrowsExceptionAsync<ArgumentException>(async () => await Task.FromResult(true).ConfigureAwait(false), null!, null);
-            t.Wait();
-        }
-
-        Action action = A;
-        AggregateException ex = action.Should().Throw<AggregateException>().Which;
-
-        ex.InnerException.Should().NotBeNull();
-        ex.InnerException!.Should().BeOfType<ArgumentNullException>();
-    }
-
-    public void ThrowsExceptionAsyncWithMessageAndParamsShouldThrowAssertionOnNoException()
-    {
-        Task t = Assert.ThrowsExceptionAsync<ArgumentException>(
-            async () => await Task.Delay(5).ConfigureAwait(false),
-            "The world is not on fire {0}.{1}-{2}.",
-            "ta",
-            "da",
-            123);
-        Action action = t.Wait;
-        AggregateException ex = action.Should().Throw<AggregateException>().Which;
-
-        ex.InnerException.Should().NotBeNull();
-        Assert.AreEqual(typeof(AssertFailedException), ex.InnerException.GetType());
-        ex.InnerException!.Message.Should().Be("Assert.ThrowsExceptionAsync failed. Expected exception type:<System.ArgumentException> but no exception was thrown. The world is not on fire ta.da-123.");
-    }
-
-    public void ThrowsExceptionAsyncWithMessageAndParamsShouldThrowAssertionOnWrongException()
-    {
-        Task t = Assert.ThrowsExceptionAsync<ArgumentException>(
-            async () =>
-            {
-                await Task.Delay(5).ConfigureAwait(false);
-                throw new FormatException();
-            },
-            "Happily ever after. {0} {1}.",
-            "The",
-            "End");
-        Action action = t.Wait;
-        AggregateException ex = action.Should().Throw<AggregateException>().Which;
-
-        ex.InnerException.Should().NotBeNull();
-        Assert.AreEqual(typeof(AssertFailedException), ex.InnerException.GetType());
-        ex.InnerException!.Message.Should().Be("Assert.ThrowsExceptionAsync failed. Expected exception type:<System.ArgumentException>. Actual exception type:<System.FormatException>. Happily ever after. The End.");
-    }
-    #endregion
-
->>>>>>> 7804d20d
     public void Throws_WhenExceptionIsDerivedFromExpectedType_ShouldNotThrow()
         => Assert.Throws<ArgumentException>(() => throw new ArgumentNullException());
 
@@ -245,31 +67,19 @@
     public void ThrowsAsync_WhenExceptionIsNotExpectedType_ShouldThrow()
     {
         Task t = Assert.ThrowsAsync<ArgumentException>(() => throw new Exception());
-<<<<<<< HEAD
-        Exception ex = VerifyThrows(t.Wait);
-        AssertFailedException assertFailedException = Assert.IsInstanceOfType<AssertFailedException>(ex.InnerException);
-        Assert.AreEqual("Assert.ThrowsAsync failed. Expected exception type:<System.ArgumentException>. Actual exception type:<System.Exception>. 'action' expression: '() => throw new Exception()'.", assertFailedException.Message);
-=======
         Action action = t.Wait;
         AggregateException ex = action.Should().Throw<AggregateException>().Which;
         ex.InnerException.Should().BeOfType<AssertFailedException>();
-        ex.InnerException!.Message.Should().Be("Assert.ThrowsAsync failed. Expected exception type:<System.ArgumentException>. Actual exception type:<System.Exception>. ");
->>>>>>> 7804d20d
+        ex.InnerException!.Message.Should().Be("Assert.ThrowsAsync failed. Expected exception type:<System.ArgumentException>. Actual exception type:<System.Exception>. 'action' expression: '() => throw new Exception()'.");
     }
 
     public void ThrowsExactlyAsync_WhenExceptionIsDerivedFromExpectedType_ShouldThrow()
     {
         Task t = Assert.ThrowsExactlyAsync<ArgumentException>(() => throw new ArgumentNullException());
-<<<<<<< HEAD
-        Exception ex = VerifyThrows(t.Wait);
-        AssertFailedException assertFailedException = Assert.IsInstanceOfType<AssertFailedException>(ex.InnerException);
-        Assert.AreEqual("Assert.ThrowsExactlyAsync failed. Expected exception type:<System.ArgumentException>. Actual exception type:<System.ArgumentNullException>. 'action' expression: '() => throw new ArgumentNullException()'.", assertFailedException.Message);
-=======
         Action action = t.Wait;
         AggregateException ex = action.Should().Throw<AggregateException>().Which;
         ex.InnerException.Should().BeOfType<AssertFailedException>();
-        ex.InnerException!.Message.Should().Be("Assert.ThrowsExactlyAsync failed. Expected exception type:<System.ArgumentException>. Actual exception type:<System.ArgumentNullException>. ");
->>>>>>> 7804d20d
+        ex.InnerException!.Message.Should().Be("Assert.ThrowsExactlyAsync failed. Expected exception type:<System.ArgumentException>. Actual exception type:<System.ArgumentNullException>. 'action' expression: '() => throw new ArgumentNullException()'.");
     }
 
     public void Throws_WithMessageBuilder_Passes()
@@ -295,16 +105,10 @@
             return "message constructed via builder.";
         });
         action.Should().Throw<AssertFailedException>()
-            .And.Message.Should().Be("Assert.Throws failed. Expected exception type:<System.ArgumentNullException> but no exception was thrown. message constructed via builder.");
-
-<<<<<<< HEAD
-        Verify(wasBuilderCalled);
-        Verify(exceptionPassedToBuilder is null);
-        Verify(assertFailedEx.Message == "Assert.Throws failed. Expected exception type:<System.ArgumentNullException> but no exception was thrown. 'action' expression: '() => { }'. message constructed via builder.");
-=======
-        wasBuilderCalled.Should().BeTrue();
-        exceptionPassedToBuilder.Should().BeNull();
->>>>>>> 7804d20d
+            .And.Message.Should().Be("Assert.Throws failed. Expected exception type:<System.ArgumentNullException> but no exception was thrown. 'action' expression: '() => { }'. message constructed via builder.");
+
+        wasBuilderCalled.Should().BeTrue();
+        exceptionPassedToBuilder.Should().BeNull();
     }
 
     public void Throws_WithMessageBuilder_FailsBecauseTypeMismatch()
@@ -318,17 +122,11 @@
             return "message constructed via builder.";
         });
         action.Should().Throw<AssertFailedException>()
-            .And.Message.Should().Be("Assert.Throws failed. Expected exception type:<System.ArgumentNullException>. Actual exception type:<System.ArgumentOutOfRangeException>. message constructed via builder.");
-
-<<<<<<< HEAD
-        Verify(wasBuilderCalled);
-        Verify(exceptionPassedToBuilder is ArgumentOutOfRangeException { ParamName: "MyParamNameHere" });
-        Verify(assertFailedEx.Message == "Assert.Throws failed. Expected exception type:<System.ArgumentNullException>. Actual exception type:<System.ArgumentOutOfRangeException>. 'action' expression: '() => throw new ArgumentOutOfRangeException(\"MyParamNameHere\")'. message constructed via builder.");
-=======
-        wasBuilderCalled.Should().BeTrue();
-        exceptionPassedToBuilder.Should().BeOfType<ArgumentOutOfRangeException>();
-        ((ArgumentOutOfRangeException)exceptionPassedToBuilder!).ParamName.Should().Be("MyParamNameHere");
->>>>>>> 7804d20d
+            .And.Message.Should().Be("Assert.Throws failed. Expected exception type:<System.ArgumentNullException>. Actual exception type:<System.ArgumentOutOfRangeException>. 'action' expression: '() => throw new ArgumentOutOfRangeException(\"MyParamNameHere\")'. message constructed via builder.");
+
+        wasBuilderCalled.Should().BeTrue();
+        exceptionPassedToBuilder.Should().BeOfType<ArgumentOutOfRangeException>();
+        ((ArgumentOutOfRangeException)exceptionPassedToBuilder!).ParamName.Should().Be("MyParamNameHere");
     }
 
     public void ThrowsExactly_WithMessageBuilder_Passes()
@@ -354,16 +152,10 @@
             return "message constructed via builder.";
         });
         action.Should().Throw<AssertFailedException>()
-            .And.Message.Should().Be("Assert.ThrowsExactly failed. Expected exception type:<System.ArgumentNullException> but no exception was thrown. message constructed via builder.");
-
-<<<<<<< HEAD
-        Verify(wasBuilderCalled);
-        Verify(exceptionPassedToBuilder is null);
-        Verify(assertFailedEx.Message == "Assert.ThrowsExactly failed. Expected exception type:<System.ArgumentNullException> but no exception was thrown. 'action' expression: '() => { }'. message constructed via builder.");
-=======
-        wasBuilderCalled.Should().BeTrue();
-        exceptionPassedToBuilder.Should().BeNull();
->>>>>>> 7804d20d
+            .And.Message.Should().Be("Assert.ThrowsExactly failed. Expected exception type:<System.ArgumentNullException> but no exception was thrown. 'action' expression: '() => { }'. message constructed via builder.");
+
+        wasBuilderCalled.Should().BeTrue();
+        exceptionPassedToBuilder.Should().BeNull();
     }
 
     public void ThrowsExactly_WithMessageBuilder_FailsBecauseTypeMismatch()
@@ -377,17 +169,11 @@
             return "message constructed via builder.";
         });
         action.Should().Throw<AssertFailedException>()
-            .And.Message.Should().Be("Assert.ThrowsExactly failed. Expected exception type:<System.ArgumentNullException>. Actual exception type:<System.ArgumentOutOfRangeException>. message constructed via builder.");
-
-<<<<<<< HEAD
-        Verify(wasBuilderCalled);
-        Verify(exceptionPassedToBuilder is ArgumentOutOfRangeException { ParamName: "MyParamNameHere" });
-        Verify(assertFailedEx.Message == "Assert.ThrowsExactly failed. Expected exception type:<System.ArgumentNullException>. Actual exception type:<System.ArgumentOutOfRangeException>. 'action' expression: '() => throw new ArgumentOutOfRangeException(\"MyParamNameHere\")'. message constructed via builder.");
-=======
-        wasBuilderCalled.Should().BeTrue();
-        exceptionPassedToBuilder.Should().BeOfType<ArgumentOutOfRangeException>();
-        ((ArgumentOutOfRangeException)exceptionPassedToBuilder!).ParamName.Should().Be("MyParamNameHere");
->>>>>>> 7804d20d
+            .And.Message.Should().Be("Assert.ThrowsExactly failed. Expected exception type:<System.ArgumentNullException>. Actual exception type:<System.ArgumentOutOfRangeException>. 'action' expression: '() => throw new ArgumentOutOfRangeException(\"MyParamNameHere\")'. message constructed via builder.");
+
+        wasBuilderCalled.Should().BeTrue();
+        exceptionPassedToBuilder.Should().BeOfType<ArgumentOutOfRangeException>();
+        ((ArgumentOutOfRangeException)exceptionPassedToBuilder!).ParamName.Should().Be("MyParamNameHere");
     }
 
     public async Task ThrowsAsync_WithMessageBuilder_Passes()
@@ -413,16 +199,10 @@
             return "message constructed via builder.";
         });
         (await action.Should().ThrowAsync<AssertFailedException>())
-            .And.Message.Should().Be("Assert.ThrowsAsync failed. Expected exception type:<System.ArgumentNullException> but no exception was thrown. message constructed via builder.");
-
-<<<<<<< HEAD
-        Verify(wasBuilderCalled);
-        Verify(exceptionPassedToBuilder is null);
-        Verify(assertFailedEx.Message == "Assert.ThrowsAsync failed. Expected exception type:<System.ArgumentNullException> but no exception was thrown. 'action' expression: '() => Task.CompletedTask'. message constructed via builder.");
-=======
-        wasBuilderCalled.Should().BeTrue();
-        exceptionPassedToBuilder.Should().BeNull();
->>>>>>> 7804d20d
+            .And.Message.Should().Be("Assert.ThrowsAsync failed. Expected exception type:<System.ArgumentNullException> but no exception was thrown. 'action' expression: '() => Task.CompletedTask'. message constructed via builder.");
+
+        wasBuilderCalled.Should().BeTrue();
+        exceptionPassedToBuilder.Should().BeNull();
     }
 
     public async Task ThrowsAsync_WithMessageBuilder_FailsBecauseTypeMismatch()
@@ -436,17 +216,11 @@
             return "message constructed via builder.";
         });
         (await action.Should().ThrowAsync<AssertFailedException>())
-            .And.Message.Should().Be("Assert.ThrowsAsync failed. Expected exception type:<System.ArgumentNullException>. Actual exception type:<System.ArgumentOutOfRangeException>. message constructed via builder.");
-
-<<<<<<< HEAD
-        Verify(wasBuilderCalled);
-        Verify(exceptionPassedToBuilder is ArgumentOutOfRangeException { ParamName: "MyParamNameHere" });
-        Verify(assertFailedEx.Message == "Assert.ThrowsAsync failed. Expected exception type:<System.ArgumentNullException>. Actual exception type:<System.ArgumentOutOfRangeException>. 'action' expression: '() => Task.FromException(new ArgumentOutOfRangeException(\"MyParamNameHere\"))'. message constructed via builder.");
-=======
-        wasBuilderCalled.Should().BeTrue();
-        exceptionPassedToBuilder.Should().BeOfType<ArgumentOutOfRangeException>();
-        ((ArgumentOutOfRangeException)exceptionPassedToBuilder!).ParamName.Should().Be("MyParamNameHere");
->>>>>>> 7804d20d
+            .And.Message.Should().Be("Assert.ThrowsAsync failed. Expected exception type:<System.ArgumentNullException>. Actual exception type:<System.ArgumentOutOfRangeException>. 'action' expression: '() => Task.FromException(new ArgumentOutOfRangeException(\"MyParamNameHere\"))'. message constructed via builder.");
+
+        wasBuilderCalled.Should().BeTrue();
+        exceptionPassedToBuilder.Should().BeOfType<ArgumentOutOfRangeException>();
+        ((ArgumentOutOfRangeException)exceptionPassedToBuilder!).ParamName.Should().Be("MyParamNameHere");
     }
 
     public async Task ThrowsExactlyAsync_WithMessageBuilder_Passes()
@@ -472,16 +246,10 @@
             return "message constructed via builder.";
         });
         (await action.Should().ThrowAsync<AssertFailedException>())
-            .And.Message.Should().Be("Assert.ThrowsExactlyAsync failed. Expected exception type:<System.ArgumentNullException> but no exception was thrown. message constructed via builder.");
-
-<<<<<<< HEAD
-        Verify(wasBuilderCalled);
-        Verify(exceptionPassedToBuilder is null);
-        Verify(assertFailedEx.Message == "Assert.ThrowsExactlyAsync failed. Expected exception type:<System.ArgumentNullException> but no exception was thrown. 'action' expression: '() => Task.CompletedTask'. message constructed via builder.");
-=======
-        wasBuilderCalled.Should().BeTrue();
-        exceptionPassedToBuilder.Should().BeNull();
->>>>>>> 7804d20d
+            .And.Message.Should().Be("Assert.ThrowsExactlyAsync failed. Expected exception type:<System.ArgumentNullException> but no exception was thrown. 'action' expression: '() => Task.CompletedTask'. message constructed via builder.");
+
+        wasBuilderCalled.Should().BeTrue();
+        exceptionPassedToBuilder.Should().BeNull();
     }
 
     public async Task ThrowsExactlyAsync_WithMessageBuilder_FailsBecauseTypeMismatch()
@@ -495,16 +263,10 @@
             return "message constructed via builder.";
         });
         (await action.Should().ThrowAsync<AssertFailedException>())
-            .And.Message.Should().Be("Assert.ThrowsExactlyAsync failed. Expected exception type:<System.ArgumentNullException>. Actual exception type:<System.ArgumentOutOfRangeException>. message constructed via builder.");
-
-<<<<<<< HEAD
-        Verify(wasBuilderCalled);
-        Verify(exceptionPassedToBuilder is ArgumentOutOfRangeException { ParamName: "MyParamNameHere" });
-        Verify(assertFailedEx.Message == "Assert.ThrowsExactlyAsync failed. Expected exception type:<System.ArgumentNullException>. Actual exception type:<System.ArgumentOutOfRangeException>. 'action' expression: '() => Task.FromException(new ArgumentOutOfRangeException(\"MyParamNameHere\"))'. message constructed via builder.");
-=======
-        wasBuilderCalled.Should().BeTrue();
-        exceptionPassedToBuilder.Should().BeOfType<ArgumentOutOfRangeException>();
-        ((ArgumentOutOfRangeException)exceptionPassedToBuilder!).ParamName.Should().Be("MyParamNameHere");
->>>>>>> 7804d20d
+            .And.Message.Should().Be("Assert.ThrowsExactlyAsync failed. Expected exception type:<System.ArgumentNullException>. Actual exception type:<System.ArgumentOutOfRangeException>. 'action' expression: '() => Task.FromException(new ArgumentOutOfRangeException(\"MyParamNameHere\"))'. message constructed via builder.");
+
+        wasBuilderCalled.Should().BeTrue();
+        exceptionPassedToBuilder.Should().BeOfType<ArgumentOutOfRangeException>();
+        ((ArgumentOutOfRangeException)exceptionPassedToBuilder!).ParamName.Should().Be("MyParamNameHere");
     }
 }