--- conflicted
+++ resolved
@@ -10,38 +10,23 @@
 {
     public void InstanceOfTypeShouldFailWhenValueIsNull()
     {
-<<<<<<< HEAD
-        Exception ex = VerifyThrows<AssertFailedException>(() => Assert.IsInstanceOfType(null, typeof(AssertTests)));
-        Verify(ex.Message == "Assert.IsInstanceOfType failed. 'value' expression: 'null'.");
-=======
         Action action = () => Assert.IsInstanceOfType(null, typeof(AssertTests));
         action.Should().Throw<AssertFailedException>()
-            .And.Message.Should().Be("Assert.IsInstanceOfType failed. ");
->>>>>>> 7804d20d
+            .And.Message.Should().Be("Assert.IsInstanceOfType failed. 'value' expression: 'null'.");
     }
 
     public void InstanceOfTypeShouldFailWhenTypeIsNull()
     {
-<<<<<<< HEAD
-        Exception ex = VerifyThrows<AssertFailedException>(() => Assert.IsInstanceOfType(5, null));
-        Verify(ex.Message == "Assert.IsInstanceOfType failed. 'value' expression: '5'.");
-=======
         Action action = () => Assert.IsInstanceOfType(5, null);
         action.Should().Throw<AssertFailedException>()
-            .And.Message.Should().Be("Assert.IsInstanceOfType failed. ");
->>>>>>> 7804d20d
+            .And.Message.Should().Be("Assert.IsInstanceOfType failed. 'value' expression: '5'.");
     }
 
     public void InstanceOfTypeShouldFailWhenTypeIsMismatched()
     {
-<<<<<<< HEAD
-        Exception ex = VerifyThrows<AssertFailedException>(() => Assert.IsInstanceOfType(5, typeof(string)));
-        Verify(ex.Message == "Assert.IsInstanceOfType failed. 'value' expression: '5'. Expected type:<System.String>. Actual type:<System.Int32>.");
-=======
         Action action = () => Assert.IsInstanceOfType(5, typeof(string));
         action.Should().Throw<AssertFailedException>()
-            .And.Message.Should().Be("Assert.IsInstanceOfType failed.  Expected type:<System.String>. Actual type:<System.Int32>.");
->>>>>>> 7804d20d
+            .And.Message.Should().Be("Assert.IsInstanceOfType failed. 'value' expression: '5'. Expected type:<System.String>. Actual type:<System.Int32>.");
     }
 
     public void InstanceOfTypeShouldPassOnSameInstance() => Assert.IsInstanceOfType(5, typeof(int));
@@ -50,38 +35,23 @@
 
     public void InstanceOfType_WithStringMessage_ShouldFailWhenValueIsNull()
     {
-<<<<<<< HEAD
-        Exception ex = VerifyThrows<AssertFailedException>(() => Assert.IsInstanceOfType(null, typeof(AssertTests), "User-provided message"));
-        Verify(ex.Message == "Assert.IsInstanceOfType failed. 'value' expression: 'null'. User-provided message");
-=======
         Action action = () => Assert.IsInstanceOfType(null, typeof(AssertTests), "User-provided message");
         action.Should().Throw<AssertFailedException>()
-            .And.Message.Should().Be("Assert.IsInstanceOfType failed. User-provided message");
->>>>>>> 7804d20d
+            .And.Message.Should().Be("Assert.IsInstanceOfType failed. 'value' expression: 'null'. User-provided message");
     }
 
     public void InstanceOfType_WithStringMessage_ShouldFailWhenTypeIsNull()
     {
-<<<<<<< HEAD
-        Exception ex = VerifyThrows<AssertFailedException>(() => Assert.IsInstanceOfType(5, null, "User-provided message"));
-        Verify(ex.Message == "Assert.IsInstanceOfType failed. 'value' expression: '5'. User-provided message");
-=======
         Action action = () => Assert.IsInstanceOfType(5, null, "User-provided message");
         action.Should().Throw<AssertFailedException>()
-            .And.Message.Should().Be("Assert.IsInstanceOfType failed. User-provided message");
->>>>>>> 7804d20d
+            .And.Message.Should().Be("Assert.IsInstanceOfType failed. 'value' expression: '5'. User-provided message");
     }
 
     public void InstanceOfType_WithStringMessage_ShouldFailWhenTypeIsMismatched()
     {
-<<<<<<< HEAD
-        Exception ex = VerifyThrows<AssertFailedException>(() => Assert.IsInstanceOfType(5, typeof(string), "User-provided message"));
-        Verify(ex.Message == "Assert.IsInstanceOfType failed. 'value' expression: '5'. User-provided message Expected type:<System.String>. Actual type:<System.Int32>.");
-=======
         Action action = () => Assert.IsInstanceOfType(5, typeof(string), "User-provided message");
         action.Should().Throw<AssertFailedException>()
-            .And.Message.Should().Be("Assert.IsInstanceOfType failed. User-provided message Expected type:<System.String>. Actual type:<System.Int32>.");
->>>>>>> 7804d20d
+            .And.Message.Should().Be("Assert.IsInstanceOfType failed. 'value' expression: '5'. User-provided message Expected type:<System.String>. Actual type:<System.Int32>.");
     }
 
     public void InstanceOfType_WithStringMessage_ShouldPassWhenTypeIsCorrect()
@@ -91,46 +61,28 @@
     {
         DummyClassTrackingToStringCalls o = new();
         DateTime dateTime = DateTime.Now;
-<<<<<<< HEAD
-        Exception ex = await VerifyThrowsAsync<AssertFailedException>(async () => Assert.IsInstanceOfType(null, typeof(AssertTests), $"User-provided message. {o}, {o,35}, {await GetHelloStringAsync()}, {new DummyIFormattable()}, {dateTime:tt}, {dateTime,5:tt}"));
-        Verify(ex.Message == $"Assert.IsInstanceOfType failed. 'value' expression: 'null'. User-provided message. DummyClassTrackingToStringCalls,     DummyClassTrackingToStringCalls, Hello, DummyIFormattable.ToString(), {string.Format(null, "{0:tt}", dateTime)}, {string.Format(null, "{0,5:tt}", dateTime)}");
-        Verify(o.WasToStringCalled);
-=======
         Func<Task> action = async () => Assert.IsInstanceOfType(null, typeof(AssertTests), $"User-provided message. {o}, {o,35}, {await GetHelloStringAsync()}, {new DummyIFormattable()}, {dateTime:tt}, {dateTime,5:tt}");
         (await action.Should().ThrowAsync<AssertFailedException>())
-            .And.Message.Should().Be($"Assert.IsInstanceOfType failed. User-provided message. DummyClassTrackingToStringCalls,     DummyClassTrackingToStringCalls, Hello, DummyIFormattable.ToString(), {string.Format(null, "{0:tt}", dateTime)}, {string.Format(null, "{0,5:tt}", dateTime)}");
+            .And.Message.Should().Be($"Assert.IsInstanceOfType failed. 'value' expression: 'null'. User-provided message. DummyClassTrackingToStringCalls,     DummyClassTrackingToStringCalls, Hello, DummyIFormattable.ToString(), {string.Format(null, "{0:tt}", dateTime)}, {string.Format(null, "{0,5:tt}", dateTime)}");
         o.WasToStringCalled.Should().BeTrue();
->>>>>>> 7804d20d
     }
 
     public void InstanceOfType_WithInterpolatedString_ShouldFailWhenTypeIsNull()
     {
         DummyClassTrackingToStringCalls o = new();
-<<<<<<< HEAD
-        Exception ex = VerifyThrows<AssertFailedException>(() => Assert.IsInstanceOfType(5, null, $"User-provided message {o}"));
-        Verify(ex.Message == "Assert.IsInstanceOfType failed. 'value' expression: '5'. User-provided message DummyClassTrackingToStringCalls");
-        Verify(o.WasToStringCalled);
-=======
         Action action = () => Assert.IsInstanceOfType(5, null, $"User-provided message {o}");
         action.Should().Throw<AssertFailedException>()
-            .And.Message.Should().Be("Assert.IsInstanceOfType failed. User-provided message DummyClassTrackingToStringCalls");
+            .And.Message.Should().Be("Assert.IsInstanceOfType failed. 'value' expression: '5'. User-provided message DummyClassTrackingToStringCalls");
         o.WasToStringCalled.Should().BeTrue();
->>>>>>> 7804d20d
     }
 
     public void InstanceOfType_WithInterpolatedString_ShouldFailWhenTypeIsMismatched()
     {
         DummyClassTrackingToStringCalls o = new();
-<<<<<<< HEAD
-        Exception ex = VerifyThrows<AssertFailedException>(() => Assert.IsInstanceOfType(5, typeof(string), $"User-provided message {o}"));
-        Verify(ex.Message == "Assert.IsInstanceOfType failed. 'value' expression: '5'. User-provided message DummyClassTrackingToStringCalls Expected type:<System.String>. Actual type:<System.Int32>.");
-        Verify(o.WasToStringCalled);
-=======
         Action action = () => Assert.IsInstanceOfType(5, typeof(string), $"User-provided message {o}");
         action.Should().Throw<AssertFailedException>()
-            .And.Message.Should().Be("Assert.IsInstanceOfType failed. User-provided message DummyClassTrackingToStringCalls Expected type:<System.String>. Actual type:<System.Int32>.");
+            .And.Message.Should().Be("Assert.IsInstanceOfType failed. 'value' expression: '5'. User-provided message DummyClassTrackingToStringCalls Expected type:<System.String>. Actual type:<System.Int32>.");
         o.WasToStringCalled.Should().BeTrue();
->>>>>>> 7804d20d
     }
 
     public void InstanceOfType_WithInterpolatedString_ShouldPassWhenTypeIsCorrect()
@@ -154,76 +106,45 @@
 
     public void IsInstanceOfTypeUsingGenericType_WhenValueIsNull_Fails()
     {
-<<<<<<< HEAD
-        Exception ex = VerifyThrows<AssertFailedException>(() => Assert.IsInstanceOfType<AssertTests>(null));
-        Verify(ex.Message == "Assert.IsInstanceOfType failed. 'value' expression: 'null'.");
-=======
         Action action = () => Assert.IsInstanceOfType<AssertTests>(null);
         action.Should().Throw<AssertFailedException>()
-            .And.Message.Should().Be("Assert.IsInstanceOfType failed. ");
->>>>>>> 7804d20d
+            .And.Message.Should().Be("Assert.IsInstanceOfType failed. 'value' expression: 'null'.");
     }
 
     public void IsInstanceOfTypeUsingGenericType_WhenTypeMismatch_Fails()
     {
-<<<<<<< HEAD
-        Exception ex = VerifyThrows<AssertFailedException>(() => Assert.IsInstanceOfType<string>(5));
-        Verify(ex.Message == "Assert.IsInstanceOfType failed. 'value' expression: '5'. Expected type:<System.String>. Actual type:<System.Int32>.");
-=======
         Action action = () => Assert.IsInstanceOfType<string>(5);
         action.Should().Throw<AssertFailedException>()
-            .And.Message.Should().Be("Assert.IsInstanceOfType failed.  Expected type:<System.String>. Actual type:<System.Int32>.");
->>>>>>> 7804d20d
+            .And.Message.Should().Be("Assert.IsInstanceOfType failed. 'value' expression: '5'. Expected type:<System.String>. Actual type:<System.Int32>.");
     }
 
     public void IsInstanceOfTypeUsingGenericTypeWithOutParameter_WhenValueIsNull_Fails()
     {
-        AssertTests? assertTests = null;
-<<<<<<< HEAD
-        VerifyThrows<AssertFailedException>(() => assertTests = Assert.IsInstanceOfType<AssertTests>(null));
-        Verify(assertTests is null);
-=======
-        Action action = () => Assert.IsInstanceOfType<AssertTests>(null, out assertTests);
+        Action action = () => Assert.IsInstanceOfType<AssertTests>(null);
         action.Should().Throw<AssertFailedException>();
         assertTests.Should().BeNull();
->>>>>>> 7804d20d
     }
 
     public void IsInstanceOfTypeUsingGenericTypeWithOutParameter_WhenTypeMismatch_Fails()
     {
-<<<<<<< HEAD
-        Exception ex = VerifyThrows<AssertFailedException>(() => Assert.IsInstanceOfType<string>(5));
-        Verify(ex.Message == "Assert.IsInstanceOfType failed. 'value' expression: '5'. Expected type:<System.String>. Actual type:<System.Int32>.");
-=======
         Action action = () => Assert.IsInstanceOfType<string>(5, out _);
         action.Should().Throw<AssertFailedException>()
-            .And.Message.Should().Be("Assert.IsInstanceOfType failed.  Expected type:<System.String>. Actual type:<System.Int32>.");
->>>>>>> 7804d20d
+            .And.Message.Should().Be("Assert.IsInstanceOfType failed. 'value' expression: '5'. Expected type:<System.String>. Actual type:<System.Int32>.");
     }
 
     public void IsInstanceOfTypeUsingGenericType_OnSameInstance_DoesNotThrow() => Assert.IsInstanceOfType<int>(5);
 
     public void IsInstanceOfTypeUsingGenericTypeWithOutParameter_OnSameInstance_DoesNotThrow()
     {
-<<<<<<< HEAD
         int instance = Assert.IsInstanceOfType<int>(5);
-        Verify(instance == 5);
-=======
-        Assert.IsInstanceOfType<int>(5, out int instance);
         instance.Should().Be(5);
->>>>>>> 7804d20d
     }
 
     public void IsInstanceOfTypeUsingGenericTypeWithOutParameter_OnSameInstanceReferenceType_DoesNotThrow()
     {
         object testInstance = new AssertTests();
-<<<<<<< HEAD
         AssertTests instance = Assert.IsInstanceOfType<AssertTests>(testInstance);
-        Verify(testInstance == instance);
-=======
-        Assert.IsInstanceOfType<AssertTests>(testInstance, out AssertTests instance);
         testInstance.Should().BeSameAs(instance);
->>>>>>> 7804d20d
     }
 
     public void IsInstanceOfTypeUsingGenericType_OnHigherInstance_DoesNotThrow() => Assert.IsInstanceOfType<object>(5);
@@ -231,13 +152,8 @@
     public void IsInstanceOfTypeUsingGenericTypeWithOutParameter_OnHigherInstance_DoesNotThrow()
     {
         object testInstance = new AssertTests();
-<<<<<<< HEAD
         object instance = Assert.IsInstanceOfType<object>(testInstance);
-        Verify(instance == testInstance);
-=======
-        Assert.IsInstanceOfType<object>(testInstance, out object instance);
         instance.Should().BeSameAs(testInstance);
->>>>>>> 7804d20d
     }
 
     public void IsNotInstanceOfTypeUsingGenericType_WhenValueIsNull_DoesNotThrow() => Assert.IsNotInstanceOfType<object>(null);
