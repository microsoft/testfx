﻿// Copyright (c) Microsoft Corporation. All rights reserved.
// Licensed under the MIT license. See LICENSE file in the project root for full license information.

using AwesomeAssertions;

namespace Microsoft.VisualStudio.TestPlatform.TestFramework.UnitTests;

public partial class AssertTests
{
    // See https://github.com/dotnet/sdk/issues/25373
    public void InconclusiveDoesNotThrowWhenMessageContainsInvalidStringFormatCompositeAndNoArgumentsPassed()
    {
        Action action = () => Assert.Inconclusive("{");
        action.Should().Throw<AssertInconclusiveException>()
            .And.Message.Should().Contain("Assert.Inconclusive failed. {");
    }
<<<<<<< HEAD
=======

    // See https://github.com/dotnet/sdk/issues/25373
    [SuppressMessage("Usage", "CA2241:Provide correct arguments to formatting methods", Justification = "We want to test invalid format")]
    public void InconclusiveThrowsWhenMessageContainsInvalidStringFormatComposite()
    {
        Action action = () => Assert.Inconclusive("{", "arg");
        action.Should().Throw<FormatException>();
    }
>>>>>>> 7804d20d
}<|MERGE_RESOLUTION|>--- conflicted
+++ resolved
@@ -14,15 +14,4 @@
         action.Should().Throw<AssertInconclusiveException>()
             .And.Message.Should().Contain("Assert.Inconclusive failed. {");
     }
-<<<<<<< HEAD
-=======
-
-    // See https://github.com/dotnet/sdk/issues/25373
-    [SuppressMessage("Usage", "CA2241:Provide correct arguments to formatting methods", Justification = "We want to test invalid format")]
-    public void InconclusiveThrowsWhenMessageContainsInvalidStringFormatComposite()
-    {
-        Action action = () => Assert.Inconclusive("{", "arg");
-        action.Should().Throw<FormatException>();
-    }
->>>>>>> 7804d20d
 }