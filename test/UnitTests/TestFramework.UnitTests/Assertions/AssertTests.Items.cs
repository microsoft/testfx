﻿// Copyright (c) Microsoft Corporation. All rights reserved.
// Licensed under the MIT license. See LICENSE file in the project root for full license information.

using AwesomeAssertions;

namespace Microsoft.VisualStudio.TestPlatform.TestFramework.UnitTests;

public partial class AssertTests
{
    public void Count_WhenCountIsSame_ShouldPass()
    {
        var collection = new List<int> { 1, 2, 3 };
        Assert.HasCount(3, collection);
    }

    public void Count_InterpolatedString_WhenCountIsSame_ShouldPass()
    {
        DummyClassTrackingToStringCalls o = new();
        Assert.HasCount(0, Array.Empty<string>(), $"User-provided message: {o}");
        o.WasToStringCalled.Should().BeFalse();
    }

    public void Count_WhenCountIsNotSame_ShouldFail()
    {
        var collection = new List<int> { 1 };
<<<<<<< HEAD
        Exception ex = VerifyThrows(() => Assert.HasCount(3, collection));
        Verify(ex.Message == "Assert.HasCount failed. Expected collection of size 3. Actual: 1. 'collection' expression: 'collection'.");
=======
        Action action = () => Assert.HasCount(3, collection);
        action.Should().Throw<Exception>().And
            .Message.Should().Be("Assert.HasCount failed. Expected collection of size 3. Actual: 1. ");
    }

    public void Count_MessageArgs_WhenCountIsNotSame_ShouldFail()
    {
        Action action = () => Assert.HasCount(1, Array.Empty<float>(), "User-provided message: System.Object type: {0}", new object().GetType());
        action.Should().Throw<Exception>().And
            .Message.Should().Be("Assert.HasCount failed. Expected collection of size 1. Actual: 0. User-provided message: System.Object type: System.Object");
>>>>>>> 7804d20d
    }

    public async Task Count_InterpolatedString_WhenCountIsNotSame_ShouldFail()
    {
        DummyClassTrackingToStringCalls o = new();
        DateTime dateTime = DateTime.Now;
<<<<<<< HEAD
        Exception ex = await VerifyThrowsAsync(async () => Assert.HasCount(1, Array.Empty<int>(), $"User-provided message. {o}, {o,35}, {await GetHelloStringAsync()}, {new DummyIFormattable()}, {dateTime:tt}, {dateTime,5:tt}"));
        Verify(ex.Message == $"Assert.HasCount failed. Expected collection of size 1. Actual: 0. 'collection' expression: 'Array.Empty<int>()'. User-provided message. DummyClassTrackingToStringCalls,     DummyClassTrackingToStringCalls, Hello, DummyIFormattable.ToString(), {string.Format(null, "{0:tt}", dateTime)}, {string.Format(null, "{0,5:tt}", dateTime)}");
        Verify(o.WasToStringCalled);
=======
        Func<Task> action = async () => Assert.HasCount(1, Array.Empty<int>(), $"User-provided message. {o}, {o,35}, {await GetHelloStringAsync()}, {new DummyIFormattable()}, {dateTime:tt}, {dateTime,5:tt}");
        (await action.Should().ThrowAsync<Exception>()).And
            .Message.Should().Be($"Assert.HasCount failed. Expected collection of size 1. Actual: 0. User-provided message. DummyClassTrackingToStringCalls,     DummyClassTrackingToStringCalls, Hello, DummyIFormattable.ToString(), {string.Format(null, "{0:tt}", dateTime)}, {string.Format(null, "{0,5:tt}", dateTime)}");
        o.WasToStringCalled.Should().BeTrue();
>>>>>>> 7804d20d
    }

    public void NotAny_WhenEmpty_ShouldPass()
        => Assert.IsEmpty(Array.Empty<int>());

    public void NotAny_InterpolatedString_WhenEmpty_ShouldPass()
    {
        DummyClassTrackingToStringCalls o = new();
        Assert.IsEmpty(Array.Empty<string>(), $"User-provided message: {o}");
        o.WasToStringCalled.Should().BeFalse();
    }

    public void NotAny_WhenNotEmpty_ShouldFail()
    {
        var collection = new List<int> { 1 };
<<<<<<< HEAD
        Exception ex = VerifyThrows(() => Assert.IsEmpty(collection));
        Verify(ex.Message == "Assert.IsEmpty failed. Expected collection of size 0. Actual: 1. 'collection' expression: 'collection'.");
=======
        Action action = () => Assert.IsEmpty(collection);
        action.Should().Throw<Exception>().And
            .Message.Should().Be("Assert.IsEmpty failed. Expected collection of size 0. Actual: 1. ");
    }

    public void NotAny_MessageArgs_WhenNotEmpty_ShouldFail()
    {
        var collection = new List<int> { 1 };
        Action action = () => Assert.IsEmpty(collection, "User-provided message: System.Object type: {0}", new object().GetType());
        action.Should().Throw<Exception>().And
            .Message.Should().Be("Assert.IsEmpty failed. Expected collection of size 0. Actual: 1. User-provided message: System.Object type: System.Object");
>>>>>>> 7804d20d
    }

    public async Task NotAny_InterpolatedString_WhenNotEmpty_ShouldFail()
    {
        var collection = new List<int> { 1 };
        DummyClassTrackingToStringCalls o = new();
        DateTime dateTime = DateTime.Now;
<<<<<<< HEAD
        Exception ex = await VerifyThrowsAsync(async () => Assert.IsEmpty(collection, $"User-provided message. {o}, {o,35}, {await GetHelloStringAsync()}, {new DummyIFormattable()}, {dateTime:tt}, {dateTime,5:tt}"));
        Verify(ex.Message == $"Assert.IsEmpty failed. Expected collection of size 0. Actual: 1. 'collection' expression: 'collection'. User-provided message. DummyClassTrackingToStringCalls,     DummyClassTrackingToStringCalls, Hello, DummyIFormattable.ToString(), {string.Format(null, "{0:tt}", dateTime)}, {string.Format(null, "{0,5:tt}", dateTime)}");
        Verify(o.WasToStringCalled);
=======
        Func<Task> action = async () => Assert.IsEmpty(collection, $"User-provided message. {o}, {o,35}, {await GetHelloStringAsync()}, {new DummyIFormattable()}, {dateTime:tt}, {dateTime,5:tt}");
        (await action.Should().ThrowAsync<Exception>()).And
            .Message.Should().Be($"Assert.IsEmpty failed. Expected collection of size 0. Actual: 1. User-provided message. DummyClassTrackingToStringCalls,     DummyClassTrackingToStringCalls, Hello, DummyIFormattable.ToString(), {string.Format(null, "{0:tt}", dateTime)}, {string.Format(null, "{0,5:tt}", dateTime)}");
        o.WasToStringCalled.Should().BeTrue();
>>>>>>> 7804d20d
    }

    public void Single_WhenOneItem_ShouldPass()
    {
        var collection = new List<int> { 1 };
        int first = Assert.ContainsSingle(collection);
        (first == 1).Should().BeTrue();
    }

    public void Single_InterpolatedString_WhenOneItem_ShouldPass()
    {
        var collection = new List<int> { 1 };
        DummyClassTrackingToStringCalls o = new();
        Assert.ContainsSingle(collection, $"User-provided message: {o}");
        o.WasToStringCalled.Should().BeFalse();
    }

    public void Single_WhenNoItems_ShouldFail()
    {
<<<<<<< HEAD
        Exception ex = VerifyThrows(() => Assert.ContainsSingle(Array.Empty<int>()));
        Verify(ex.Message == "Assert.ContainsSingle failed. Expected collection to contain exactly one element but found 0 element(s). 'collection' expression: 'Array.Empty<int>()'.");
=======
        Action action = () => Assert.ContainsSingle(Array.Empty<int>());
        action.Should().Throw<Exception>().And
            .Message.Should().Be("Assert.ContainsSingle failed. Expected collection to contain exactly one element but found 0 element(s). ");
>>>>>>> 7804d20d
    }

    public void Single_WhenMultipleItems_ShouldFail()
    {
<<<<<<< HEAD
        Exception ex = VerifyThrows(() => Assert.ContainsSingle([1, 2, 3]));
        Verify(ex.Message == "Assert.ContainsSingle failed. Expected collection to contain exactly one element but found 3 element(s). 'collection' expression: '[1, 2, 3]'.");
=======
        Action action = () => Assert.ContainsSingle([1, 2, 3]);
        action.Should().Throw<Exception>().And
            .Message.Should().Be("Assert.ContainsSingle failed. Expected collection to contain exactly one element but found 3 element(s). ");
    }

    public void Single_MessageArgs_WhenNoItem_ShouldFail()
    {
        Action action = () => Assert.ContainsSingle(Array.Empty<float>(), "User-provided message: System.Object type: {0}", new object().GetType());
        action.Should().Throw<Exception>().And
            .Message.Should().Be("Assert.ContainsSingle failed. Expected collection to contain exactly one element but found 0 element(s). User-provided message: System.Object type: System.Object");
    }

    public void Single_MessageArgs_WhenMultipleItems_ShouldFail()
    {
        Action action = () => Assert.ContainsSingle([1, 2, 3], "User-provided message: System.Object type: {0}", new object().GetType());
        action.Should().Throw<Exception>().And
            .Message.Should().Be("Assert.ContainsSingle failed. Expected collection to contain exactly one element but found 3 element(s). User-provided message: System.Object type: System.Object");
>>>>>>> 7804d20d
    }

    public async Task Single_InterpolatedString_WhenNoItem_ShouldFail()
    {
        DummyClassTrackingToStringCalls o = new();
        DateTime dateTime = DateTime.Now;
<<<<<<< HEAD
        Exception ex = await VerifyThrowsAsync(async () => Assert.ContainsSingle(Array.Empty<int>(), $"User-provided message. {o}, {o,35}, {await GetHelloStringAsync()}, {new DummyIFormattable()}, {dateTime:tt}, {dateTime,5:tt}"));
        Verify(ex.Message == $"Assert.ContainsSingle failed. Expected collection to contain exactly one element but found 0 element(s). 'collection' expression: 'Array.Empty<int>()'. User-provided message. DummyClassTrackingToStringCalls,     DummyClassTrackingToStringCalls, Hello, DummyIFormattable.ToString(), {string.Format(null, "{0:tt}", dateTime)}, {string.Format(null, "{0,5:tt}", dateTime)}");
        Verify(o.WasToStringCalled);
=======
        Func<Task> action = async () => Assert.ContainsSingle(Array.Empty<int>(), $"User-provided message. {o}, {o,35}, {await GetHelloStringAsync()}, {new DummyIFormattable()}, {dateTime:tt}, {dateTime,5:tt}");
        (await action.Should().ThrowAsync<Exception>()).And
            .Message.Should().Be($"Assert.ContainsSingle failed. Expected collection to contain exactly one element but found 0 element(s). User-provided message. DummyClassTrackingToStringCalls,     DummyClassTrackingToStringCalls, Hello, DummyIFormattable.ToString(), {string.Format(null, "{0:tt}", dateTime)}, {string.Format(null, "{0,5:tt}", dateTime)}");
        o.WasToStringCalled.Should().BeTrue();
>>>>>>> 7804d20d
    }

    public async Task Single_InterpolatedString_WhenMultipleItems_ShouldFail()
    {
        DummyClassTrackingToStringCalls o = new();
        DateTime dateTime = DateTime.Now;
<<<<<<< HEAD
        Exception ex = await VerifyThrowsAsync(async () => Assert.ContainsSingle([1, 2, 3], $"User-provided message. {o}, {o,35}, {await GetHelloStringAsync()}, {new DummyIFormattable()}, {dateTime:tt}, {dateTime,5:tt}"));
        Verify(ex.Message == $"Assert.ContainsSingle failed. Expected collection to contain exactly one element but found 3 element(s). 'collection' expression: '[1, 2, 3]'. User-provided message. DummyClassTrackingToStringCalls,     DummyClassTrackingToStringCalls, Hello, DummyIFormattable.ToString(), {string.Format(null, "{0:tt}", dateTime)}, {string.Format(null, "{0,5:tt}", dateTime)}");
        Verify(o.WasToStringCalled);
=======
        Func<Task> action = async () => Assert.ContainsSingle([1, 2, 3], $"User-provided message. {o}, {o,35}, {await GetHelloStringAsync()}, {new DummyIFormattable()}, {dateTime:tt}, {dateTime,5:tt}");
        (await action.Should().ThrowAsync<Exception>()).And
            .Message.Should().Be($"Assert.ContainsSingle failed. Expected collection to contain exactly one element but found 3 element(s). User-provided message. DummyClassTrackingToStringCalls,     DummyClassTrackingToStringCalls, Hello, DummyIFormattable.ToString(), {string.Format(null, "{0:tt}", dateTime)}, {string.Format(null, "{0,5:tt}", dateTime)}");
        o.WasToStringCalled.Should().BeTrue();
>>>>>>> 7804d20d
    }

    public void SinglePredicate_WhenOneItemMatches_ShouldPass()
    {
        var collection = new List<int> { 1, 3, 5 };
        int result = Assert.ContainsSingle(x => x == 3, collection);
        result.Should().Be(3);
    }

    public void SinglePredicate_WithMessage_WhenOneItemMatches_ShouldPass()
    {
        var collection = new List<string> { "apple", "banana", "cherry" };
#pragma warning disable CA1865 // Use char overload - not netfx
        string result = Assert.ContainsSingle(x => x.StartsWith("b", StringComparison.Ordinal), collection, "Expected one item starting with 'b'");
#pragma warning restore CA1865
        result.Should().Be("banana");
    }

    public void SinglePredicate_WhenNoItemMatches_ShouldFail()
    {
        var collection = new List<int> { 1, 3, 5 };
<<<<<<< HEAD
        Exception ex = VerifyThrows(() => Assert.ContainsSingle(x => x % 2 == 0, collection));
        Verify(ex.Message == "Assert.ContainsSingle failed. Expected exactly one item to match the predicate but found 0 item(s). 'predicate' expression: 'x => x % 2 == 0', 'collection' expression: 'collection'.");
=======
        Action action = () => Assert.ContainsSingle(x => x % 2 == 0, collection);
        action.Should().Throw<Exception>().And
            .Message.Should().Be("Assert.ContainsSingle failed. Expected exactly one item to match the predicate but found 0 item(s). ");
>>>>>>> 7804d20d
    }

    public void SinglePredicate_WhenMultipleItemsMatch_ShouldFail()
    {
        var collection = new List<int> { 2, 4, 6 };
<<<<<<< HEAD
        Exception ex = VerifyThrows(() => Assert.ContainsSingle(x => x % 2 == 0, collection));
        Verify(ex.Message == "Assert.ContainsSingle failed. Expected exactly one item to match the predicate but found 3 item(s). 'predicate' expression: 'x => x % 2 == 0', 'collection' expression: 'collection'.");
=======
        Action action = () => Assert.ContainsSingle(x => x % 2 == 0, collection);
        action.Should().Throw<Exception>().And
            .Message.Should().Be("Assert.ContainsSingle failed. Expected exactly one item to match the predicate but found 3 item(s). ");
>>>>>>> 7804d20d
    }

    public void SinglePredicate_Message_WhenNoItemMatches_ShouldFail()
    {
        var collection = new List<int> { 1, 3, 5 };
<<<<<<< HEAD
        Exception ex = VerifyThrows(() => Assert.ContainsSingle(x => x % 2 == 0, collection, "No even numbers found: test"));
        Verify(ex.Message == "Assert.ContainsSingle failed. Expected exactly one item to match the predicate but found 0 item(s). 'predicate' expression: 'x => x % 2 == 0', 'collection' expression: 'collection'. No even numbers found: test");
=======
        Action action = () => Assert.ContainsSingle(x => x % 2 == 0, collection, "No even numbers found: test");
        action.Should().Throw<Exception>().And
            .Message.Should().Be("Assert.ContainsSingle failed. Expected exactly one item to match the predicate but found 0 item(s). No even numbers found: test");
>>>>>>> 7804d20d
    }

    public void SinglePredicate_Message_WhenMultipleItemsMatch_ShouldFail()
    {
        var collection = new List<int> { 2, 4, 6 };
<<<<<<< HEAD
        Exception ex = VerifyThrows(() => Assert.ContainsSingle(x => x % 2 == 0, collection, "Too many even numbers: test"));
        Verify(ex.Message == "Assert.ContainsSingle failed. Expected exactly one item to match the predicate but found 3 item(s). 'predicate' expression: 'x => x % 2 == 0', 'collection' expression: 'collection'. Too many even numbers: test");
=======
        Action action = () => Assert.ContainsSingle(x => x % 2 == 0, collection, "Too many even numbers: test");
        action.Should().Throw<Exception>().And
            .Message.Should().Be("Assert.ContainsSingle failed. Expected exactly one item to match the predicate but found 3 item(s). Too many even numbers: test");
>>>>>>> 7804d20d
    }

    public void Any_WhenOneItem_ShouldPass()
    {
        var collection = new List<int> { 1 };
        Assert.IsNotEmpty(collection);
    }

    public void Any_WhenMultipleItems_ShouldPass()
    {
        var collection = new List<int> { 1, 2, 3 };
        Assert.IsNotEmpty(collection);
    }

    public void Any_InterpolatedString_WhenAnyOneItem_ShouldPass()
    {
        DummyClassTrackingToStringCalls o = new();
        Assert.IsNotEmpty([1], $"User-provided message: {o}");
        o.WasToStringCalled.Should().BeFalse();
    }

    public void Any_InterpolatedString_WhenMultipleItems_ShouldPass()
    {
        DummyClassTrackingToStringCalls o = new();
        Assert.IsNotEmpty([1, 2, 3], $"User-provided message: {o}");
        o.WasToStringCalled.Should().BeFalse();
    }

    public void Any_WhenNoItem_ShouldFail()
    {
<<<<<<< HEAD
        Exception ex = VerifyThrows(() => Assert.IsNotEmpty(Array.Empty<int>()));
        Verify(ex.Message == "Assert.IsNotEmpty failed. Expected collection to contain any item but it is empty. 'collection' expression: 'Array.Empty<int>()'.");
=======
        Action action = () => Assert.IsNotEmpty(Array.Empty<int>());
        action.Should().Throw<Exception>().And
            .Message.Should().Be("Assert.IsNotEmpty failed. Expected collection to contain any item but it is empty. ");
    }

    public void Any_MessageArgs_WhenNoItem_ShouldFail()
    {
        Action action = () => Assert.IsNotEmpty(Array.Empty<float>(), "User-provided message: System.Object type: {0}", new object().GetType());
        action.Should().Throw<Exception>().And
            .Message.Should().Be("Assert.IsNotEmpty failed. Expected collection to contain any item but it is empty. User-provided message: System.Object type: System.Object");
>>>>>>> 7804d20d
    }

    public async Task Any_InterpolatedString_WhenNoItem_ShouldFail()
    {
        DummyClassTrackingToStringCalls o = new();
        DateTime dateTime = DateTime.Now;
<<<<<<< HEAD
        Exception ex = await VerifyThrowsAsync(async () => Assert.IsNotEmpty(Array.Empty<string>(), $"User-provided message. {o}, {o,35}, {await GetHelloStringAsync()}, {new DummyIFormattable()}, {dateTime:tt}, {dateTime,5:tt}"));
        Verify(ex.Message == $"Assert.IsNotEmpty failed. Expected collection to contain any item but it is empty. 'collection' expression: 'Array.Empty<string>()'. User-provided message. DummyClassTrackingToStringCalls,     DummyClassTrackingToStringCalls, Hello, DummyIFormattable.ToString(), {string.Format(null, "{0:tt}", dateTime)}, {string.Format(null, "{0,5:tt}", dateTime)}");
        Verify(o.WasToStringCalled);
=======
        Func<Task> action = async () => Assert.IsNotEmpty(Array.Empty<string>(), $"User-provided message. {o}, {o,35}, {await GetHelloStringAsync()}, {new DummyIFormattable()}, {dateTime:tt}, {dateTime,5:tt}");
        (await action.Should().ThrowAsync<Exception>()).And
            .Message.Should().Be($"Assert.IsNotEmpty failed. Expected collection to contain any item but it is empty. User-provided message. DummyClassTrackingToStringCalls,     DummyClassTrackingToStringCalls, Hello, DummyIFormattable.ToString(), {string.Format(null, "{0:tt}", dateTime)}, {string.Format(null, "{0,5:tt}", dateTime)}");
        o.WasToStringCalled.Should().BeTrue();
>>>>>>> 7804d20d
    }
}<|MERGE_RESOLUTION|>--- conflicted
+++ resolved
@@ -23,37 +23,19 @@
     public void Count_WhenCountIsNotSame_ShouldFail()
     {
         var collection = new List<int> { 1 };
-<<<<<<< HEAD
-        Exception ex = VerifyThrows(() => Assert.HasCount(3, collection));
-        Verify(ex.Message == "Assert.HasCount failed. Expected collection of size 3. Actual: 1. 'collection' expression: 'collection'.");
-=======
         Action action = () => Assert.HasCount(3, collection);
         action.Should().Throw<Exception>().And
-            .Message.Should().Be("Assert.HasCount failed. Expected collection of size 3. Actual: 1. ");
-    }
-
-    public void Count_MessageArgs_WhenCountIsNotSame_ShouldFail()
-    {
-        Action action = () => Assert.HasCount(1, Array.Empty<float>(), "User-provided message: System.Object type: {0}", new object().GetType());
-        action.Should().Throw<Exception>().And
-            .Message.Should().Be("Assert.HasCount failed. Expected collection of size 1. Actual: 0. User-provided message: System.Object type: System.Object");
->>>>>>> 7804d20d
+            .Message.Should().Be("Assert.HasCount failed. Expected collection of size 3. Actual: 1. 'collection' expression: 'collection'.");
     }
 
     public async Task Count_InterpolatedString_WhenCountIsNotSame_ShouldFail()
     {
         DummyClassTrackingToStringCalls o = new();
         DateTime dateTime = DateTime.Now;
-<<<<<<< HEAD
-        Exception ex = await VerifyThrowsAsync(async () => Assert.HasCount(1, Array.Empty<int>(), $"User-provided message. {o}, {o,35}, {await GetHelloStringAsync()}, {new DummyIFormattable()}, {dateTime:tt}, {dateTime,5:tt}"));
-        Verify(ex.Message == $"Assert.HasCount failed. Expected collection of size 1. Actual: 0. 'collection' expression: 'Array.Empty<int>()'. User-provided message. DummyClassTrackingToStringCalls,     DummyClassTrackingToStringCalls, Hello, DummyIFormattable.ToString(), {string.Format(null, "{0:tt}", dateTime)}, {string.Format(null, "{0,5:tt}", dateTime)}");
-        Verify(o.WasToStringCalled);
-=======
         Func<Task> action = async () => Assert.HasCount(1, Array.Empty<int>(), $"User-provided message. {o}, {o,35}, {await GetHelloStringAsync()}, {new DummyIFormattable()}, {dateTime:tt}, {dateTime,5:tt}");
         (await action.Should().ThrowAsync<Exception>()).And
-            .Message.Should().Be($"Assert.HasCount failed. Expected collection of size 1. Actual: 0. User-provided message. DummyClassTrackingToStringCalls,     DummyClassTrackingToStringCalls, Hello, DummyIFormattable.ToString(), {string.Format(null, "{0:tt}", dateTime)}, {string.Format(null, "{0,5:tt}", dateTime)}");
-        o.WasToStringCalled.Should().BeTrue();
->>>>>>> 7804d20d
+            .Message.Should().Be($"Assert.HasCount failed. Expected collection of size 1. Actual: 0. 'collection' expression: 'Array.Empty<int>()'. User-provided message. DummyClassTrackingToStringCalls,     DummyClassTrackingToStringCalls, Hello, DummyIFormattable.ToString(), {string.Format(null, "{0:tt}", dateTime)}, {string.Format(null, "{0,5:tt}", dateTime)}");
+        o.WasToStringCalled.Should().BeTrue();
     }
 
     public void NotAny_WhenEmpty_ShouldPass()
@@ -69,22 +51,9 @@
     public void NotAny_WhenNotEmpty_ShouldFail()
     {
         var collection = new List<int> { 1 };
-<<<<<<< HEAD
-        Exception ex = VerifyThrows(() => Assert.IsEmpty(collection));
-        Verify(ex.Message == "Assert.IsEmpty failed. Expected collection of size 0. Actual: 1. 'collection' expression: 'collection'.");
-=======
         Action action = () => Assert.IsEmpty(collection);
         action.Should().Throw<Exception>().And
-            .Message.Should().Be("Assert.IsEmpty failed. Expected collection of size 0. Actual: 1. ");
-    }
-
-    public void NotAny_MessageArgs_WhenNotEmpty_ShouldFail()
-    {
-        var collection = new List<int> { 1 };
-        Action action = () => Assert.IsEmpty(collection, "User-provided message: System.Object type: {0}", new object().GetType());
-        action.Should().Throw<Exception>().And
-            .Message.Should().Be("Assert.IsEmpty failed. Expected collection of size 0. Actual: 1. User-provided message: System.Object type: System.Object");
->>>>>>> 7804d20d
+            .Message.Should().Be("Assert.IsEmpty failed. Expected collection of size 0. Actual: 1. 'collection' expression: 'collection'.");
     }
 
     public async Task NotAny_InterpolatedString_WhenNotEmpty_ShouldFail()
@@ -92,16 +61,10 @@
         var collection = new List<int> { 1 };
         DummyClassTrackingToStringCalls o = new();
         DateTime dateTime = DateTime.Now;
-<<<<<<< HEAD
-        Exception ex = await VerifyThrowsAsync(async () => Assert.IsEmpty(collection, $"User-provided message. {o}, {o,35}, {await GetHelloStringAsync()}, {new DummyIFormattable()}, {dateTime:tt}, {dateTime,5:tt}"));
-        Verify(ex.Message == $"Assert.IsEmpty failed. Expected collection of size 0. Actual: 1. 'collection' expression: 'collection'. User-provided message. DummyClassTrackingToStringCalls,     DummyClassTrackingToStringCalls, Hello, DummyIFormattable.ToString(), {string.Format(null, "{0:tt}", dateTime)}, {string.Format(null, "{0,5:tt}", dateTime)}");
-        Verify(o.WasToStringCalled);
-=======
         Func<Task> action = async () => Assert.IsEmpty(collection, $"User-provided message. {o}, {o,35}, {await GetHelloStringAsync()}, {new DummyIFormattable()}, {dateTime:tt}, {dateTime,5:tt}");
         (await action.Should().ThrowAsync<Exception>()).And
-            .Message.Should().Be($"Assert.IsEmpty failed. Expected collection of size 0. Actual: 1. User-provided message. DummyClassTrackingToStringCalls,     DummyClassTrackingToStringCalls, Hello, DummyIFormattable.ToString(), {string.Format(null, "{0:tt}", dateTime)}, {string.Format(null, "{0,5:tt}", dateTime)}");
-        o.WasToStringCalled.Should().BeTrue();
->>>>>>> 7804d20d
+            .Message.Should().Be($"Assert.IsEmpty failed. Expected collection of size 0. Actual: 1. 'collection' expression: 'collection'. User-provided message. DummyClassTrackingToStringCalls,     DummyClassTrackingToStringCalls, Hello, DummyIFormattable.ToString(), {string.Format(null, "{0:tt}", dateTime)}, {string.Format(null, "{0,5:tt}", dateTime)}");
+        o.WasToStringCalled.Should().BeTrue();
     }
 
     public void Single_WhenOneItem_ShouldPass()
@@ -121,72 +84,36 @@
 
     public void Single_WhenNoItems_ShouldFail()
     {
-<<<<<<< HEAD
-        Exception ex = VerifyThrows(() => Assert.ContainsSingle(Array.Empty<int>()));
-        Verify(ex.Message == "Assert.ContainsSingle failed. Expected collection to contain exactly one element but found 0 element(s). 'collection' expression: 'Array.Empty<int>()'.");
-=======
         Action action = () => Assert.ContainsSingle(Array.Empty<int>());
         action.Should().Throw<Exception>().And
-            .Message.Should().Be("Assert.ContainsSingle failed. Expected collection to contain exactly one element but found 0 element(s). ");
->>>>>>> 7804d20d
+            .Message.Should().Be("Assert.ContainsSingle failed. Expected collection to contain exactly one element but found 0 element(s). 'collection' expression: 'Array.Empty<int>()'.");
     }
 
     public void Single_WhenMultipleItems_ShouldFail()
     {
-<<<<<<< HEAD
-        Exception ex = VerifyThrows(() => Assert.ContainsSingle([1, 2, 3]));
-        Verify(ex.Message == "Assert.ContainsSingle failed. Expected collection to contain exactly one element but found 3 element(s). 'collection' expression: '[1, 2, 3]'.");
-=======
         Action action = () => Assert.ContainsSingle([1, 2, 3]);
         action.Should().Throw<Exception>().And
-            .Message.Should().Be("Assert.ContainsSingle failed. Expected collection to contain exactly one element but found 3 element(s). ");
-    }
-
-    public void Single_MessageArgs_WhenNoItem_ShouldFail()
-    {
-        Action action = () => Assert.ContainsSingle(Array.Empty<float>(), "User-provided message: System.Object type: {0}", new object().GetType());
-        action.Should().Throw<Exception>().And
-            .Message.Should().Be("Assert.ContainsSingle failed. Expected collection to contain exactly one element but found 0 element(s). User-provided message: System.Object type: System.Object");
-    }
-
-    public void Single_MessageArgs_WhenMultipleItems_ShouldFail()
-    {
-        Action action = () => Assert.ContainsSingle([1, 2, 3], "User-provided message: System.Object type: {0}", new object().GetType());
-        action.Should().Throw<Exception>().And
-            .Message.Should().Be("Assert.ContainsSingle failed. Expected collection to contain exactly one element but found 3 element(s). User-provided message: System.Object type: System.Object");
->>>>>>> 7804d20d
+            .Message.Should().Be("Assert.ContainsSingle failed. Expected collection to contain exactly one element but found 3 element(s). 'collection' expression: '[1, 2, 3]'.");
     }
 
     public async Task Single_InterpolatedString_WhenNoItem_ShouldFail()
     {
         DummyClassTrackingToStringCalls o = new();
         DateTime dateTime = DateTime.Now;
-<<<<<<< HEAD
-        Exception ex = await VerifyThrowsAsync(async () => Assert.ContainsSingle(Array.Empty<int>(), $"User-provided message. {o}, {o,35}, {await GetHelloStringAsync()}, {new DummyIFormattable()}, {dateTime:tt}, {dateTime,5:tt}"));
-        Verify(ex.Message == $"Assert.ContainsSingle failed. Expected collection to contain exactly one element but found 0 element(s). 'collection' expression: 'Array.Empty<int>()'. User-provided message. DummyClassTrackingToStringCalls,     DummyClassTrackingToStringCalls, Hello, DummyIFormattable.ToString(), {string.Format(null, "{0:tt}", dateTime)}, {string.Format(null, "{0,5:tt}", dateTime)}");
-        Verify(o.WasToStringCalled);
-=======
         Func<Task> action = async () => Assert.ContainsSingle(Array.Empty<int>(), $"User-provided message. {o}, {o,35}, {await GetHelloStringAsync()}, {new DummyIFormattable()}, {dateTime:tt}, {dateTime,5:tt}");
         (await action.Should().ThrowAsync<Exception>()).And
-            .Message.Should().Be($"Assert.ContainsSingle failed. Expected collection to contain exactly one element but found 0 element(s). User-provided message. DummyClassTrackingToStringCalls,     DummyClassTrackingToStringCalls, Hello, DummyIFormattable.ToString(), {string.Format(null, "{0:tt}", dateTime)}, {string.Format(null, "{0,5:tt}", dateTime)}");
-        o.WasToStringCalled.Should().BeTrue();
->>>>>>> 7804d20d
+            .Message.Should().Be($"Assert.ContainsSingle failed. Expected collection to contain exactly one element but found 0 element(s). 'collection' expression: 'Array.Empty<int>()'. User-provided message. DummyClassTrackingToStringCalls,     DummyClassTrackingToStringCalls, Hello, DummyIFormattable.ToString(), {string.Format(null, "{0:tt}", dateTime)}, {string.Format(null, "{0,5:tt}", dateTime)}");
+        o.WasToStringCalled.Should().BeTrue();
     }
 
     public async Task Single_InterpolatedString_WhenMultipleItems_ShouldFail()
     {
         DummyClassTrackingToStringCalls o = new();
         DateTime dateTime = DateTime.Now;
-<<<<<<< HEAD
-        Exception ex = await VerifyThrowsAsync(async () => Assert.ContainsSingle([1, 2, 3], $"User-provided message. {o}, {o,35}, {await GetHelloStringAsync()}, {new DummyIFormattable()}, {dateTime:tt}, {dateTime,5:tt}"));
-        Verify(ex.Message == $"Assert.ContainsSingle failed. Expected collection to contain exactly one element but found 3 element(s). 'collection' expression: '[1, 2, 3]'. User-provided message. DummyClassTrackingToStringCalls,     DummyClassTrackingToStringCalls, Hello, DummyIFormattable.ToString(), {string.Format(null, "{0:tt}", dateTime)}, {string.Format(null, "{0,5:tt}", dateTime)}");
-        Verify(o.WasToStringCalled);
-=======
         Func<Task> action = async () => Assert.ContainsSingle([1, 2, 3], $"User-provided message. {o}, {o,35}, {await GetHelloStringAsync()}, {new DummyIFormattable()}, {dateTime:tt}, {dateTime,5:tt}");
         (await action.Should().ThrowAsync<Exception>()).And
-            .Message.Should().Be($"Assert.ContainsSingle failed. Expected collection to contain exactly one element but found 3 element(s). User-provided message. DummyClassTrackingToStringCalls,     DummyClassTrackingToStringCalls, Hello, DummyIFormattable.ToString(), {string.Format(null, "{0:tt}", dateTime)}, {string.Format(null, "{0,5:tt}", dateTime)}");
-        o.WasToStringCalled.Should().BeTrue();
->>>>>>> 7804d20d
+            .Message.Should().Be($"Assert.ContainsSingle failed. Expected collection to contain exactly one element but found 3 element(s). 'collection' expression: '[1, 2, 3]'. User-provided message. DummyClassTrackingToStringCalls,     DummyClassTrackingToStringCalls, Hello, DummyIFormattable.ToString(), {string.Format(null, "{0:tt}", dateTime)}, {string.Format(null, "{0,5:tt}", dateTime)}");
+        o.WasToStringCalled.Should().BeTrue();
     }
 
     public void SinglePredicate_WhenOneItemMatches_ShouldPass()
@@ -208,53 +135,33 @@
     public void SinglePredicate_WhenNoItemMatches_ShouldFail()
     {
         var collection = new List<int> { 1, 3, 5 };
-<<<<<<< HEAD
-        Exception ex = VerifyThrows(() => Assert.ContainsSingle(x => x % 2 == 0, collection));
-        Verify(ex.Message == "Assert.ContainsSingle failed. Expected exactly one item to match the predicate but found 0 item(s). 'predicate' expression: 'x => x % 2 == 0', 'collection' expression: 'collection'.");
-=======
         Action action = () => Assert.ContainsSingle(x => x % 2 == 0, collection);
         action.Should().Throw<Exception>().And
-            .Message.Should().Be("Assert.ContainsSingle failed. Expected exactly one item to match the predicate but found 0 item(s). ");
->>>>>>> 7804d20d
+            .Message.Should().Be("Assert.ContainsSingle failed. Expected exactly one item to match the predicate but found 0 item(s). 'predicate' expression: 'x => x % 2 == 0', 'collection' expression: 'collection'.");
     }
 
     public void SinglePredicate_WhenMultipleItemsMatch_ShouldFail()
     {
         var collection = new List<int> { 2, 4, 6 };
-<<<<<<< HEAD
-        Exception ex = VerifyThrows(() => Assert.ContainsSingle(x => x % 2 == 0, collection));
-        Verify(ex.Message == "Assert.ContainsSingle failed. Expected exactly one item to match the predicate but found 3 item(s). 'predicate' expression: 'x => x % 2 == 0', 'collection' expression: 'collection'.");
-=======
         Action action = () => Assert.ContainsSingle(x => x % 2 == 0, collection);
         action.Should().Throw<Exception>().And
-            .Message.Should().Be("Assert.ContainsSingle failed. Expected exactly one item to match the predicate but found 3 item(s). ");
->>>>>>> 7804d20d
+            .Message.Should().Be("Assert.ContainsSingle failed. Expected exactly one item to match the predicate but found 3 item(s). 'predicate' expression: 'x => x % 2 == 0', 'collection' expression: 'collection'.");
     }
 
     public void SinglePredicate_Message_WhenNoItemMatches_ShouldFail()
     {
         var collection = new List<int> { 1, 3, 5 };
-<<<<<<< HEAD
-        Exception ex = VerifyThrows(() => Assert.ContainsSingle(x => x % 2 == 0, collection, "No even numbers found: test"));
-        Verify(ex.Message == "Assert.ContainsSingle failed. Expected exactly one item to match the predicate but found 0 item(s). 'predicate' expression: 'x => x % 2 == 0', 'collection' expression: 'collection'. No even numbers found: test");
-=======
         Action action = () => Assert.ContainsSingle(x => x % 2 == 0, collection, "No even numbers found: test");
         action.Should().Throw<Exception>().And
-            .Message.Should().Be("Assert.ContainsSingle failed. Expected exactly one item to match the predicate but found 0 item(s). No even numbers found: test");
->>>>>>> 7804d20d
+            .Message.Should().Be("Assert.ContainsSingle failed. Expected exactly one item to match the predicate but found 0 item(s). 'predicate' expression: 'x => x % 2 == 0', 'collection' expression: 'collection'. No even numbers found: test");
     }
 
     public void SinglePredicate_Message_WhenMultipleItemsMatch_ShouldFail()
     {
         var collection = new List<int> { 2, 4, 6 };
-<<<<<<< HEAD
-        Exception ex = VerifyThrows(() => Assert.ContainsSingle(x => x % 2 == 0, collection, "Too many even numbers: test"));
-        Verify(ex.Message == "Assert.ContainsSingle failed. Expected exactly one item to match the predicate but found 3 item(s). 'predicate' expression: 'x => x % 2 == 0', 'collection' expression: 'collection'. Too many even numbers: test");
-=======
         Action action = () => Assert.ContainsSingle(x => x % 2 == 0, collection, "Too many even numbers: test");
         action.Should().Throw<Exception>().And
-            .Message.Should().Be("Assert.ContainsSingle failed. Expected exactly one item to match the predicate but found 3 item(s). Too many even numbers: test");
->>>>>>> 7804d20d
+            .Message.Should().Be("Assert.ContainsSingle failed. Expected exactly one item to match the predicate but found 3 item(s). 'predicate' expression: 'x => x % 2 == 0', 'collection' expression: 'collection'. Too many even numbers: test");
     }
 
     public void Any_WhenOneItem_ShouldPass()
@@ -285,36 +192,18 @@
 
     public void Any_WhenNoItem_ShouldFail()
     {
-<<<<<<< HEAD
-        Exception ex = VerifyThrows(() => Assert.IsNotEmpty(Array.Empty<int>()));
-        Verify(ex.Message == "Assert.IsNotEmpty failed. Expected collection to contain any item but it is empty. 'collection' expression: 'Array.Empty<int>()'.");
-=======
         Action action = () => Assert.IsNotEmpty(Array.Empty<int>());
         action.Should().Throw<Exception>().And
-            .Message.Should().Be("Assert.IsNotEmpty failed. Expected collection to contain any item but it is empty. ");
-    }
-
-    public void Any_MessageArgs_WhenNoItem_ShouldFail()
-    {
-        Action action = () => Assert.IsNotEmpty(Array.Empty<float>(), "User-provided message: System.Object type: {0}", new object().GetType());
-        action.Should().Throw<Exception>().And
-            .Message.Should().Be("Assert.IsNotEmpty failed. Expected collection to contain any item but it is empty. User-provided message: System.Object type: System.Object");
->>>>>>> 7804d20d
+            .Message.Should().Be("Assert.IsNotEmpty failed. Expected collection to contain any item but it is empty. 'collection' expression: 'Array.Empty<int>()'.");
     }
 
     public async Task Any_InterpolatedString_WhenNoItem_ShouldFail()
     {
         DummyClassTrackingToStringCalls o = new();
         DateTime dateTime = DateTime.Now;
-<<<<<<< HEAD
-        Exception ex = await VerifyThrowsAsync(async () => Assert.IsNotEmpty(Array.Empty<string>(), $"User-provided message. {o}, {o,35}, {await GetHelloStringAsync()}, {new DummyIFormattable()}, {dateTime:tt}, {dateTime,5:tt}"));
-        Verify(ex.Message == $"Assert.IsNotEmpty failed. Expected collection to contain any item but it is empty. 'collection' expression: 'Array.Empty<string>()'. User-provided message. DummyClassTrackingToStringCalls,     DummyClassTrackingToStringCalls, Hello, DummyIFormattable.ToString(), {string.Format(null, "{0:tt}", dateTime)}, {string.Format(null, "{0,5:tt}", dateTime)}");
-        Verify(o.WasToStringCalled);
-=======
         Func<Task> action = async () => Assert.IsNotEmpty(Array.Empty<string>(), $"User-provided message. {o}, {o,35}, {await GetHelloStringAsync()}, {new DummyIFormattable()}, {dateTime:tt}, {dateTime,5:tt}");
         (await action.Should().ThrowAsync<Exception>()).And
-            .Message.Should().Be($"Assert.IsNotEmpty failed. Expected collection to contain any item but it is empty. User-provided message. DummyClassTrackingToStringCalls,     DummyClassTrackingToStringCalls, Hello, DummyIFormattable.ToString(), {string.Format(null, "{0:tt}", dateTime)}, {string.Format(null, "{0,5:tt}", dateTime)}");
-        o.WasToStringCalled.Should().BeTrue();
->>>>>>> 7804d20d
+            .Message.Should().Be($"Assert.IsNotEmpty failed. Expected collection to contain any item but it is empty. 'collection' expression: 'Array.Empty<string>()'. User-provided message. DummyClassTrackingToStringCalls,     DummyClassTrackingToStringCalls, Hello, DummyIFormattable.ToString(), {string.Format(null, "{0:tt}", dateTime)}, {string.Format(null, "{0,5:tt}", dateTime)}");
+        o.WasToStringCalled.Should().BeTrue();
     }
 }