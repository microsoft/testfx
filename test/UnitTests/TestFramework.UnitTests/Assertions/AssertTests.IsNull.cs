--- conflicted
+++ resolved
@@ -14,14 +14,9 @@
 
     public void IsNull_PassNonNull_ShouldFail()
     {
-<<<<<<< HEAD
-        Exception ex = VerifyThrows(() => Assert.IsNull(new object()));
-        Verify(ex.Message == "Assert.IsNull failed. 'value' expression: 'new object()'.");
-=======
         Action action = () => Assert.IsNull(new object());
         action.Should().Throw<Exception>()
-            .And.Message.Should().Be("Assert.IsNull failed. ");
->>>>>>> 7804d20d
+            .And.Message.Should().Be("Assert.IsNull failed. 'value' expression: 'new object()'.");
     }
 
     public void IsNull_StringMessage_PassNull_ShouldPass()
@@ -29,14 +24,9 @@
 
     public void IsNull_StringMessage_PassNonNull_ShouldFail()
     {
-<<<<<<< HEAD
-        Exception ex = VerifyThrows(() => Assert.IsNull(new object(), "User-provided message"));
-        Verify(ex.Message == "Assert.IsNull failed. 'value' expression: 'new object()'. User-provided message");
-=======
         Action action = () => Assert.IsNull(new object(), "User-provided message");
         action.Should().Throw<Exception>()
-            .And.Message.Should().Be("Assert.IsNull failed. User-provided message");
->>>>>>> 7804d20d
+            .And.Message.Should().Be("Assert.IsNull failed. 'value' expression: 'new object()'. User-provided message");
     }
 
     public void IsNull_InterpolatedString_PassNull_ShouldPass()
@@ -50,30 +40,12 @@
     {
         DummyClassTrackingToStringCalls o = new();
         DateTime dateTime = DateTime.Now;
-<<<<<<< HEAD
-        Exception ex = await VerifyThrowsAsync(async () => Assert.IsNull(new object(), $"User-provided message. {o}, {o,35}, {await GetHelloStringAsync()}, {new DummyIFormattable()}, {dateTime:tt}, {dateTime,5:tt}"));
-        Verify(ex.Message == $"Assert.IsNull failed. 'value' expression: 'new object()'. User-provided message. DummyClassTrackingToStringCalls,     DummyClassTrackingToStringCalls, Hello, DummyIFormattable.ToString(), {string.Format(null, "{0:tt}", dateTime)}, {string.Format(null, "{0,5:tt}", dateTime)}");
-        Verify(o.WasToStringCalled);
-    }
-
-=======
         Func<Task> action = async () => Assert.IsNull(new object(), $"User-provided message. {o}, {o,35}, {await GetHelloStringAsync()}, {new DummyIFormattable()}, {dateTime:tt}, {dateTime,5:tt}");
         (await action.Should().ThrowAsync<Exception>())
-            .And.Message.Should().Be($"Assert.IsNull failed. User-provided message. DummyClassTrackingToStringCalls,     DummyClassTrackingToStringCalls, Hello, DummyIFormattable.ToString(), {string.Format(null, "{0:tt}", dateTime)}, {string.Format(null, "{0,5:tt}", dateTime)}");
+            .And.Message.Should().Be($"Assert.IsNull failed. 'value' expression: 'new object()'. User-provided message. DummyClassTrackingToStringCalls,     DummyClassTrackingToStringCalls, Hello, DummyIFormattable.ToString(), {string.Format(null, "{0:tt}", dateTime)}, {string.Format(null, "{0,5:tt}", dateTime)}");
         o.WasToStringCalled.Should().BeTrue();
     }
 
-    public void IsNull_MessageFormat_PassNull_ShouldPass()
-        => Assert.IsNull(null, "User-provided message {0}", new object().GetType());
-
-    public void IsNull_MessageFormat_PassNonNull_ShouldFail()
-    {
-        Action action = () => Assert.IsNull(new object(), "User-provided message {0}", new object().GetType());
-        action.Should().Throw<Exception>().And
-            .Message.Should().Be("Assert.IsNull failed. User-provided message System.Object");
-    }
-
->>>>>>> 7804d20d
     public void IsNotNull_WhenNonNullNullableValue_DoesNotThrowAndLearnNotNull()
     {
         object? obj = GetObj();
@@ -99,49 +71,26 @@
 
     public void IsNotNull_PassNull_ShouldFail()
     {
-<<<<<<< HEAD
-        Exception ex = VerifyThrows(() => Assert.IsNotNull(null));
-        Verify(ex.Message == "Assert.IsNotNull failed. 'value' expression: 'null'.");
-=======
         Action action = () => Assert.IsNotNull(null);
         action.Should().Throw<Exception>()
-            .And.Message.Should().Be("Assert.IsNotNull failed. ");
->>>>>>> 7804d20d
+            .And.Message.Should().Be("Assert.IsNotNull failed. 'value' expression: 'null'.");
     }
 
     public void IsNotNull_StringMessage_PassNonNull_ShouldFail()
     {
-<<<<<<< HEAD
-        Exception ex = VerifyThrows(() => Assert.IsNotNull(null, "User-provided message"));
-        Verify(ex.Message == "Assert.IsNotNull failed. 'value' expression: 'null'. User-provided message");
-=======
         Action action = () => Assert.IsNotNull(null, "User-provided message");
         action.Should().Throw<Exception>()
-            .And.Message.Should().Be("Assert.IsNotNull failed. User-provided message");
->>>>>>> 7804d20d
+            .And.Message.Should().Be("Assert.IsNotNull failed. 'value' expression: 'null'. User-provided message");
     }
 
     public async Task IsNotNull_InterpolatedString_PassNonNull_ShouldFail()
     {
         DummyClassTrackingToStringCalls o = new();
         DateTime dateTime = DateTime.Now;
-<<<<<<< HEAD
-        Exception ex = await VerifyThrowsAsync(async () => Assert.IsNotNull(null, $"User-provided message. {o}, {o,35}, {await GetHelloStringAsync()}, {new DummyIFormattable()}, {dateTime:tt}, {dateTime,5:tt}"));
-        Verify(ex.Message == $"Assert.IsNotNull failed. 'value' expression: 'null'. User-provided message. DummyClassTrackingToStringCalls,     DummyClassTrackingToStringCalls, Hello, DummyIFormattable.ToString(), {string.Format(null, "{0:tt}", dateTime)}, {string.Format(null, "{0,5:tt}", dateTime)}");
-        Verify(o.WasToStringCalled);
-    }
-=======
         Func<Task> action = async () => Assert.IsNotNull(null, $"User-provided message. {o}, {o,35}, {await GetHelloStringAsync()}, {new DummyIFormattable()}, {dateTime:tt}, {dateTime,5:tt}");
         (await action.Should().ThrowAsync<Exception>())
-            .And.Message.Should().Be($"Assert.IsNotNull failed. User-provided message. DummyClassTrackingToStringCalls,     DummyClassTrackingToStringCalls, Hello, DummyIFormattable.ToString(), {string.Format(null, "{0:tt}", dateTime)}, {string.Format(null, "{0,5:tt}", dateTime)}");
+            .And.Message.Should().Be($"Assert.IsNotNull failed. 'value' expression: 'null'. User-provided message. DummyClassTrackingToStringCalls,     DummyClassTrackingToStringCalls, Hello, DummyIFormattable.ToString(), {string.Format(null, "{0:tt}", dateTime)}, {string.Format(null, "{0,5:tt}", dateTime)}");
         o.WasToStringCalled.Should().BeTrue();
     }
 
-    public void IsNotNull_MessageFormat_PassNonNull_ShouldFail()
-    {
-        Action action = () => Assert.IsNotNull(null, "User-provided message {0}", new object().GetType());
-        action.Should().Throw<Exception>().And
-            .Message.Should().Be("Assert.IsNotNull failed. User-provided message System.Object");
-    }
->>>>>>> 7804d20d
 }