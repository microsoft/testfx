--- conflicted
+++ resolved
@@ -88,26 +88,6 @@
             .And.Contain(customMessage);
     }
 
-<<<<<<< HEAD
-=======
-    public void IsInRange_WithMessage_FormatsMessage()
-    {
-        // Arrange
-        int minValue = 1;
-        int maxValue = 5;
-        int value = 10;
-        string message = "Test with parameter: TestValue";
-
-        // Act
-        Action action = () => Assert.IsInRange(minValue, maxValue, value, message);
-
-        // Assert
-        action.Should().ThrowExactly<AssertFailedException>()
-            .And.Message.Should().Contain("Value '10' is not within the expected range [1, 5]")
-            .And.Contain("Test with parameter: TestValue");
-    }
-
->>>>>>> bfd49ef4
     public void IsInRange_WithDoubleValues_WorksCorrectly()
     {
         // Arrange
@@ -178,8 +158,6 @@
         Assert.IsInRange(minValue, maxValue, value, string.Empty);
     }
 
-<<<<<<< HEAD
-=======
     public void IsInRange_WithMessage_DoesNotThrow()
     {
         // Arrange
@@ -191,7 +169,6 @@
         Assert.IsInRange(minValue, maxValue, value, "Test message");
     }
 
->>>>>>> bfd49ef4
     public void IsInRange_WithAllNegativeValuesInRange_DoesNotThrow()
     {
         // Arrange
