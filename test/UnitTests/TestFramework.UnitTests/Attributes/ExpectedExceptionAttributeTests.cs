--- conflicted
+++ resolved
@@ -26,18 +26,8 @@
     /// <summary>
     /// ExpectedExceptionAttribute constructor should throw ArgumentNullException when parameter exceptionType = typeof(AnyClassNotDerivedFromExceptionClass).
     /// </summary>
-<<<<<<< HEAD
     public void ExpectedExceptionAttributeConstructerShouldThrowArgumentException() =>
         VerifyThrows<ArgumentException>(() => _ = new ExpectedExceptionAttribute(typeof(ExpectedExceptionAttributeTests), "Dummy"));
-=======
-    public void ExpectedExceptionAttributeConstructorShouldThrowArgumentException()
-    {
-        static void A() => _ = new ExpectedExceptionAttribute(typeof(ExpectedExceptionAttributeTests), "Dummy");
-
-        Exception ex = VerifyThrows(A);
-        Verify(ex is ArgumentException);
-    }
->>>>>>> d3c40a53
 
     /// <summary>
     /// ExpectedExceptionAttribute constructor should not throw exception when parameter exceptionType = typeof(AnyClassDerivedFromExceptionClass).
