--- conflicted
+++ resolved
@@ -18,21 +18,21 @@
         {
             StableUid = "ID1",
             DisplayName = "A",
-            Tests =
-            [
+            Tests = new[]
+            {
                 new TestNode
                 {
                     StableUid = "ID2",
                     DisplayName = "B/C",
-                }
-            ],
+                },
+            },
         };
 
         var filter = new TreeNodeFilter("/A/B/C");
-        var visitor = new BFSTestNodeVisitor([rootNode], filter, null!);
-
-        // Act
-        List<TestNode> includedTestNodes = [];
+        var visitor = new BFSTestNodeVisitor(new[] { rootNode }, filter, null!);
+
+        // Act
+        List<TestNode> includedTestNodes = new();
         await visitor.VisitAsync((testNode, _) =>
         {
             includedTestNodes.Add(testNode);
@@ -55,21 +55,21 @@
         {
             StableUid = "ID1",
             DisplayName = "A",
-            Tests =
-            [
+            Tests = new[]
+            {
                 new TestNode
                 {
                     StableUid = "ID2",
                     DisplayName = "B" + nodeSpecialString + "C",
-                }
-            ],
+                },
+            },
         };
 
         var filter = new TreeNodeFilter("/A/B" + filterEncodedSpecialString + "C");
-        var visitor = new BFSTestNodeVisitor([rootNode], filter, null!);
-
-        // Act
-        List<TestNode> includedTestNodes = [];
+        var visitor = new BFSTestNodeVisitor(new[] { rootNode }, filter, null!);
+
+        // Act
+        List<TestNode> includedTestNodes = new();
         await visitor.VisitAsync((testNode, _) =>
         {
             includedTestNodes.Add(testNode);
@@ -104,10 +104,10 @@
             _ => throw new ArgumentException($"Unknown test node type: {nonParameterizedTestNode}", nameof(nonParameterizedTestNode)),
         };
 
-        var visitor = new BFSTestNodeVisitor([rootNode], new NopFilter(), null!);
-
-        // Act
-        List<TestNode> includedTestNodes = [];
+        var visitor = new BFSTestNodeVisitor(new[] { rootNode }, new NopFilter(), null!);
+
+        // Act
+        List<TestNode> includedTestNodes = new();
         await visitor.VisitAsync((testNode, _) =>
         {
             includedTestNodes.Add(testNode);
@@ -126,10 +126,10 @@
     {
         // Arrange
         TestNode rootNode = CreateParameterizedTestNode(parameterizedTestNode, hasExpansionProperty ? false : null);
-        var visitor = new BFSTestNodeVisitor([rootNode], new NopFilter(), new TestArgumentsManager());
-
-        // Act
-        List<(TestNode Node, TestNodeUid? ParentNodeUid)> includedTestNodes = [];
+        var visitor = new BFSTestNodeVisitor(new[] { rootNode }, new NopFilter(), new TestArgumentsManager());
+
+        // Act
+        List<(TestNode Node, TestNodeUid? ParentNodeUid)> includedTestNodes = new();
         await visitor.VisitAsync((testNode, parentNodeUid) =>
         {
             includedTestNodes.Add((testNode, parentNodeUid));
@@ -155,10 +155,10 @@
     {
         // Arrange
         TestNode rootNode = CreateParameterizedTestNode(parameterizedTestNode, true);
-        var visitor = new BFSTestNodeVisitor([rootNode], new NopFilter(), new TestArgumentsManager());
-
-        // Act
-        List<(TestNode Node, TestNodeUid? ParentNodeUid)> includedTestNodes = [];
+        var visitor = new BFSTestNodeVisitor(new[] { rootNode }, new NopFilter(), new TestArgumentsManager());
+
+        // Act
+        List<(TestNode Node, TestNodeUid? ParentNodeUid)> includedTestNodes = new();
         await visitor.VisitAsync((testNode, parentNodeUid) =>
         {
             includedTestNodes.Add((testNode, parentNodeUid));
@@ -177,37 +177,37 @@
         {
             StableUid = "MyModule",
             DisplayName = "MyModule",
-            Tests =
-            [
+            Tests = new[]
+            {
                 new TestNode
                 {
                     StableUid = "MyNamespace",
                     DisplayName = "MyNamespace",
-                    Tests =
-                    [
+                    Tests = new[]
+                    {
                         new TestNode
                         {
                             StableUid = "MyType",
                             DisplayName = "MyType",
-                            Tests =
-                            [
+                            Tests = new[]
+                            {
                                 new InternalUnsafeActionParameterizedTestNode<byte>
                                 {
                                     StableUid = "MyMethod",
                                     DisplayName = "MyMethod",
-                                    GetArguments = () => [0, 1, 2],
+                                    GetArguments = () => new byte[] { 0, 1, 2 },
                                     Body = (_, _) => { },
-                                }
-                            ],
-                        }
-                    ],
-                }
-            ],
-        };
-        var visitor = new BFSTestNodeVisitor([rootNode], new NopFilter(), new TestArgumentsManager());
-
-        // Act
-        List<(TestNode Node, TestNodeUid? ParentNodeUid)> includedTestNodes = [];
+                                },
+                            },
+                        },
+                    },
+                },
+            },
+        };
+        var visitor = new BFSTestNodeVisitor(new[] { rootNode }, new NopFilter(), new TestArgumentsManager());
+
+        // Act
+        List<(TestNode Node, TestNodeUid? ParentNodeUid)> includedTestNodes = new();
         await visitor.VisitAsync((testNode, parentNodeUid) =>
         {
             includedTestNodes.Add((testNode, parentNodeUid));
@@ -264,22 +264,16 @@
         return rootNode;
 
         // Local functions
-        static IEnumerable<byte> GetArguments() => [0, 1];
+        static IEnumerable<byte> GetArguments() => new byte[] { 0, 1 };
         static IProperty[] GetProperties(bool? hasExpansionProperty)
             => hasExpansionProperty.HasValue
-<<<<<<< HEAD
-                ?
-                [
-                    new FrameworkEngineMetadataProperty()
-=======
                 ? new IProperty[1]
                 {
                     new FrameworkEngineMetadataProperty
->>>>>>> 4473c0aa
                     {
                         PreventArgumentsExpansion = hasExpansionProperty.Value,
-                    }
-                ]
-                : [];
+                    },
+                }
+                : Array.Empty<IProperty>();
     }
 }