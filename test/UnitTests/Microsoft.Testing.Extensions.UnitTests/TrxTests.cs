--- conflicted
+++ resolved
@@ -381,11 +381,7 @@
         // Arrange
         using MemoryFileStream memoryStream = new();
         TrxReportEngine trxReportEngine = GenerateTrxReportEngine(1, 0,
-<<<<<<< HEAD
-            new(new PassedTestNodeStateProperty(), new FileArtifactProperty(new SessionUid("1"), new FileInfo("fileName"), "TestMethod", "description")), memoryStream);
-=======
             new(new PassedTestNodeStateProperty(), new FileArtifactProperty(new FileInfo("fileName"), "TestMethod", "description")), memoryStream);
->>>>>>> b66a5e19
 
         // Act
         (string fileName, string? warning) = await trxReportEngine.GenerateReportAsync();
