--- conflicted
+++ resolved
@@ -286,14 +286,7 @@
 
     internal class AttributeMockingHelper
     {
-<<<<<<< HEAD
-        public AttributeMockingHelper(Mock<IReflectionOperations2> mockReflectionOperations)
-        {
-            _mockReflectionOperations = mockReflectionOperations;
-        }
-=======
-        public AttributeMockingHelper(Mock<IReflectionOperations> mockReflectionOperations) => _mockReflectionOperations = mockReflectionOperations;
->>>>>>> cf1c2275
+        public AttributeMockingHelper(Mock<IReflectionOperations2> mockReflectionOperations) => _mockReflectionOperations = mockReflectionOperations;
 
         /// <summary>
         /// A collection to hold mock custom attributes.
