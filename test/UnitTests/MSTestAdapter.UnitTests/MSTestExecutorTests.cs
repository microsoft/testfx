﻿// Copyright (c) Microsoft Corporation. All rights reserved.
// Licensed under the MIT license. See LICENSE file in the project root for full license information.

using AwesomeAssertions;

using Microsoft.VisualStudio.TestPlatform.MSTest.TestAdapter;
using Microsoft.VisualStudio.TestPlatform.MSTestAdapter.PlatformServices;
using Microsoft.VisualStudio.TestPlatform.ObjectModel;
using Microsoft.VisualStudio.TestPlatform.ObjectModel.Adapter;

using Moq;

using TestFramework.ForTestingMSTest;

namespace Microsoft.VisualStudio.TestPlatform.MSTestAdapter.UnitTests;

public class MSTestExecutorTests : TestContainer
{
    private readonly Mock<IRunContext> _mockRunContext;
    private readonly Mock<IRunSettings> _mockRunSettings;
    private readonly Mock<IFrameworkHandle> _mockFrameworkHandle;
    private readonly MSTestExecutor _mstestExecutor;

    public MSTestExecutorTests()
    {
        _mockRunContext = new Mock<IRunContext>();
        _mockRunSettings = new Mock<IRunSettings>();
        _mockFrameworkHandle = new Mock<IFrameworkHandle>();
        _mstestExecutor = new MSTestExecutor();
    }

    public void MSTestExecutorShouldProvideTestExecutionUri()
    {
        var testExecutor = new MSTestExecutor();

        var extensionUriString = (ExtensionUriAttribute)testExecutor.GetType().GetCustomAttributes(typeof(ExtensionUriAttribute), false).Single();

        extensionUriString.ExtensionUri.Should().Be(EngineConstants.ExecutorUriString);
    }

    public async Task RunTestsShouldNotExecuteTestsIfTestSettingsIsGiven()
    {
        var testCase = new TestCase("DummyName", new Uri("executor://MSTestAdapter/v4"), Assembly.GetExecutingAssembly().Location);
        TestCase[] tests = [testCase];
        string runSettingsXml =
            """
            <RunSettings>
              <MSTest>
                <SettingsFile>DummyPath\\TestSettings1.testsettings</SettingsFile>
                <ForcedLegacyMode>true</ForcedLegacyMode>
                <IgnoreTestImpact>true</IgnoreTestImpact>
              </MSTest>
            </RunSettings>
            """;
        _mockRunContext.Setup(dc => dc.RunSettings).Returns(_mockRunSettings.Object);
        _mockRunSettings.Setup(rs => rs.SettingsXml).Returns(runSettingsXml);
        await _mstestExecutor.RunTestsAsync(tests, _mockRunContext.Object, _mockFrameworkHandle.Object, null);

        // Test should not start if TestSettings is given.
        _mockFrameworkHandle.Verify(fh => fh.RecordStart(tests[0]), Times.Never);
    }

    public async Task RunTestsShouldReportErrorAndBailOutOnSettingsException()
    {
        var testCase = new TestCase("DummyName", new Uri("executor://MSTestAdapter/v4"), Assembly.GetExecutingAssembly().Location);
        TestCase[] tests = [testCase];
        string runSettingsXml =
            """
            <RunSettings>
              <MSTest>
                <Parallelize>
                  <Scope>Pond</Scope>
                </Parallelize>
              </MSTest>
            </RunSettings>
            """;
        _mockRunContext.Setup(dc => dc.RunSettings).Returns(_mockRunSettings.Object);
        _mockRunSettings.Setup(rs => rs.SettingsXml).Returns(runSettingsXml);

        // Act.
        await _mstestExecutor.RunTestsAsync(tests, _mockRunContext.Object, _mockFrameworkHandle.Object, null);

        // Assert.
        _mockFrameworkHandle.Verify(fh => fh.RecordStart(tests[0]), Times.Never);
        _mockFrameworkHandle.Verify(fh => fh.SendMessage(TestPlatform.ObjectModel.Logging.TestMessageLevel.Error, "Invalid value 'Pond' specified for 'Scope'. Supported scopes are ClassLevel, MethodLevel."), Times.Once);
    }

    public async Task RunTestsWithSourcesShouldNotExecuteTestsIfTestSettingsIsGiven()
    {
        var sources = new List<string> { Assembly.GetExecutingAssembly().Location };
        string runSettingsXml =
            """
            <RunSettings>
              <MSTest>
                <SettingsFile>DummyPath\\TestSettings1.testsettings</SettingsFile>
                <ForcedLegacyMode>true</ForcedLegacyMode>
                <IgnoreTestImpact>true</IgnoreTestImpact>
              </MSTest>
            </RunSettings>
            """;
        _mockRunContext.Setup(dc => dc.RunSettings).Returns(_mockRunSettings.Object);
        _mockRunSettings.Setup(rs => rs.SettingsXml).Returns(runSettingsXml);
        await _mstestExecutor.RunTestsAsync(sources, _mockRunContext.Object, _mockFrameworkHandle.Object, null);

        // Test should not start if TestSettings is given.
        _mockFrameworkHandle.Verify(fh => fh.RecordStart(It.IsAny<TestCase>()), Times.Never);
    }

    public async Task RunTestsWithSourcesShouldReportErrorAndBailOutOnSettingsException()
    {
        var sources = new List<string> { Assembly.GetExecutingAssembly().Location };
        string runSettingsXml =
            """
            <RunSettings>
              <MSTest>
                <Parallelize>
                  <Scope>Pond</Scope>
                </Parallelize>
              </MSTest>
            </RunSettings>
            """;
        _mockRunContext.Setup(dc => dc.RunSettings).Returns(_mockRunSettings.Object);
        _mockRunSettings.Setup(rs => rs.SettingsXml).Returns(runSettingsXml);

        // Act.
        await _mstestExecutor.RunTestsAsync(sources, _mockRunContext.Object, _mockFrameworkHandle.Object, null);

        // Assert.
        _mockFrameworkHandle.Verify(fh => fh.RecordStart(It.IsAny<TestCase>()), Times.Never);
        _mockFrameworkHandle.Verify(fh => fh.SendMessage(TestPlatform.ObjectModel.Logging.TestMessageLevel.Error, "Invalid value 'Pond' specified for 'Scope'. Supported scopes are ClassLevel, MethodLevel."), Times.Once);
    }
<<<<<<< HEAD

    public async Task RunTestsWithSourcesShouldSetDefaultCollectSourceInformationAsTrue()
    {
        var sources = new List<string> { Assembly.GetExecutingAssembly().Location };
        string runSettingsXml =
            """
            <RunSettings>
            </RunSettings>
            """;
        _mockRunContext.Setup(dc => dc.RunSettings).Returns(_mockRunSettings.Object);
        _mockRunSettings.Setup(rs => rs.SettingsXml).Returns(runSettingsXml);
        await _mstestExecutor.RunTestsAsync(sources, _mockRunContext.Object, _mockFrameworkHandle.Object, null);

        MSTestSettings.RunConfigurationSettings.CollectSourceInformation.Should().BeTrue();
    }

    public async Task RunTestsWithSourcesShouldSetCollectSourceInformationAsFalseIfSpecifiedInRunSettings()
    {
        var sources = new List<string> { Assembly.GetExecutingAssembly().Location };
        string runSettingsXml =
            """
            <RunSettings>
              <RunConfiguration>
                <CollectSourceInformation>false</CollectSourceInformation>
              </RunConfiguration>
            </RunSettings>
            """;
        _mockRunContext.Setup(dc => dc.RunSettings).Returns(_mockRunSettings.Object);
        _mockRunSettings.Setup(rs => rs.SettingsXml).Returns(runSettingsXml);
        await _mstestExecutor.RunTestsAsync(sources, _mockRunContext.Object, _mockFrameworkHandle.Object, null);

        MSTestSettings.RunConfigurationSettings.CollectSourceInformation.Should().BeFalse();
    }
=======
>>>>>>> f6f7b6df
}<|MERGE_RESOLUTION|>--- conflicted
+++ resolved
@@ -129,40 +129,4 @@
         _mockFrameworkHandle.Verify(fh => fh.RecordStart(It.IsAny<TestCase>()), Times.Never);
         _mockFrameworkHandle.Verify(fh => fh.SendMessage(TestPlatform.ObjectModel.Logging.TestMessageLevel.Error, "Invalid value 'Pond' specified for 'Scope'. Supported scopes are ClassLevel, MethodLevel."), Times.Once);
     }
-<<<<<<< HEAD
-
-    public async Task RunTestsWithSourcesShouldSetDefaultCollectSourceInformationAsTrue()
-    {
-        var sources = new List<string> { Assembly.GetExecutingAssembly().Location };
-        string runSettingsXml =
-            """
-            <RunSettings>
-            </RunSettings>
-            """;
-        _mockRunContext.Setup(dc => dc.RunSettings).Returns(_mockRunSettings.Object);
-        _mockRunSettings.Setup(rs => rs.SettingsXml).Returns(runSettingsXml);
-        await _mstestExecutor.RunTestsAsync(sources, _mockRunContext.Object, _mockFrameworkHandle.Object, null);
-
-        MSTestSettings.RunConfigurationSettings.CollectSourceInformation.Should().BeTrue();
-    }
-
-    public async Task RunTestsWithSourcesShouldSetCollectSourceInformationAsFalseIfSpecifiedInRunSettings()
-    {
-        var sources = new List<string> { Assembly.GetExecutingAssembly().Location };
-        string runSettingsXml =
-            """
-            <RunSettings>
-              <RunConfiguration>
-                <CollectSourceInformation>false</CollectSourceInformation>
-              </RunConfiguration>
-            </RunSettings>
-            """;
-        _mockRunContext.Setup(dc => dc.RunSettings).Returns(_mockRunSettings.Object);
-        _mockRunSettings.Setup(rs => rs.SettingsXml).Returns(runSettingsXml);
-        await _mstestExecutor.RunTestsAsync(sources, _mockRunContext.Object, _mockFrameworkHandle.Object, null);
-
-        MSTestSettings.RunConfigurationSettings.CollectSourceInformation.Should().BeFalse();
-    }
-=======
->>>>>>> f6f7b6df
 }