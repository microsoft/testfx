--- conflicted
+++ resolved
@@ -4,10 +4,7 @@
     include:
     - main
     - rel/*
-<<<<<<< HEAD
     # TODO: Cleanup after done with this branch.
-=======
->>>>>>> cfda752d
     - dev/v4
   paths:
     exclude:
