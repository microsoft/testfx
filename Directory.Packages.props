--- conflicted
+++ resolved
@@ -57,12 +57,8 @@
     <PackageVersion Include="Microsoft.TestPlatform.TranslationLayer" Version="$(MicrosoftNETTestSdkVersion)" />
     <PackageVersion Include="Microsoft.Win32.Registry" Version="5.0.0" />
     <PackageVersion Include="Microsoft.WindowsAppSDK" Version="1.6.240923002" />
-<<<<<<< HEAD
     <PackageVersion Include="OpenTelemetry" Version="1.13.1" />
-    <PackageVersion Include="Polyfill" Version="9.0.0-beta.14" />
-=======
     <PackageVersion Include="Polyfill" Version="9.0.0-beta.19" />
->>>>>>> c0c8cc1b
     <PackageVersion Include="System.Threading.Tasks.Extensions" Version="$(SystemThreadingTasksExtensionsVersion)" />
   </ItemGroup>
   <ItemGroup Label="Test dependencies">
