<Project>
  <PropertyGroup>
    <ManagePackageVersionsCentrally>true</ManagePackageVersionsCentrally>
    <!-- false is already the default but we are explicit about it. -->
    <!-- Pinning versions of transitive deps is not a good idea for us -->
    <!-- This option promotes a transitive dependency to a top-level dependency implicitly whenever a PackageVersion is present. -->
    <!-- In turn, that means we could end up building against a newer dependency version, but not specifying it in nuspec -->
    <!-- Even when using MSBuild packaging rather than nuspec packaging, we will have many extra dependencies, potentially unnecessarily. -->
    <!-- It's also hard to control where it's intentional or not when using MSBuild packaging. -->
    <!-- Whenever we want to use a newer version of a transitive dependency, it has to be explicit -->
    <!-- It also needs to be added to nuspec manually (for projects that use nuspec) so that the new version flows to consumers -->
    <CentralPackageTransitivePinningEnabled>false</CentralPackageTransitivePinningEnabled>
  </PropertyGroup>
  <PropertyGroup Label="Product dependencies">
    <AspireHostingTestingVersion>9.5.1</AspireHostingTestingVersion>
    <MicrosoftBuildVersion>17.11.48</MicrosoftBuildVersion>
    <MicrosoftCodeAnalysisVersion>3.11.0</MicrosoftCodeAnalysisVersion>
    <MicrosoftCodeAnalysisVersionForTests>4.10.0</MicrosoftCodeAnalysisVersionForTests>
    <MicrosoftCodeAnalysisVersionForSourceGen>4.8.0</MicrosoftCodeAnalysisVersionForSourceGen>
    <MicrosoftCodeAnalysisPublicApiAnalyzersVersion>4.14.0</MicrosoftCodeAnalysisPublicApiAnalyzersVersion>
    <MicrosoftCodeAnalysisBannedApiAnalyzersVersion>$(MicrosoftCodeAnalysisPublicApiAnalyzersVersion)</MicrosoftCodeAnalysisBannedApiAnalyzersVersion>
    <!-- UWP and WinUI dependencies -->
    <MicrosoftNETCoreUniversalWindowsPlatformVersion>6.2.14</MicrosoftNETCoreUniversalWindowsPlatformVersion>
    <!-- Test Platform, .NET Test SDK and Object Model  -->
    <MicrosoftNETTestSdkVersion>18.0.1</MicrosoftNETTestSdkVersion>
    <MicrosoftPlaywrightVersion>1.56.0</MicrosoftPlaywrightVersion>
    <MicrosoftTestingExtensionsFakesVersion>18.1.1</MicrosoftTestingExtensionsFakesVersion>
    <MicrosoftTestingInternalFrameworkVersion>1.5.0-preview.24577.4</MicrosoftTestingInternalFrameworkVersion>
    <SystemThreadingTasksExtensionsVersion>4.5.4</SystemThreadingTasksExtensionsVersion>
  </PropertyGroup>
  <PropertyGroup Label="Test dependencies">
    <MicrosoftCodeAnalysisAnalyzerTestingVersion>1.1.3-beta1.24423.1</MicrosoftCodeAnalysisAnalyzerTestingVersion>
  </PropertyGroup>
  <ItemGroup Label="Analyzers">
    <PackageVersion Include="Microsoft.CodeAnalysis.BannedApiAnalyzers" Version="$(MicrosoftCodeAnalysisBannedApiAnalyzersVersion)" />
    <PackageVersion Include="Microsoft.CodeAnalysis.PublicApiAnalyzers" Version="$(MicrosoftCodeAnalysisPublicApiAnalyzersVersion)" />
    <PackageVersion Include="Microsoft.VisualStudio.Threading.Analyzers" Version="17.14.15" />
    <PackageVersion Include="StyleCop.Analyzers" Version="1.2.0-beta.556" />
  </ItemGroup>
  <ItemGroup Label="Product dependencies">
    <!-- If this gets updated, please revise if the explicit dependency on System.Diagnostics.DiagnosticSource is still needed -->
    <PackageVersion Include="Microsoft.ApplicationInsights" Version="2.23.0" />

    <!-- This comes transitvely via Microsoft.ApplicationInsights, but we want to upgrade it because 5.0.0 is not maintained -->
    <PackageVersion Include="System.Diagnostics.DiagnosticSource" Version="6.0.0" />

    <PackageVersion Include="Microsoft.Build.Framework" Version="$(MicrosoftBuildVersion)" />
    <PackageVersion Include="Microsoft.Build.Utilities.Core" Version="$(MicrosoftBuildVersion)" />
    <PackageVersion Include="Microsoft.CodeAnalysis" Version="$(MicrosoftCodeAnalysisVersion)" />
    <PackageVersion Include="Microsoft.CodeAnalysis.Analyzers" Version="3.11.0" />
    <PackageVersion Include="Microsoft.CodeAnalysis.Common" Version="$(MicrosoftCodeAnalysisVersion)" />
    <PackageVersion Include="Microsoft.CodeAnalysis.CSharp.Workspaces" Version="$(MicrosoftCodeAnalysisVersion)" />
    <PackageVersion Include="Microsoft.Diagnostics.NETCore.Client" Version="0.2.607501" />
    <PackageVersion Include="Microsoft.Extensions.AI" Version="9.10.0" />
    <PackageVersion Include="Microsoft.Extensions.AI.OpenAI" Version="9.10.0-preview.1.25513.3" />
    <PackageVersion Include="Azure.AI.OpenAI" Version="2.1.0" />
    <PackageVersion Include="Microsoft.Testing.Extensions.CodeCoverage" Version="$(MicrosoftTestingExtensionsCodeCoverageVersion)" />
    <PackageVersion Include="Microsoft.TestPlatform.AdapterUtilities" Version="$(MicrosoftNETTestSdkVersion)" />
    <PackageVersion Include="Microsoft.TestPlatform.ObjectModel" Version="$(MicrosoftNETTestSdkVersion)" />
    <PackageVersion Include="Microsoft.TestPlatform.TranslationLayer" Version="$(MicrosoftNETTestSdkVersion)" />
    <PackageVersion Include="Microsoft.Win32.Registry" Version="5.0.0" />
    <PackageVersion Include="Microsoft.WindowsAppSDK" Version="1.8.251003001" />
<<<<<<< HEAD
    <PackageVersion Include="Polyfill" Version="9.3.2" />
=======
    <PackageVersion Include="OpenTelemetry" Version="1.14.0" />
    <PackageVersion Include="Polyfill" Version="9.0.0-beta.19" />
>>>>>>> 54730bdf
    <PackageVersion Include="System.Threading.Tasks.Extensions" Version="$(SystemThreadingTasksExtensionsVersion)" />
  </ItemGroup>
  <ItemGroup Label="Test dependencies">
    <PackageVersion Include="Codecov" Version="1.12.3" />
    <PackageVersion Include="AwesomeAssertions" Version="9.0.0" />
    <PackageVersion Include="FSharp.Core" Version="9.0.202" />
    <PackageVersion Include="Microsoft.CodeAnalysis.CSharp.Analyzer.Testing" Version="$(MicrosoftCodeAnalysisAnalyzerTestingVersion)" />
    <PackageVersion Include="Microsoft.CodeAnalysis.CSharp.CodeFix.Testing" Version="$(MicrosoftCodeAnalysisAnalyzerTestingVersion)" />
    <PackageVersion Include="Microsoft.CodeAnalysis.CSharp.CodeRefactoring.Testing" Version="$(MicrosoftCodeAnalysisAnalyzerTestingVersion)" />
    <PackageVersion Include="Microsoft.CodeAnalysis.VisualBasic.Analyzer.Testing" Version="$(MicrosoftCodeAnalysisAnalyzerTestingVersion)" />
    <PackageVersion Include="Microsoft.CodeAnalysis.VisualBasic.CodeFix.Testing" Version="$(MicrosoftCodeAnalysisAnalyzerTestingVersion)" />
    <PackageVersion Include="Microsoft.CodeAnalysis.VisualBasic.CodeRefactoring.Testing" Version="$(MicrosoftCodeAnalysisAnalyzerTestingVersion)" />
    <PackageVersion Include="Microsoft.Extensions.FileSystemGlobbing" Version="9.0.4" />
    <PackageVersion Include="Microsoft.TestPlatform" Version="$(MicrosoftNETTestSdkVersion)" />
    <!-- Pinned to 4.18.4 for security -->
    <PackageVersion Include="Moq" Version="4.18.4" />
    <PackageVersion Include="MSBuild.StructuredLogger" Version="2.2.386" />
    <PackageVersion Include="MSTest.Analyzers" Version="$(MSTestVersion)" />
    <PackageVersion Include="MSTest.TestAdapter" Version="$(MSTestVersion)" />
    <PackageVersion Include="MSTest.TestFramework" Version="$(MSTestVersion)" />
    <PackageVersion Include="Microsoft.Testing.Platform.MSBuild" Version="$(MicrosoftTestingPlatformVersion)" />
    <PackageVersion Include="Newtonsoft.Json" Version="13.0.3" />
    <PackageVersion Include="Polly" Version="8.5.2" />
    <PackageVersion Include="Polly.Contrib.WaitAndRetry" Version="1.1.1" />
    <PackageVersion Include="StreamJsonRpc" Version="2.22.11" />
    <PackageVersion Include="StrongNamer" Version="0.2.5" />
    <PackageVersion Include="System.CommandLine" Version="2.0.0-beta4.22272.1" />
    <PackageVersion Include="System.Management" Version="9.0.4" />
  </ItemGroup>
  <!--
    Declare below packages that we will be referenced through MSTest.Sdk but don't have direct reference.
    This allows dependabot to suggest updates.
    -->
  <ItemGroup Label="Declared by MSTest.Sdk but not used directly">
    <PackageVersion Include="Microsoft.Playwright.MSTest.v4" Version="$(MicrosoftPlaywrightVersion)" />
  </ItemGroup>
</Project><|MERGE_RESOLUTION|>--- conflicted
+++ resolved
@@ -60,12 +60,8 @@
     <PackageVersion Include="Microsoft.TestPlatform.TranslationLayer" Version="$(MicrosoftNETTestSdkVersion)" />
     <PackageVersion Include="Microsoft.Win32.Registry" Version="5.0.0" />
     <PackageVersion Include="Microsoft.WindowsAppSDK" Version="1.8.251003001" />
-<<<<<<< HEAD
-    <PackageVersion Include="Polyfill" Version="9.3.2" />
-=======
     <PackageVersion Include="OpenTelemetry" Version="1.14.0" />
     <PackageVersion Include="Polyfill" Version="9.0.0-beta.19" />
->>>>>>> 54730bdf
     <PackageVersion Include="System.Threading.Tasks.Extensions" Version="$(SystemThreadingTasksExtensionsVersion)" />
   </ItemGroup>
   <ItemGroup Label="Test dependencies">
