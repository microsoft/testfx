<Project>
  <PropertyGroup>
    <ManagePackageVersionsCentrally>true</ManagePackageVersionsCentrally>
    <!-- false is already the default but we are explicit about it. -->
    <!-- Pinning versions of transitive deps is not a good idea for us -->
    <!-- This option promotes a transitive dependency to a top-level dependency implicitly whenever a PackageVersion is present. -->
    <!-- In turn, that means we could end up building against a newer dependency version, but not specifying it in nuspec -->
    <!-- Even when using MSBuild packaging rather than nuspec packaging, we will have many extra dependencies, potentially unnecessarily. -->
    <!-- It's also hard to control where it's intentional or not when using MSBuild packaging. -->
    <!-- Whenever we want to use a newer version of a transitive dependency, it has to be explicit -->
    <!-- It also needs to be added to nuspec manually (for projects that use nuspec) so that the new version flows to consumers -->
    <CentralPackageTransitivePinningEnabled>false</CentralPackageTransitivePinningEnabled>
  </PropertyGroup>
  <PropertyGroup Label="Product dependencies">
    <AspireHostingTestingVersion>8.2.2</AspireHostingTestingVersion>
    <MicrosoftBuildVersion>17.11.4</MicrosoftBuildVersion>
    <MicrosoftCodeAnalysisVersion>3.11.0</MicrosoftCodeAnalysisVersion>
    <MicrosoftCodeAnalysisVersionForTests>4.10.0</MicrosoftCodeAnalysisVersionForTests>
    <MicrosoftCodeAnalysisPublicApiAnalyzersVersion>3.11.0-beta1.25076.3</MicrosoftCodeAnalysisPublicApiAnalyzersVersion>
    <MicrosoftCodeAnalysisBannedApiAnalyzersVersion>$(MicrosoftCodeAnalysisPublicApiAnalyzersVersion)</MicrosoftCodeAnalysisBannedApiAnalyzersVersion>
    <!-- UWP and WinUI dependencies -->
    <MicrosoftNETCoreUniversalWindowsPlatformVersion>6.2.14</MicrosoftNETCoreUniversalWindowsPlatformVersion>
    <!-- Test Platform, .NET Test SDK and Object Model  -->
    <MicrosoftNETTestSdkVersion>17.13.0</MicrosoftNETTestSdkVersion>
    <MicrosoftPlaywrightVersion>1.49.0</MicrosoftPlaywrightVersion>
    <MicrosoftTestingExtensionsFakesVersion>17.12.0</MicrosoftTestingExtensionsFakesVersion>
    <MicrosoftTestingInternalFrameworkVersion>1.5.0-preview.24577.4</MicrosoftTestingInternalFrameworkVersion>
    <SystemThreadingTasksExtensionsVersion>4.5.4</SystemThreadingTasksExtensionsVersion>
  </PropertyGroup>
  <PropertyGroup Label="Test dependencies">
    <MicrosoftCodeAnalysisAnalyzerTestingVersion>1.1.3-beta1.24423.1</MicrosoftCodeAnalysisAnalyzerTestingVersion>
    <MSTestVersion>3.8.0-preview.25111.12</MSTestVersion>
  </PropertyGroup>
  <ItemGroup Label="Analyzers">
    <PackageVersion Include="Microsoft.CodeAnalysis.BannedApiAnalyzers" Version="$(MicrosoftCodeAnalysisBannedApiAnalyzersVersion)" />
    <PackageVersion Include="Microsoft.CodeAnalysis.PublicApiAnalyzers" Version="$(MicrosoftCodeAnalysisPublicApiAnalyzersVersion)" />
    <PackageVersion Include="Microsoft.VisualStudio.Threading.Analyzers" Version="17.12.19" />
    <PackageVersion Include="StyleCop.Analyzers" Version="1.2.0-beta.556" />
  </ItemGroup>
  <ItemGroup Label="Product dependencies">
    <PackageVersion Include="Microsoft.ApplicationInsights" Version="2.22.0" />
    <PackageVersion Include="Microsoft.Build.Framework" Version="$(MicrosoftBuildVersion)" />
    <PackageVersion Include="Microsoft.Build.Utilities.Core" Version="$(MicrosoftBuildVersion)" />
    <PackageVersion Include="Microsoft.CodeAnalysis" Version="$(MicrosoftCodeAnalysisVersion)" />
    <PackageVersion Include="Microsoft.CodeAnalysis.Analyzers" Version="3.11.0" />
    <PackageVersion Include="Microsoft.CodeAnalysis.Common" Version="$(MicrosoftCodeAnalysisVersion)" />
    <PackageVersion Include="Microsoft.CodeAnalysis.CSharp" Version="4.8.0" />
    <PackageVersion Include="Microsoft.CodeAnalysis.CSharp.Workspaces" Version="$(MicrosoftCodeAnalysisVersion)" />
    <PackageVersion Include="Microsoft.Diagnostics.NETCore.Client" Version="0.2.553101" />
    <PackageVersion Include="Microsoft.Testing.Extensions.CodeCoverage" Version="$(MicrosoftTestingExtensionsCodeCoverageVersion)" />
    <PackageVersion Include="Microsoft.TestPlatform.AdapterUtilities" Version="$(MicrosoftNETTestSdkVersion)" />
    <PackageVersion Include="Microsoft.TestPlatform.ObjectModel" Version="$(MicrosoftNETTestSdkVersion)" />
    <PackageVersion Include="Microsoft.TestPlatform.TranslationLayer" Version="$(MicrosoftNETTestSdkVersion)" />
    <PackageVersion Include="Microsoft.Win32.Registry" Version="5.0.0" />
    <PackageVersion Include="Microsoft.WindowsAppSDK" Version="1.0.0" />
    <PackageVersion Include="Polyfill" Version="7.14.0" />
    <PackageVersion Include="System.Threading.Tasks.Extensions" Version="$(SystemThreadingTasksExtensionsVersion)" />
  </ItemGroup>
  <ItemGroup Label="Test dependencies">
    <PackageVersion Include="Codecov" Version="1.12.3" />
    <PackageVersion Include="FluentAssertions" Version="6.12.0" />
    <PackageVersion Include="FSharp.Core" Version="9.0.201" />
    <PackageVersion Include="Microsoft.CodeAnalysis.CSharp.Analyzer.Testing" Version="$(MicrosoftCodeAnalysisAnalyzerTestingVersion)" />
    <PackageVersion Include="Microsoft.CodeAnalysis.CSharp.CodeFix.Testing" Version="$(MicrosoftCodeAnalysisAnalyzerTestingVersion)" />
    <PackageVersion Include="Microsoft.CodeAnalysis.CSharp.CodeRefactoring.Testing" Version="$(MicrosoftCodeAnalysisAnalyzerTestingVersion)" />
    <PackageVersion Include="Microsoft.Extensions.FileSystemGlobbing" Version="9.0.2" />
    <PackageVersion Include="Microsoft.TestPlatform" Version="$(MicrosoftNETTestSdkVersion)" />
<<<<<<< HEAD
    <PackageVersion Include="Microsoft.Win32.Registry" Version="5.0.0" />

=======
>>>>>>> 1a2a5bfa
    <!-- Pinned to 4.18.4 for security -->
    <PackageVersion Include="Moq" Version="4.18.4" />

    <PackageVersion Include="MSBuild.StructuredLogger" Version="2.2.386" />
    <PackageVersion Include="MSTest.Analyzers" Version="$(MSTestVersion)" />
    <PackageVersion Include="MSTest.TestAdapter" Version="$(MSTestVersion)" />
    <PackageVersion Include="MSTest.TestFramework" Version="$(MSTestVersion)" />
    <PackageVersion Include="Newtonsoft.Json" Version="13.0.3" />

    <PackageVersion Include="Polly" Version="8.5.0" />
    <PackageVersion Include="Polly.Contrib.WaitAndRetry" Version="1.1.1" />
    <PackageVersion Include="StreamJsonRpc" Version="2.20.20" />
    <PackageVersion Include="StrongNamer" Version="0.2.5" />
    <PackageVersion Include="System.CommandLine" Version="2.0.0-beta4.22272.1" />
    <PackageVersion Include="System.Management" Version="9.0.2" />
  </ItemGroup>
  <!--
    Declare below packages that we will be referenced through MSTest.Sdk but don't have direct reference.
    This allows dependabot to suggest updates.
    -->
  <ItemGroup Label="Declared by MSTest.Sdk but not used directly">
    <PackageVersion Include="Microsoft.Playwright.MSTest" Version="$(MicrosoftPlaywrightVersion)" />
  </ItemGroup>
</Project><|MERGE_RESOLUTION|>--- conflicted
+++ resolved
@@ -65,11 +65,7 @@
     <PackageVersion Include="Microsoft.CodeAnalysis.CSharp.CodeRefactoring.Testing" Version="$(MicrosoftCodeAnalysisAnalyzerTestingVersion)" />
     <PackageVersion Include="Microsoft.Extensions.FileSystemGlobbing" Version="9.0.2" />
     <PackageVersion Include="Microsoft.TestPlatform" Version="$(MicrosoftNETTestSdkVersion)" />
-<<<<<<< HEAD
-    <PackageVersion Include="Microsoft.Win32.Registry" Version="5.0.0" />
 
-=======
->>>>>>> 1a2a5bfa
     <!-- Pinned to 4.18.4 for security -->
     <PackageVersion Include="Moq" Version="4.18.4" />
 
