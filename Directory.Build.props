<Project>

  <Import Project="Sdk.props" Sdk="Microsoft.DotNet.Arcade.Sdk" />
  <Import Project="$(RepositoryEngineeringDir)Analyzers.props" />

  <PropertyGroup>
    <IsSourceProject Condition="$([MSBuild]::MakeRelative($(RepoRoot), $(MSBuildProjectFullPath)).StartsWith('src/')) OR $([MSBuild]::MakeRelative($(RepoRoot), $(MSBuildProjectFullPath)).StartsWith('src\'))">true</IsSourceProject>
  </PropertyGroup>

  <!-- Language configuration -->
  <PropertyGroup>
    <!-- default to allowing all language features -->
    <LangVersion>preview</LangVersion>
    <ImplicitUsings>enable</ImplicitUsings>
    <GenerateDocumentationFile>true</GenerateDocumentationFile>
    <Nullable>enable</Nullable>
<<<<<<< HEAD

    <!-- !!!TEMPORARY!!! Disabling public API temporarily. Re-enable when merging this branch to main!! -->
    <NoWarn>$(NoWarn);RS0016;RS0017;RS2003;RS2002</NoWarn>
=======
    <ReportAnalyzer>true</ReportAnalyzer>
>>>>>>> cd0fd625
  </PropertyGroup>

  <!-- The TFMs to build and test against. -->
  <PropertyGroup>
    <!-- The windows SDK version of UWP, Modern UWP and WinUI could be aligned -->
    <UwpMinimum>uap10.0.16299</UwpMinimum>
    <ModernUwpMinimum>net9.0-windows10.0.17763.0</ModernUwpMinimum>
    <WinUiMinimum>net8.0-windows10.0.18362.0</WinUiMinimum>

    <MicrosoftTestingTargetFrameworks>net8.0;net9.0</MicrosoftTestingTargetFrameworks>
    <SupportedNetFrameworks>net8.0;net9.0</SupportedNetFrameworks>
  </PropertyGroup>

  <!-- Build config -->
  <PropertyGroup>
    <!-- Prevent warning about deprecated target frameworks -->
    <CheckEolTargetFramework>false</CheckEolTargetFramework>
    <!-- PDB -->
    <DebugSymbols>true</DebugSymbols>
    <DebugType>embedded</DebugType>
    <!-- Needs to be part of the building of prod code -->
    <MoqPublicKey>0024000004800000940000000602000000240000525341310004000001000100c547cac37abd99c8db225ef2f6c8a3602f3b3606cc9891605d02baa56104f4cfc0734aa39b93bf7852f7d9266654753cc297e7d2edfe0bac1cdcf9f717241550e0a7b191195b7667bb4f64bcb8e2121380fd1d9d46ad2d92d2d15605093924cceaf74c4861eff62abf69b9291ed0a340e113be11e6a7d3113e92484cf7045cc7</MoqPublicKey>

    <!-- Experimental test API usages are allowed inside this solution -->
    <NoWarn>$(NoWarn);TPEXP</NoWarn>
  </PropertyGroup>

  <!-- Versioning -->
  <PropertyGroup>
    <MSTestEnginePreReleaseVersionLabel>alpha</MSTestEnginePreReleaseVersionLabel>

    <!--
      This is a early preview package, keep 2.0.0-alpha or similar suffix even in official builds.
    -->
    <MSTestEngineVersionPrefix>2.0.0</MSTestEngineVersionPrefix>
  </PropertyGroup>

  <!-- Pack config -->
  <PropertyGroup>
    <Copyright>$(CopyrightMicrosoft)</Copyright>
    <PackageLicenseExpression>MIT</PackageLicenseExpression>
  </PropertyGroup>

  <!-- Sign config -->
  <PropertyGroup>
    <StrongNameKeyId>Microsoft</StrongNameKeyId>
  </PropertyGroup>

  <!-- Test config -->
  <PropertyGroup>
    <!-- Needs to be setup globally so that arcade doesn't bring xUnit to playground and other test projects -->
    <TestRunnerName>TestingPlatformRunner</TestRunnerName>
  </PropertyGroup>

  <!-- Polyfill config -->
  <PropertyGroup>
    <PolyGuard>true</PolyGuard>
    <PolyStringInterpolation>true</PolyStringInterpolation>
  </PropertyGroup>

  <ItemGroup>
    <Using Include="System.Collections" />
    <Using Include="System.Collections.Concurrent" />
    <Using Include="System.Globalization" />
    <Using Include="System.Diagnostics" />
    <Using Include="System.Diagnostics.CodeAnalysis" />
    <Using Include="System.Reflection" />
    <Using Include="System.Runtime.CompilerServices" />
    <Using Include="System.Runtime.InteropServices" />
    <Using Include="System.Runtime.Versioning" />
    <Using Include="System.Text" />
    <Using Include="System.Text.RegularExpressions" />
    <Using Include="System.Xml" />
    <Using Include="System.Xml.Linq" />
    <Using Include="System.Xml.XPath" />
  </ItemGroup>

</Project><|MERGE_RESOLUTION|>--- conflicted
+++ resolved
@@ -14,13 +14,10 @@
     <ImplicitUsings>enable</ImplicitUsings>
     <GenerateDocumentationFile>true</GenerateDocumentationFile>
     <Nullable>enable</Nullable>
-<<<<<<< HEAD
 
     <!-- !!!TEMPORARY!!! Disabling public API temporarily. Re-enable when merging this branch to main!! -->
     <NoWarn>$(NoWarn);RS0016;RS0017;RS2003;RS2002</NoWarn>
-=======
     <ReportAnalyzer>true</ReportAnalyzer>
->>>>>>> cd0fd625
   </PropertyGroup>
 
   <!-- The TFMs to build and test against. -->
