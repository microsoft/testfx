--- conflicted
+++ resolved
@@ -7,14 +7,6 @@
   <!-- Import props/targets with $(RepoRoot) since msbuild takes the relative path based on settings.targets and not with respect to the project. -->
   <Import Project="$(RepoRoot)packages\MicroBuild.Core.0.2.0\build\MicroBuild.Core.targets" Condition="Exists('$(RepoRoot)packages\MicroBuild.Core.0.2.0\build\MicroBuild.Core.targets')" />
 
-<<<<<<< HEAD
-  <ItemGroup Condition="$(ShouldEnableStyleCop) == 'true'">
-    <Analyzer Include="$(TestFxRoot)packages\StyleCop.Analyzers.1.0.0\analyzers\dotnet\cs\Newtonsoft.Json.dll" />
-    <Analyzer Include="$(TestFxRoot)packages\StyleCop.Analyzers.1.0.0\analyzers\dotnet\cs\StyleCop.Analyzers.CodeFixes.dll" />
-    <Analyzer Include="$(TestFxRoot)packages\StyleCop.Analyzers.1.0.0\analyzers\dotnet\cs\StyleCop.Analyzers.dll" />
-  </ItemGroup>
-
-=======
   <ItemGroup>
     <None Include="$(TestFxRoot)scripts\build\key.snk">
       <!-- Do not have this show up in Solution Explorer in VS -->
@@ -22,7 +14,13 @@
     </None>
   </ItemGroup>
   
->>>>>>> 71fd9ddd
+  <!-- Including dependencies for StyleCop. -->
+  <ItemGroup Condition="$(ShouldEnableStyleCop) == 'true'">
+    <Analyzer Include="$(TestFxRoot)packages\StyleCop.Analyzers.1.0.0\analyzers\dotnet\cs\Newtonsoft.Json.dll" />
+    <Analyzer Include="$(TestFxRoot)packages\StyleCop.Analyzers.1.0.0\analyzers\dotnet\cs\StyleCop.Analyzers.CodeFixes.dll" />
+    <Analyzer Include="$(TestFxRoot)packages\StyleCop.Analyzers.1.0.0\analyzers\dotnet\cs\StyleCop.Analyzers.dll" />
+  </ItemGroup>
+
   <ItemGroup Condition="$(IsTest) == '' or $(IsTest) == 'false'">
     <FilesToSign Include="$(OutDir)\$(AssemblyName).dll" Condition="'$(IsVsixProj)' == '' or '$(IsVsixProj)' != 'true'">
       <Authenticode>Microsoft</Authenticode>
